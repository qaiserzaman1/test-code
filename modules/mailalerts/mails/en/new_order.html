<!DOCTYPE html PUBLIC "-//W3C//DTD HTML 4.01//EN" "http://www.w3.org/TR/1999/REC-html401-19991224/strict.dtd">
<html>
	<head>
		<meta http-equiv="Content-Type" content="text/html; charset=utf-8">
		<title>[{shop_name}] New order</title>
	</head>
	<body style="font-family: Verdana, sans-serif; font-size: 11px;">
		<p style="line-height: 17px;"><a title="{shop_name}" href="{shop_url}"><img style="border: none;" src="{shop_logo}" alt="{shop_name}" /></a><br /><br />
		Congratulations! A new order was placed on <b>{shop_name}</b> from the following customer:<br /><strong style="color: #db3484;">{firstname} {lastname} ({email})</strong></p>
		<table border="0">
			<tr>
				<td style="width: 550px; font-family: Verdana, sans-serif; font-size: 11px;">
					<p style="background-color: #db3484; width: 540px; color: #fff; font-size: 12px; font-weight: bold; padding: 5px;">Order Details</p>

					<p>Order: <b><span style="color: #db3484;">#{order_name}</span> placed on {date}</b></p>
					<p>Payment method: <b>{payment}</b></p>

					<table style="width: 100%; font-size: 11px; color: #374953;">
						<tr style="background-color: #b9babe; text-align: center;">
							<th style="width: 15%; padding: 0.6em;">Reference</th>
							<th>Product</th>
							<th style="width: 15%; padding: 0.6em;">Price</th>
							<th style="width: 15%; padding: 0.6em;">Quantity</th>
							<th style="width: 20%; padding: 0.6em;">Total Price</th>
						</tr>
						<tr>
							<td>{items}</td>
						</tr>
						<tr style="text-align: right;">
							<td style="background-color: #b9babe; padding: 0.6em 0.4em;" colspan="4">Products</td>
							<td style="background-color: #b9babe; padding: 0.6em 0.4em;">{total_products}</td>
						</tr>
						<tr style="text-align: right;">
							<td style="background-color: #ebecee; padding: 0.6em 0.4em;" colspan="4">Discounts</td>
							<td style="background-color: #ebecee; padding: 0.6em 0.4em;">{total_discounts}</td>
						</tr>
						<tr style="text-align: right;">
							<td style="background-color: #ebecee; padding: 0.6em 0.4em;" colspan="4">Gift-wrapping</td>
							<td style="background-color: #ebecee; padding: 0.6em 0.4em;">{total_wrapping}</td>
						</tr>
						<tr style="text-align: right;">
							<td style="background-color: #dde2e6; padding: 0.6em 0.4em;" colspan="4">Shipping</td>
							<td style="background-color: #dde2e6; padding: 0.6em 0.4em;">{total_shipping}</td>
						</tr>
						<tr style="text-align: right; font-weight: bold;">
<<<<<<< HEAD
							<td style="background-color: #ebecee; color: {color}; padding: 0.6em 0.4em;" colspan="4">Total paid</td>
							<td style="background-color: #ebecee; color: {color}; padding: 0.6em 0.4em;">{total_paid}</td>
=======
							<td style="background-color: {color}; padding: 0.6em 0.4em;" colspan="4">Total paid</td>
							<td style="background-color: {color}; padding: 0.6em 0.4em;">{total_paid}</td>
>>>>>>> 46f7922a
						</tr>
					</table>
						
					<p>Carrier: <b>{carrier}</b></p>

					<table style="width: 100%; font-size: 11px; color: #374953;">
						<tr style="background-color: #b9babe; text-transform: uppercase;">
							<th style="text-align: left; padding: 0.3em 1em;">Delivery address</th>
							<th style="text-align: left; padding: 0.3em 1em;">Billing address</th>
						</tr>
						<tr>
							<td style="padding: 0.5em 0 0.5em 0.5em; background-color: #ebecee;">{delivery_block_html}</td>
							<td style="padding: 0.5em 0 0.5em 0.5em; background-color: #ebecee;">{invoice_block_html}</td>
						</tr>
					</table>

					<p style="background-color: #db3484; width: 540px; color: #fff; font-size: 12px; font-weight: bold; padding: 5px;">Customer message: <b>{message}</b></p>

					<p style="width: 100%; text-align: center;"><a style="color: #db3484; font-weight: bold; text-decoration: none;" href="{shop_url}">{shop_name}</a> powered with <a style="text-decoration: none; color: #374953;" href="http://www.prestashop.com/">PrestaShop&trade;</a></p>
				</td>
			</tr>
		</table>
	</body>
</html><|MERGE_RESOLUTION|>--- conflicted
+++ resolved
@@ -43,13 +43,8 @@
 							<td style="background-color: #dde2e6; padding: 0.6em 0.4em;">{total_shipping}</td>
 						</tr>
 						<tr style="text-align: right; font-weight: bold;">
-<<<<<<< HEAD
-							<td style="background-color: #ebecee; color: {color}; padding: 0.6em 0.4em;" colspan="4">Total paid</td>
-							<td style="background-color: #ebecee; color: {color}; padding: 0.6em 0.4em;">{total_paid}</td>
-=======
 							<td style="background-color: {color}; padding: 0.6em 0.4em;" colspan="4">Total paid</td>
 							<td style="background-color: {color}; padding: 0.6em 0.4em;">{total_paid}</td>
->>>>>>> 46f7922a
 						</tr>
 					</table>
 						
