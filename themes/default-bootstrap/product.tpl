--- conflicted
+++ resolved
@@ -654,10 +654,7 @@
 		</section>
 		{/if}
 	{/if}
-<<<<<<< HEAD
-=======
 </div> <!-- itemscope product wrapper -->
->>>>>>> 8b08c6dd
 {strip}
 {if isset($smarty.get.ad) && $smarty.get.ad}
 	{addJsDefL name=ad}{$base_dir|cat:$smarty.get.ad|escape:'html':'UTF-8'}{/addJsDefL}
