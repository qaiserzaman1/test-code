{*
* 2007-2014 PrestaShop
*
* NOTICE OF LICENSE
*
* This source file is subject to the Academic Free License (AFL 3.0)
* that is bundled with this package in the file LICENSE.txt.
* It is also available through the world-wide-web at this URL:
* http://opensource.org/licenses/afl-3.0.php
* If you did not receive a copy of the license and are unable to
* obtain it through the world-wide-web, please send an email
* to license@prestashop.com so we can send you a copy immediately.
*
* DISCLAIMER
*
* Do not edit or add to this file if you wish to upgrade PrestaShop to newer
* versions in the future. If you wish to customize PrestaShop for your
* needs please refer to http://www.prestashop.com for more information.
*
*  @author PrestaShop SA <contact@prestashop.com>
*  @copyright  2007-2014 PrestaShop SA
*  @license    http://opensource.org/licenses/afl-3.0.php  Academic Free License (AFL 3.0)
*  International Registered Trademark & Property of PrestaShop SA
*}

{capture name=path}{l s='Your shopping cart'}{/capture}

<h1 id="cart_title" class="page-heading">{l s='Shopping-cart summary'}
	{if !isset($empty) && !$PS_CATALOG_MODE}
		<span class="heading-counter">{l s='Your shopping cart contains:'}
			<span id="summary_products_quantity">{$productNumber} {if $productNumber == 1}{l s='product'}{else}{l s='products'}{/if}</span>
		</span>
	{/if}
</h1>

{if isset($account_created)}
	<p class="alert alert-success">
		{l s='Your account has been created.'}
	</p>
{/if}

{assign var='current_step' value='summary'}
{include file="$tpl_dir./order-steps.tpl"}
{include file="$tpl_dir./errors.tpl"}

{if isset($empty)}
	<p class="alert alert-warning">{l s='Your shopping cart is empty.'}</p>
{elseif $PS_CATALOG_MODE}
	<p class="alert alert-warning">{l s='This store has not accepted your new order.'}</p>
{else}
	<p style="display:none" id="emptyCartWarning" class="alert alert-warning">{l s='Your shopping cart is empty.'}</p>
	{if isset($lastProductAdded) AND $lastProductAdded}
		<div class="cart_last_product">
			<div class="cart_last_product_header">
				<div class="left">{l s='Last product added'}</div>
			</div>
			<a class="cart_last_product_img" href="{$link->getProductLink($lastProductAdded.id_product, $lastProductAdded.link_rewrite, $lastProductAdded.category, null, null, $lastProductAdded.id_shop)|escape:'html':'UTF-8'}">
				<img src="{$link->getImageLink($lastProductAdded.link_rewrite, $lastProductAdded.id_image, 'small_default')|escape:'html':'UTF-8'}" alt="{$lastProductAdded.name|escape:'html':'UTF-8'}"/>
			</a>
			<div class="cart_last_product_content">
				<p class="product-name">
					<a href="{$link->getProductLink($lastProductAdded.id_product, $lastProductAdded.link_rewrite, $lastProductAdded.category, null, null, null, $lastProductAdded.id_product_attribute)|escape:'html':'UTF-8'}">
						{$lastProductAdded.name|escape:'html':'UTF-8'}
					</a>
				</p>
				{if isset($lastProductAdded.attributes) && $lastProductAdded.attributes}
					<small>
						<a href="{$link->getProductLink($lastProductAdded.id_product, $lastProductAdded.link_rewrite, $lastProductAdded.category, null, null, null, $lastProductAdded.id_product_attribute)|escape:'html':'UTF-8'}">
							{$lastProductAdded.attributes|escape:'html':'UTF-8'}
						</a>
					</small>
				{/if}
			</div>
		</div>
	{/if}
	{assign var='total_discounts_num' value="{if $total_discounts != 0}1{else}0{/if}"}
	{assign var='use_show_taxes' value="{if $use_taxes && $show_taxes}2{else}0{/if}"}
	{assign var='total_wrapping_taxes_num' value="{if $total_wrapping != 0}1{else}0{/if}"}
	{* eu-legal *}
	{hook h="displayBeforeShoppingCartBlock"}
	<div id="order-detail-content" class="table_block table-responsive">
		<table id="cart_summary" class="table table-bordered {if $PS_STOCK_MANAGEMENT}stock-management-on{else}stock-management-off{/if}">
			<thead>
				<tr>
					<th class="cart_product first_item">{l s='Product'}</th>
					<th class="cart_description item">{l s='Description'}</th>
					{if $PS_STOCK_MANAGEMENT}
						{assign var='col_span_subtotal' value='3'}
						<th class="cart_avail item">{l s='Avail.'}</th>
					{else}
						{assign var='col_span_subtotal' value='2'}
					{/if}
					<th class="cart_unit item">{l s='Unit price'}</th>
					<th class="cart_quantity item text-center">{l s='Qty'}</th>
					<th class="cart_delete last_item">&nbsp;</th>
<<<<<<< HEAD
					<th class="cart_total item text-right">{l s='Total'}</th>
=======
					<th class="cart_total item text-right">{l s='Total'}</th>					
>>>>>>> d5c1959b
				</tr>
			</thead>
			<tfoot>
				{assign var='rowspan_total' value=2+$total_discounts_num+$total_wrapping_taxes_num}

				{if $use_taxes && $show_taxes && $total_tax != 0}
					{assign var='rowspan_total' value=$rowspan_total+1}
				{/if}

				{if $priceDisplay != 0}
					{assign var='rowspan_total' value=$rowspan_total+1}
				{/if}

				{if $total_shipping_tax_exc <= 0 && !isset($virtualCart)}
					{assign var='rowspan_total' value=$rowspan_total+1}
				{else}
					{if $use_taxes && $total_shipping_tax_exc != $total_shipping}
						{if $priceDisplay && $total_shipping_tax_exc > 0}
							{assign var='rowspan_total' value=$rowspan_total+1}
						{elseif $total_shipping > 0}
							{assign var='rowspan_total' value=$rowspan_total+1}
						{/if}
					{elseif $total_shipping_tax_exc > 0}
						{assign var='rowspan_total' value=$rowspan_total+1}
					{/if}
				{/if}

				{if $use_taxes}
					{if $priceDisplay}
						<tr class="cart_total_price">
							<td rowspan="{$rowspan_total}" colspan="3" id="cart_voucher" class="cart_voucher">
								{if $voucherAllowed}
									{if isset($errors_discount) && $errors_discount}
										<ul class="alert alert-danger">
											{foreach $errors_discount as $k=>$error}
												<li>{$error|escape:'html':'UTF-8'}</li>
											{/foreach}
										</ul>
									{/if}
									<form action="{if $opc}{$link->getPageLink('order-opc', true)}{else}{$link->getPageLink('order', true)}{/if}" method="post" id="voucher">
										<fieldset>
											<h4>{l s='Vouchers'}</h4>
											<input type="text" class="discount_name form-control" id="discount_name" name="discount_name" value="{if isset($discount_name) && $discount_name}{$discount_name}{/if}" />
											<input type="hidden" name="submitDiscount" />
											<button type="submit" name="submitAddDiscount" class="button btn btn-default button-small"><span>{l s='OK'}</span></button>
										</fieldset>
									</form>
									{if $displayVouchers}
										<p id="title" class="title-offers">{l s='Take advantage of our exclusive offers:'}</p>
										<div id="display_cart_vouchers">
											{foreach $displayVouchers as $voucher}
												{if $voucher.code != ''}<span class="voucher_name" data-code="{$voucher.code|escape:'html':'UTF-8'}">{$voucher.code|escape:'html':'UTF-8'}</span> - {/if}{$voucher.name}<br />
											{/foreach}
										</div>
									{/if}
								{/if}
							</td>
							<td colspan="{$col_span_subtotal}" class="text-right">{if $display_tax_label}{l s='Total products (tax excl.)'}{else}{l s='Total products'}{/if}</td>
							<td colspan="2" class="price" id="total_product">{displayPrice price=$total_products}</td>
						</tr>
					{else}
						<tr class="cart_total_price">
							<td rowspan="{$rowspan_total}" colspan="2" id="cart_voucher" class="cart_voucher">
								{if $voucherAllowed}
									{if isset($errors_discount) && $errors_discount}
										<ul class="alert alert-danger">
											{foreach $errors_discount as $k=>$error}
												<li>{$error|escape:'html':'UTF-8'}</li>
											{/foreach}
										</ul>
									{/if}
									<form action="{if $opc}{$link->getPageLink('order-opc', true)}{else}{$link->getPageLink('order', true)}{/if}" method="post" id="voucher">
										<fieldset>
											<h4>{l s='Vouchers'}</h4>
											<input type="text" class="discount_name form-control" id="discount_name" name="discount_name" value="{if isset($discount_name) && $discount_name}{$discount_name}{/if}" />
											<input type="hidden" name="submitDiscount" />
											<button type="submit" name="submitAddDiscount" class="button btn btn-default button-small"><span>{l s='OK'}</span></button>
										</fieldset>
									</form>
									{if $displayVouchers}
										<p id="title" class="title-offers">{l s='Take advantage of our exclusive offers:'}</p>
										<div id="display_cart_vouchers">
											{foreach $displayVouchers as $voucher}
												{if $voucher.code != ''}<span class="voucher_name" data-code="{$voucher.code|escape:'html':'UTF-8'}">{$voucher.code|escape:'html':'UTF-8'}</span> - {/if}{$voucher.name}<br />
											{/foreach}
										</div>
									{/if}
								{/if}
							</td>
							<td colspan="{$col_span_subtotal}" class="text-right">{if $display_tax_label}{l s='Total products (tax incl.)'}{else}{l s='Total products'}{/if}</td>
							<td colspan="2" class="price" id="total_product">{displayPrice price=$total_products_wt}</td>
						</tr>
					{/if}
				{else}
					<tr class="cart_total_price">
						<td rowspan="{$rowspan_total}" colspan="2" id="cart_voucher" class="cart_voucher">
							{if $voucherAllowed}
								{if isset($errors_discount) && $errors_discount}
									<ul class="alert alert-danger">
										{foreach $errors_discount as $k=>$error}
											<li>{$error|escape:'html':'UTF-8'}</li>
										{/foreach}
									</ul>
								{/if}
								<form action="{if $opc}{$link->getPageLink('order-opc', true)}{else}{$link->getPageLink('order', true)}{/if}" method="post" id="voucher">
									<fieldset>
										<h4>{l s='Vouchers'}</h4>
										<input type="text" class="discount_name form-control" id="discount_name" name="discount_name" value="{if isset($discount_name) && $discount_name}{$discount_name}{/if}" />
										<input type="hidden" name="submitDiscount" />
										<button type="submit" name="submitAddDiscount" class="button btn btn-default button-small">
											<span>{l s='OK'}</span>
										</button>
									</fieldset>
								</form>
								{if $displayVouchers}
									<p id="title" class="title-offers">{l s='Take advantage of our exclusive offers:'}</p>
									<div id="display_cart_vouchers">
										{foreach $displayVouchers as $voucher}
											{if $voucher.code != ''}<span class="voucher_name" data-code="{$voucher.code|escape:'html':'UTF-8'}">{$voucher.code|escape:'html':'UTF-8'}</span> - {/if}{$voucher.name}<br />
										{/foreach}
									</div>
								{/if}
							{/if}
						</td>
						<td colspan="{$col_span_subtotal}" class="text-right">{l s='Total products'}</td>
						<td colspan="2" class="price" id="total_product">{displayPrice price=$total_products}</td>
					</tr>
				{/if}
				<tr{if $total_wrapping == 0} style="display: none;"{/if}>
					<td colspan="3" class="text-right">
						{if $use_taxes}
							{if $display_tax_label}{l s='Total gift wrapping (tax incl.):'}{else}{l s='Total gift-wrapping cost:'}{/if}
						{else}
							{l s='Total gift-wrapping cost:'}
						{/if}
					</td>
					<td colspan="2" class="price-discount price" id="total_wrapping">
						{if $use_taxes}
							{if $priceDisplay}
								{displayPrice price=$total_wrapping_tax_exc}
							{else}
								{displayPrice price=$total_wrapping}
							{/if}
						{else}
							{displayPrice price=$total_wrapping_tax_exc}
						{/if}
					</td>
				</tr>
				{if $total_shipping_tax_exc <= 0 && !isset($virtualCart)}
					<tr class="cart_total_delivery" style="{if !isset($carrier->id) || is_null($carrier->id)}display:none;{/if}">
						<td colspan="{$col_span_subtotal}" class="text-right">{l s='Total shipping'}</td>
						<td colspan="2" class="price" id="total_shipping">{l s='Free Shipping!'}</td>
					</tr>
				{else}
					{if $use_taxes && $total_shipping_tax_exc != $total_shipping}
						{if $priceDisplay}
							<tr class="cart_total_delivery" {if $total_shipping_tax_exc <= 0} style="display:none;"{/if}>
								<td colspan="{$col_span_subtotal}" class="text-right">{if $display_tax_label}{l s='Total shipping (tax excl.)'}{else}{l s='Total shipping'}{/if}</td>
								<td colspan="2" class="price" id="total_shipping">{displayPrice price=$total_shipping_tax_exc}</td>
							</tr>
						{else}
							<tr class="cart_total_delivery"{if $total_shipping <= 0} style="display:none;"{/if}>
								<td colspan="{$col_span_subtotal}" class="text-right">{if $display_tax_label}{l s='Total shipping (tax incl.)'}{else}{l s='Total shipping'}{/if}</td>
								<td colspan="2" class="price" id="total_shipping" >{displayPrice price=$total_shipping}</td>
							</tr>
						{/if}
					{else}
						<tr class="cart_total_delivery"{if $total_shipping_tax_exc <= 0} style="display:none;"{/if}>
							<td colspan="{$col_span_subtotal}" class="text-right">{l s='Total shipping'}</td>
							<td colspan="2" class="price" id="total_shipping" >{displayPrice price=$total_shipping_tax_exc}</td>
						</tr>
					{/if}
				{/if}
				<tr class="cart_total_voucher" {if $total_discounts == 0}style="display:none"{/if}>
					<td colspan="{$col_span_subtotal}" class="text-right">
						{if $display_tax_label}
							{if $use_taxes && $priceDisplay == 0}
								{l s='Total vouchers (tax incl.):'}
							{else}
								{l s='Total vouchers (tax excl.)'}
							{/if}
						{else}
							{l s='Total vouchers'}
						{/if}
					</td>
					<td colspan="2" class="price-discount price" id="total_discount">
						{if $use_taxes && $priceDisplay == 0}
							{assign var='total_discounts_negative' value=$total_discounts * -1}
						{else}
							{assign var='total_discounts_negative' value=$total_discounts_tax_exc * -1}
						{/if}
						{displayPrice price=$total_discounts_negative}
					</td>
				</tr>
				{if $use_taxes && $show_taxes && $total_tax != 0 }
					{if $priceDisplay != 0}
					<tr class="cart_total_price">
						<td colspan="{$col_span_subtotal}" class="text-right">{if $display_tax_label}{l s='Total (tax excl.)'}{else}{l s='Total'}{/if}</td>
						<td colspan="2" class="price" id="total_price_without_tax">{displayPrice price=$total_price_without_tax}</td>
					</tr>
					{/if}
					<tr class="cart_total_tax">
						<td colspan="{$col_span_subtotal}" class="text-right">{l s='Tax'}</td>
						<td colspan="2" class="price" id="total_tax">{displayPrice price=$total_tax}</td>
					</tr>
				{/if}
				<tr class="cart_total_price">
					<td colspan="{$col_span_subtotal}" class="total_price_container text-right">
						<span>{l s='Total'}</span>
					</td>
					{if $use_taxes}
						<td colspan="2" class="price" id="total_price_container">
							<span id="total_price">{displayPrice price=$total_price}</span>
						</td>
					{else}
						<td colspan="2" class="price" id="total_price_container">
							<span id="total_price">{displayPrice price=$total_price_without_tax}</span>
						</td>
					{/if}
				</tr>
			</tfoot>
			<tbody>
				{assign var='odd' value=0}
				{assign var='have_non_virtual_products' value=false}
				{foreach $products as $product}
					{if $product.is_virtual == 0}
						{assign var='have_non_virtual_products' value=true}
					{/if}
					{assign var='productId' value=$product.id_product}
					{assign var='productAttributeId' value=$product.id_product_attribute}
					{assign var='quantityDisplayed' value=0}
					{assign var='odd' value=($odd+1)%2}
					{assign var='ignoreProductLast' value=isset($customizedDatas.$productId.$productAttributeId) || count($gift_products)}
					{* Display the product line *}
					{include file="$tpl_dir./shopping-cart-product-line.tpl" productLast=$product@last productFirst=$product@first}
					{* Then the customized datas ones*}
					{if isset($customizedDatas.$productId.$productAttributeId)}
						{foreach $customizedDatas.$productId.$productAttributeId[$product.id_address_delivery] as $id_customization=>$customization}
							<tr
								id="product_{$product.id_product}_{$product.id_product_attribute}_{$id_customization}_{$product.id_address_delivery|intval}"
								class="product_customization_for_{$product.id_product}_{$product.id_product_attribute}_{$product.id_address_delivery|intval}{if $odd} odd{else} even{/if} customization alternate_item {if $product@last && $customization@last && !count($gift_products)}last_item{/if}">
								<td></td>
								<td colspan="3">
									{foreach $customization.datas as $type => $custom_data}
										{if $type == $CUSTOMIZE_FILE}
											<div class="customizationUploaded">
												<ul class="customizationUploaded">
													{foreach $custom_data as $picture}
														<li><img src="{$pic_dir}{$picture.value}_small" alt="" class="customizationUploaded" /></li>
													{/foreach}
												</ul>
											</div>
										{elseif $type == $CUSTOMIZE_TEXTFIELD}
											<ul class="typedText">
												{foreach $custom_data as $textField}
													<li>
														{if $textField.name}
															{$textField.name}
														{else}
															{l s='Text #'}{$textField@index+1}
														{/if}
														: {$textField.value}
													</li>
												{/foreach}
											</ul>
										{/if}
									{/foreach}
								</td>
								<td class="cart_quantity" colspan="1">
									{if isset($cannotModify) AND $cannotModify == 1}
										<span>{if $quantityDisplayed == 0 AND isset($customizedDatas.$productId.$productAttributeId)}{$customizedDatas.$productId.$productAttributeId|@count}{else}{$product.cart_quantity-$quantityDisplayed}{/if}</span>
									{else}
										<input type="hidden" value="{$customization.quantity}" name="quantity_{$product.id_product}_{$product.id_product_attribute}_{$id_customization}_{$product.id_address_delivery|intval}_hidden"/>
										<input type="text" value="{$customization.quantity}" class="cart_quantity_input form-control grey" name="quantity_{$product.id_product}_{$product.id_product_attribute}_{$id_customization}_{$product.id_address_delivery|intval}"/>
										<div class="cart_quantity_button clearfix">
											{if $product.minimal_quantity < ($customization.quantity -$quantityDisplayed) OR $product.minimal_quantity <= 1}
												<a
													id="cart_quantity_down_{$product.id_product}_{$product.id_product_attribute}_{$id_customization}_{$product.id_address_delivery|intval}"
													class="cart_quantity_down btn btn-default button-minus"
													href="{$link->getPageLink('cart', true, NULL, "add=1&amp;id_product={$product.id_product|intval}&amp;ipa={$product.id_product_attribute|intval}&amp;id_address_delivery={$product.id_address_delivery}&amp;id_customization={$id_customization}&amp;op=down&amp;token={$token_cart}")|escape:'html':'UTF-8'}"
													rel="nofollow"
													title="{l s='Subtract'}">
													<span><i class="icon-minus"></i></span>
												</a>
											{else}
												<a
													id="cart_quantity_down_{$product.id_product}_{$product.id_product_attribute}_{$id_customization}"
													class="cart_quantity_down btn btn-default button-minus disabled"
													href="#"
													title="{l s='Subtract'}">
													<span><i class="icon-minus"></i></span>
												</a>
											{/if}
											<a
												id="cart_quantity_up_{$product.id_product}_{$product.id_product_attribute}_{$id_customization}_{$product.id_address_delivery|intval}"
												class="cart_quantity_up btn btn-default button-plus"
												href="{$link->getPageLink('cart', true, NULL, "add=1&amp;id_product={$product.id_product|intval}&amp;ipa={$product.id_product_attribute|intval}&amp;id_address_delivery={$product.id_address_delivery}&amp;id_customization={$id_customization}&amp;token={$token_cart}")|escape:'html':'UTF-8'}"
												rel="nofollow"
												title="{l s='Add'}">
												<span><i class="icon-plus"></i></span>
											</a>
										</div>
									{/if}
								</td>
								<td class="cart_delete text-center">
									{if isset($cannotModify) AND $cannotModify == 1}
									{else}
										<a
											id="{$product.id_product}_{$product.id_product_attribute}_{$id_customization}_{$product.id_address_delivery|intval}"
											class="cart_quantity_delete"
											href="{$link->getPageLink('cart', true, NULL, "delete=1&amp;id_product={$product.id_product|intval}&amp;ipa={$product.id_product_attribute|intval}&amp;id_customization={$id_customization}&amp;id_address_delivery={$product.id_address_delivery}&amp;token={$token_cart}")|escape:'html':'UTF-8'}"
											rel="nofollow"
											title="{l s='Delete'}">
											<i class="icon-trash"></i>
										</a>
									{/if}
								</td>
								<td>
								</td>
							</tr>
							{assign var='quantityDisplayed' value=$quantityDisplayed+$customization.quantity}
						{/foreach}

						{* If it exists also some uncustomized products *}
						{if $product.quantity-$quantityDisplayed > 0}{include file="$tpl_dir./shopping-cart-product-line.tpl" productLast=$product@last productFirst=$product@first}{/if}
					{/if}
				{/foreach}
				{assign var='last_was_odd' value=$product@iteration%2}
				{foreach $gift_products as $product}
					{assign var='productId' value=$product.id_product}
					{assign var='productAttributeId' value=$product.id_product_attribute}
					{assign var='quantityDisplayed' value=0}
					{assign var='odd' value=($product@iteration+$last_was_odd)%2}
					{assign var='ignoreProductLast' value=isset($customizedDatas.$productId.$productAttributeId)}
					{assign var='cannotModify' value=1}
					{* Display the gift product line *}
					{include file="$tpl_dir./shopping-cart-product-line.tpl" productLast=$product@last productFirst=$product@first}
				{/foreach}
			</tbody>
			{if sizeof($discounts)}
				<tbody>
					{foreach $discounts as $discount}
						<tr class="cart_discount {if $discount@last}last_item{elseif $discount@first}first_item{else}item{/if}" id="cart_discount_{$discount.id_discount}">
							<td class="cart_discount_name" colspan="{if $PS_STOCK_MANAGEMENT}3{else}2{/if}">{$discount.name}</td>
							<td class="cart_discount_price">
								<span class="price-discount">
								{if !$priceDisplay}{displayPrice price=$discount.value_real*-1}{else}{displayPrice price=$discount.value_tax_exc*-1}{/if}
								</span>
							</td>
							<td class="cart_discount_delete">1</td>
							<td class="price_discount_del text-center">
								{if strlen($discount.code)}
									<a
										href="{if $opc}{$link->getPageLink('order-opc', true)}{else}{$link->getPageLink('order', true)}{/if}?deleteDiscount={$discount.id_discount}"
										class="price_discount_delete"
										title="{l s='Delete'}">
										<i class="icon-trash"></i>
									</a>
								{/if}
							</td>
							<td class="cart_discount_price">
								<span class="price-discount price">{if !$priceDisplay}{displayPrice price=$discount.value_real*-1}{else}{displayPrice price=$discount.value_tax_exc*-1}{/if}</span>
							</td>
						</tr>
					{/foreach}
				</tbody>
			{/if}
		</table>
	</div> <!-- end order-detail-content -->

	{if $show_option_allow_separate_package}
	<p>
		<input type="checkbox" name="allow_seperated_package" id="allow_seperated_package" {if $cart->allow_seperated_package}checked="checked"{/if} autocomplete="off"/>
		<label for="allow_seperated_package">{l s='Send available products first'}</label>
	</p>
	{/if}

	{* Define the style if it doesn't exist in the PrestaShop version*}
	{* Will be deleted for 1.5 version and more *}
	{if !isset($addresses_style)}
		{$addresses_style.company = 'address_company'}
		{$addresses_style.vat_number = 'address_company'}
		{$addresses_style.firstname = 'address_name'}
		{$addresses_style.lastname = 'address_name'}
		{$addresses_style.address1 = 'address_address1'}
		{$addresses_style.address2 = 'address_address2'}
		{$addresses_style.city = 'address_city'}
		{$addresses_style.country = 'address_country'}
		{$addresses_style.phone = 'address_phone'}
		{$addresses_style.phone_mobile = 'address_phone_mobile'}
		{$addresses_style.alias = 'address_title'}
	{/if}

	{if ((!empty($delivery_option) AND !isset($virtualCart)) OR $delivery->id OR $invoice->id) AND !$opc}
		<div class="order_delivery clearfix row">
			{if !isset($formattedAddresses) || (count($formattedAddresses.invoice) == 0 && count($formattedAddresses.delivery) == 0) || (count($formattedAddresses.invoice.formated) == 0 && count($formattedAddresses.delivery.formated) == 0)}
				{if $delivery->id}
					<div class="col-xs-12 col-sm-6"{if !$have_non_virtual_products} style="display: none;"{/if}>
						<ul id="delivery_address" class="address item box">
							<li><h3 class="page-subheading">{l s='Delivery address'}&nbsp;<span class="address_alias">({$delivery->alias})</span></h3></li>
							{if $delivery->company}<li class="address_company">{$delivery->company|escape:'html':'UTF-8'}</li>{/if}
							<li class="address_name">{$delivery->firstname|escape:'html':'UTF-8'} {$delivery->lastname|escape:'html':'UTF-8'}</li>
							<li class="address_address1">{$delivery->address1|escape:'html':'UTF-8'}</li>
							{if $delivery->address2}<li class="address_address2">{$delivery->address2|escape:'html':'UTF-8'}</li>{/if}
							<li class="address_city">{$delivery->postcode|escape:'html':'UTF-8'} {$delivery->city|escape:'html':'UTF-8'}</li>
							<li class="address_country">{$delivery->country|escape:'html':'UTF-8'} {if $delivery_state}({$delivery_state|escape:'html':'UTF-8'}){/if}</li>
						</ul>
					</div>
				{/if}
				{if $invoice->id}
					<div class="col-xs-12 col-sm-6">
						<ul id="invoice_address" class="address alternate_item box">
							<li><h3 class="page-subheading">{l s='Invoice address'}&nbsp;<span class="address_alias">({$invoice->alias})</span></h3></li>
							{if $invoice->company}<li class="address_company">{$invoice->company|escape:'html':'UTF-8'}</li>{/if}
							<li class="address_name">{$invoice->firstname|escape:'html':'UTF-8'} {$invoice->lastname|escape:'html':'UTF-8'}</li>
							<li class="address_address1">{$invoice->address1|escape:'html':'UTF-8'}</li>
							{if $invoice->address2}<li class="address_address2">{$invoice->address2|escape:'html':'UTF-8'}</li>{/if}
							<li class="address_city">{$invoice->postcode|escape:'html':'UTF-8'} {$invoice->city|escape:'html':'UTF-8'}</li>
							<li class="address_country">{$invoice->country|escape:'html':'UTF-8'} {if $invoice_state}({$invoice_state|escape:'html':'UTF-8'}){/if}</li>
						</ul>
					</div>
				{/if}
			{else}
				{foreach from=$formattedAddresses key=k item=address}
					<div class="col-xs-12 col-sm-6"{if $k == 'delivery' && !$have_non_virtual_products} style="display: none;"{/if}>
						<ul class="address {if $address@last}last_item{elseif $address@first}first_item{/if} {if $address@index % 2}alternate_item{else}item{/if} box">
							<li>
								<h3 class="page-subheading">
									{if $k eq 'invoice'}
										{l s='Invoice address'}
									{elseif $k eq 'delivery' && $delivery->id}
										{l s='Delivery address'}
									{/if}
									{if isset($address.object.alias)}
										<span class="address_alias">({$address.object.alias})</span>
									{/if}
								</h3>
							</li>
							{foreach $address.ordered as $pattern}
								{assign var=addressKey value=" "|explode:$pattern}
								{assign var=addedli value=false}
								{foreach from=$addressKey item=key name=foo}
								{$key_str = $key|regex_replace:AddressFormat::_CLEANING_REGEX_:""}
									{if isset($address.formated[$key_str]) && !empty($address.formated[$key_str])}
										{if (!$addedli)}
											{$addedli = true}
											<li><span class="{if isset($addresses_style[$key_str])}{$addresses_style[$key_str]}{/if}">
										{/if}
										{$address.formated[$key_str]|escape:'html':'UTF-8'}
									{/if}
									{if ($smarty.foreach.foo.last && $addedli)}
										</span></li>
									{/if}
								{/foreach}
							{/foreach}
						</ul>
					</div>
				{/foreach}
			{/if}
		</div>
	{/if}
	<div id="HOOK_SHOPPING_CART">{$HOOK_SHOPPING_CART}</div>
	<p class="cart_navigation clearfix">
		{if !$opc}
			<a
				href="{if $back}{$link->getPageLink('order', true, NULL, 'step=1&amp;back={$back}')|escape:'html':'UTF-8'}{else}{$link->getPageLink('order', true, NULL, 'step=1')|escape:'html':'UTF-8'}{/if}"
				class="button btn btn-default standard-checkout button-medium"
				title="{l s='Proceed to checkout'}">
				<span>{l s='Proceed to checkout'}<i class="icon-chevron-right right"></i></span>
			</a>
		{/if}
		<a
			href="{if (isset($smarty.server.HTTP_REFERER) && strstr($smarty.server.HTTP_REFERER, 'order.php')) || isset($smarty.server.HTTP_REFERER) && strstr($smarty.server.HTTP_REFERER, 'order-opc') || !isset($smarty.server.HTTP_REFERER)}{$link->getPageLink('index')}{else}{$smarty.server.HTTP_REFERER|escape:'html':'UTF-8'|secureReferrer}{/if}"
			class="button-exclusive btn btn-default"
			title="{l s='Continue shopping'}">
			<i class="icon-chevron-left"></i>{l s='Continue shopping'}
		</a>
	</p>
	{if !empty($HOOK_SHOPPING_CART_EXTRA)}
		<div class="clear"></div>
		<div class="cart_navigation_extra">
			<div id="HOOK_SHOPPING_CART_EXTRA">{$HOOK_SHOPPING_CART_EXTRA}</div>
		</div>
	{/if}
{strip}
{addJsDef currencySign=$currencySign|html_entity_decode:2:"UTF-8"}
{addJsDef currencyRate=$currencyRate|floatval}
{addJsDef currencyFormat=$currencyFormat|intval}
{addJsDef currencyBlank=$currencyBlank|intval}
{addJsDef deliveryAddress=$cart->id_address_delivery|intval}
{addJsDefL name=txtProduct}{l s='product' js=1}{/addJsDefL}
{addJsDefL name=txtProducts}{l s='products' js=1}{/addJsDefL}
{/strip}
{/if}<|MERGE_RESOLUTION|>--- conflicted
+++ resolved
@@ -93,11 +93,7 @@
 					<th class="cart_unit item">{l s='Unit price'}</th>
 					<th class="cart_quantity item text-center">{l s='Qty'}</th>
 					<th class="cart_delete last_item">&nbsp;</th>
-<<<<<<< HEAD
-					<th class="cart_total item text-right">{l s='Total'}</th>
-=======
 					<th class="cart_total item text-right">{l s='Total'}</th>					
->>>>>>> d5c1959b
 				</tr>
 			</thead>
 			<tfoot>
