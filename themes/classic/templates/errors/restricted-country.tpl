--- conflicted
+++ resolved
@@ -30,11 +30,7 @@
 
     {block name='page_header_container'}
       <header class="page-header">
-<<<<<<< HEAD
-        <div class="logo"><img src="{$urls.img_ps_url}{$shop.logo}" alt="logo" loading="lazy"></div>
-=======
-        <div class="logo"><img src="{$shop.logo}" alt="logo"></div>
->>>>>>> 9233da02
+        <div class="logo"><img src="{$shop.logo}" alt="logo" loading="lazy"></div>
         {block name='page_header'}
           <h1>{block name='page_title'}{$shop.name}{/block}</h1>
         {/block}
