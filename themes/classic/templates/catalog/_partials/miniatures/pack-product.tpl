{**
 * Copyright since 2007 PrestaShop SA and Contributors
 * PrestaShop is an International Registered Trademark & Property of PrestaShop SA
 *
 * NOTICE OF LICENSE
 *
 * This source file is subject to the Academic Free License 3.0 (AFL-3.0)
 * that is bundled with this package in the file LICENSE.md.
 * It is also available through the world-wide-web at this URL:
 * https://opensource.org/licenses/AFL-3.0
 * If you did not receive a copy of the license and are unable to
 * obtain it through the world-wide-web, please send an email
 * to license@prestashop.com so we can send you a copy immediately.
 *
 * DISCLAIMER
 *
 * Do not edit or add to this file if you wish to upgrade PrestaShop to newer
 * versions in the future. If you wish to customize PrestaShop for your
 * needs please refer to https://devdocs.prestashop.com/ for more information.
 *
 * @author    PrestaShop SA and Contributors <contact@prestashop.com>
 * @copyright Since 2007 PrestaShop SA and Contributors
 * @license   https://opensource.org/licenses/AFL-3.0 Academic Free License 3.0 (AFL-3.0)
 *}
{block name='pack_miniature_item'}
  <article>
    <div class="card">
      <div class="pack-product-container">
        <div class="thumb-mask">
          <div class="mask">
            <a href="{$product.url}" title="{$product.name}">
<<<<<<< HEAD
              {if !empty($product.cover.medium)}
                <img
                  src="{$product.cover.medium.url}"
                  {if !empty($product.cover.legend)}
                    alt="{$product.cover.legend}"
                    title="{$product.cover.legend}"
                  {else}
                    alt="{$product.name}"
                  {/if}
                  loading="lazy"
                  data-full-size-image-url="{$product.cover.large.url}"
                >
              {else}
                <img src="{$urls.no_picture_image.bySize.medium_default.url}" loading="lazy" />
=======
              {if $product.default_image}
                <img
                  src="{$product.default_image.medium.url}"
                  alt="{$product.default_image.legend}"
                  data-full-size-image-url="{$product.default_image.large.url}"
                >
              {else}
                <img src="{$urls.no_picture_image.bySize.cart_default.url}" />
>>>>>>> bf85c2e5
              {/if}
            </a>
          </div>
        </div>

        <div class="pack-product-name">
          <a href="{$product.url}" title="{$product.name}">
            {$product.name}
          </a>
        </div>

        {if $showPackProductsPrice}
          <div class="pack-product-price">
            <strong>{$product.price}</strong>
          </div>
        {/if}

        <div class="pack-product-quantity">
          <span>x {$product.pack_quantity}</span>
        </div>
      </div>
    </div>
  </article>
{/block}<|MERGE_RESOLUTION|>--- conflicted
+++ resolved
@@ -29,31 +29,20 @@
         <div class="thumb-mask">
           <div class="mask">
             <a href="{$product.url}" title="{$product.name}">
-<<<<<<< HEAD
-              {if !empty($product.cover.medium)}
+              {if !empty($product.default_image.medium)}
                 <img
-                  src="{$product.cover.medium.url}"
-                  {if !empty($product.cover.legend)}
-                    alt="{$product.cover.legend}"
-                    title="{$product.cover.legend}"
-                  {else}
-                    alt="{$product.name}"
-                  {/if}
-                  loading="lazy"
-                  data-full-size-image-url="{$product.cover.large.url}"
+                        src="{$product.default_image.medium.url}"
+                        {if !empty($product.default_image.legend)}
+                          alt="{$product.default_image.legend}"
+                          title="{$product.default_image.legend}"
+                        {else}
+                          alt="{$product.name}"
+                        {/if}
+                        loading="lazy"
+                        data-full-size-image-url="{$product.default_image.large.url}"
                 >
               {else}
                 <img src="{$urls.no_picture_image.bySize.medium_default.url}" loading="lazy" />
-=======
-              {if $product.default_image}
-                <img
-                  src="{$product.default_image.medium.url}"
-                  alt="{$product.default_image.legend}"
-                  data-full-size-image-url="{$product.default_image.large.url}"
-                >
-              {else}
-                <img src="{$urls.no_picture_image.bySize.cart_default.url}" />
->>>>>>> bf85c2e5
               {/if}
             </a>
           </div>
