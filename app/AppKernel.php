--- conflicted
+++ resolved
@@ -32,20 +32,11 @@
 
 class AppKernel extends Kernel
 {
-<<<<<<< HEAD
     const VERSION = '1.7.8.0';
     const MAJOR_VERSION_STRING = '1.7';
     const MAJOR_VERSION = 17;
     const MINOR_VERSION = 8;
     const RELEASE_VERSION = 0;
-=======
-    const VERSION = '1.7.7.1';
-    const MAJOR_VERSION_STRING = '1.7';
-    const MAJOR_VERSION = 17;
-    const MINOR_VERSION = 7;
-    const RELEASE_VERSION = 1;
->>>>>>> 427b3d42
-
 
     /**
      * {@inheritdoc}
