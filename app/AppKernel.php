--- conflicted
+++ resolved
@@ -30,19 +30,12 @@
 
 class AppKernel extends Kernel
 {
-<<<<<<< HEAD
     const VERSION = '1.7.7.0';
     const MAJOR_VERSION_STRING = '1.7';
     const MAJOR_VERSION = 17;
     const MINOR_VERSION = 7;
     const RELEASE_VERSION = 0;
-=======
-    const VERSION = '1.7.6.3';
-    const MAJOR_VERSION_STRING = '1.7';
-    const MAJOR_VERSION = 17;
-    const MINOR_VERSION = 6;
-    const RELEASE_VERSION = 3;
->>>>>>> fc9f89eb
+
 
     /**
      * {@inheritdoc}
