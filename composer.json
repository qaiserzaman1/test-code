{
    "name": "PrestaShop/PrestaShop",
    "description": "PrestaShop offers a free, fully scalable, Open Source e-commerce solution.",
    "type": "project",
    "require": {
        "php": ">=5.6.0",
        "symfony/symfony": "~3.3",
        "defuse/php-encryption": "~2.0.1",
        "doctrine/dbal": "~2.5.3",
        "doctrine/cache": "~1.6|~1.5",
        "doctrine/common": "~2.5.3",
        "doctrine/orm": "~2.5.3",
        "ext-curl": "*",
        "ext-intl": "*",
        "ext-zip": "*",
        "geoip2/geoip2": "~2.4.2",
        "doctrine/doctrine-bundle": "^1.6",
        "mrclay/minify": "~2.3.0",
        "matthiasmullie/minify": "~1.3.0",
        "jakeasmith/http_build_url": "^1",
        "mobiledetect/mobiledetectlib": "~2.8.22",
        "symfony/swiftmailer-bundle": "^2.3.10",
        "pear/archive_tar": "~1.4.2",
        "swiftmailer/swiftmailer": "~5.4.3",
<<<<<<< HEAD
        "symfony/monolog-bundle": "^3.1.0",
        "sensio/distribution-bundle": "^5.0.19",
        "sensio/framework-extra-bundle": "^3.0.2",
        "prestashop/translationtools-bundle": "dev-master",
=======
        "symfony/monolog-bundle": "2.8.2",
        "sensio/distribution-bundle": "~4.0.6",
        "sensio/framework-extra-bundle": "3.0.10",
        "prestashop/translationtools-bundle": "~1.0",
>>>>>>> bc49d074
        "tecnickcom/tcpdf": "6.2.12",
        "composer/installers": "1.0.21",
        "icanboogie/cldr": "1.3.9",
        "incenteev/composer-parameter-handler": "~2.0",
        "curl/curl": "1.2.1",
        "ircmaxell/password-compat": "1.0.4",
        "ircmaxell/random-lib": "*",
        "shudrum/array-finder": "1.1.0",
        "phpoffice/phpexcel": "~1.8",
        "guzzlehttp/guzzle": "~5.0",
        "csa/guzzle-bundle": "~1.3",
        "ipresta/localize-fixture": "~v1.0",
        "paragonie/random_compat": "^1.4|^2.0",
        "prestashop/smarty": "dev-master",
        "prestashop/blockreassurance": "dev-master",
        "prestashop/contactform": "dev-master",
        "prestashop/dashactivity": "dev-master",
        "prestashop/dashgoals": "dev-master",
        "prestashop/dashproducts": "dev-master",
        "prestashop/graphnvd3": "dev-master",
        "prestashop/gridhtml": "dev-master",
        "prestashop/pagesnotfound": "dev-master",
        "prestashop/ps_banner": "dev-master",
        "prestashop/ps_categorytree": "dev-master",
        "prestashop/ps_checkpayment": "dev-master",
        "prestashop/ps_contactinfo": "dev-master",
        "prestashop/ps_currencyselector": "dev-master",
        "prestashop/ps_customeraccountlinks": "3.0.0",
        "prestashop/ps_customersignin": "dev-master",
        "prestashop/ps_customtext": "2.0.0",
        "prestashop/ps_emailsubscription": "dev-master",
        "prestashop/ps_facetedsearch": "dev-master",
        "prestashop/ps_featuredproducts": "dev-master",
        "prestashop/ps_imageslider": "dev-master",
        "prestashop/ps_languageselector": "dev-master",
        "prestashop/ps_legalcompliance": "2.0.4",
        "prestashop/ps_linklist": "2.1.4",
        "prestashop/ps_mainmenu": "dev-master",
        "prestashop/ps_searchbar": "dev-master",
        "prestashop/ps_sharebuttons": "dev-master",
        "prestashop/ps_shoppingcart": "dev-master",
        "prestashop/ps_socialfollow": "dev-master",
        "prestashop/ps_wirepayment": "dev-master",
        "prestashop/sekeywords": "dev-master",
        "prestashop/statsbestcategories": "dev-master",
        "prestashop/statsbestcustomers": "dev-master",
        "prestashop/statsbestmanufacturers": "dev-master",
        "prestashop/statsbestproducts": "dev-master",
        "prestashop/statsbestsuppliers": "dev-master",
        "prestashop/statsbestvouchers": "dev-master",
        "prestashop/statscarrier": "dev-master",
        "prestashop/statscatalog": "dev-master",
        "prestashop/statscheckup": "dev-master",
        "prestashop/statsdata": "dev-master",
        "prestashop/statsequipment": "dev-master",
        "prestashop/statsforecast": "dev-master",
        "prestashop/statslive": "dev-master",
        "prestashop/statsnewsletter": "dev-master",
        "prestashop/statsorigin": "dev-master",
        "prestashop/statspersonalinfos": "dev-master",
        "prestashop/statsproduct": "dev-master",
        "prestashop/statsregistrations": "dev-master",
        "prestashop/statssales": "dev-master",
        "prestashop/statssearch": "dev-master",
        "prestashop/statsstock": "dev-master",
        "prestashop/statsvisits": "dev-master",
        "prestashop/welcome": "dev-master",
        "prestashop/dashtrends": "dev-master",
        "beberlei/DoctrineExtensions": "^1.0",
        "composer/ca-bundle": "^1.0",
        "nikic/php-parser": "^2.1",
        "prestashop/decimal": "^1.0.0"
    },
    "require-dev": {
        "phpunit/phpunit": "~5.7",
        "symfony/phpunit-bridge": "^3.0",
        "phake/phake": "@stable",
        "friendsofphp/php-cs-fixer": "^1.10"
    },
    "autoload-dev": {
        "psr-4": { "Tests\\": "tests/" },
        "files": [ "vendor/symfony/symfony/src/Symfony/Component/VarDumper/Resources/functions/dump.php" ]
    },
    "autoload": {
        "psr-4": {
            "PrestaShop\\PrestaShop\\": "src/",
            "PrestaShopBundle\\": "src/PrestaShopBundle/"
        },
        "classmap": [ "app/AppKernel.php", "app/AppCache.php" ]
    },
    "scripts": {
        "post-install-cmd": [
            "PrestaShop\\PrestaShop\\Core\\Cldr\\Composer\\Hook::init",
            "Sensio\\Bundle\\DistributionBundle\\Composer\\ScriptHandler::buildBootstrap",
            "Sensio\\Bundle\\DistributionBundle\\Composer\\ScriptHandler::installRequirementsFile",
            "Sensio\\Bundle\\DistributionBundle\\Composer\\ScriptHandler::prepareDeploymentTarget"
        ],
        "post-update-cmd": [
            "PrestaShop\\PrestaShop\\Core\\Cldr\\Composer\\Hook::init",
            "PrestaShopBundle\\Install\\Upgrade::migrateSettingsFile",
            "Sensio\\Bundle\\DistributionBundle\\Composer\\ScriptHandler::buildBootstrap",
            "Sensio\\Bundle\\DistributionBundle\\Composer\\ScriptHandler::clearCache",
            "Sensio\\Bundle\\DistributionBundle\\Composer\\ScriptHandler::installAssets",
            "Sensio\\Bundle\\DistributionBundle\\Composer\\ScriptHandler::installRequirementsFile",
            "Sensio\\Bundle\\DistributionBundle\\Composer\\ScriptHandler::prepareDeploymentTarget"
        ],
        "create-test-db": [
            "Tests\\PrestaShopBundle\\Utils\\Database::createTestDB"
        ],
        "test-all": [
            "composer phpunit-legacy",
            "composer phpunit-admin",
            "composer phpunit-sf",
            "composer phpunit-controllers"
        ],
        "phpunit-legacy": [
          "@composer create-test-db",
          "@php -d date.timezone=UTC ./vendor/bin/phpunit -c tests/phpunit.xml"
        ],
        "phpunit-admin": [
            "@composer create-test-db",
            "@php -d date.timezone=UTC ./vendor/bin/phpunit -c tests/phpunit-admin.xml"
        ],
        "phpunit-sf": [
          "@composer create-test-db",
          "@php -d date.timezone=UTC ./vendor/bin/phpunit -c tests/sf-tests.xml"
        ],
        "phpunit-controllers": [
          "@composer create-test-db",
          "@php -d date.timezone=UTC ./vendor/bin/phpunit -c tests/old-controllers.xml"
        ],
        "git-hook-install": "@php .github/contrib/install.php",
        "git-hook-uninstall": "@php .github/contrib/uninstall.php",
        "cldr-init": "PrestaShop\\PrestaShop\\Core\\Cldr\\Composer\\Hook::init"
    },
    "config": {
        "platform": {
            "php": "5.6.0"
        },
        "sort-packages": true
    },
    "extra": {
        "symfony-app-dir": "app",
        "symfony-bin-dir": "bin",
        "symfony-var-dir": "var",
        "symfony-web-dir": "web",
        "symfony-tests-dir": "tests",
        "symfony-assets-install": "relative",
        "incenteev-parameters": {
            "file": "app/config/parameters.yml"
        }
    },
    "author": "PrestaShop",
    "license": "OSL-3.0"
}<|MERGE_RESOLUTION|>--- conflicted
+++ resolved
@@ -1,190 +1,192 @@
 {
-    "name": "PrestaShop/PrestaShop",
-    "description": "PrestaShop offers a free, fully scalable, Open Source e-commerce solution.",
-    "type": "project",
-    "require": {
-        "php": ">=5.6.0",
-        "symfony/symfony": "~3.3",
-        "defuse/php-encryption": "~2.0.1",
-        "doctrine/dbal": "~2.5.3",
-        "doctrine/cache": "~1.6|~1.5",
-        "doctrine/common": "~2.5.3",
-        "doctrine/orm": "~2.5.3",
-        "ext-curl": "*",
-        "ext-intl": "*",
-        "ext-zip": "*",
-        "geoip2/geoip2": "~2.4.2",
-        "doctrine/doctrine-bundle": "^1.6",
-        "mrclay/minify": "~2.3.0",
-        "matthiasmullie/minify": "~1.3.0",
-        "jakeasmith/http_build_url": "^1",
-        "mobiledetect/mobiledetectlib": "~2.8.22",
-        "symfony/swiftmailer-bundle": "^2.3.10",
-        "pear/archive_tar": "~1.4.2",
-        "swiftmailer/swiftmailer": "~5.4.3",
-<<<<<<< HEAD
-        "symfony/monolog-bundle": "^3.1.0",
-        "sensio/distribution-bundle": "^5.0.19",
-        "sensio/framework-extra-bundle": "^3.0.2",
-        "prestashop/translationtools-bundle": "dev-master",
-=======
-        "symfony/monolog-bundle": "2.8.2",
-        "sensio/distribution-bundle": "~4.0.6",
-        "sensio/framework-extra-bundle": "3.0.10",
-        "prestashop/translationtools-bundle": "~1.0",
->>>>>>> bc49d074
-        "tecnickcom/tcpdf": "6.2.12",
-        "composer/installers": "1.0.21",
-        "icanboogie/cldr": "1.3.9",
-        "incenteev/composer-parameter-handler": "~2.0",
-        "curl/curl": "1.2.1",
-        "ircmaxell/password-compat": "1.0.4",
-        "ircmaxell/random-lib": "*",
-        "shudrum/array-finder": "1.1.0",
-        "phpoffice/phpexcel": "~1.8",
-        "guzzlehttp/guzzle": "~5.0",
-        "csa/guzzle-bundle": "~1.3",
-        "ipresta/localize-fixture": "~v1.0",
-        "paragonie/random_compat": "^1.4|^2.0",
-        "prestashop/smarty": "dev-master",
-        "prestashop/blockreassurance": "dev-master",
-        "prestashop/contactform": "dev-master",
-        "prestashop/dashactivity": "dev-master",
-        "prestashop/dashgoals": "dev-master",
-        "prestashop/dashproducts": "dev-master",
-        "prestashop/graphnvd3": "dev-master",
-        "prestashop/gridhtml": "dev-master",
-        "prestashop/pagesnotfound": "dev-master",
-        "prestashop/ps_banner": "dev-master",
-        "prestashop/ps_categorytree": "dev-master",
-        "prestashop/ps_checkpayment": "dev-master",
-        "prestashop/ps_contactinfo": "dev-master",
-        "prestashop/ps_currencyselector": "dev-master",
-        "prestashop/ps_customeraccountlinks": "3.0.0",
-        "prestashop/ps_customersignin": "dev-master",
-        "prestashop/ps_customtext": "2.0.0",
-        "prestashop/ps_emailsubscription": "dev-master",
-        "prestashop/ps_facetedsearch": "dev-master",
-        "prestashop/ps_featuredproducts": "dev-master",
-        "prestashop/ps_imageslider": "dev-master",
-        "prestashop/ps_languageselector": "dev-master",
-        "prestashop/ps_legalcompliance": "2.0.4",
-        "prestashop/ps_linklist": "2.1.4",
-        "prestashop/ps_mainmenu": "dev-master",
-        "prestashop/ps_searchbar": "dev-master",
-        "prestashop/ps_sharebuttons": "dev-master",
-        "prestashop/ps_shoppingcart": "dev-master",
-        "prestashop/ps_socialfollow": "dev-master",
-        "prestashop/ps_wirepayment": "dev-master",
-        "prestashop/sekeywords": "dev-master",
-        "prestashop/statsbestcategories": "dev-master",
-        "prestashop/statsbestcustomers": "dev-master",
-        "prestashop/statsbestmanufacturers": "dev-master",
-        "prestashop/statsbestproducts": "dev-master",
-        "prestashop/statsbestsuppliers": "dev-master",
-        "prestashop/statsbestvouchers": "dev-master",
-        "prestashop/statscarrier": "dev-master",
-        "prestashop/statscatalog": "dev-master",
-        "prestashop/statscheckup": "dev-master",
-        "prestashop/statsdata": "dev-master",
-        "prestashop/statsequipment": "dev-master",
-        "prestashop/statsforecast": "dev-master",
-        "prestashop/statslive": "dev-master",
-        "prestashop/statsnewsletter": "dev-master",
-        "prestashop/statsorigin": "dev-master",
-        "prestashop/statspersonalinfos": "dev-master",
-        "prestashop/statsproduct": "dev-master",
-        "prestashop/statsregistrations": "dev-master",
-        "prestashop/statssales": "dev-master",
-        "prestashop/statssearch": "dev-master",
-        "prestashop/statsstock": "dev-master",
-        "prestashop/statsvisits": "dev-master",
-        "prestashop/welcome": "dev-master",
-        "prestashop/dashtrends": "dev-master",
-        "beberlei/DoctrineExtensions": "^1.0",
-        "composer/ca-bundle": "^1.0",
-        "nikic/php-parser": "^2.1",
-        "prestashop/decimal": "^1.0.0"
+  "name": "PrestaShop/PrestaShop",
+  "description": "PrestaShop offers a free, fully scalable, Open Source e-commerce solution.",
+  "type": "project",
+  "require": {
+      "php": ">=5.6.0",
+      "symfony/symfony": "~3.3.0",
+      "defuse/php-encryption": "~2.0.1",
+      "doctrine/dbal": "~2.5.3",
+      "doctrine/cache": "~1.6|~1.5",
+      "doctrine/common": "~2.5.3",
+      "doctrine/orm": "~2.5.3",
+      "ext-curl": "*",
+      "ext-intl": "*",
+      "ext-zip": "*",
+      "geoip2/geoip2": "~2.4.2",
+      "doctrine/doctrine-bundle": "^1.6",
+      "mrclay/minify": "~2.3.0",
+      "matthiasmullie/minify": "~1.3.0",
+      "jakeasmith/http_build_url": "^1",
+      "mobiledetect/mobiledetectlib": "~2.8.22",
+      "symfony/swiftmailer-bundle": "^2.3.10",
+      "pear/archive_tar": "~1.4.2",
+      "swiftmailer/swiftmailer": "~5.4.3",
+      "symfony/monolog-bundle": "^3.1.0",
+      "sensio/distribution-bundle": "^5.0.19",
+      "sensio/framework-extra-bundle": "^3.0.2",
+      "prestashop/translationtools-bundle": "2.x-dev",
+      "tecnickcom/tcpdf": "6.2.12",
+      "composer/installers": "1.0.21",
+      "icanboogie/cldr": "1.3.9",
+      "incenteev/composer-parameter-handler": "~2.0",
+      "curl/curl": "1.2.1",
+      "ircmaxell/password-compat": "1.0.4",
+      "ircmaxell/random-lib": "*",
+      "shudrum/array-finder": "1.1.0",
+      "phpoffice/phpexcel": "~1.8",
+      "guzzlehttp/guzzle": "~5.0",
+      "csa/guzzle-bundle": "~1.3",
+      "ipresta/localize-fixture": "~v1.0",
+      "paragonie/random_compat": "^1.4|^2.0",
+      "prestashop/smarty": "dev-master",
+      "prestashop/blockreassurance": "dev-master",
+      "prestashop/contactform": "dev-master",
+      "prestashop/dashactivity": "dev-master",
+      "prestashop/dashgoals": "dev-master",
+      "prestashop/dashproducts": "dev-master",
+      "prestashop/graphnvd3": "dev-master",
+      "prestashop/gridhtml": "dev-master",
+      "prestashop/pagesnotfound": "dev-master",
+      "prestashop/ps_banner": "dev-master",
+      "prestashop/ps_categorytree": "dev-master",
+      "prestashop/ps_checkpayment": "dev-master",
+      "prestashop/ps_contactinfo": "dev-master",
+      "prestashop/ps_currencyselector": "dev-master",
+      "prestashop/ps_customeraccountlinks": "3.0.0",
+      "prestashop/ps_customersignin": "dev-master",
+      "prestashop/ps_customtext": "2.0.0",
+      "prestashop/ps_emailsubscription": "dev-master",
+      "prestashop/ps_facetedsearch": "dev-master",
+      "prestashop/ps_featuredproducts": "dev-master",
+      "prestashop/ps_imageslider": "dev-master",
+      "prestashop/ps_languageselector": "dev-master",
+      "prestashop/ps_legalcompliance": "2.0.4",
+      "prestashop/ps_linklist": "2.1.4",
+      "prestashop/ps_mainmenu": "dev-master",
+      "prestashop/ps_searchbar": "dev-master",
+      "prestashop/ps_sharebuttons": "dev-master",
+      "prestashop/ps_shoppingcart": "dev-master",
+      "prestashop/ps_socialfollow": "dev-master",
+      "prestashop/ps_wirepayment": "dev-master",
+      "prestashop/sekeywords": "dev-master",
+      "prestashop/statsbestcategories": "dev-master",
+      "prestashop/statsbestcustomers": "dev-master",
+      "prestashop/statsbestmanufacturers": "dev-master",
+      "prestashop/statsbestproducts": "dev-master",
+      "prestashop/statsbestsuppliers": "dev-master",
+      "prestashop/statsbestvouchers": "dev-master",
+      "prestashop/statscarrier": "dev-master",
+      "prestashop/statscatalog": "dev-master",
+      "prestashop/statscheckup": "dev-master",
+      "prestashop/statsdata": "dev-master",
+      "prestashop/statsequipment": "dev-master",
+      "prestashop/statsforecast": "dev-master",
+      "prestashop/statslive": "dev-master",
+      "prestashop/statsnewsletter": "dev-master",
+      "prestashop/statsorigin": "dev-master",
+      "prestashop/statspersonalinfos": "dev-master",
+      "prestashop/statsproduct": "dev-master",
+      "prestashop/statsregistrations": "dev-master",
+      "prestashop/statssales": "dev-master",
+      "prestashop/statssearch": "dev-master",
+      "prestashop/statsstock": "dev-master",
+      "prestashop/statsvisits": "dev-master",
+      "prestashop/welcome": "dev-master",
+      "prestashop/dashtrends": "dev-master",
+      "beberlei/DoctrineExtensions": "^1.0",
+      "composer/ca-bundle": "^1.0",
+      "nikic/php-parser": "^2.1",
+      "prestashop/decimal": "^1.0.0"
+  },
+  "require-dev": {
+      "phpunit/phpunit": "~5.7",
+      "symfony/phpunit-bridge": "^3.0",
+      "phake/phake": "@stable",
+      "friendsofphp/php-cs-fixer": "^1.10"
+  },
+  "autoload-dev": {
+      "psr-4": { "Tests\\": "tests/" },
+      "files": [ "vendor/symfony/symfony/src/Symfony/Component/VarDumper/Resources/functions/dump.php" ]
+  },
+  "autoload": {
+      "psr-4": {
+          "PrestaShop\\PrestaShop\\": "src/",
+          "PrestaShopBundle\\": "src/PrestaShopBundle/"
+      },
+      "classmap": [ "app/AppKernel.php", "app/AppCache.php" ]
+  },
+  "scripts": {
+      "post-install-cmd": [
+          "PrestaShop\\PrestaShop\\Core\\Cldr\\Composer\\Hook::init",
+          "Sensio\\Bundle\\DistributionBundle\\Composer\\ScriptHandler::buildBootstrap",
+          "Sensio\\Bundle\\DistributionBundle\\Composer\\ScriptHandler::installRequirementsFile",
+          "Sensio\\Bundle\\DistributionBundle\\Composer\\ScriptHandler::prepareDeploymentTarget"
+      ],
+      "post-update-cmd": [
+          "PrestaShop\\PrestaShop\\Core\\Cldr\\Composer\\Hook::init",
+          "PrestaShopBundle\\Install\\Upgrade::migrateSettingsFile",
+          "Sensio\\Bundle\\DistributionBundle\\Composer\\ScriptHandler::buildBootstrap",
+          "Sensio\\Bundle\\DistributionBundle\\Composer\\ScriptHandler::clearCache",
+          "Sensio\\Bundle\\DistributionBundle\\Composer\\ScriptHandler::installAssets",
+          "Sensio\\Bundle\\DistributionBundle\\Composer\\ScriptHandler::installRequirementsFile",
+          "Sensio\\Bundle\\DistributionBundle\\Composer\\ScriptHandler::prepareDeploymentTarget"
+      ],
+      "create-test-db": [
+          "Tests\\PrestaShopBundle\\Utils\\Database::createTestDB"
+      ],
+      "test-all": [
+          "composer phpunit-legacy",
+          "composer phpunit-admin",
+          "composer phpunit-sf",
+          "composer phpunit-controllers"
+      ],
+      "phpunit-legacy": [
+        "@composer create-test-db",
+        "@php -d date.timezone=UTC ./vendor/bin/phpunit -c tests/phpunit.xml"
+      ],
+      "phpunit-admin": [
+          "@composer create-test-db",
+          "@php -d date.timezone=UTC ./vendor/bin/phpunit -c tests/phpunit-admin.xml"
+      ],
+      "phpunit-sf": [
+        "@composer create-test-db",
+        "@php -d date.timezone=UTC ./vendor/bin/phpunit -c tests/sf-tests.xml"
+      ],
+      "phpunit-controllers": [
+        "@composer create-test-db",
+        "@php -d date.timezone=UTC ./vendor/bin/phpunit -c tests/old-controllers.xml"
+      ],
+      "git-hook-install": "@php .github/contrib/install.php",
+      "git-hook-uninstall": "@php .github/contrib/uninstall.php",
+      "cldr-init": "PrestaShop\\PrestaShop\\Core\\Cldr\\Composer\\Hook::init"
+  },
+  "config": {
+      "platform": {
+          "php": "5.6.0"
+      },
+      "sort-packages": true
+  },
+  "extra": {
+      "symfony-app-dir": "app",
+      "symfony-bin-dir": "bin",
+      "symfony-var-dir": "var",
+      "symfony-web-dir": "web",
+      "symfony-tests-dir": "tests",
+      "symfony-assets-install": "relative",
+      "incenteev-parameters": {
+          "file": "app/config/parameters.yml"
+      }
+  },
+  "authors": [
+    {
+      "name": "PrestaShop SA",
+      "email": "contact@prestashop.com"
     },
-    "require-dev": {
-        "phpunit/phpunit": "~5.7",
-        "symfony/phpunit-bridge": "^3.0",
-        "phake/phake": "@stable",
-        "friendsofphp/php-cs-fixer": "^1.10"
-    },
-    "autoload-dev": {
-        "psr-4": { "Tests\\": "tests/" },
-        "files": [ "vendor/symfony/symfony/src/Symfony/Component/VarDumper/Resources/functions/dump.php" ]
-    },
-    "autoload": {
-        "psr-4": {
-            "PrestaShop\\PrestaShop\\": "src/",
-            "PrestaShopBundle\\": "src/PrestaShopBundle/"
-        },
-        "classmap": [ "app/AppKernel.php", "app/AppCache.php" ]
-    },
-    "scripts": {
-        "post-install-cmd": [
-            "PrestaShop\\PrestaShop\\Core\\Cldr\\Composer\\Hook::init",
-            "Sensio\\Bundle\\DistributionBundle\\Composer\\ScriptHandler::buildBootstrap",
-            "Sensio\\Bundle\\DistributionBundle\\Composer\\ScriptHandler::installRequirementsFile",
-            "Sensio\\Bundle\\DistributionBundle\\Composer\\ScriptHandler::prepareDeploymentTarget"
-        ],
-        "post-update-cmd": [
-            "PrestaShop\\PrestaShop\\Core\\Cldr\\Composer\\Hook::init",
-            "PrestaShopBundle\\Install\\Upgrade::migrateSettingsFile",
-            "Sensio\\Bundle\\DistributionBundle\\Composer\\ScriptHandler::buildBootstrap",
-            "Sensio\\Bundle\\DistributionBundle\\Composer\\ScriptHandler::clearCache",
-            "Sensio\\Bundle\\DistributionBundle\\Composer\\ScriptHandler::installAssets",
-            "Sensio\\Bundle\\DistributionBundle\\Composer\\ScriptHandler::installRequirementsFile",
-            "Sensio\\Bundle\\DistributionBundle\\Composer\\ScriptHandler::prepareDeploymentTarget"
-        ],
-        "create-test-db": [
-            "Tests\\PrestaShopBundle\\Utils\\Database::createTestDB"
-        ],
-        "test-all": [
-            "composer phpunit-legacy",
-            "composer phpunit-admin",
-            "composer phpunit-sf",
-            "composer phpunit-controllers"
-        ],
-        "phpunit-legacy": [
-          "@composer create-test-db",
-          "@php -d date.timezone=UTC ./vendor/bin/phpunit -c tests/phpunit.xml"
-        ],
-        "phpunit-admin": [
-            "@composer create-test-db",
-            "@php -d date.timezone=UTC ./vendor/bin/phpunit -c tests/phpunit-admin.xml"
-        ],
-        "phpunit-sf": [
-          "@composer create-test-db",
-          "@php -d date.timezone=UTC ./vendor/bin/phpunit -c tests/sf-tests.xml"
-        ],
-        "phpunit-controllers": [
-          "@composer create-test-db",
-          "@php -d date.timezone=UTC ./vendor/bin/phpunit -c tests/old-controllers.xml"
-        ],
-        "git-hook-install": "@php .github/contrib/install.php",
-        "git-hook-uninstall": "@php .github/contrib/uninstall.php",
-        "cldr-init": "PrestaShop\\PrestaShop\\Core\\Cldr\\Composer\\Hook::init"
-    },
-    "config": {
-        "platform": {
-            "php": "5.6.0"
-        },
-        "sort-packages": true
-    },
-    "extra": {
-        "symfony-app-dir": "app",
-        "symfony-bin-dir": "bin",
-        "symfony-var-dir": "var",
-        "symfony-web-dir": "web",
-        "symfony-tests-dir": "tests",
-        "symfony-assets-install": "relative",
-        "incenteev-parameters": {
-            "file": "app/config/parameters.yml"
-        }
-    },
-    "author": "PrestaShop",
-    "license": "OSL-3.0"
+    {
+      "name": "PrestaShop Community",
+      "homepage": "http://contributors.prestashop.com/"
+    }
+  ],
+  "license": "OSL-3.0"
 }