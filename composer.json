{
  "name": "PrestaShop/PrestaShop",
  "description": "PrestaShop offers a free, fully scalable, Open Source e-commerce solution.",
  "type": "project",
  "require": {
      "php": ">=5.6.0",
      "symfony/symfony": "~3.3.0",
      "defuse/php-encryption": "~2.0.1",
      "doctrine/dbal": "~2.5.3",
      "doctrine/cache": "~1.6|~1.5",
      "doctrine/common": "~2.5.3",
      "doctrine/orm": "~2.5.3",
      "ext-curl": "*",
      "ext-intl": "*",
      "ext-zip": "*",
      "geoip2/geoip2": "~2.4.2",
      "doctrine/doctrine-bundle": "^1.6",
      "mrclay/minify": "~2.3.0",
      "matthiasmullie/minify": "~1.3.0",
      "jakeasmith/http_build_url": "^1",
      "mobiledetect/mobiledetectlib": "~2.8.22",
      "symfony/swiftmailer-bundle": "^2.3.10",
      "pear/archive_tar": "~1.4.2",
      "swiftmailer/swiftmailer": "~5.4.3",
      "symfony/monolog-bundle": "^3.1.0",
      "sensio/distribution-bundle": "^5.0.19",
      "sensio/framework-extra-bundle": "^3.0.2",
      "prestashop/translationtools-bundle": "~2.0",
      "tecnickcom/tcpdf": "6.2.12",
      "composer/installers": "1.0.21",
      "icanboogie/cldr": "1.3.9",
      "incenteev/composer-parameter-handler": "~2.0",
      "curl/curl": "1.2.1",
      "ircmaxell/password-compat": "1.0.4",
      "ircmaxell/random-lib": "*",
      "shudrum/array-finder": "1.1.0",
      "phpoffice/phpexcel": "~1.8",
      "guzzlehttp/guzzle": "~5.0",
      "csa/guzzle-bundle": "~1.3",
      "ipresta/localize-fixture": "~v1.0",
      "paragonie/random_compat": "^1.4|^2.0",
      "prestashop/blockreassurance": "dev-master",
      "prestashop/contactform": "dev-master",
      "prestashop/dashactivity": "dev-master",
      "prestashop/dashgoals": "dev-master",
      "prestashop/dashproducts": "dev-master",
      "prestashop/graphnvd3": "dev-master",
      "prestashop/gridhtml": "dev-master",
      "prestashop/pagesnotfound": "dev-master",
      "prestashop/ps_banner": "dev-master",
      "prestashop/ps_categorytree": "dev-master",
      "prestashop/ps_checkpayment": "dev-master",
      "prestashop/ps_contactinfo": "dev-master",
      "prestashop/ps_currencyselector": "dev-master",
      "prestashop/ps_customeraccountlinks": "3.0.0",
      "prestashop/ps_customersignin": "dev-master",
      "prestashop/ps_customtext": "2.0.0",
      "prestashop/ps_emailsubscription": "dev-master",
      "prestashop/ps_facetedsearch": "dev-master",
      "prestashop/ps_featuredproducts": "dev-master",
      "prestashop/ps_imageslider": "dev-master",
      "prestashop/ps_languageselector": "dev-master",
      "prestashop/ps_legalcompliance": "2.0.4",
      "prestashop/ps_linklist": "2.1.4",
      "prestashop/ps_mainmenu": "dev-master",
      "prestashop/ps_searchbar": "dev-master",
      "prestashop/ps_sharebuttons": "dev-master",
      "prestashop/ps_shoppingcart": "dev-master",
      "prestashop/ps_socialfollow": "dev-master",
      "prestashop/ps_wirepayment": "dev-master",
      "prestashop/sekeywords": "dev-master",
      "prestashop/statsbestcategories": "dev-master",
      "prestashop/statsbestcustomers": "dev-master",
      "prestashop/statsbestmanufacturers": "dev-master",
      "prestashop/statsbestproducts": "dev-master",
      "prestashop/statsbestsuppliers": "dev-master",
      "prestashop/statsbestvouchers": "dev-master",
      "prestashop/statscarrier": "dev-master",
      "prestashop/statscatalog": "dev-master",
      "prestashop/statscheckup": "dev-master",
      "prestashop/statsdata": "dev-master",
      "prestashop/statsequipment": "dev-master",
      "prestashop/statsforecast": "dev-master",
      "prestashop/statslive": "dev-master",
      "prestashop/statsnewsletter": "dev-master",
      "prestashop/statsorigin": "dev-master",
      "prestashop/statspersonalinfos": "dev-master",
      "prestashop/statsproduct": "dev-master",
      "prestashop/statsregistrations": "dev-master",
      "prestashop/statssales": "dev-master",
      "prestashop/statssearch": "dev-master",
      "prestashop/statsstock": "dev-master",
      "prestashop/statsvisits": "dev-master",
      "prestashop/welcome": "dev-master",
      "prestashop/dashtrends": "dev-master",
      "beberlei/DoctrineExtensions": "^1.0",
      "composer/ca-bundle": "^1.0",
      "nikic/php-parser": "^2.1",
      "prestashop/decimal": "^1.0.0",
      "smarty/smarty": "^3.1"
  },
  "require-dev": {
      "phpunit/phpunit": "~5.7",
      "symfony/phpunit-bridge": "^3.0",
      "phake/phake": "@stable",
      "friendsofphp/php-cs-fixer": "^1.10"
  },
  "autoload-dev": {
      "psr-4": { "Tests\\": "tests/" },
      "files": [ "vendor/symfony/symfony/src/Symfony/Component/VarDumper/Resources/functions/dump.php" ]
  },
  "autoload": {
      "psr-4": {
          "PrestaShop\\PrestaShop\\": "src/",
          "PrestaShopBundle\\": "src/PrestaShopBundle/"
      },
      "classmap": [ "app/AppKernel.php", "app/AppCache.php" ]
  },
  "scripts": {
      "post-install-cmd": [
          "PrestaShop\\PrestaShop\\Core\\Cldr\\Composer\\Hook::init",
          "Sensio\\Bundle\\DistributionBundle\\Composer\\ScriptHandler::buildBootstrap",
          "Sensio\\Bundle\\DistributionBundle\\Composer\\ScriptHandler::installRequirementsFile",
          "Sensio\\Bundle\\DistributionBundle\\Composer\\ScriptHandler::prepareDeploymentTarget"
      ],
      "post-update-cmd": [
          "PrestaShop\\PrestaShop\\Core\\Cldr\\Composer\\Hook::init",
          "PrestaShopBundle\\Install\\Upgrade::migrateSettingsFile",
          "Sensio\\Bundle\\DistributionBundle\\Composer\\ScriptHandler::buildBootstrap",
          "Sensio\\Bundle\\DistributionBundle\\Composer\\ScriptHandler::clearCache",
          "Sensio\\Bundle\\DistributionBundle\\Composer\\ScriptHandler::installAssets",
          "Sensio\\Bundle\\DistributionBundle\\Composer\\ScriptHandler::installRequirementsFile",
          "Sensio\\Bundle\\DistributionBundle\\Composer\\ScriptHandler::prepareDeploymentTarget"
      ],
      "create-test-db": [
          "Tests\\PrestaShopBundle\\Utils\\Database::createTestDB"
      ],
      "test-all": [
          "composer phpunit-legacy",
          "composer phpunit-admin",
          "composer phpunit-sf",
          "composer phpunit-controllers"
      ],
      "phpunit-legacy": [
        "@composer create-test-db",
        "@php -d date.timezone=UTC ./vendor/bin/phpunit -c tests/phpunit.xml"
      ],
      "phpunit-admin": [
          "@composer create-test-db",
          "@php -d date.timezone=UTC ./vendor/bin/phpunit -c tests/phpunit-admin.xml"
      ],
      "phpunit-sf": [
        "@composer create-test-db",
        "@php -d date.timezone=UTC ./vendor/bin/phpunit -c tests/sf-tests.xml"
      ],
      "phpunit-controllers": [
        "@composer create-test-db",
        "@php -d date.timezone=UTC ./vendor/bin/phpunit -c tests/old-controllers.xml"
      ],
      "git-hook-install": "@php .github/contrib/install.php",
      "git-hook-uninstall": "@php .github/contrib/uninstall.php",
      "cldr-init": "PrestaShop\\PrestaShop\\Core\\Cldr\\Composer\\Hook::init"
  },
  "config": {
      "platform": {
          "php": "5.6.0"
      },
      "sort-packages": true
  },
  "extra": {
      "symfony-app-dir": "app",
      "symfony-bin-dir": "bin",
      "symfony-var-dir": "var",
      "symfony-web-dir": "web",
      "symfony-tests-dir": "tests",
      "symfony-assets-install": "relative",
      "incenteev-parameters": {
          "file": "app/config/parameters.yml"
      }
  },
  "authors": [
    {
      "name": "PrestaShop SA",
      "email": "contact@prestashop.com"
    },
<<<<<<< HEAD
    {
      "name": "PrestaShop Community",
      "homepage": "http://contributors.prestashop.com/"
    }
  ],
  "license": "OSL-3.0"
=======
    "require-dev": {
        "phpunit/phpunit": "~4.5",
        "symfony/phpunit-bridge": "~3.1.3",
        "phake/phake": "@stable",
        "friendsofphp/php-cs-fixer": "^1.10",
        "sensio/generator-bundle": "~2.3"
    },
    "autoload-dev": {
        "psr-4": {
            "PrestaShop\\PrestaShop\\Tests\\": "tests/"
        }
    },
    "autoload": {
        "psr-4": {
            "PrestaShop\\PrestaShop\\": "src/",
            "PrestaShopBundle\\": "src/PrestaShopBundle/"
        }
    },
    "scripts": {
        "post-install-cmd": [
            "PrestaShop\\PrestaShop\\Core\\Cldr\\Composer\\Hook::init",
            "Sensio\\Bundle\\DistributionBundle\\Composer\\ScriptHandler::buildBootstrap",
            "Sensio\\Bundle\\DistributionBundle\\Composer\\ScriptHandler::installRequirementsFile",
            "Sensio\\Bundle\\DistributionBundle\\Composer\\ScriptHandler::prepareDeploymentTarget"],
        "post-update-cmd": [
            "PrestaShop\\PrestaShop\\Core\\Cldr\\Composer\\Hook::init",
            "PrestaShopBundle\\Install\\Upgrade::migrateSettingsFile",
            "Sensio\\Bundle\\DistributionBundle\\Composer\\ScriptHandler::buildBootstrap",
            "Sensio\\Bundle\\DistributionBundle\\Composer\\ScriptHandler::clearCache",
            "Sensio\\Bundle\\DistributionBundle\\Composer\\ScriptHandler::installAssets",
            "Sensio\\Bundle\\DistributionBundle\\Composer\\ScriptHandler::installRequirementsFile",
            "Sensio\\Bundle\\DistributionBundle\\Composer\\ScriptHandler::prepareDeploymentTarget"
        ],
        "create-test-db": [
            "PrestaShopBundle\\Tests\\Utils\\Database::createTestDB"
        ],
        "test-all": [
            "composer test",
            "composer test-admin",
            "composer phpunit-sf",
            "composer phpunit-controllers"
        ],
        "test": [
            "PrestaShopBundle\\Tests\\Utils\\Database::createTestDB",
            "php -d date.timezone=UTC bin/phpunit -c tests/phpunit.xml"
        ],
        "test-admin": [
            "PrestaShopBundle\\Tests\\Utils\\Database::createTestDB",
            "php -d date.timezone=UTC bin/phpunit -c tests/phpunit-admin.xml"
        ],
        "git-hook-install": "php .github/contrib/install.php",
        "git-hook-uninstall": "php .github/contrib/uninstall.php",
        "cldr-init": "PrestaShop\\PrestaShop\\Core\\Cldr\\Composer\\Hook::init",
        "phpunit-sf": [
            "PrestaShopBundle\\Tests\\Utils\\Database::createTestDB",
            "php -d date.timezone=UTC bin/phpunit -c admin-dev/"
        ],
        "phpunit-controllers": [
            "PrestaShopBundle\\Tests\\Utils\\Database::createTestDB",
            "php -d date.timezone=UTC bin/phpunit -c app/"
        ],
        "create-release": "@php tools/build/CreateRelease.php"
    },
    "config": {
        "bin-dir": "bin",
        "platform": {
            "php": "5.4.0"
        }
    },
    "extra": {
        "symfony-app-dir": "app",
        "symfony-web-dir": "web",
        "symfony-assets-install": "relative",
        "incenteev-parameters": {
            "file": "app/config/parameters.yml"
        },
        "scripts-description": {
            "create-release": "Create a release of PrestaShop, run the command with -h/--help argument for more information."
        }
    },
    "author": "PrestaShop",
    "license": "OSL-3.0"
>>>>>>> d47b888d
}<|MERGE_RESOLUTION|>--- conflicted
+++ resolved
@@ -157,6 +157,7 @@
         "@composer create-test-db",
         "@php -d date.timezone=UTC ./vendor/bin/phpunit -c tests/old-controllers.xml"
       ],
+      "create-release": "@php tools/build/CreateRelease.php",
       "git-hook-install": "@php .github/contrib/install.php",
       "git-hook-uninstall": "@php .github/contrib/uninstall.php",
       "cldr-init": "PrestaShop\\PrestaShop\\Core\\Cldr\\Composer\\Hook::init"
@@ -176,6 +177,9 @@
       "symfony-assets-install": "relative",
       "incenteev-parameters": {
           "file": "app/config/parameters.yml"
+      },
+      "scripts-description": {
+          "create-release": "Create a release of PrestaShop, run the command with -h/--help argument for more information."
       }
   },
   "authors": [
@@ -183,95 +187,10 @@
       "name": "PrestaShop SA",
       "email": "contact@prestashop.com"
     },
-<<<<<<< HEAD
     {
       "name": "PrestaShop Community",
       "homepage": "http://contributors.prestashop.com/"
     }
   ],
   "license": "OSL-3.0"
-=======
-    "require-dev": {
-        "phpunit/phpunit": "~4.5",
-        "symfony/phpunit-bridge": "~3.1.3",
-        "phake/phake": "@stable",
-        "friendsofphp/php-cs-fixer": "^1.10",
-        "sensio/generator-bundle": "~2.3"
-    },
-    "autoload-dev": {
-        "psr-4": {
-            "PrestaShop\\PrestaShop\\Tests\\": "tests/"
-        }
-    },
-    "autoload": {
-        "psr-4": {
-            "PrestaShop\\PrestaShop\\": "src/",
-            "PrestaShopBundle\\": "src/PrestaShopBundle/"
-        }
-    },
-    "scripts": {
-        "post-install-cmd": [
-            "PrestaShop\\PrestaShop\\Core\\Cldr\\Composer\\Hook::init",
-            "Sensio\\Bundle\\DistributionBundle\\Composer\\ScriptHandler::buildBootstrap",
-            "Sensio\\Bundle\\DistributionBundle\\Composer\\ScriptHandler::installRequirementsFile",
-            "Sensio\\Bundle\\DistributionBundle\\Composer\\ScriptHandler::prepareDeploymentTarget"],
-        "post-update-cmd": [
-            "PrestaShop\\PrestaShop\\Core\\Cldr\\Composer\\Hook::init",
-            "PrestaShopBundle\\Install\\Upgrade::migrateSettingsFile",
-            "Sensio\\Bundle\\DistributionBundle\\Composer\\ScriptHandler::buildBootstrap",
-            "Sensio\\Bundle\\DistributionBundle\\Composer\\ScriptHandler::clearCache",
-            "Sensio\\Bundle\\DistributionBundle\\Composer\\ScriptHandler::installAssets",
-            "Sensio\\Bundle\\DistributionBundle\\Composer\\ScriptHandler::installRequirementsFile",
-            "Sensio\\Bundle\\DistributionBundle\\Composer\\ScriptHandler::prepareDeploymentTarget"
-        ],
-        "create-test-db": [
-            "PrestaShopBundle\\Tests\\Utils\\Database::createTestDB"
-        ],
-        "test-all": [
-            "composer test",
-            "composer test-admin",
-            "composer phpunit-sf",
-            "composer phpunit-controllers"
-        ],
-        "test": [
-            "PrestaShopBundle\\Tests\\Utils\\Database::createTestDB",
-            "php -d date.timezone=UTC bin/phpunit -c tests/phpunit.xml"
-        ],
-        "test-admin": [
-            "PrestaShopBundle\\Tests\\Utils\\Database::createTestDB",
-            "php -d date.timezone=UTC bin/phpunit -c tests/phpunit-admin.xml"
-        ],
-        "git-hook-install": "php .github/contrib/install.php",
-        "git-hook-uninstall": "php .github/contrib/uninstall.php",
-        "cldr-init": "PrestaShop\\PrestaShop\\Core\\Cldr\\Composer\\Hook::init",
-        "phpunit-sf": [
-            "PrestaShopBundle\\Tests\\Utils\\Database::createTestDB",
-            "php -d date.timezone=UTC bin/phpunit -c admin-dev/"
-        ],
-        "phpunit-controllers": [
-            "PrestaShopBundle\\Tests\\Utils\\Database::createTestDB",
-            "php -d date.timezone=UTC bin/phpunit -c app/"
-        ],
-        "create-release": "@php tools/build/CreateRelease.php"
-    },
-    "config": {
-        "bin-dir": "bin",
-        "platform": {
-            "php": "5.4.0"
-        }
-    },
-    "extra": {
-        "symfony-app-dir": "app",
-        "symfony-web-dir": "web",
-        "symfony-assets-install": "relative",
-        "incenteev-parameters": {
-            "file": "app/config/parameters.yml"
-        },
-        "scripts-description": {
-            "create-release": "Create a release of PrestaShop, run the command with -h/--help argument for more information."
-        }
-    },
-    "author": "PrestaShop",
-    "license": "OSL-3.0"
->>>>>>> d47b888d
 }