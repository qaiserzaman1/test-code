--- conflicted
+++ resolved
@@ -1,725 +1,6 @@
-/******/ (function(modules) { // webpackBootstrap
-/******/ 	function hotDisposeChunk(chunkId) {
-/******/ 		delete installedChunks[chunkId];
-/******/ 	}
-/******/ 	var parentHotUpdateCallback = this["webpackHotUpdate"];
-/******/ 	this["webpackHotUpdate"] = 
-/******/ 	function webpackHotUpdateCallback(chunkId, moreModules) { // eslint-disable-line no-unused-vars
-/******/ 		hotAddUpdateChunk(chunkId, moreModules);
-/******/ 		if(parentHotUpdateCallback) parentHotUpdateCallback(chunkId, moreModules);
-/******/ 	} ;
-/******/ 	
-/******/ 	function hotDownloadUpdateChunk(chunkId) { // eslint-disable-line no-unused-vars
-/******/ 		var head = document.getElementsByTagName("head")[0];
-/******/ 		var script = document.createElement("script");
-/******/ 		script.type = "text/javascript";
-/******/ 		script.charset = "utf-8";
-/******/ 		script.src = __webpack_require__.p + "" + chunkId + "." + hotCurrentHash + ".hot-update.js";
-/******/ 		head.appendChild(script);
-/******/ 	}
-/******/ 	
-/******/ 	function hotDownloadManifest() { // eslint-disable-line no-unused-vars
-/******/ 		return new Promise(function(resolve, reject) {
-/******/ 			if(typeof XMLHttpRequest === "undefined")
-/******/ 				return reject(new Error("No browser support"));
-/******/ 			try {
-/******/ 				var request = new XMLHttpRequest();
-/******/ 				var requestPath = __webpack_require__.p + "" + hotCurrentHash + ".hot-update.json";
-/******/ 				request.open("GET", requestPath, true);
-/******/ 				request.timeout = 10000;
-/******/ 				request.send(null);
-/******/ 			} catch(err) {
-/******/ 				return reject(err);
-/******/ 			}
-/******/ 			request.onreadystatechange = function() {
-/******/ 				if(request.readyState !== 4) return;
-/******/ 				if(request.status === 0) {
-/******/ 					// timeout
-/******/ 					reject(new Error("Manifest request to " + requestPath + " timed out."));
-/******/ 				} else if(request.status === 404) {
-/******/ 					// no update available
-/******/ 					resolve();
-/******/ 				} else if(request.status !== 200 && request.status !== 304) {
-/******/ 					// other failure
-/******/ 					reject(new Error("Manifest request to " + requestPath + " failed."));
-/******/ 				} else {
-/******/ 					// success
-/******/ 					try {
-/******/ 						var update = JSON.parse(request.responseText);
-/******/ 					} catch(e) {
-/******/ 						reject(e);
-/******/ 						return;
-/******/ 					}
-/******/ 					resolve(update);
-/******/ 				}
-/******/ 			};
-/******/ 		});
-/******/ 	}
+/******/!function(n){function t(e){if(r[e])return r[e].exports;var o=r[e]={i:e,l:!1,exports:{}};return n[e].call(o.exports,o,o.exports,t),o.l=!0,o.exports}// webpackBootstrap
 /******/
-<<<<<<< HEAD
-function n(e){/******/
-delete installedChunks[e]}function r(e){var n=document.getElementsByTagName("head")[0],r=document.createElement("script");r.type="text/javascript",r.charset="utf-8",r.src=f.p+""+e+"."+g+".hot-update.js",n.appendChild(r)}function t(){return new Promise(function(e,n){if("undefined"==typeof XMLHttpRequest)return n(new Error("No browser support"));try{var r=new XMLHttpRequest,t=f.p+""+g+".hot-update.json";r.open("GET",t,!0),r.timeout=1e4,r.send(null)}catch(e){return n(e)}r.onreadystatechange=function(){if(4===r.readyState)if(0===r.status)n(new Error("Manifest request to "+t+" timed out."));else if(404===r.status)e();else if(200!==r.status&&304!==r.status)n(new Error("Manifest request to "+t+" failed."));else{try{var o=JSON.parse(r.responseText)}catch(e){return void n(e)}e(o)}}})}function o(e){var n=A[e];if(!n)return f;var r=function(r){return n.hot.active?(A[r]?A[r].parents.indexOf(e)<0&&A[r].parents.push(e):(_=[e],y=r),n.children.indexOf(r)<0&&n.children.push(r)):_=[],f(r)};for(var t in f)Object.prototype.hasOwnProperty.call(f,t)&&"e"!==t&&Object.defineProperty(r,t,function(e){return{configurable:!0,enumerable:!0,get:function(){return f[e]},set:function(n){f[e]=n}}}(t));return r.e=function(e){function n(){H--,"prepare"===j&&(P[e]||p(e),0===H&&0===x&&l())}return"ready"===j&&i("prepare"),H++,f.e(e).then(n,function(e){throw n(),e})},r}function c(e){var n={_acceptedDependencies:{},_declinedDependencies:{},_selfAccepted:!1,_selfDeclined:!1,_disposeHandlers:[],_main:y!==e,active:!0,accept:function(e,r){if(void 0===e)n._selfAccepted=!0;else if("function"==typeof e)n._selfAccepted=e;else if("object"==typeof e)for(var t=0;t<e.length;t++)n._acceptedDependencies[e[t]]=r||function(){};else n._acceptedDependencies[e]=r||function(){}},decline:function(e){if(void 0===e)n._selfDeclined=!0;else if("object"==typeof e)for(var r=0;r<e.length;r++)n._declinedDependencies[e[r]]=!0;else n._declinedDependencies[e]=!0},dispose:function(e){n._disposeHandlers.push(e)},addDisposeHandler:function(e){n._disposeHandlers.push(e)},removeDisposeHandler:function(e){var r=n._disposeHandlers.indexOf(e);r>=0&&n._disposeHandlers.splice(r,1)},check:a,apply:u,status:function(e){if(!e)return j;E.push(e)},addStatusHandler:function(e){E.push(e)},removeStatusHandler:function(e){var n=E.indexOf(e);n>=0&&E.splice(n,1)},data:O[e]};return y=void 0,n}function i(e){j=e;for(var n=0;n<E.length;n++)E[n].call(null,e)}function d(e){return+e+""===e?+e:e}function a(e){if("idle"!==j)throw new Error("check() is only allowed in idle status");return b=e,i("check"),t().then(function(e){if(!e)return i("idle"),null;I={},P={},k=e.c,w=e.h,i("prepare");var n=new Promise(function(e,n){v={resolve:e,reject:n}});m={};return p(12),"prepare"===j&&0===H&&0===x&&l(),n})}function s(e,n){if(k[e]&&I[e]){I[e]=!1;for(var r in n)Object.prototype.hasOwnProperty.call(n,r)&&(m[r]=n[r]);0==--x&&0===H&&l()}}function p(e){k[e]?(I[e]=!0,x++,r(e)):P[e]=!0}function l(){i("ready");var e=v;if(v=null,e)if(b)u(b).then(function(n){e.resolve(n)},function(n){e.reject(n)});else{var n=[];for(var r in m)Object.prototype.hasOwnProperty.call(m,r)&&n.push(d(r));e.resolve(n)}}function u(r){function t(e,n){for(var r=0;r<n.length;r++){var t=n[r];e.indexOf(t)<0&&e.push(t)}}if("ready"!==j)throw new Error("apply() is only allowed in ready status");r=r||{};var o,c,a,s,p,l={},u=[],h={},y=function(){};for(var v in m)if(Object.prototype.hasOwnProperty.call(m,v)){p=d(v);var b;b=m[v]?function(e){for(var n=[e],r={},o=n.slice().map(function(e){return{chain:[e],id:e}});o.length>0;){var c=o.pop(),i=c.id,d=c.chain;if((s=A[i])&&!s.hot._selfAccepted){if(s.hot._selfDeclined)return{type:"self-declined",chain:d,moduleId:i};if(s.hot._main)return{type:"unaccepted",chain:d,moduleId:i};for(var a=0;a<s.parents.length;a++){var p=s.parents[a],l=A[p];if(l){if(l.hot._declinedDependencies[i])return{type:"declined",chain:d.concat([p]),moduleId:i,parentId:p};n.indexOf(p)>=0||(l.hot._acceptedDependencies[i]?(r[p]||(r[p]=[]),t(r[p],[i])):(delete r[p],n.push(p),o.push({chain:d.concat([p]),id:p})))}}}}return{type:"accepted",moduleId:e,outdatedModules:n,outdatedDependencies:r}}(p):{type:"disposed",moduleId:v};var D=!1,E=!1,x=!1,H="";switch(b.chain&&(H="\nUpdate propagation: "+b.chain.join(" -> ")),b.type){case"self-declined":r.onDeclined&&r.onDeclined(b),r.ignoreDeclined||(D=new Error("Aborted because of self decline: "+b.moduleId+H));break;case"declined":r.onDeclined&&r.onDeclined(b),r.ignoreDeclined||(D=new Error("Aborted because of declined dependency: "+b.moduleId+" in "+b.parentId+H));break;case"unaccepted":r.onUnaccepted&&r.onUnaccepted(b),r.ignoreUnaccepted||(D=new Error("Aborted because "+p+" is not accepted"+H));break;case"accepted":r.onAccepted&&r.onAccepted(b),E=!0;break;case"disposed":r.onDisposed&&r.onDisposed(b),x=!0;break;default:throw new Error("Unexception type "+b.type)}if(D)return i("abort"),Promise.reject(D);if(E){h[p]=m[p],t(u,b.outdatedModules);for(p in b.outdatedDependencies)Object.prototype.hasOwnProperty.call(b.outdatedDependencies,p)&&(l[p]||(l[p]=[]),t(l[p],b.outdatedDependencies[p]))}x&&(t(u,[b.moduleId]),h[p]=y)}var P=[];for(c=0;c<u.length;c++)p=u[c],A[p]&&A[p].hot._selfAccepted&&P.push({module:p,errorHandler:A[p].hot._selfAccepted});i("dispose"),Object.keys(k).forEach(function(e){!1===k[e]&&n(e)});for(var I,M=u.slice();M.length>0;)if(p=M.pop(),s=A[p]){var U={},q=s.hot._disposeHandlers;for(a=0;a<q.length;a++)(o=q[a])(U);for(O[p]=U,s.hot.active=!1,delete A[p],a=0;a<s.children.length;a++){var S=A[s.children[a]];S&&((I=S.parents.indexOf(p))>=0&&S.parents.splice(I,1))}}var N,T;for(p in l)if(Object.prototype.hasOwnProperty.call(l,p)&&(s=A[p]))for(T=l[p],a=0;a<T.length;a++)N=T[a],(I=s.children.indexOf(N))>=0&&s.children.splice(I,1);i("apply"),g=w;for(p in h)Object.prototype.hasOwnProperty.call(h,p)&&(e[p]=h[p]);var C=null;for(p in l)if(Object.prototype.hasOwnProperty.call(l,p)){s=A[p],T=l[p];var L=[];for(c=0;c<T.length;c++)N=T[c],o=s.hot._acceptedDependencies[N],L.indexOf(o)>=0||L.push(o);for(c=0;c<L.length;c++){o=L[c];try{o(T)}catch(e){r.onErrored&&r.onErrored({type:"accept-errored",moduleId:p,dependencyId:T[c],error:e}),r.ignoreErrored||C||(C=e)}}}for(c=0;c<P.length;c++){var R=P[c];p=R.module,_=[p];try{f(p)}catch(e){if("function"==typeof R.errorHandler)try{R.errorHandler(e)}catch(n){r.onErrored&&r.onErrored({type:"self-accept-error-handler-errored",moduleId:p,error:n,orginalError:e}),r.ignoreErrored||C||(C=n),C||(C=e)}else r.onErrored&&r.onErrored({type:"self-accept-errored",moduleId:p,error:e}),r.ignoreErrored||C||(C=e)}}return C?(i("fail"),Promise.reject(C)):(i("idle"),new Promise(function(e){e(u)}))}function f(n){if(A[n])return A[n].exports;var r=A[n]={i:n,l:!1,exports:{},hot:c(n),parents:(D=_,_=[],D),children:[]};return e[n].call(r.exports,r,r.exports,o(n)),r.l=!0,r.exports}var h=this.webpackHotUpdate;this.webpackHotUpdate=function(e,n){s(e,n),h&&h(e,n)};var y,v,m,w,b=!0,g="66700c75ceaddb201f44",O={},_=[],D=[],E=[],j="idle",x=0,H=0,P={},I={},k={},A={};f.m=e,f.c=A,f.i=function(e){return e},f.d=function(e,n,r){f.o(e,n)||Object.defineProperty(e,n,{configurable:!1,enumerable:!0,get:r})},f.n=function(e){var n=e&&e.__esModule?function(){return e.default}:function(){return e};return f.d(n,"a",n),n},f.o=function(e,n){return Object.prototype.hasOwnProperty.call(e,n)},f.p="",f.h=function(){return g},o(370)(f.s=370)}({180:function(e,n){/**
-=======
-/******/ 	
-/******/ 	
-/******/ 	var hotApplyOnUpdate = true;
-/******/ 	var hotCurrentHash = "04739d9d0a05b299e088"; // eslint-disable-line no-unused-vars
-/******/ 	var hotCurrentModuleData = {};
-/******/ 	var hotCurrentChildModule; // eslint-disable-line no-unused-vars
-/******/ 	var hotCurrentParents = []; // eslint-disable-line no-unused-vars
-/******/ 	var hotCurrentParentsTemp = []; // eslint-disable-line no-unused-vars
-/******/ 	
-/******/ 	function hotCreateRequire(moduleId) { // eslint-disable-line no-unused-vars
-/******/ 		var me = installedModules[moduleId];
-/******/ 		if(!me) return __webpack_require__;
-/******/ 		var fn = function(request) {
-/******/ 			if(me.hot.active) {
-/******/ 				if(installedModules[request]) {
-/******/ 					if(installedModules[request].parents.indexOf(moduleId) < 0)
-/******/ 						installedModules[request].parents.push(moduleId);
-/******/ 				} else {
-/******/ 					hotCurrentParents = [moduleId];
-/******/ 					hotCurrentChildModule = request;
-/******/ 				}
-/******/ 				if(me.children.indexOf(request) < 0)
-/******/ 					me.children.push(request);
-/******/ 			} else {
-/******/ 				console.warn("[HMR] unexpected require(" + request + ") from disposed module " + moduleId);
-/******/ 				hotCurrentParents = [];
-/******/ 			}
-/******/ 			return __webpack_require__(request);
-/******/ 		};
-/******/ 		var ObjectFactory = function ObjectFactory(name) {
-/******/ 			return {
-/******/ 				configurable: true,
-/******/ 				enumerable: true,
-/******/ 				get: function() {
-/******/ 					return __webpack_require__[name];
-/******/ 				},
-/******/ 				set: function(value) {
-/******/ 					__webpack_require__[name] = value;
-/******/ 				}
-/******/ 			};
-/******/ 		};
-/******/ 		for(var name in __webpack_require__) {
-/******/ 			if(Object.prototype.hasOwnProperty.call(__webpack_require__, name) && name !== "e") {
-/******/ 				Object.defineProperty(fn, name, ObjectFactory(name));
-/******/ 			}
-/******/ 		}
-/******/ 		fn.e = function(chunkId) {
-/******/ 			if(hotStatus === "ready")
-/******/ 				hotSetStatus("prepare");
-/******/ 			hotChunksLoading++;
-/******/ 			return __webpack_require__.e(chunkId).then(finishChunkLoading, function(err) {
-/******/ 				finishChunkLoading();
-/******/ 				throw err;
-/******/ 			});
-/******/ 	
-/******/ 			function finishChunkLoading() {
-/******/ 				hotChunksLoading--;
-/******/ 				if(hotStatus === "prepare") {
-/******/ 					if(!hotWaitingFilesMap[chunkId]) {
-/******/ 						hotEnsureUpdateChunk(chunkId);
-/******/ 					}
-/******/ 					if(hotChunksLoading === 0 && hotWaitingFiles === 0) {
-/******/ 						hotUpdateDownloaded();
-/******/ 					}
-/******/ 				}
-/******/ 			}
-/******/ 		};
-/******/ 		return fn;
-/******/ 	}
-/******/ 	
-/******/ 	function hotCreateModule(moduleId) { // eslint-disable-line no-unused-vars
-/******/ 		var hot = {
-/******/ 			// private stuff
-/******/ 			_acceptedDependencies: {},
-/******/ 			_declinedDependencies: {},
-/******/ 			_selfAccepted: false,
-/******/ 			_selfDeclined: false,
-/******/ 			_disposeHandlers: [],
-/******/ 			_main: hotCurrentChildModule !== moduleId,
-/******/ 	
-/******/ 			// Module API
-/******/ 			active: true,
-/******/ 			accept: function(dep, callback) {
-/******/ 				if(typeof dep === "undefined")
-/******/ 					hot._selfAccepted = true;
-/******/ 				else if(typeof dep === "function")
-/******/ 					hot._selfAccepted = dep;
-/******/ 				else if(typeof dep === "object")
-/******/ 					for(var i = 0; i < dep.length; i++)
-/******/ 						hot._acceptedDependencies[dep[i]] = callback || function() {};
-/******/ 				else
-/******/ 					hot._acceptedDependencies[dep] = callback || function() {};
-/******/ 			},
-/******/ 			decline: function(dep) {
-/******/ 				if(typeof dep === "undefined")
-/******/ 					hot._selfDeclined = true;
-/******/ 				else if(typeof dep === "object")
-/******/ 					for(var i = 0; i < dep.length; i++)
-/******/ 						hot._declinedDependencies[dep[i]] = true;
-/******/ 				else
-/******/ 					hot._declinedDependencies[dep] = true;
-/******/ 			},
-/******/ 			dispose: function(callback) {
-/******/ 				hot._disposeHandlers.push(callback);
-/******/ 			},
-/******/ 			addDisposeHandler: function(callback) {
-/******/ 				hot._disposeHandlers.push(callback);
-/******/ 			},
-/******/ 			removeDisposeHandler: function(callback) {
-/******/ 				var idx = hot._disposeHandlers.indexOf(callback);
-/******/ 				if(idx >= 0) hot._disposeHandlers.splice(idx, 1);
-/******/ 			},
-/******/ 	
-/******/ 			// Management API
-/******/ 			check: hotCheck,
-/******/ 			apply: hotApply,
-/******/ 			status: function(l) {
-/******/ 				if(!l) return hotStatus;
-/******/ 				hotStatusHandlers.push(l);
-/******/ 			},
-/******/ 			addStatusHandler: function(l) {
-/******/ 				hotStatusHandlers.push(l);
-/******/ 			},
-/******/ 			removeStatusHandler: function(l) {
-/******/ 				var idx = hotStatusHandlers.indexOf(l);
-/******/ 				if(idx >= 0) hotStatusHandlers.splice(idx, 1);
-/******/ 			},
-/******/ 	
-/******/ 			//inherit from previous dispose call
-/******/ 			data: hotCurrentModuleData[moduleId]
-/******/ 		};
-/******/ 		hotCurrentChildModule = undefined;
-/******/ 		return hot;
-/******/ 	}
-/******/ 	
-/******/ 	var hotStatusHandlers = [];
-/******/ 	var hotStatus = "idle";
-/******/ 	
-/******/ 	function hotSetStatus(newStatus) {
-/******/ 		hotStatus = newStatus;
-/******/ 		for(var i = 0; i < hotStatusHandlers.length; i++)
-/******/ 			hotStatusHandlers[i].call(null, newStatus);
-/******/ 	}
-/******/ 	
-/******/ 	// while downloading
-/******/ 	var hotWaitingFiles = 0;
-/******/ 	var hotChunksLoading = 0;
-/******/ 	var hotWaitingFilesMap = {};
-/******/ 	var hotRequestedFilesMap = {};
-/******/ 	var hotAvailableFilesMap = {};
-/******/ 	var hotDeferred;
-/******/ 	
-/******/ 	// The update info
-/******/ 	var hotUpdate, hotUpdateNewHash;
-/******/ 	
-/******/ 	function toModuleId(id) {
-/******/ 		var isNumber = (+id) + "" === id;
-/******/ 		return isNumber ? +id : id;
-/******/ 	}
-/******/ 	
-/******/ 	function hotCheck(apply) {
-/******/ 		if(hotStatus !== "idle") throw new Error("check() is only allowed in idle status");
-/******/ 		hotApplyOnUpdate = apply;
-/******/ 		hotSetStatus("check");
-/******/ 		return hotDownloadManifest().then(function(update) {
-/******/ 			if(!update) {
-/******/ 				hotSetStatus("idle");
-/******/ 				return null;
-/******/ 			}
-/******/ 			hotRequestedFilesMap = {};
-/******/ 			hotWaitingFilesMap = {};
-/******/ 			hotAvailableFilesMap = update.c;
-/******/ 			hotUpdateNewHash = update.h;
-/******/ 	
-/******/ 			hotSetStatus("prepare");
-/******/ 			var promise = new Promise(function(resolve, reject) {
-/******/ 				hotDeferred = {
-/******/ 					resolve: resolve,
-/******/ 					reject: reject
-/******/ 				};
-/******/ 			});
-/******/ 			hotUpdate = {};
-/******/ 			var chunkId = 13;
-/******/ 			{ // eslint-disable-line no-lone-blocks
-/******/ 				/*globals chunkId */
-/******/ 				hotEnsureUpdateChunk(chunkId);
-/******/ 			}
-/******/ 			if(hotStatus === "prepare" && hotChunksLoading === 0 && hotWaitingFiles === 0) {
-/******/ 				hotUpdateDownloaded();
-/******/ 			}
-/******/ 			return promise;
-/******/ 		});
-/******/ 	}
-/******/ 	
-/******/ 	function hotAddUpdateChunk(chunkId, moreModules) { // eslint-disable-line no-unused-vars
-/******/ 		if(!hotAvailableFilesMap[chunkId] || !hotRequestedFilesMap[chunkId])
-/******/ 			return;
-/******/ 		hotRequestedFilesMap[chunkId] = false;
-/******/ 		for(var moduleId in moreModules) {
-/******/ 			if(Object.prototype.hasOwnProperty.call(moreModules, moduleId)) {
-/******/ 				hotUpdate[moduleId] = moreModules[moduleId];
-/******/ 			}
-/******/ 		}
-/******/ 		if(--hotWaitingFiles === 0 && hotChunksLoading === 0) {
-/******/ 			hotUpdateDownloaded();
-/******/ 		}
-/******/ 	}
-/******/ 	
-/******/ 	function hotEnsureUpdateChunk(chunkId) {
-/******/ 		if(!hotAvailableFilesMap[chunkId]) {
-/******/ 			hotWaitingFilesMap[chunkId] = true;
-/******/ 		} else {
-/******/ 			hotRequestedFilesMap[chunkId] = true;
-/******/ 			hotWaitingFiles++;
-/******/ 			hotDownloadUpdateChunk(chunkId);
-/******/ 		}
-/******/ 	}
-/******/ 	
-/******/ 	function hotUpdateDownloaded() {
-/******/ 		hotSetStatus("ready");
-/******/ 		var deferred = hotDeferred;
-/******/ 		hotDeferred = null;
-/******/ 		if(!deferred) return;
-/******/ 		if(hotApplyOnUpdate) {
-/******/ 			hotApply(hotApplyOnUpdate).then(function(result) {
-/******/ 				deferred.resolve(result);
-/******/ 			}, function(err) {
-/******/ 				deferred.reject(err);
-/******/ 			});
-/******/ 		} else {
-/******/ 			var outdatedModules = [];
-/******/ 			for(var id in hotUpdate) {
-/******/ 				if(Object.prototype.hasOwnProperty.call(hotUpdate, id)) {
-/******/ 					outdatedModules.push(toModuleId(id));
-/******/ 				}
-/******/ 			}
-/******/ 			deferred.resolve(outdatedModules);
-/******/ 		}
-/******/ 	}
-/******/ 	
-/******/ 	function hotApply(options) {
-/******/ 		if(hotStatus !== "ready") throw new Error("apply() is only allowed in ready status");
-/******/ 		options = options || {};
-/******/ 	
-/******/ 		var cb;
-/******/ 		var i;
-/******/ 		var j;
-/******/ 		var module;
-/******/ 		var moduleId;
-/******/ 	
-/******/ 		function getAffectedStuff(updateModuleId) {
-/******/ 			var outdatedModules = [updateModuleId];
-/******/ 			var outdatedDependencies = {};
-/******/ 	
-/******/ 			var queue = outdatedModules.slice().map(function(id) {
-/******/ 				return {
-/******/ 					chain: [id],
-/******/ 					id: id
-/******/ 				};
-/******/ 			});
-/******/ 			while(queue.length > 0) {
-/******/ 				var queueItem = queue.pop();
-/******/ 				var moduleId = queueItem.id;
-/******/ 				var chain = queueItem.chain;
-/******/ 				module = installedModules[moduleId];
-/******/ 				if(!module || module.hot._selfAccepted)
-/******/ 					continue;
-/******/ 				if(module.hot._selfDeclined) {
-/******/ 					return {
-/******/ 						type: "self-declined",
-/******/ 						chain: chain,
-/******/ 						moduleId: moduleId
-/******/ 					};
-/******/ 				}
-/******/ 				if(module.hot._main) {
-/******/ 					return {
-/******/ 						type: "unaccepted",
-/******/ 						chain: chain,
-/******/ 						moduleId: moduleId
-/******/ 					};
-/******/ 				}
-/******/ 				for(var i = 0; i < module.parents.length; i++) {
-/******/ 					var parentId = module.parents[i];
-/******/ 					var parent = installedModules[parentId];
-/******/ 					if(!parent) continue;
-/******/ 					if(parent.hot._declinedDependencies[moduleId]) {
-/******/ 						return {
-/******/ 							type: "declined",
-/******/ 							chain: chain.concat([parentId]),
-/******/ 							moduleId: moduleId,
-/******/ 							parentId: parentId
-/******/ 						};
-/******/ 					}
-/******/ 					if(outdatedModules.indexOf(parentId) >= 0) continue;
-/******/ 					if(parent.hot._acceptedDependencies[moduleId]) {
-/******/ 						if(!outdatedDependencies[parentId])
-/******/ 							outdatedDependencies[parentId] = [];
-/******/ 						addAllToSet(outdatedDependencies[parentId], [moduleId]);
-/******/ 						continue;
-/******/ 					}
-/******/ 					delete outdatedDependencies[parentId];
-/******/ 					outdatedModules.push(parentId);
-/******/ 					queue.push({
-/******/ 						chain: chain.concat([parentId]),
-/******/ 						id: parentId
-/******/ 					});
-/******/ 				}
-/******/ 			}
-/******/ 	
-/******/ 			return {
-/******/ 				type: "accepted",
-/******/ 				moduleId: updateModuleId,
-/******/ 				outdatedModules: outdatedModules,
-/******/ 				outdatedDependencies: outdatedDependencies
-/******/ 			};
-/******/ 		}
-/******/ 	
-/******/ 		function addAllToSet(a, b) {
-/******/ 			for(var i = 0; i < b.length; i++) {
-/******/ 				var item = b[i];
-/******/ 				if(a.indexOf(item) < 0)
-/******/ 					a.push(item);
-/******/ 			}
-/******/ 		}
-/******/ 	
-/******/ 		// at begin all updates modules are outdated
-/******/ 		// the "outdated" status can propagate to parents if they don't accept the children
-/******/ 		var outdatedDependencies = {};
-/******/ 		var outdatedModules = [];
-/******/ 		var appliedUpdate = {};
-/******/ 	
-/******/ 		var warnUnexpectedRequire = function warnUnexpectedRequire() {
-/******/ 			console.warn("[HMR] unexpected require(" + result.moduleId + ") to disposed module");
-/******/ 		};
-/******/ 	
-/******/ 		for(var id in hotUpdate) {
-/******/ 			if(Object.prototype.hasOwnProperty.call(hotUpdate, id)) {
-/******/ 				moduleId = toModuleId(id);
-/******/ 				var result;
-/******/ 				if(hotUpdate[id]) {
-/******/ 					result = getAffectedStuff(moduleId);
-/******/ 				} else {
-/******/ 					result = {
-/******/ 						type: "disposed",
-/******/ 						moduleId: id
-/******/ 					};
-/******/ 				}
-/******/ 				var abortError = false;
-/******/ 				var doApply = false;
-/******/ 				var doDispose = false;
-/******/ 				var chainInfo = "";
-/******/ 				if(result.chain) {
-/******/ 					chainInfo = "\nUpdate propagation: " + result.chain.join(" -> ");
-/******/ 				}
-/******/ 				switch(result.type) {
-/******/ 					case "self-declined":
-/******/ 						if(options.onDeclined)
-/******/ 							options.onDeclined(result);
-/******/ 						if(!options.ignoreDeclined)
-/******/ 							abortError = new Error("Aborted because of self decline: " + result.moduleId + chainInfo);
-/******/ 						break;
-/******/ 					case "declined":
-/******/ 						if(options.onDeclined)
-/******/ 							options.onDeclined(result);
-/******/ 						if(!options.ignoreDeclined)
-/******/ 							abortError = new Error("Aborted because of declined dependency: " + result.moduleId + " in " + result.parentId + chainInfo);
-/******/ 						break;
-/******/ 					case "unaccepted":
-/******/ 						if(options.onUnaccepted)
-/******/ 							options.onUnaccepted(result);
-/******/ 						if(!options.ignoreUnaccepted)
-/******/ 							abortError = new Error("Aborted because " + moduleId + " is not accepted" + chainInfo);
-/******/ 						break;
-/******/ 					case "accepted":
-/******/ 						if(options.onAccepted)
-/******/ 							options.onAccepted(result);
-/******/ 						doApply = true;
-/******/ 						break;
-/******/ 					case "disposed":
-/******/ 						if(options.onDisposed)
-/******/ 							options.onDisposed(result);
-/******/ 						doDispose = true;
-/******/ 						break;
-/******/ 					default:
-/******/ 						throw new Error("Unexception type " + result.type);
-/******/ 				}
-/******/ 				if(abortError) {
-/******/ 					hotSetStatus("abort");
-/******/ 					return Promise.reject(abortError);
-/******/ 				}
-/******/ 				if(doApply) {
-/******/ 					appliedUpdate[moduleId] = hotUpdate[moduleId];
-/******/ 					addAllToSet(outdatedModules, result.outdatedModules);
-/******/ 					for(moduleId in result.outdatedDependencies) {
-/******/ 						if(Object.prototype.hasOwnProperty.call(result.outdatedDependencies, moduleId)) {
-/******/ 							if(!outdatedDependencies[moduleId])
-/******/ 								outdatedDependencies[moduleId] = [];
-/******/ 							addAllToSet(outdatedDependencies[moduleId], result.outdatedDependencies[moduleId]);
-/******/ 						}
-/******/ 					}
-/******/ 				}
-/******/ 				if(doDispose) {
-/******/ 					addAllToSet(outdatedModules, [result.moduleId]);
-/******/ 					appliedUpdate[moduleId] = warnUnexpectedRequire;
-/******/ 				}
-/******/ 			}
-/******/ 		}
-/******/ 	
-/******/ 		// Store self accepted outdated modules to require them later by the module system
-/******/ 		var outdatedSelfAcceptedModules = [];
-/******/ 		for(i = 0; i < outdatedModules.length; i++) {
-/******/ 			moduleId = outdatedModules[i];
-/******/ 			if(installedModules[moduleId] && installedModules[moduleId].hot._selfAccepted)
-/******/ 				outdatedSelfAcceptedModules.push({
-/******/ 					module: moduleId,
-/******/ 					errorHandler: installedModules[moduleId].hot._selfAccepted
-/******/ 				});
-/******/ 		}
-/******/ 	
-/******/ 		// Now in "dispose" phase
-/******/ 		hotSetStatus("dispose");
-/******/ 		Object.keys(hotAvailableFilesMap).forEach(function(chunkId) {
-/******/ 			if(hotAvailableFilesMap[chunkId] === false) {
-/******/ 				hotDisposeChunk(chunkId);
-/******/ 			}
-/******/ 		});
-/******/ 	
-/******/ 		var idx;
-/******/ 		var queue = outdatedModules.slice();
-/******/ 		while(queue.length > 0) {
-/******/ 			moduleId = queue.pop();
-/******/ 			module = installedModules[moduleId];
-/******/ 			if(!module) continue;
-/******/ 	
-/******/ 			var data = {};
-/******/ 	
-/******/ 			// Call dispose handlers
-/******/ 			var disposeHandlers = module.hot._disposeHandlers;
-/******/ 			for(j = 0; j < disposeHandlers.length; j++) {
-/******/ 				cb = disposeHandlers[j];
-/******/ 				cb(data);
-/******/ 			}
-/******/ 			hotCurrentModuleData[moduleId] = data;
-/******/ 	
-/******/ 			// disable module (this disables requires from this module)
-/******/ 			module.hot.active = false;
-/******/ 	
-/******/ 			// remove module from cache
-/******/ 			delete installedModules[moduleId];
-/******/ 	
-/******/ 			// remove "parents" references from all children
-/******/ 			for(j = 0; j < module.children.length; j++) {
-/******/ 				var child = installedModules[module.children[j]];
-/******/ 				if(!child) continue;
-/******/ 				idx = child.parents.indexOf(moduleId);
-/******/ 				if(idx >= 0) {
-/******/ 					child.parents.splice(idx, 1);
-/******/ 				}
-/******/ 			}
-/******/ 		}
-/******/ 	
-/******/ 		// remove outdated dependency from module children
-/******/ 		var dependency;
-/******/ 		var moduleOutdatedDependencies;
-/******/ 		for(moduleId in outdatedDependencies) {
-/******/ 			if(Object.prototype.hasOwnProperty.call(outdatedDependencies, moduleId)) {
-/******/ 				module = installedModules[moduleId];
-/******/ 				if(module) {
-/******/ 					moduleOutdatedDependencies = outdatedDependencies[moduleId];
-/******/ 					for(j = 0; j < moduleOutdatedDependencies.length; j++) {
-/******/ 						dependency = moduleOutdatedDependencies[j];
-/******/ 						idx = module.children.indexOf(dependency);
-/******/ 						if(idx >= 0) module.children.splice(idx, 1);
-/******/ 					}
-/******/ 				}
-/******/ 			}
-/******/ 		}
-/******/ 	
-/******/ 		// Not in "apply" phase
-/******/ 		hotSetStatus("apply");
-/******/ 	
-/******/ 		hotCurrentHash = hotUpdateNewHash;
-/******/ 	
-/******/ 		// insert new code
-/******/ 		for(moduleId in appliedUpdate) {
-/******/ 			if(Object.prototype.hasOwnProperty.call(appliedUpdate, moduleId)) {
-/******/ 				modules[moduleId] = appliedUpdate[moduleId];
-/******/ 			}
-/******/ 		}
-/******/ 	
-/******/ 		// call accept handlers
-/******/ 		var error = null;
-/******/ 		for(moduleId in outdatedDependencies) {
-/******/ 			if(Object.prototype.hasOwnProperty.call(outdatedDependencies, moduleId)) {
-/******/ 				module = installedModules[moduleId];
-/******/ 				moduleOutdatedDependencies = outdatedDependencies[moduleId];
-/******/ 				var callbacks = [];
-/******/ 				for(i = 0; i < moduleOutdatedDependencies.length; i++) {
-/******/ 					dependency = moduleOutdatedDependencies[i];
-/******/ 					cb = module.hot._acceptedDependencies[dependency];
-/******/ 					if(callbacks.indexOf(cb) >= 0) continue;
-/******/ 					callbacks.push(cb);
-/******/ 				}
-/******/ 				for(i = 0; i < callbacks.length; i++) {
-/******/ 					cb = callbacks[i];
-/******/ 					try {
-/******/ 						cb(moduleOutdatedDependencies);
-/******/ 					} catch(err) {
-/******/ 						if(options.onErrored) {
-/******/ 							options.onErrored({
-/******/ 								type: "accept-errored",
-/******/ 								moduleId: moduleId,
-/******/ 								dependencyId: moduleOutdatedDependencies[i],
-/******/ 								error: err
-/******/ 							});
-/******/ 						}
-/******/ 						if(!options.ignoreErrored) {
-/******/ 							if(!error)
-/******/ 								error = err;
-/******/ 						}
-/******/ 					}
-/******/ 				}
-/******/ 			}
-/******/ 		}
-/******/ 	
-/******/ 		// Load self accepted modules
-/******/ 		for(i = 0; i < outdatedSelfAcceptedModules.length; i++) {
-/******/ 			var item = outdatedSelfAcceptedModules[i];
-/******/ 			moduleId = item.module;
-/******/ 			hotCurrentParents = [moduleId];
-/******/ 			try {
-/******/ 				__webpack_require__(moduleId);
-/******/ 			} catch(err) {
-/******/ 				if(typeof item.errorHandler === "function") {
-/******/ 					try {
-/******/ 						item.errorHandler(err);
-/******/ 					} catch(err2) {
-/******/ 						if(options.onErrored) {
-/******/ 							options.onErrored({
-/******/ 								type: "self-accept-error-handler-errored",
-/******/ 								moduleId: moduleId,
-/******/ 								error: err2,
-/******/ 								orginalError: err
-/******/ 							});
-/******/ 						}
-/******/ 						if(!options.ignoreErrored) {
-/******/ 							if(!error)
-/******/ 								error = err2;
-/******/ 						}
-/******/ 						if(!error)
-/******/ 							error = err;
-/******/ 					}
-/******/ 				} else {
-/******/ 					if(options.onErrored) {
-/******/ 						options.onErrored({
-/******/ 							type: "self-accept-errored",
-/******/ 							moduleId: moduleId,
-/******/ 							error: err
-/******/ 						});
-/******/ 					}
-/******/ 					if(!options.ignoreErrored) {
-/******/ 						if(!error)
-/******/ 							error = err;
-/******/ 					}
-/******/ 				}
-/******/ 			}
-/******/ 		}
-/******/ 	
-/******/ 		// handle errors in accept handlers and self accepted module load
-/******/ 		if(error) {
-/******/ 			hotSetStatus("fail");
-/******/ 			return Promise.reject(error);
-/******/ 		}
-/******/ 	
-/******/ 		hotSetStatus("idle");
-/******/ 		return new Promise(function(resolve) {
-/******/ 			resolve(outdatedModules);
-/******/ 		});
-/******/ 	}
-/******/
-/******/ 	// The module cache
-/******/ 	var installedModules = {};
-/******/
-/******/ 	// The require function
-/******/ 	function __webpack_require__(moduleId) {
-/******/
-/******/ 		// Check if module is in cache
-/******/ 		if(installedModules[moduleId]) {
-/******/ 			return installedModules[moduleId].exports;
-/******/ 		}
-/******/ 		// Create a new module (and put it into the cache)
-/******/ 		var module = installedModules[moduleId] = {
-/******/ 			i: moduleId,
-/******/ 			l: false,
-/******/ 			exports: {},
-/******/ 			hot: hotCreateModule(moduleId),
-/******/ 			parents: (hotCurrentParentsTemp = hotCurrentParents, hotCurrentParents = [], hotCurrentParentsTemp),
-/******/ 			children: []
-/******/ 		};
-/******/
-/******/ 		// Execute the module function
-/******/ 		modules[moduleId].call(module.exports, module, module.exports, hotCreateRequire(moduleId));
-/******/
-/******/ 		// Flag the module as loaded
-/******/ 		module.l = true;
-/******/
-/******/ 		// Return the exports of the module
-/******/ 		return module.exports;
-/******/ 	}
-/******/
-/******/
-/******/ 	// expose the modules object (__webpack_modules__)
-/******/ 	__webpack_require__.m = modules;
-/******/
-/******/ 	// expose the module cache
-/******/ 	__webpack_require__.c = installedModules;
-/******/
-/******/ 	// identity function for calling harmony imports with the correct context
-/******/ 	__webpack_require__.i = function(value) { return value; };
-/******/
-/******/ 	// define getter function for harmony exports
-/******/ 	__webpack_require__.d = function(exports, name, getter) {
-/******/ 		if(!__webpack_require__.o(exports, name)) {
-/******/ 			Object.defineProperty(exports, name, {
-/******/ 				configurable: false,
-/******/ 				enumerable: true,
-/******/ 				get: getter
-/******/ 			});
-/******/ 		}
-/******/ 	};
-/******/
-/******/ 	// getDefaultExport function for compatibility with non-harmony modules
-/******/ 	__webpack_require__.n = function(module) {
-/******/ 		var getter = module && module.__esModule ?
-/******/ 			function getDefault() { return module['default']; } :
-/******/ 			function getModuleExports() { return module; };
-/******/ 		__webpack_require__.d(getter, 'a', getter);
-/******/ 		return getter;
-/******/ 	};
-/******/
-/******/ 	// Object.prototype.hasOwnProperty.call
-/******/ 	__webpack_require__.o = function(object, property) { return Object.prototype.hasOwnProperty.call(object, property); };
-/******/
-/******/ 	// __webpack_public_path__
-/******/ 	__webpack_require__.p = "";
-/******/
-/******/ 	// __webpack_hash__
-/******/ 	__webpack_require__.h = function() { return hotCurrentHash; };
-/******/
-/******/ 	// Load entry module and return exports
-/******/ 	return hotCreateRequire(466)(__webpack_require__.s = 466);
-/******/ })
-/************************************************************************/
-/******/ ({
-
-/***/ 234:
-/***/ (function(module, exports) {
-
-/**
->>>>>>> 300842e0
+var r={};t.m=n,t.c=r,t.i=function(n){return n},t.d=function(n,r,e){t.o(n,r)||Object.defineProperty(n,r,{configurable:!1,enumerable:!0,get:e})},t.n=function(n){var r=n&&n.__esModule?function(){return n.default}:function(){return n};return t.d(r,"a",r),r},t.o=function(n,t){return Object.prototype.hasOwnProperty.call(n,t)},t.p="",t(t.s=384)}({190:function(n,t){/**
  * 2007-2018 PrestaShop
  *
  * NOTICE OF LICENSE
@@ -743,28 +24,4 @@
  * @license   https://opensource.org/licenses/OSL-3.0 Open Software License (OSL 3.0)
  * International Registered Trademark & Property of PrestaShop SA
  */
-<<<<<<< HEAD
-var r=window.$;r(function(){r("#form_configuration_default_currency").on("change",function(){alert(r(this).data("warning-message"))})})},370:function(e,n,r){e.exports=r(180)}});
-=======
-
-var $ = window.$;
-
-$(function () {
-  // show warning message when currency is changed
-  $('#form_configuration_default_currency').on('change', function () {
-    alert($(this).data('warning-message'));
-  });
-});
-
-/***/ }),
-
-/***/ 466:
-/***/ (function(module, exports, __webpack_require__) {
-
-module.exports = __webpack_require__(234);
-
-
-/***/ })
-
-/******/ });
->>>>>>> 300842e0
+var r=window.$;r(function(){r("#form_configuration_default_currency").on("change",function(){alert(r(this).data("warning-message"))})})},384:function(n,t,r){n.exports=r(190)}});