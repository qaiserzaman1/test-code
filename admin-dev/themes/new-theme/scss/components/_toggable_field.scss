--- conflicted
+++ resolved
@@ -29,15 +29,8 @@
     }
 
     .close {
-<<<<<<< HEAD
-      margin: 0 0.4rem;
-      color: $gray-dark;
-      text-decoration: none;
-      font-size: 0.875rem;
-=======
       margin: 0 .4rem;
       font-size: .875rem;
->>>>>>> 30c4815c
       font-weight: 400;
       color: $gray-dark;
       text-decoration: none;
