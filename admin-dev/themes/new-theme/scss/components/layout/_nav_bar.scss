.js-mobile-menu {
  display: none;
  flex-direction: column;
  justify-content: center;
  float: left;
  padding-top: 0;
  margin-right: 0.6rem;
  margin-left: 0.6rem;
  font-size: 1.8rem;
  cursor: pointer;

  @include media-breakpoint-down(md) {
    display: inline-flex;
  }
}

.nav-bar {
  position: fixed;
  top: 0;
  bottom: 0;
  z-index: 999;
  width: $size-navbar-width;
  height: 100%;
  margin-top: $size-header-height;
  background: $gray-dark;
  @include transition(all 0.5s ease-out);

  .logo-container {
    display: none;
  }

  &-overflow {
    height: 100%;
    overflow: hidden;
  }

  .material-icons {
    font-size: 1.188rem;
    line-height: inherit;
    color: $white;
  }

  &.mobile-nav {
    z-index: 2000;
    width: 80%;
    margin-top: 0;
    margin-left: -100%;

    .employee-top {
      display: flex;
      align-items: center;
      padding: 0 1rem;

      .employee-avatar {
        padding-top: 0;

        img {
          width: 2.5rem;
          height: 2.5rem;
          margin-right: 1rem;
          margin-bottom: 0;
        }
      }

      span {
        color: $white;
      }
    }

    .logo-container {
      display: flex;
      align-items: center;
      padding: 0.875rem;
      border-bottom: 1px solid $white;

      .logo {
        width: 8rem;
        height: 1.25rem;
        background: url("@images/ps-logo-white.svg") no-repeat;
        background-size: contain;
      }

      .header-version {
        margin-left: 0.75rem;
        font-size: 1rem;
        color: $white;
      }
    }

    &::before {
      position: fixed;
<<<<<<< HEAD
      top: 1rem;
      left: 85%;
      display: block;
=======
      top: 5rem;
      left: 75%;
      display: none;
>>>>>>> 924235c6
      font-family: "Material Icons", sans-serif;
      font-size: 1.5rem;
      color: $white;
      pointer-events: none;
      content: "\e5cd";

      @at-root .expanded & {
        display: block;
      }

      @include media-breakpoint-only(md) {
        left: 50%;
      }
    }

    @include media-breakpoint-only(sm) {
      width: 60%;
    }

    @include media-breakpoint-only(md) {
      width: 40%;
    }

    &.expanded {
      display: block;
      margin-left: 0;
    }

    .onboarding-navbar {
      display: none;
    }

    .panel-collapse {
      padding-left: 0;

      .link-leveltwo .link {
        padding-left: 0.75rem;

        @include media-breakpoint-down(md) {
          padding-left: 0.35rem;
        }
      }
    }

    .employee-avatar {
      padding-top: 1rem;
      text-align: center;
      text-decoration: none;

      .material-icons {
        font-size: 3.75rem;
        line-height: 3.75rem;

        @include media-breakpoint-down(md) {
          font-size: 4.6875rem;
          line-height: 4.6875rem;
        }
      }

      span {
        display: block;
        margin-bottom: 0.625rem;
        color: $white;

        @include media-breakpoint-down(md) {
          font-size: 1.09375rem;
        }
      }

      img {
        width: 3.75rem;
        height: 3.75rem;
        margin-bottom: 0.625rem;

        &.img-thumbnail {
          @include border-radius(36px);
        }
      }
    }

    .shop-list {
      padding-bottom: 1rem;
      font-weight: 600;
      text-align: center;

      a {
        @include media-breakpoint-down(md) {
          font-size: 1.09375rem;
        }
      }
    }

    .main-menu {
      margin-top: 0.625rem;

      & > li:first-child {
        padding-bottom: 1rem;
      }
    }

    .shop-list-title {
      margin-bottom: 0.9375rem;
      font-size: 1rem;
      color: $brand-primary;
      text-align: center;
      text-transform: uppercase;

      &::after {
        margin-left: 0.625rem;
        font-family: "Material Icons", Arial, Helvetica, sans-serif;
        font-size: 1.25rem;
        line-height: 1.375rem;
        vertical-align: bottom;
        content: "\E313";
      }
    }

    .items-list {
      padding-left: 0;

      a:focus {
        background-color: transparent;
      }

      li {
        background-color: $white;
        border-bottom: $gray-light 1px solid;

        &.group a {
          padding: 0.9375rem 2.5rem;
          font-weight: 700;
        }

        &.shop {
          padding: 0.9375rem 0.9375rem 0.9375rem 2.5rem;

          a {
            display: inline-block;
            width: auto;

            &.link-shop {
              float: right;

              .material-icons {
                font-size: 1.25rem;
                color: $gray-medium;
              }
            }
          }
        }
      }

      li:first-child a {
        padding: 0.9375rem 1.25rem;
        font-size: 0.9375rem;
        color: $brand-primary;
        text-transform: uppercase;
      }
    }
  }
}

.main-menu {
  padding: 0 0 8.313rem;
  margin: 0;

  &.sidebar-closed {
    .link-levelone {
      .link > span {
        display: none;
      }

      &.open {
        > .submenu {
          display: none;
        }
      }
    }
  }

  .category-title > .title {
    text-transform: uppercase;
  }

  .link-levelone {
    $padding-size: 1.25rem;
    display: block;

    #header_logout {
      margin-top: 1rem;
      color: #f44336;

      i {
        color: #f44336;
      }
    }

    &[data-submenu] {
      @include media-breakpoint-down(md) {
        a.link {
          padding-top: 0.5rem;
          padding-bottom: 0.5rem;
          padding-left: 1rem;
          font-size: 1rem;
          line-height: inherit;

          .material-icons {
            margin-top: 0.1rem;
            font-size: 1.25rem;
            line-height: 1.4rem;

            &.sub-tabs-arrow {
              padding-right: 1.2rem;
            }
          }
        }
      }

      &.has_submenu {
        @include media-breakpoint-down(md) {
          .sub-tabs-arrow {
            visibility: visible;
          }
        }
      }
    }

    &.link-active {
      @include media-breakpoint-down(md) {
        border-right: none;
      }

      > .link {
        padding-left: 0.7rem;
        border-left: 0.25rem solid #25b9d7;

        .material-icons {
          &:first-child {
            color: $primary;
          }
        }
      }
    }

    &:not(#subtab-AdminParentModulesSf) {
      i.material-icons.mi-extension {
        color: $gray-500;
      }
    }

    > .link {
      display: flex;
      align-items: end;
      height: initial;
      padding: 0.5rem 0.3125rem 0.5rem 0.938rem;
      overflow: hidden;
      font-size: 0.75rem;
      line-height: 1rem;
      color: $gray-dark-text;
      text-decoration: none;
      text-overflow: initial;
      word-break: break-word;
      white-space: initial;
      @include media-breakpoint-down(md) {
        font-size: 1rem;
      }

      span {
        padding-left: 0.625rem;
      }

      .sub-tabs-arrow {
        margin-left: auto;
        line-height: inherit;
        color: $gray-500;
        vertical-align: middle;
        visibility: hidden;
      }
    }

    &.ul-open,
    &.link-active,
    &.link-hover {
      & > .link {
        color: $white;
        background: #202226;
        @include transition(background 300ms ease);

        @include media-breakpoint-down(md) {
          background: $gray-dark;
        }
      }

      &.has_submenu {
        .link {
          .sub-tabs-arrow {
            visibility: visible;
          }
        }
      }
    }

    > .submenu {
      display: none;
      padding-left: 2.8rem;
      white-space: nowrap;
      list-style: none;
      background: #202226;

      & > li {
        @include media-breakpoint-down(md) {
          a.link {
            padding-top: 0.5rem;
            padding-bottom: 0.5rem;
          }
        }

        &:first-of-type {
          padding-top: 0.625rem;

          @include media-breakpoint-down(md) {
            padding-top: 0;
          }
        }

        &:last-of-type {
          padding-bottom: 0.75rem;

          @include media-breakpoint-down(md) {
            padding-bottom: 0;

            a.link {
              padding-bottom: 1.5rem;
            }
          }
        }
      }
    }

    &.ul-open,
    &.link-active {
      .link {
        background: #202226;
      }
    }

    &.open {
      > .submenu {
        display: block;
      }
    }
  }

  .link-leveltwo {
    @extend .link-levelone;

    &.link-active {
      > .link {
        padding-left: 0;
        color: $white;
        border-left: none;
      }
    }

    > .link {
      height: initial;
      padding: 0.3125rem 0.3rem 0.3125rem 0;
      line-height: 0.9rem;

      @include media-breakpoint-down(md) {
        padding-top: 1.4rem;
        padding-bottom: 1.4rem;
        line-height: 1.6rem;
      }
    }

    > .link:hover {
      color: $gray-dark-text-hover;
    }
  }
}

.category-title {
  display: block;
  padding: 0.875rem 0 0.75rem;
  margin: 1.813rem 0 0 0.938rem;
  font-size: 0.75rem;
  font-weight: 700;
  border-top: 1px solid #bbcdd2;

  @include media-breakpoint-down(md) {
    margin: 0.75rem 0 0 0.5rem;
    font-size: 1rem;
    font-weight: 500;
    border-top: none;
  }

  & > .title {
    color: $white;
    background: $gray-dark;

    @at-root .sidebar-closed & {
      display: none;
    }
  }
}

.menu-collapse {
  display: block;
  height: 0.813rem;
  padding: 0.688rem 0.938rem 2.188rem 0;
  font-size: 2rem;
  line-height: 0.813rem;
  color: $gray-dark-text;
  text-align: right;
  cursor: pointer;

  @include media-breakpoint-down(md) {
    display: none;
    padding-bottom: 1rem;
  }

  .material-icons {
    color: #bebebe;

    &:last-child {
      margin-left: -1.313rem;
    }
  }
}

.page-sidebar-closed:not(.mobile) {
  .menu-collapse {
    padding-right: 0.8rem;
    transform: rotate(180deg);
  }

  .nav-bar {
    width: $size-navbar-width-mini;
    /* stylelint-disable-next-line */
    overflow: visible !important;

    .main-menu {
      overflow: hidden;

      .category-title > .title,
      .link-levelone span {
        display: none;
      }

      .sub-tabs-arrow {
        display: none;
      }

      .category-title {
        padding-bottom: 0;
        margin-top: 0.8rem;
      }

      .link-levelone {
        .link {
          line-height: initial;
        }

        &:first-of-type {
          margin-bottom: 0;
        }

        &.link-hover,
        &.submenu-hover {
          > .link {
            width: 250px;
            @include transition(all 0s ease 0s);

            > span {
              display: inline-block;
              padding-left: 1.563rem;
            }
          }

          ul.submenu {
            position: absolute;
            top: 34px;
            left: 50px;
            display: block;
            width: 200px;
            padding-left: 5px;
          }
        }

        .link-leveltwo {
          &:first-of-type {
            padding-top: 0;
            margin-top: 0.2rem;
          }

          &:last-of-type {
            padding-bottom: 0;
            margin-bottom: 1rem;
          }

          .link {
            padding-left: 1.5rem;
          }
        }
      }
    }

    @media (max-height: 870px) {
      // this two tabs need to be flipped, otherwise
      // css issue with bottom of the page
      #subtab-ShopParameters.ul-open,
      #subtab-AdminAdvancedParameters.ul-open {
        ul.submenu {
          /* stylelint-disable declaration-no-important */
          top: 0 !important;
          display: flex !important;
          /* stylelint-enable */
          flex-direction: column-reverse;
          margin-top: 35px;
          transform: rotate(180deg);
          transform-origin: top;

          li {
            transform: rotate(180deg);

            &:last-of-type {
              margin-bottom: 0;
            }
          }
        }
      }
    }
  }
}

.mobile-layer {
  position: fixed;
  top: 0;
  left: 0;
  z-index: 1999;
  display: none;
  width: 100%;
  height: 100%;
  background: rgba(0, 0, 0, 0.9);
  @include transition(all 0.2s ease-in-out);

  &.expanded {
    display: block;
  }
}<|MERGE_RESOLUTION|>--- conflicted
+++ resolved
@@ -89,15 +89,9 @@
 
     &::before {
       position: fixed;
-<<<<<<< HEAD
-      top: 1rem;
-      left: 85%;
-      display: block;
-=======
       top: 5rem;
       left: 75%;
       display: none;
->>>>>>> 924235c6
       font-family: "Material Icons", sans-serif;
       font-size: 1.5rem;
       color: $white;
