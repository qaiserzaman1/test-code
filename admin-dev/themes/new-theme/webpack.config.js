--- conflicted
+++ resolved
@@ -94,15 +94,12 @@
     ],
     backup: [
       './js/pages/backup'
-<<<<<<< HEAD
-=======
     ],
     module_card: [
       './js/app/pages/module-card'
     ],
     translation_settings: [
       './js/pages/translation-settings'
->>>>>>> dde22234
     ]
   },
   output: {
