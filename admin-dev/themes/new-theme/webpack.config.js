--- conflicted
+++ resolved
@@ -219,13 +219,7 @@
     })
   );
 } else {
-<<<<<<< HEAD
   config.plugins.push(new webpack.HotModuleReplacementPlugin());
-=======
-  config.plugins.push(
-    new webpack.HotModuleReplacementPlugin()
-  );
->>>>>>> d5d8caf1
   config.entry.stock.push('webpack/hot/only-dev-server');
   config.entry.stock.push('webpack-dev-server/client?http://localhost:8080');
 }
