/**
 * 2007-2020 PrestaShop SA and Contributors
 *
 * NOTICE OF LICENSE
 *
 * This source file is subject to the Open Software License (OSL 3.0)
 * that is bundled with this package in the file LICENSE.txt.
 * It is also available through the world-wide-web at this URL:
 * https://opensource.org/licenses/OSL-3.0
 * If you did not receive a copy of the license and are unable to
 * obtain it through the world-wide-web, please send an email
 * to license@prestashop.com so we can send you a copy immediately.
 *
 * DISCLAIMER
 *
 * Do not edit or add to this file if you wish to upgrade PrestaShop to newer
 * versions in the future. If you wish to customize PrestaShop for your
 * needs please refer to https://www.prestashop.com for more information.
 *
 * @author    PrestaShop SA <contact@prestashop.com>
 * @copyright 2007-2020 PrestaShop SA and Contributors
 * @license   https://opensource.org/licenses/OSL-3.0 Open Software License (OSL 3.0)
 * International Registered Trademark & Property of PrestaShop SA
 */

import OrderViewPageMap from '@pages/order/OrderViewPageMap';
import OrderShippingManager from '@pages/order/order-shipping-manager';
import InvoiceNoteManager from '@pages/order/invoice-note-manager';
import OrderViewPage from '@pages/order/view/order-view-page';
import OrderProductAutocomplete from '@pages/order/view/order-product-add-autocomplete';
import OrderProductAdd from '@pages/order/view/order-product-add';
import TextWithLengthCounter from '@components/form/text-with-length-counter';
import OrderViewPageMessagesHandler from './message/order-view-page-messages-handler';

const {$} = window;

$(() => {
  const DISCOUNT_TYPE_AMOUNT = 'amount';
  const DISCOUNT_TYPE_PERCENT = 'percent';
  const DISCOUNT_TYPE_FREE_SHIPPING = 'free_shipping';

  new OrderShippingManager();
  new TextWithLengthCounter();
  const orderViewPage = new OrderViewPage();
  const orderAddAutocomplete = new OrderProductAutocomplete($(OrderViewPageMap.productSearchInput));
  const orderAdd = new OrderProductAdd();

  orderViewPage.listenForProductPack();
  orderViewPage.listenForProductDelete();
  orderViewPage.listenForProductEdit();
  orderViewPage.listenForProductAdd();
  orderViewPage.listenForProductPagination();
  orderViewPage.listenForRefund();
  orderViewPage.listenForCancelProduct();

  orderAddAutocomplete.listenForSearch();
  orderAddAutocomplete.onItemClickedCallback = (product) => orderAdd.setProduct(product);

  handlePaymentDetailsToggle();
  handlePrivateNoteChange();
  handleUpdateOrderStatusButton();

  new InvoiceNoteManager();
  const orderViewPageMessageHandler = new OrderViewPageMessagesHandler();
  orderViewPageMessageHandler.listenForPredefinedMessageSelection();
  orderViewPageMessageHandler.listenForFullMessagesOpen();
  $(OrderViewPageMap.privateNoteToggleBtn).on('click', (event) => {
    event.preventDefault();
    togglePrivateNoteBlock();
  });

  $(OrderViewPageMap.printOrderViewPageButton).on('click', () => {
    const tempTitle = document.title;
    document.title = $(OrderViewPageMap.mainDiv).data('orderTitle');
    window.print();
    document.title = tempTitle;
  });

  initAddCartRuleFormHandler();
  initChangeAddressFormHandler();
  initHookTabs();

  function initHookTabs() {
    $(OrderViewPageMap.orderHookTabsContainer).find('.nav-tabs li:first-child a').tab('show');
  }

  function handlePaymentDetailsToggle() {
    $(OrderViewPageMap.orderPaymentDetailsBtn).on('click', (event) => {
      const $paymentDetailRow = $(event.currentTarget).closest('tr').next(':first');

      $paymentDetailRow.toggleClass('d-none');
    });
  }

  function togglePrivateNoteBlock() {
    const $block = $(OrderViewPageMap.privateNoteBlock);
    const $btn = $(OrderViewPageMap.privateNoteToggleBtn);
    const isPrivateNoteOpened = $btn.hasClass('is-opened');

    if (isPrivateNoteOpened) {
      $btn.removeClass('is-opened');
      $block.addClass('d-none');
    } else {
      $btn.addClass('is-opened');
      $block.removeClass('d-none');
    }

    const $icon = $btn.find('.material-icons');
    $icon.text(isPrivateNoteOpened ? 'add' : 'remove');
  }

  function handlePrivateNoteChange() {
    const $submitBtn = $(OrderViewPageMap.privateNoteSubmitBtn);

    $(OrderViewPageMap.privateNoteInput).on('input', (event) => {
      const note = $(event.currentTarget).val();
      $submitBtn.prop('disabled', !note);
    });
  }

  function initAddCartRuleFormHandler() {
    const $modal = $(OrderViewPageMap.addCartRuleModal);
    const $form = $modal.find('form');
    const $valueHelp = $modal.find(OrderViewPageMap.cartRuleHelpText);
    const $invoiceSelect = $modal.find(OrderViewPageMap.addCartRuleInvoiceIdSelect);
    const $valueInput = $form.find(OrderViewPageMap.addCartRuleValueInput);
    const $valueFormGroup = $valueInput.closest('.form-group');

    $form.find(OrderViewPageMap.addCartRuleApplyOnAllInvoicesCheckbox).on('change', (event) => {
      const isChecked = $(event.currentTarget).is(':checked');

      $invoiceSelect.attr('disabled', isChecked);
    });

    $form.find(OrderViewPageMap.addCartRuleTypeSelect).on('change', (event) => {
      const selectedCartRuleType = $(event.currentTarget).val();
      const $valueUnit = $form.find(OrderViewPageMap.addCartRuleValueUnit);

      if (selectedCartRuleType === DISCOUNT_TYPE_AMOUNT) {
        $valueHelp.removeClass('d-none');
        $valueUnit.html($valueUnit.data('currencySymbol'));
      } else {
        $valueHelp.addClass('d-none');
      }

      if (selectedCartRuleType === DISCOUNT_TYPE_PERCENT) {
        $valueUnit.html('%');
      }

      if (selectedCartRuleType === DISCOUNT_TYPE_FREE_SHIPPING) {
        $valueFormGroup.addClass('d-none');
        $valueInput.attr('disabled', true);
      } else {
        $valueFormGroup.removeClass('d-none');
        $valueInput.attr('disabled', false);
      }
    });
  }

  function handleUpdateOrderStatusButton() {
    const $btn = $(OrderViewPageMap.updateOrderStatusActionBtn);

    $(OrderViewPageMap.updateOrderStatusActionInput).on('change', (event) => {
      const selectedOrderStatusId = $(event.currentTarget).val();

      $btn.prop('disabled', parseInt(selectedOrderStatusId, 10) === $btn.data('orderStatusId'));
    });
  }

  function initChangeAddressFormHandler() {
    const $modal = $(OrderViewPageMap.updateCustomerAddressModal);
    const $btn = $(OrderViewPageMap.updateOrderStatusActionBtn);

<<<<<<< HEAD
    $(OrderViewPageMap.openOrderAddressUpdateModalBtn).on('click', () => {
      $modal.find(OrderViewPageMap.updateOrderAddressTypeInput).val($btn.data('address-type'));
=======
    $(OrderViewPageMap.openOrderAddressUpdateModalBtn).on('click', (event) => {
      $modal.find(OrderViewPageMap.updateOrderAddressTypeInput).val($(event.currentTarget).data('addressType'));
>>>>>>> 10066d0f
    });
  }
});<|MERGE_RESOLUTION|>--- conflicted
+++ resolved
@@ -169,15 +169,9 @@
 
   function initChangeAddressFormHandler() {
     const $modal = $(OrderViewPageMap.updateCustomerAddressModal);
-    const $btn = $(OrderViewPageMap.updateOrderStatusActionBtn);
 
-<<<<<<< HEAD
-    $(OrderViewPageMap.openOrderAddressUpdateModalBtn).on('click', () => {
-      $modal.find(OrderViewPageMap.updateOrderAddressTypeInput).val($btn.data('address-type'));
-=======
     $(OrderViewPageMap.openOrderAddressUpdateModalBtn).on('click', (event) => {
       $modal.find(OrderViewPageMap.updateOrderAddressTypeInput).val($(event.currentTarget).data('addressType'));
->>>>>>> 10066d0f
     });
   }
 });