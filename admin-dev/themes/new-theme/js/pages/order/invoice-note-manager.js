--- conflicted
+++ resolved
@@ -31,21 +31,15 @@
  */
 export default class InvoiceNoteManager {
   constructor() {
-<<<<<<< HEAD
+    this.setupListeners();
+
+    return {};
+  }
+
+  setupListeners() {
     this.initShowNoteFormEventHandler();
     this.initCloseNoteFormEventHandler();
     this.initEnterPaymentEventHandler();
-
-    return {};
-=======
-    this.setupListeners();
-  }
-
-  setupListeners() {
-    this._initShowNoteFormEventHandler();
-    this._initCloseNoteFormEventHandler();
-    this._initEnterPaymentEventHandler();
->>>>>>> 55605367
   }
 
   initShowNoteFormEventHandler() {
