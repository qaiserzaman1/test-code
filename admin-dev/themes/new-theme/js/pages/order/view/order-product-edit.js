/**
 * Copyright since 2007 PrestaShop SA and Contributors
 * PrestaShop is an International Registered Trademark & Property of PrestaShop SA
 *
 * NOTICE OF LICENSE
 *
 * This source file is subject to the Open Software License (OSL 3.0)
 * that is bundled with this package in the file LICENSE.md.
 * It is also available through the world-wide-web at this URL:
 * https://opensource.org/licenses/OSL-3.0
 * If you did not receive a copy of the license and are unable to
 * obtain it through the world-wide-web, please send an email
 * to license@prestashop.com so we can send you a copy immediately.
 *
 * DISCLAIMER
 *
 * Do not edit or add to this file if you wish to upgrade PrestaShop to newer
 * versions in the future. If you wish to customize PrestaShop for your
 * needs please refer to https://devdocs.prestashop.com/ for more information.
 *
 * @author    PrestaShop SA and Contributors <contact@prestashop.com>
 * @copyright Since 2007 PrestaShop SA and Contributors
 * @license   https://opensource.org/licenses/OSL-3.0 Open Software License (OSL 3.0)
 */

import Router from '@components/router';
import OrderViewPageMap from '@pages/order/OrderViewPageMap';
import {EventEmitter} from '@components/event-emitter';
import OrderViewEventMap from '@pages/order/view/order-view-event-map';
import OrderPrices from '@pages/order/view/order-prices';
import ConfirmModal from '@components/modal';
import OrderPricesRefresher from '@pages/order/view/order-prices-refresher';

const {$} = window;

export default class OrderProductEdit {
  constructor(orderDetailId) {
    this.router = new Router();
    this.orderDetailId = orderDetailId;
    this.productRow = $(`#orderProduct_${this.orderDetailId}`);
    this.product = {};
    this.currencyPrecision = $(OrderViewPageMap.productsTable).data('currencyPrecision');
    this.priceTaxCalculator = new OrderPrices();
    this.productEditSaveBtn = $(OrderViewPageMap.productEditSaveBtn);
    this.quantityInput = $(OrderViewPageMap.productEditQuantityInput);
    this.orderPricesRefresher = new OrderPricesRefresher();
  }

  setupListener() {
    this.quantityInput.on('change keyup', (event) => {
      const newQuantity = Number(event.target.value);
      const availableQuantity = parseInt($(event.currentTarget).data('availableQuantity'), 10);
      const previousQuantity = parseInt(this.quantityInput.data('previousQuantity'), 10);
      const remainingAvailable = availableQuantity - (newQuantity - previousQuantity);
      const availableOutOfStock = this.availableText.data('availableOutOfStock');
      this.availableText.text(remainingAvailable);
      this.availableText.toggleClass('text-danger font-weight-bold', remainingAvailable < 0);
      this.updateTotal();
      const disableEditActionBtn = newQuantity <= 0 || (remainingAvailable < 0 && !availableOutOfStock);
      this.productEditSaveBtn.prop('disabled', disableEditActionBtn);
    });

    this.productEditInvoiceSelect.on('change', () => {
      this.productEditSaveBtn.prop('disabled', false);
    });

    this.priceTaxIncludedInput.on('change keyup', (event) => {
      this.taxIncluded = parseFloat(event.target.value);
      const taxExcluded = this.priceTaxCalculator.calculateTaxExcluded(
        this.taxIncluded,
        this.taxRate,
        this.currencyPrecision,
      );
      this.priceTaxExcludedInput.val(taxExcluded);
      this.updateTotal();
    });

    this.priceTaxExcludedInput.on('change keyup', (event) => {
      const taxExcluded = parseFloat(event.target.value);
      this.taxIncluded = this.priceTaxCalculator.calculateTaxIncluded(
        taxExcluded,
        this.taxRate,
        this.currencyPrecision,
      );
      this.priceTaxIncludedInput.val(this.taxIncluded);
      this.updateTotal();
    });

    this.productEditSaveBtn.on('click', (event) => {
      const $btn = $(event.currentTarget);
      const confirmed = window.confirm($btn.data('updateMessage'));

      if (!confirmed) {
        return;
      }

      $btn.prop('disabled', true);
      this.handleEditProductWithConfirmationModal(event);
    });

    this.productEditCancelBtn.on('click', () => {
      EventEmitter.emit(OrderViewEventMap.productEditionCanceled, {
        orderDetailId: this.orderDetailId,
      });
    });
  }

  updateTotal() {
    const updatedTotal = this.priceTaxCalculator.calculateTotalPrice(
      this.quantity,
      this.taxIncluded,
      this.currencyPrecision,
    );
    this.priceTotalText.html(updatedTotal);
    this.productEditSaveBtn.prop('disabled', updatedTotal === this.initialTotal);
  }

  displayProduct(product) {
    this.productRowEdit = $(OrderViewPageMap.productEditRowTemplate).clone(true);
    this.productRowEdit.attr('id', `editOrderProduct_${this.orderDetailId}`);
    this.productRowEdit.find('*[id]').each(function removeAllIds() {
      $(this).removeAttr('id');
    });

    // Find controls
    this.productEditSaveBtn = this.productRowEdit.find(OrderViewPageMap.productEditSaveBtn);
    this.productEditCancelBtn = this.productRowEdit.find(OrderViewPageMap.productEditCancelBtn);
    this.productEditInvoiceSelect = this.productRowEdit.find(OrderViewPageMap.productEditInvoiceSelect);
    this.productEditImage = this.productRowEdit.find(OrderViewPageMap.productEditImage);
    this.productEditName = this.productRowEdit.find(OrderViewPageMap.productEditName);
    this.priceTaxIncludedInput = this.productRowEdit.find(OrderViewPageMap.productEditPriceTaxInclInput);
    this.priceTaxExcludedInput = this.productRowEdit.find(OrderViewPageMap.productEditPriceTaxExclInput);
    this.quantityInput = this.productRowEdit.find(OrderViewPageMap.productEditQuantityInput);
    this.locationText = this.productRowEdit.find(OrderViewPageMap.productEditLocationText);
    this.availableText = this.productRowEdit.find(OrderViewPageMap.productEditAvailableText);
    this.priceTotalText = this.productRowEdit.find(OrderViewPageMap.productEditTotalPriceText);

    // Init input values
    this.priceTaxExcludedInput.val(
      window.ps_round(product.price_tax_excl, this.currencyPrecision),
    );
    this.priceTaxIncludedInput.val(
      window.ps_round(product.price_tax_incl, this.currencyPrecision),
    );
    this.quantityInput.val(product.quantity)
      .data('availableQuantity', product.availableQuantity)
      .data('previousQuantity', product.quantity);
    this.availableText.data('availableOutOfStock', product.availableOutOfStock);

    // set this product's orderInvoiceId as selected
    if (product.orderInvoiceId) {
      this.productEditInvoiceSelect.val(product.orderInvoiceId);
    }

    // Init editor data
    this.taxRate = product.tax_rate;
    this.initialTotal = this.priceTaxCalculator.calculateTotalPrice(
      product.quantity,
      product.price_tax_incl,
      this.currencyPrecision,
    );
    this.quantity = product.quantity;
    this.taxIncluded = product.price_tax_incl;

    // Copy product content in cells
    this.productEditImage.html(
      this.productRow.find(OrderViewPageMap.productEditImage).html(),
    );
    this.productEditName.html(
      this.productRow.find(OrderViewPageMap.productEditName).html(),
    );
    this.locationText.html(product.location);
    this.availableText.html(product.availableQuantity);
    this.priceTotalText.html(this.initialTotal);
    this.productRow.addClass('d-none').after(this.productRowEdit.removeClass('d-none'));

    this.setupListener();
  }

  handleEditProductWithConfirmationModal(event) {
    const productEditBtn = $(`#orderProduct_${this.orderDetailId} ${OrderViewPageMap.productEditButtons}`);
    const productId = productEditBtn.data('product-id');
    const combinationId = productEditBtn.data('combination-id');
    const orderInvoiceId = productEditBtn.data('order-invoice-id');
    const productPriceMatch = this.orderPricesRefresher.checkOtherProductPricesMatch(
      this.priceTaxIncludedInput.val(),
      productId,
      combinationId,
      orderInvoiceId,
      this.orderDetailId,
    );

    if (productPriceMatch) {
      this.editProduct($(event.currentTarget).data('orderId'), this.orderDetailId);

      return;
    }

    const dataSelector = Number(orderInvoiceId) === 0 ? this.priceTaxExcludedInput : this.productEditInvoiceSelect;

    const modalEditPrice = new ConfirmModal(
      {
        id: 'modal-confirm-new-price',
        confirmTitle: dataSelector.data('modal-edit-price-title'),
        confirmMessage: dataSelector.data('modal-edit-price-body'),
        confirmButtonLabel: dataSelector.data('modal-edit-price-apply'),
        closeButtonLabel: dataSelector.data('modal-edit-price-cancel'),
      },
      () => {
        this.editProduct($(event.currentTarget).data('orderId'), this.orderDetailId);
      },
    );

    modalEditPrice.show();
  }

  editProduct(orderId, orderDetailId) {
    const params = {
      price_tax_incl: this.priceTaxIncludedInput.val(),
      price_tax_excl: this.priceTaxExcludedInput.val(),
      quantity: this.quantityInput.val(),
      invoice: this.productEditInvoiceSelect.val(),
    };

    $.ajax({
      url: this.router.generate('admin_orders_update_product', {
        orderId,
        orderDetailId,
      }),
      method: 'POST',
      data: params,
    }).then(
<<<<<<< HEAD
      (response) => {
        EventEmitter.emit(OrderViewEventMap.productUpdated, {
          orderId,
          orderDetailId,
          newRow: response,
=======
      () => {
        EventEmitter.emit(OrderViewEventMap.productUpdated, {
          orderId,
          orderDetailId,
>>>>>>> 8c218585
        });
      },
      (response) => {
        if (response.responseJSON && response.responseJSON.message) {
          $.growl.error({message: response.responseJSON.message});
        }
      },
    );
  }
}<|MERGE_RESOLUTION|>--- conflicted
+++ resolved
@@ -230,18 +230,10 @@
       method: 'POST',
       data: params,
     }).then(
-<<<<<<< HEAD
-      (response) => {
-        EventEmitter.emit(OrderViewEventMap.productUpdated, {
-          orderId,
-          orderDetailId,
-          newRow: response,
-=======
       () => {
         EventEmitter.emit(OrderViewEventMap.productUpdated, {
           orderId,
           orderDetailId,
->>>>>>> 8c218585
         });
       },
       (response) => {
