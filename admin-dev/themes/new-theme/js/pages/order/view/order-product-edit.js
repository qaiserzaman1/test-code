--- conflicted
+++ resolved
@@ -76,13 +76,8 @@
       this.updateTotal();
     });
 
-<<<<<<< HEAD
     this.priceTaxExcludedInput.on('change keyup', (event) => {
-      const taxExcluded = parseFloat(event.target.value);
-=======
-    this.priceTaxExcludedInput.on('change keyup', event => {
       this.taxExcluded = parseFloat(event.target.value);
->>>>>>> 1453353f
       this.taxIncluded = this.priceTaxCalculator.calculateTaxIncluded(
         this.taxExcluded,
         this.taxRate,
@@ -114,13 +109,8 @@
   updateTotal() {
     const updatedTotal = this.priceTaxCalculator.calculateTotalPrice(
       this.quantity,
-<<<<<<< HEAD
-      this.taxIncluded,
-      this.currencyPrecision,
-=======
       this.isOrderTaxIncluded ? this.taxIncluded : this.taxExcluded,
       this.currencyPrecision
->>>>>>> 1453353f
     );
     this.priceTotalText.html(updatedTotal);
     this.productEditSaveBtn.prop('disabled', updatedTotal === this.initialTotal);
@@ -167,13 +157,8 @@
     this.taxRate = product.tax_rate;
     this.initialTotal = this.priceTaxCalculator.calculateTotalPrice(
       product.quantity,
-<<<<<<< HEAD
-      product.price_tax_incl,
-      this.currencyPrecision,
-=======
       product.isOrderTaxIncluded ? product.price_tax_incl : product.price_tax_excl,
       this.currencyPrecision
->>>>>>> 1453353f
     );
     this.isOrderTaxIncluded = product.isOrderTaxIncluded;
     this.quantity = product.quantity;
