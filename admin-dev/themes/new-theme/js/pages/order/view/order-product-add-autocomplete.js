/**
 * Copyright since 2007 PrestaShop SA and Contributors
 * PrestaShop is an International Registered Trademark & Property of PrestaShop SA
 *
 * NOTICE OF LICENSE
 *
 * This source file is subject to the Open Software License (OSL 3.0)
 * that is bundled with this package in the file LICENSE.md.
 * It is also available through the world-wide-web at this URL:
 * https://opensource.org/licenses/OSL-3.0
 * If you did not receive a copy of the license and are unable to
 * obtain it through the world-wide-web, please send an email
 * to license@prestashop.com so we can send you a copy immediately.
 *
 * DISCLAIMER
 *
 * Do not edit or add to this file if you wish to upgrade PrestaShop to newer
 * versions in the future. If you wish to customize PrestaShop for your
 * needs please refer to https://devdocs.prestashop.com/ for more information.
 *
 * @author    PrestaShop SA and Contributors <contact@prestashop.com>
 * @copyright Since 2007 PrestaShop SA and Contributors
 * @license   https://opensource.org/licenses/OSL-3.0 Open Software License (OSL 3.0)
 */
import Router from '@components/router';
import OrderViewPageMap from '@pages/order/OrderViewPageMap';

const {$} = window;

export default class OrderProductAutocomplete {
  constructor(input) {
    this.activeSearchRequest = null;
    this.router = new Router();
    this.input = input;
    this.results = [];
    this.dropdownMenu = $(OrderViewPageMap.productSearchInputAutocompleteMenu);
    /**
     * Permit to link to each value of dropdown a callback after item is clicked
     */
    this.onItemClickedCallback = () => {};
  }

  listenForSearch() {
    this.input.on('click', event => {
      event.stopImmediatePropagation();
      this.updateResults(this.results);
    });

<<<<<<< HEAD
    this.input.on('keyup', (event) => this.delaySearch(event.currentTarget));
=======
    this.input.on('keyup', event => this.delaySearch(event.currentTarget));

>>>>>>> 09e6d3da
    $(document).on('click', () => this.dropdownMenu.hide());
  }

  delaySearch(input) {
    clearTimeout(this.searchTimeoutId);

    this.searchTimeoutId = setTimeout(() => {
      this.search(input.value, $(input).data('currency'), $(input).data('order'));
    }, 300);
  }

  search(search, currency, orderId) {
    const params = {search_phrase: search};

    if (currency) {
      params.currency_id = currency;
    }

    if (orderId) {
      params.order_id = orderId;
    }

    if (this.activeSearchRequest !== null) {
      this.activeSearchRequest.abort();
    }

    this.activeSearchRequest = $.get(this.router.generate('admin_products_search', params));
    this.activeSearchRequest
<<<<<<< HEAD
      .then((response) => this.updateResults(response))
=======
      .then(response => this.updateResults(response))
>>>>>>> 09e6d3da
      .always(() => {
        this.activeSearchRequest = null;
      });
  }

  updateResults(results) {
    this.dropdownMenu.empty();

    if (!results || !results.products || Object.keys(results.products).length <= 0) {
      this.dropdownMenu.hide();
      return;
    }

    this.results = results.products;

<<<<<<< HEAD
    Object.values(this.results).forEach((val) => {
      const link = $(`<a class="dropdown-item" data-id="${val.productId}" href="#">${val.name}</a>`);
      link.on('click', (event) => {
=======
    Object.values(this.results).forEach(val => {
      const link = $(`<a class="dropdown-item" data-id="${val.productId}" href="#">${val.name}</a>`);

      link.on('click', event => {
>>>>>>> 09e6d3da
        event.preventDefault();
        this.onItemClicked($(event.target).data('id'));
      });

      this.dropdownMenu.append(link);
    });

    this.dropdownMenu.show();
  }

  onItemClicked(id) {
    const selectedProduct = this.results.filter((product) => product.productId === id);

    if (selectedProduct.length !== 0) {
      this.input.val(selectedProduct[0].name);
      this.onItemClickedCallback(selectedProduct[0]);
    }
  }
}<|MERGE_RESOLUTION|>--- conflicted
+++ resolved
@@ -41,17 +41,12 @@
   }
 
   listenForSearch() {
-    this.input.on('click', event => {
+    this.input.on('click', (event) => {
       event.stopImmediatePropagation();
       this.updateResults(this.results);
     });
 
-<<<<<<< HEAD
     this.input.on('keyup', (event) => this.delaySearch(event.currentTarget));
-=======
-    this.input.on('keyup', event => this.delaySearch(event.currentTarget));
-
->>>>>>> 09e6d3da
     $(document).on('click', () => this.dropdownMenu.hide());
   }
 
@@ -80,11 +75,7 @@
 
     this.activeSearchRequest = $.get(this.router.generate('admin_products_search', params));
     this.activeSearchRequest
-<<<<<<< HEAD
       .then((response) => this.updateResults(response))
-=======
-      .then(response => this.updateResults(response))
->>>>>>> 09e6d3da
       .always(() => {
         this.activeSearchRequest = null;
       });
@@ -100,16 +91,10 @@
 
     this.results = results.products;
 
-<<<<<<< HEAD
     Object.values(this.results).forEach((val) => {
       const link = $(`<a class="dropdown-item" data-id="${val.productId}" href="#">${val.name}</a>`);
+
       link.on('click', (event) => {
-=======
-    Object.values(this.results).forEach(val => {
-      const link = $(`<a class="dropdown-item" data-id="${val.productId}" href="#">${val.name}</a>`);
-
-      link.on('click', event => {
->>>>>>> 09e6d3da
         event.preventDefault();
         this.onItemClicked($(event.target).data('id'));
       });
