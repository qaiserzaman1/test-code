--- conflicted
+++ resolved
@@ -46,15 +46,11 @@
    * @param foundCustomers
    */
   renderSearchResults(foundCustomers) {
-<<<<<<< HEAD
     this.clearShownCustomers();
 
-    if (foundCustomers.length === 0) {
-      this.showNotFoundCustomers();
-=======
     if (foundCustomers.length === 0) {
       EventEmitter.emit(eventMap.customersNotFound);
->>>>>>> e1f64c0e
+      this.showNotFoundCustomers();
 
       return;
     }
@@ -112,14 +108,7 @@
 
     $cartsTable.find('tbody').empty();
     this.showCheckoutHistoryBlock();
-<<<<<<< HEAD
     this.removeEmptyListRowFromTable($cartsTable);
-=======
-    this._removeEmptyListRowFromTable($cartsTable);
-
-    for (const key in carts) {
-      const cart = carts[key];
->>>>>>> e1f64c0e
 
     Object.values(carts).forEach((cart) => {
       // do not render current cart
@@ -160,11 +149,7 @@
 
     $ordersTable.find('tbody').empty();
     this.showCheckoutHistoryBlock();
-<<<<<<< HEAD
     this.removeEmptyListRowFromTable($ordersTable);
-=======
-    this._removeEmptyListRowFromTable($ordersTable);
->>>>>>> e1f64c0e
 
     // render 'No records found' when list is empty
     if (orders.length === 0) {
@@ -252,14 +237,9 @@
    *
    * @private
    */
-<<<<<<< HEAD
   renderFoundCustomer(customer) {
     this.hideNotFoundCustomers();
-=======
-  _renderFoundCustomer(customer) {
-    this.hideNotFoundCustomers();
-
->>>>>>> e1f64c0e
+
     const $customerSearchResultTemplate = $($(createOrderMap.customerSearchResultTemplate).html());
     const $template = $customerSearchResultTemplate.clone();
 
@@ -277,7 +257,6 @@
   }
 
   /**
-<<<<<<< HEAD
    * Shows checkout history block where carts and orders are rendered
    *
    * @private
@@ -287,14 +266,11 @@
   }
 
   /**
-=======
->>>>>>> e1f64c0e
    * Clears shown customers
    */
   clearShownCustomers() {
     this.$customerSearchResultBlock.empty();
   }
-<<<<<<< HEAD
 
   /**
    * Shows empty result when customer is not found
@@ -313,6 +289,4 @@
   hideNotFoundCustomers() {
     $(createOrderMap.customerSearchEmptyResultWarning).addClass('d-none');
   }
-=======
->>>>>>> e1f64c0e
 }