/**
 * Copyright since 2007 PrestaShop SA and Contributors
 * PrestaShop is an International Registered Trademark & Property of PrestaShop SA
 *
 * NOTICE OF LICENSE
 *
 * This source file is subject to the Open Software License (OSL 3.0)
 * that is bundled with this package in the file LICENSE.md.
 * It is also available through the world-wide-web at this URL:
 * https://opensource.org/licenses/OSL-3.0
 * If you did not receive a copy of the license and are unable to
 * obtain it through the world-wide-web, please send an email
 * to license@prestashop.com so we can send you a copy immediately.
 *
 * DISCLAIMER
 *
 * Do not edit or add to this file if you wish to upgrade PrestaShop to newer
 * versions in the future. If you wish to customize PrestaShop for your
 * needs please refer to https://devdocs.prestashop.com/ for more information.
 *
 * @author    PrestaShop SA and Contributors <contact@prestashop.com>
 * @copyright Since 2007 PrestaShop SA and Contributors
 * @license   https://opensource.org/licenses/OSL-3.0 Open Software License (OSL 3.0)
 */

import CartEditor from '@pages/order/create/cart-editor';
import createOrderMap from '@pages/order/create/create-order-map';
import eventMap from '@pages/order/create/event-map';
import {EventEmitter} from '@components/event-emitter';
import ProductRenderer from '@pages/order/create/product-renderer';
import Router from '@components/router';

const {$} = window;

/**
 * Product component Object for "Create order" page
 */
export default class ProductManager {
  constructor() {
    this.products = [];
    this.selectedProduct = null;
    this.selectedCombinationId = null;
    this.activeSearchRequest = null;

    this.productRenderer = new ProductRenderer();
    this.router = new Router();
    this.cartEditor = new CartEditor();

    this.initListeners();

    return {
      search: (searchPhrase) => this.search(searchPhrase),
      addProductToCart: (cartId) => this.cartEditor.addProduct(cartId, this.getProductData()),
      removeProductFromCart: (cartId, product) => this.cartEditor.removeProductFromCart(cartId, product),
      /* eslint-disable-next-line max-len */
      changeProductPrice: (cartId, customerId, updatedProduct) => this.cartEditor.changeProductPrice(cartId, customerId, updatedProduct),
      changeProductQty: (cartId, updatedProduct) => this.cartEditor.changeProductQty(cartId, updatedProduct),
    };
  }

  /**
   * Initializes event listeners
   *
   * @private
   */
  initListeners() {
    $(createOrderMap.productSelect).on('change', (e) => this.initProductSelect(e),
    );
    $(createOrderMap.combinationsSelect).on('change', (e) => this.initCombinationSelect(e),
    );

    this.onProductSearch();
    this.onAddProductToCart();
    this.onRemoveProductFromCart();
    this.onProductPriceChange();
    this.onProductQtyChange();
  }

  /**
   * Listens for product search event
   *
   * @private
   */
  onProductSearch() {
    EventEmitter.on(eventMap.productSearched, (response) => {
      this.products = response.products;
      this.productRenderer.renderSearchResults(this.products);
      this.selectFirstResult();
    });
  }

  /**
   * Listens for add product to cart event
   *
   * @private
   */
  onAddProductToCart() {
    // on success
    EventEmitter.on(eventMap.productAddedToCart, (cartInfo) => {
      this.productRenderer.cleanCartBlockAlerts();
      this.updateStockOnProductAdd();
      EventEmitter.emit(eventMap.cartLoaded, cartInfo);
    });

    // on failure
    EventEmitter.on(eventMap.productAddToCartFailed, (errorMessage) => {
      this.productRenderer.renderCartBlockErrorAlert(errorMessage);
    });
  }

  /**
   * Listens for remove product from cart event
   *
   * @private
   */
  onRemoveProductFromCart() {
    EventEmitter.on(eventMap.productRemovedFromCart, (data) => {
      this.updateStockOnProductRemove(data.product);
      EventEmitter.emit(eventMap.cartLoaded, data.cartInfo);
    });
  }

  /**
   * Listens for product price change in cart event
   *
   * @private
   */
  onProductPriceChange() {
    EventEmitter.on(eventMap.productPriceChanged, (cartInfo) => {
      this.productRenderer.cleanCartBlockAlerts();
      EventEmitter.emit(eventMap.cartLoaded, cartInfo);
    });
  }

  /**
   * Listens for product quantity change in cart success/failure event
   *
   * @private
   */
  onProductQtyChange() {
    // on success
    EventEmitter.on(eventMap.productQtyChanged, (data) => {
      this.productRenderer.cleanCartBlockAlerts();
      this.updateStockOnQtyChange(data.product);
      EventEmitter.emit(eventMap.cartLoaded, data.cartInfo);
    });

    // on failure
    EventEmitter.on(eventMap.productQtyChangeFailed, (e) => {
      this.productRenderer.renderCartBlockErrorAlert(e.responseJSON.message);
    });
  }

  /**
   * Initializes product select
   *
   * @param event
   *
   * @private
   */
  initProductSelect(event) {
    const productId = Number(
      $(event.currentTarget)
        .find(':selected')
        .val(),
    );
    this.selectProduct(productId);
  }

  /**
   * Initializes combination select
   *
   * @param event
   *
   * @private
   */
  initCombinationSelect(event) {
    const combinationId = Number(
      $(event.currentTarget)
        .find(':selected')
        .val(),
    );
    this.selectCombination(combinationId);
  }

  /**
   * Searches for product
   *
   * @private
   */
  search(searchPhrase) {
    if (searchPhrase.length < 2) {
      return;
    }

    this.productRenderer.renderSearching();
    if (this.activeSearchRequest !== null) {
      this.activeSearchRequest.abort();
    }

    const params = {
      search_phrase: searchPhrase,
    };

    if (
      $(createOrderMap.cartCurrencySelect).data('selectedCurrencyId')
      !== undefined
    ) {
      params.currency_id = $(createOrderMap.cartCurrencySelect).data(
        'selectedCurrencyId',
      );
    }

<<<<<<< HEAD
    const $searchRequest = $.get(
      this.router.generate('admin_products_search'),
      params,
    );
=======
    const $searchRequest = $.get(this.router.generate('admin_orders_products_search'), params);
>>>>>>> b3d2282a
    this.activeSearchRequest = $searchRequest;

    $searchRequest
      .then((response) => {
        EventEmitter.emit(eventMap.productSearched, response);
      })
      .catch((response) => {
        if (response.statusText === 'abort') {
          return;
        }

        window.showErrorMessage(response.responseJSON.message);
      });
  }

  /**
   * Initiate first result dataset after search
   *
   * @private
   */
  selectFirstResult() {
    this.unsetProduct();

    if (this.products.length !== 0) {
      this.selectProduct(this.products[0].productId);
    }
  }

  /**
   * Handles use case when product is selected from search results
   *
   * @private
   *
   * @param {Number} productId
   */
  selectProduct(productId) {
    this.unsetCombination();

    const selectedProduct = Object.values(this.products).find(
      (product) => product.productId === productId,
    );
    if (selectedProduct) {
      this.selectedProduct = selectedProduct;
    }

    this.productRenderer.renderProductMetadata(this.selectedProduct);
    // if product has combinations select the first else leave it null
    if (this.selectedProduct.combinations.length !== 0) {
      this.selectCombination(Object.keys(this.selectedProduct.combinations)[0]);
    }

    return this.selectedProduct;
  }

  /**
   * Handles use case when new combination is selected
   *
   * @param combinationId
   *
   * @private
   */
  selectCombination(combinationId) {
    const combination = this.selectedProduct.combinations[combinationId];

    this.selectedCombinationId = combinationId;
    this.productRenderer.renderStock(combination.stock);

    return combination;
  }

  /**
   * Sets the selected combination id to null
   *
   * @private
   */
  unsetCombination() {
    this.selectedCombinationId = null;
  }

  /**
   * Sets the selected product to null
   *
   * @private
   */
  unsetProduct() {
    this.selectedProduct = null;
  }

  /**
   * Retrieves product data from product search result block fields
   *
   * @returns {Object}
   *
   * @private
   */
  getProductData() {
    const $fileInputs = $(createOrderMap.productCustomizationContainer).find(
      'input[type="file"]',
    );
    const formData = new FormData(
      document.querySelector(createOrderMap.productAddForm),
    );
    const fileSizes = {};

    // adds key value pairs {input name: file size} of each file in separate object
    // in case formData size exceeds server settings.
    $.each($fileInputs, (key, input) => {
      if (input.files.length !== 0) {
        fileSizes[$(input).data('customization-field-id')] = input.files[0].size;
      }
    });

    return {
      product: formData,
      fileSizes,
    };
  }

  /**
   * Updates the stock when the product is added to cart in "create new order" page
   *
   * @private
   */
  updateStockOnProductAdd() {
    const {productId} = this.selectedProduct;
    const attributeId = this.selectedCombinationId;
    const qty = -Number($(createOrderMap.quantityInput).val());

    this.updateStock(productId, attributeId, qty);
  }

  /**
   * Updates the stock when the product is removed from cart in Orders/"create new order page"
   *
   * @private
   */
  updateStockOnProductRemove(product) {
    const {productId, attributeId, qtyToRemove} = product;
    const qty = qtyToRemove;

    this.updateStock(productId, attributeId, qty);
  }

  /**
   * Updates the stock when the quantity of product is changed from cart in Orders/"create new order page"
   *
   * @private
   */
  updateStockOnQtyChange(product) {
    const {
      productId, attributeId, prevQty, newQty,
    } = product;
    const qty = prevQty - newQty;

    this.updateStock(productId, attributeId, qty);
  }

  /**
   * Updates the stock in products object and renders the new stock
   *
   * @private
   */
  updateStock(productId, attributeId, qty) {
    const productKeys = Object.keys(this.products);
    const productValues = Object.values(this.products);

    for (let i = 0; i < productKeys.length; i += 1) {
      if (productValues[i].productId === productId) {
        // Update the stock value  in products object
        productValues[i].stock += qty;

        // Update the stock also for combination */
        if (attributeId && attributeId > 0) {
          productValues[i].combinations[attributeId].stock += qty;
        }

        // Render the new stock value
        if (this.selectedProduct.productId === productId) {
          if (this.selectedProduct.combinations.length === 0) {
            this.productRenderer.renderStock(productValues[i].stock);
          } else if (attributeId && Number(this.selectedCombinationId) === Number(attributeId)) {
            this.productRenderer.renderStock(productValues[i].combinations[attributeId].stock);
          }
        }
        break;
      }
    }
  }
}<|MERGE_RESOLUTION|>--- conflicted
+++ resolved
@@ -211,14 +211,10 @@
       );
     }
 
-<<<<<<< HEAD
     const $searchRequest = $.get(
-      this.router.generate('admin_products_search'),
+      this.router.generate('admin_orders_products_search'),
       params,
     );
-=======
-    const $searchRequest = $.get(this.router.generate('admin_orders_products_search'), params);
->>>>>>> b3d2282a
     this.activeSearchRequest = $searchRequest;
 
     $searchRequest
