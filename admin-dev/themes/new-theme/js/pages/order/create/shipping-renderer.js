/**
 * Copyright since 2007 PrestaShop SA and Contributors
 * PrestaShop is an International Registered Trademark & Property of PrestaShop SA
 *
 * NOTICE OF LICENSE
 *
 * This source file is subject to the Open Software License (OSL 3.0)
 * that is bundled with this package in the file LICENSE.md.
 * It is also available through the world-wide-web at this URL:
 * https://opensource.org/licenses/OSL-3.0
 * If you did not receive a copy of the license and are unable to
 * obtain it through the world-wide-web, please send an email
 * to license@prestashop.com so we can send you a copy immediately.
 *
 * DISCLAIMER
 *
 * Do not edit or add to this file if you wish to upgrade PrestaShop to newer
 * versions in the future. If you wish to customize PrestaShop for your
 * needs please refer to https://devdocs.prestashop.com/ for more information.
 *
 * @author    PrestaShop SA and Contributors <contact@prestashop.com>
 * @copyright Since 2007 PrestaShop SA and Contributors
 * @license   https://opensource.org/licenses/OSL-3.0 Open Software License (OSL 3.0)
 */

import createOrderMap from './create-order-map';

const {$} = window;

/**
 * Manipulates UI of Shipping block in Order creation page
 */
export default class ShippingRenderer {
  constructor() {
    this.$container = $(createOrderMap.shippingBlock);
    this.$form = $(createOrderMap.shippingForm);
    this.$noCarrierBlock = $(createOrderMap.noCarrierBlock);
  }

  /**
   * @param {Object} shipping
   * @param {Boolean} emptyCart
   */
  render(shipping, emptyCart) {
    if (emptyCart) {
      this.hideContainer();
    } else if (shipping !== null) {
      this.displayForm(shipping);
    } else {
      this.displayNoCarriersWarning();
    }
  }

  /**
   * Show form block with rendered delivery options instead of warning message
   *
   * @param shipping
   *
   * @private
   */
<<<<<<< HEAD
  displayForm(shipping) {
    this.hideNoCarrierBlock();
    this.renderDeliveryOptions(shipping.deliveryOptions, shipping.selectedCarrierId);
    this.renderTotalShipping(shipping.shippingPrice);
    this.renderFreeShippingSwitch(shipping.freeShipping);
    this.showForm();
    this.showContainer();
=======
  _displayForm(shipping) {
    this._hideNoCarrierBlock();
    this._renderDeliveryOptions(shipping.deliveryOptions, shipping.selectedCarrierId);
    this._renderTotalShipping(shipping.shippingPrice);
    this._renderFreeShippingSwitch(shipping.freeShipping);
    this.renderRecycledPackagingSwitch(shipping.recycledPackaging);
    this.renderGiftMessageField(shipping.giftMessage);
    this.renderGiftSwitch(shipping.gift);
    this._showForm();
    this._showContainer();
>>>>>>> b3d2282a
  }

  /**
   * Renders free shipping switch depending on free shipping value
   *
   * @param isFreeShipping
   *
   * @private
   */
  renderFreeShippingSwitch(isFreeShipping) {
    $(createOrderMap.freeShippingSwitch).each((key, input) => {
      if (input.value === '1') {
        input.checked = isFreeShipping;
      } else {
        input.checked = !isFreeShipping;
      }
    });
  }

  /**
   * @param useRecycledPackaging
   *
   * @private
   */
  renderRecycledPackagingSwitch(useRecycledPackaging) {
    $(createOrderMap.recycledPackagingSwitch).each((key, input) => {
      if (input.value === '1') {
        input.checked = useRecycledPackaging;
      } else {
        input.checked = !useRecycledPackaging;
      }
    });
  }

  /**
   * @param isAGift
   *
   * @private
   */
  renderGiftSwitch(isAGift) {
    $(createOrderMap.isAGiftSwitch).each((key, input) => {
      if (input.value === '1') {
        input.checked = isAGift;
      } else {
        input.checked = !isAGift;
      }
    });
  }

  /**
   * @param giftMessage
   *
   * @private
   */
  renderGiftMessageField(giftMessage) {
    $(createOrderMap.giftMessageField).val(giftMessage);
  }

  /**
   * Show warning message that no carriers are available and hide form block
   *
   * @private
   */
  displayNoCarriersWarning() {
    this.showContainer();
    this.hideForm();
    this.showNoCarrierBlock();
  }

  /**
   * Renders delivery options selection block
   *
   * @param deliveryOptions
   * @param selectedVal
   *
   * @private
   */
  renderDeliveryOptions(deliveryOptions, selectedVal) {
    const $deliveryOptionSelect = $(createOrderMap.deliveryOptionSelect);
    $deliveryOptionSelect.empty();

    Object.values(deliveryOptions).forEach((option) => {
      const deliveryOption = {
        value: option.carrierId,
        text: `${option.carrierName} - ${option.carrierDelay}`,
      };

      if (selectedVal === deliveryOption.value) {
        deliveryOption.selected = 'selected';
      }

      $deliveryOptionSelect.append($('<option>', deliveryOption));
    });
  }

  /**
   * Renders dynamic value of shipping price
   *
   * @param shippingPrice
   *
   * @private
   */
  renderTotalShipping(shippingPrice) {
    const $totalShippingField = $(createOrderMap.totalShippingField);
    $totalShippingField.empty();

    $totalShippingField.append(shippingPrice);
  }

  /**
   * Show whole shipping container
   *
   * @private
   */
  showContainer() {
    this.$container.removeClass('d-none');
  }

  /**
   * Hide whole shipping container
   *
   * @private
   */
  hideContainer() {
    this.$container.addClass('d-none');
  }

  /**
   * Show form block
   *
   * @private
   */
  showForm() {
    this.$form.removeClass('d-none');
  }

  /**
   * Hide form block
   *
   * @private
   */
  hideForm() {
    this.$form.addClass('d-none');
  }

  /**
   * Show warning message block which warns that no carriers are available
   *
   * @private
   */
  showNoCarrierBlock() {
    this.$noCarrierBlock.removeClass('d-none');
  }

  /**
   * Hide warning message block which warns that no carriers are available
   *
   * @private
   */
  hideNoCarrierBlock() {
    this.$noCarrierBlock.addClass('d-none');
  }
}<|MERGE_RESOLUTION|>--- conflicted
+++ resolved
@@ -58,26 +58,16 @@
    *
    * @private
    */
-<<<<<<< HEAD
   displayForm(shipping) {
     this.hideNoCarrierBlock();
     this.renderDeliveryOptions(shipping.deliveryOptions, shipping.selectedCarrierId);
     this.renderTotalShipping(shipping.shippingPrice);
     this.renderFreeShippingSwitch(shipping.freeShipping);
-    this.showForm();
-    this.showContainer();
-=======
-  _displayForm(shipping) {
-    this._hideNoCarrierBlock();
-    this._renderDeliveryOptions(shipping.deliveryOptions, shipping.selectedCarrierId);
-    this._renderTotalShipping(shipping.shippingPrice);
-    this._renderFreeShippingSwitch(shipping.freeShipping);
     this.renderRecycledPackagingSwitch(shipping.recycledPackaging);
     this.renderGiftMessageField(shipping.giftMessage);
     this.renderGiftSwitch(shipping.gift);
-    this._showForm();
-    this._showContainer();
->>>>>>> b3d2282a
+    this.showForm();
+    this.showContainer();
   }
 
   /**
