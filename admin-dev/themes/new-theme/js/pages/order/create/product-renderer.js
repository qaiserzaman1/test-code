/**
 * Copyright since 2007 PrestaShop SA and Contributors
 * PrestaShop is an International Registered Trademark & Property of PrestaShop SA
 *
 * NOTICE OF LICENSE
 *
 * This source file is subject to the Open Software License (OSL 3.0)
 * that is bundled with this package in the file LICENSE.md.
 * It is also available through the world-wide-web at this URL:
 * https://opensource.org/licenses/OSL-3.0
 * If you did not receive a copy of the license and are unable to
 * obtain it through the world-wide-web, please send an email
 * to license@prestashop.com so we can send you a copy immediately.
 *
 * DISCLAIMER
 *
 * Do not edit or add to this file if you wish to upgrade PrestaShop to newer
 * versions in the future. If you wish to customize PrestaShop for your
 * needs please refer to https://devdocs.prestashop.com/ for more information.
 *
 * @author    PrestaShop SA and Contributors <contact@prestashop.com>
 * @copyright Since 2007 PrestaShop SA and Contributors
 * @license   https://opensource.org/licenses/OSL-3.0 Open Software License (OSL 3.0)
 */

import createOrderMap from './create-order-map';

const {$} = window;

export default class ProductRenderer {
  constructor() {
    this.$productsTable = $(createOrderMap.productsTable);
  }

  /**
   * Renders cart products list
   *
   * @param products
   */
  renderList(products) {
    this.cleanProductsList();

    if (products.length === 0) {
      this.hideProductsList();

      return;
    }

    Object.values(products).forEach((product) => {
      const $template = this.cloneProductTemplate(product);

      let customizationId = 0;

      if (product.customization) {
        ({customizationId} = product.customization);
        this.renderListedProductCustomization(product.customization, $template);
      }

      $template.find(createOrderMap.listedProductImageField).prop('src', product.imageLink);
      $template.find(createOrderMap.listedProductNameField).text(product.name);
      $template.find(createOrderMap.listedProductAttrField).text(product.attribute);
      $template.find(createOrderMap.listedProductReferenceField).text(product.reference);

      if (product.gift !== true) {
        $template.find(createOrderMap.listedProductUnitPriceInput).val(product.unitPrice);
        $template.find(createOrderMap.listedProductUnitPriceInput).data('product-id', product.productId);
        $template.find(createOrderMap.listedProductUnitPriceInput).data('attribute-id', product.attributeId);
        $template.find(createOrderMap.listedProductUnitPriceInput).data('customization-id', customizationId);
        $template.find(createOrderMap.listedProductQtyInput).val(product.quantity);
        $template.find(createOrderMap.listedProductQtyInput).data('product-id', product.productId);
        $template.find(createOrderMap.listedProductQtyInput).data('attribute-id', product.attributeId);
        $template.find(createOrderMap.listedProductQtyInput).data('customization-id', customizationId);
        $template.find(createOrderMap.listedProductQtyInput).data('prev-qty', product.quantity);
        $template.find(createOrderMap.productTotalPriceField).text(product.price);
        $template.find(createOrderMap.productRemoveBtn).data('product-id', product.productId);
        $template.find(createOrderMap.productRemoveBtn).data('attribute-id', product.attributeId);
        $template.find(createOrderMap.productRemoveBtn).data('customization-id', customizationId);
      } else {
        $template.find(createOrderMap.listedProductGiftQty).text(product.quantity);
      }

      this.$productsTable.find('tbody').append($template);
    });

    this.showTaxWarning();
    this.showProductsList();
  }

  /**
   * Renders customization data for listed product
   *
   * @param customization
   * @param $productRowTemplate
   *
   * @private
   */
  renderListedProductCustomization(customization, $productRowTemplate) {
    const $customizedTextTemplate = $($(createOrderMap.listedProductCustomizedTextTemplate).html());
    const $customizedFileTemplate = $($(createOrderMap.listedProductCustomizedFileTemplate).html());

    Object.values(customization.customizationFieldsData).forEach((customizedData) => {
      let $customizationTemplate = $customizedTextTemplate.clone();

      if (customizedData.type === createOrderMap.productCustomizationFieldTypeFile) {
        $customizationTemplate = $customizedFileTemplate.clone();
        $customizationTemplate.find(createOrderMap.listedProductCustomizationName).text(customizedData.name);
        $customizationTemplate
          .find(`${createOrderMap.listedProductCustomizationValue} img`)
          .prop('src', customizedData.value);
      } else {
        $customizationTemplate.find(createOrderMap.listedProductCustomizationName).text(customizedData.name);
        $customizationTemplate.find(createOrderMap.listedProductCustomizationValue).text(customizedData.value);
      }

      $productRowTemplate.find(createOrderMap.listedProductDefinition).append($customizationTemplate);
    });
  }

  renderSearching() {
    this.reset();
    this.toggleSearchingNotice(true);
  }

  /**
   * Renders cart products search results block
   *
   * @param foundProducts
   */
  renderSearchResults(foundProducts) {
    this.cleanSearchResults();
    this.toggleSearchingNotice(false);
    if (foundProducts.length === 0) {
      this.showNotFound();
      this.hideTaxWarning();

      return;
    }

    this.renderFoundProducts(foundProducts);

    this.hideNotFound();
    this.showTaxWarning();
    this.showResultBlock();
  }

  reset() {
    this.cleanSearchResults();
    this.hideTaxWarning();
    this.hideResultBlock();
    this.toggleSearchingNotice(false);
  }

  /**
   * Renders available fields related to selected product
   *
   * @param {object} product
   */
  renderProductMetadata(product) {
<<<<<<< HEAD
    this.renderStock(product.stock, product.stock === 0 && product.availableOutOfStock);
    this.renderCombinations(product.combinations);
    this.renderCustomizations(product.customizationFields);
=======
    this.renderStock(product.stock, product.availableOutOfStock || (product.stock <= 0));
    this._renderCombinations(product.combinations);
    this._renderCustomizations(product.customizationFields);
>>>>>>> 67a317c1
  }

  /**
   * Updates stock text helper value
   *
   * @param {number} stock
   * @param {boolean} infinitMax
   */
  renderStock(stock, infinitMax) {
    $(createOrderMap.inStockCounter).text(stock);

    if (!infinitMax) {
      $(createOrderMap.quantityInput).attr('max', stock);
    } else {
      $(createOrderMap.quantityInput).removeAttr('max');
    }
  }

  /**
   * @param product
   *
   * @private
   */
  cloneProductTemplate(product) {
    return product.gift === true
      ? $($(createOrderMap.productsTableGiftRowTemplate).html()).clone()
      : $($(createOrderMap.productsTableRowTemplate).html()).clone();
  }

  /**
   * Renders found products select
   *
   * @param foundProducts
   *
   * @private
   */
  renderFoundProducts(foundProducts) {
    Object.values(foundProducts).forEach((product) => {
      let {name} = product;
      if (product.combinations.length === 0) {
        name += ` - ${product.formattedPrice}`;
      }

      $(createOrderMap.productSelect).append(`<option value="${product.productId}">${name}</option>`);
    });
  }

  /**
   * Cleans product search result fields
   *
   * @private
   */
  cleanSearchResults() {
    $(createOrderMap.productSelect).empty();
    $(createOrderMap.combinationsSelect).empty();
    $(createOrderMap.quantityInput).empty();
  }

  /**
   * Renders combinations row with select options
   *
   * @param {Array} combinations
   *
   * @private
   */
  renderCombinations(combinations) {
    this.cleanCombinations();

    if (combinations.length === 0) {
      this.hideCombinations();

      return;
    }

    Object.values(combinations).forEach((combination) => {
      $(createOrderMap.combinationsSelect).append(
        `<option
          value="${combination.attributeCombinationId}">
          ${combination.attribute} - ${combination.formattedPrice}
        </option>`,
      );
    });

    this.showCombinations();
  }

  /**
   * Resolves weather to add customization fields to result block and adds them if needed
   *
   * @param customizationFields
   *
   * @private
   */
  renderCustomizations(customizationFields) {
    // represents customization field type "file".
    const fieldTypeFile = createOrderMap.productCustomizationFieldTypeFile;
    // represents customization field type "text".
    const fieldTypeText = createOrderMap.productCustomizationFieldTypeText;

    this.cleanCustomizations();
    if (customizationFields.length === 0) {
      this.hideCustomizations();

      return;
    }

    const $customFieldsContainer = $(createOrderMap.productCustomFieldsContainer);
    const $fileInputTemplate = $($(createOrderMap.productCustomFileTemplate).html());
    const $textInputTemplate = $($(createOrderMap.productCustomTextTemplate).html());

    const templateTypeMap = {
      [fieldTypeFile]: $fileInputTemplate,
      [fieldTypeText]: $textInputTemplate,
    };

    Object.values(customizationFields).forEach((customField) => {
      const $template = templateTypeMap[customField.type].clone();

      if (customField.type === fieldTypeFile) {
        $template.on('change', (e) => {
          const fileName = e.target.files[0].name;

          $(e.target).next('.custom-file-label').html(fileName);
        });
      }

      $template
        .find(createOrderMap.productCustomInput)
        .attr('name', `customizations[${customField.customizationFieldId}]`)
        .data('customization-field-id', customField.customizationFieldId);
      $template
        .find(createOrderMap.productCustomInputLabel)
        .attr('for', `customizations[${customField.customizationFieldId}]`)
        .text(customField.name);

      if (customField.required === true) {
        $template.find(createOrderMap.requiredFieldMark).removeClass('d-none');
      }

      $customFieldsContainer.append($template);
    });

    this.showCustomizations();
  }

  /**
   * Renders error alert for cart block
   *
   * @param message
   */
  renderCartBlockErrorAlert(message) {
    $(createOrderMap.cartErrorAlertText).text(message);
    this.showCartBlockError();
  }

  /**
   * Cleans cart block alerts content and hides them
   */
  cleanCartBlockAlerts() {
    $(createOrderMap.cartErrorAlertText).text('');
    this.hideCartBlockError();
  }

  /**
   * Shows error alert block of cart block
   *
   * @private
   */
  showCartBlockError() {
    $(createOrderMap.cartErrorAlertBlock).removeClass('d-none');
  }

  /**
   * Hides error alert block of cart block
   *
   * @private
   */
  hideCartBlockError() {
    $(createOrderMap.cartErrorAlertBlock).addClass('d-none');
  }

  /**
   * Shows product customization container
   *
   * @private
   */
  showCustomizations() {
    $(createOrderMap.productCustomizationContainer).removeClass('d-none');
  }

  /**
   * Hides product customization container
   *
   * @private
   */
  hideCustomizations() {
    $(createOrderMap.productCustomizationContainer).addClass('d-none');
  }

  /**
   * Empties customization fields container
   *
   * @private
   */
  cleanCustomizations() {
    $(createOrderMap.productCustomFieldsContainer).empty();
  }

  /**
   * Shows result block
   *
   * @private
   */
  showResultBlock() {
    $(createOrderMap.productResultBlock).removeClass('d-none');
  }

  /**
   * Hides result block
   *
   * @private
   */
  hideResultBlock() {
    $(createOrderMap.productResultBlock).addClass('d-none');
  }

  /**
   * Shows products list
   *
   * @private
   */
  showProductsList() {
    this.$productsTable.removeClass('d-none');
  }

  /**
   * Hides products list
   *
   * @private
   */
  hideProductsList() {
    this.$productsTable.addClass('d-none');
  }

  /**
   * Empties products list
   *
   * @private
   */
  cleanProductsList() {
    this.$productsTable.find('tbody').empty();
  }

  /**
   * Empties combinations select
   *
   * @private
   */
  cleanCombinations() {
    $(createOrderMap.combinationsSelect).empty();
  }

  /**
   * Shows combinations row
   *
   * @private
   */
  showCombinations() {
    $(createOrderMap.combinationsRow).removeClass('d-none');
  }

  /**
   * Hides combinations row
   *
   * @private
   */
  hideCombinations() {
    $(createOrderMap.combinationsRow).addClass('d-none');
  }

  /**
   * Shows warning of tax included/excluded
   *
   * @private
   */
  showTaxWarning() {
    $(createOrderMap.productTaxWarning).removeClass('d-none');
  }

  /**
   * Hides warning of tax included/excluded
   *
   * @private
   */
  hideTaxWarning() {
    $(createOrderMap.productTaxWarning).addClass('d-none');
  }

  /**
   * Shows product not found warning
   *
   * @private
   */
  showNotFound() {
    $(createOrderMap.noProductsFoundWarning).removeClass('d-none');
  }

  /**
   * Hides product not found warning
   *
   * @private
   */
  hideNotFound() {
    $(createOrderMap.noProductsFoundWarning).addClass('d-none');
  }

  /**
   * Toggles searching product notice
   *
   * @private
   */
  toggleSearchingNotice(visible) {
    $(createOrderMap.searchingProductsNotice).toggleClass('d-none', !visible);
  }
}<|MERGE_RESOLUTION|>--- conflicted
+++ resolved
@@ -156,15 +156,9 @@
    * @param {object} product
    */
   renderProductMetadata(product) {
-<<<<<<< HEAD
-    this.renderStock(product.stock, product.stock === 0 && product.availableOutOfStock);
+    this.renderStock(product.stock, product.availableOutOfStock || (product.stock <= 0));
     this.renderCombinations(product.combinations);
     this.renderCustomizations(product.customizationFields);
-=======
-    this.renderStock(product.stock, product.availableOutOfStock || (product.stock <= 0));
-    this._renderCombinations(product.combinations);
-    this._renderCustomizations(product.customizationFields);
->>>>>>> 67a317c1
   }
 
   /**
