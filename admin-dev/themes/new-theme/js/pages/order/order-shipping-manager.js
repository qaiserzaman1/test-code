--- conflicted
+++ resolved
@@ -31,13 +31,8 @@
     this.initOrderShippingUpdateEventHandler();
   }
 
-<<<<<<< HEAD
   initOrderShippingUpdateEventHandler() {
-    $(OrderViewPageMap.showOrderShippingUpdateModalBtn).on('click', (event) => {
-=======
-  _initOrderShippingUpdateEventHandler() {
     $(OrderViewPageMap.mainDiv).on('click', OrderViewPageMap.showOrderShippingUpdateModalBtn, (event) => {
->>>>>>> 8c218585
       const $btn = $(event.currentTarget);
 
       $(OrderViewPageMap.updateOrderShippingTrackingNumberInput).val($btn.data('order-tracking-number'));
