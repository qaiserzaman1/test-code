--- conflicted
+++ resolved
@@ -55,11 +55,8 @@
     grid.addExtension(new SubmitRowActionExtension());
     grid.addExtension(new SubmitBulkExtension());
     grid.addExtension(new BulkActionCheckboxExtension());
-<<<<<<< HEAD
     grid.addExtension(new FiltersSubmitButtonEnablerExtension());
-=======
     grid.addExtension(new LinkRowActionExtension());
->>>>>>> ef0387a9
   });
 
   new TranslatableInput();
