--- conflicted
+++ resolved
@@ -23,9 +23,9 @@
  * International Registered Trademark & Property of PrestaShop SA
  */
 
-import {EventEmitter} from './event-emitter';
+import { EventEmitter } from "./event-emitter";
 
-const {$} = window;
+const { $ } = window;
 
 /**
  * This class is used to automatically toggle translated inputs (displayed with one
@@ -36,12 +36,16 @@
   constructor(options) {
     const opts = options || {};
 
-    this.localeItemSelector = opts.localeItemSelector || '.js-locale-item';
-    this.localeButtonSelector = opts.localeButtonSelector || '.js-locale-btn';
-    this.localeInputSelector = opts.localeInputSelector || '.js-locale-input';
+    this.localeItemSelector = opts.localeItemSelector || ".js-locale-item";
+    this.localeButtonSelector = opts.localeButtonSelector || ".js-locale-btn";
+    this.localeInputSelector = opts.localeInputSelector || ".js-locale-input";
 
-    $('body').on('click', this.localeItemSelector, this.toggleLanguage.bind(this));
-    EventEmitter.on('languageSelected', this.toggleInputs.bind(this));
+    $("body").on(
+      "click",
+      this.localeItemSelector,
+      this.toggleLanguage.bind(this)
+    );
+    EventEmitter.on("languageSelected", this.toggleInputs.bind(this));
   }
 
   /**
@@ -51,15 +55,11 @@
    */
   toggleLanguage(event) {
     const localeItem = $(event.target);
-    const form = localeItem.closest('form');
-<<<<<<< HEAD
-    EventEmitter.emit('languageSelected', {selectedLocale: localeItem.data('locale'), form});
-=======
-    EventEmitter.emit('languageSelected', {
-      selectedLocale: localeItem.data('locale'),
+    const form = localeItem.closest("form");
+    EventEmitter.emit("languageSelected", {
+      selectedLocale: localeItem.data("locale"),
       form: form
     });
->>>>>>> ee26dd1a
   }
 
   /**
@@ -68,14 +68,16 @@
    * @param {Event} event
    */
   toggleInputs(event) {
-    const {form} = event;
-    const {selectedLocale} = event;
+    const { form } = event;
+    const { selectedLocale } = event;
     const localeButton = form.find(this.localeButtonSelector);
-    const changeLanguageUrl = localeButton.data('change-language-url');
+    const changeLanguageUrl = localeButton.data("change-language-url");
 
     localeButton.text(selectedLocale);
-    form.find(this.localeInputSelector).addClass('d-none');
-    form.find(`${this.localeInputSelector}.js-locale-${selectedLocale}`).removeClass('d-none');
+    form.find(this.localeInputSelector).addClass("d-none");
+    form
+      .find(`${this.localeInputSelector}.js-locale-${selectedLocale}`)
+      .removeClass("d-none");
 
     if (changeLanguageUrl) {
       this.saveSelectedLanguage(changeLanguageUrl, selectedLocale);
@@ -94,13 +96,8 @@
     $.post({
       url: changeLanguageUrl,
       data: {
-<<<<<<< HEAD
-        language_iso_code: selectedLocale,
-      },
-=======
         language_iso_code: selectedLocale
       }
->>>>>>> ee26dd1a
     });
   }
 }
