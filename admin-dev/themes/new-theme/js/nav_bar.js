--- conflicted
+++ resolved
@@ -35,158 +35,69 @@
     $(() => {
       const $mainMenu = $('.main-menu');
       const $navBar = $('.nav-bar');
-<<<<<<< HEAD
       const $body = $('body');
-      new PerfectScrollbar('.nav-bar-overflow');
-      const NavBarTransitions = new NavbarTransitionHandler(
-        $navBar,
-        $mainMenu,
-        getAnimationEvent('transition', 'end'),
-        $body,
-      );
-
-      $('.nav-bar-overflow').on('scroll', () => {
-        const $menuItems = $(
-          '.main-menu .link-levelone.has_submenu.ul-open, .main-menu .link-levelone.has_submenu.link-hover',
-        );
-=======
+
       if ($navBar.length > 0) {
         new PerfectScrollbar('.nav-bar-overflow');
+        const NavBarTransitions = new NavbarTransitionHandler(
+          $navBar,
+          $mainMenu,
+          getAnimationEvent('transition', 'end'),
+          $body,
+        );
 
         $('.nav-bar-overflow').on('scroll', () => {
-          const $menuItems = $('.main-menu .link-levelone.has_submenu.ul-open');
->>>>>>> b5b1edaf
+          const $menuItems = $(
+            '.main-menu .link-levelone.has_submenu.ul-open, .main-menu .link-levelone.has_submenu.link-hover',
+          );
 
           $($menuItems).each((i, e) => {
             const itemOffsetTop = $(e).position().top;
             $(e)
-                .find('ul.submenu')
-                .css('top', itemOffsetTop);
+              .find('ul.submenu')
+              .css('top', itemOffsetTop);
           });
         });
-<<<<<<< HEAD
-      });
-
-      $navBar.find('.link-levelone').hover(
-        function onMouseEnter() {
-          const itemOffsetTop = $(this).position().top;
-          $(this).addClass('link-hover');
-          $(this)
-            .find('ul.submenu')
-            .css('top', itemOffsetTop);
-        },
-        function onMouseLeave() {
-          $(this).removeClass('link-hover');
-        },
-      );
-
-      $('.nav-bar li.link-levelone.has_submenu > a').on('click', function onNavBarClick(e) {
-        e.preventDefault();
-        e.stopPropagation();
-
-        NavBarTransitions.toggle();
-
-        const $submenu = $(this).parent();
-        $('.nav-bar li.link-levelone.has_submenu a > i.material-icons.sub-tabs-arrow').text('keyboard_arrow_down');
-        const onlyClose = $(e.currentTarget)
-          .parent()
-          .hasClass('ul-open');
-
-        if ($('body').is('.page-sidebar-closed:not(.mobile)')) {
-          $('.nav-bar li.link-levelone.has_submenu.ul-open').removeClass('ul-open open submenu-hover');
-          $('.nav-bar li.link-levelone.has_submenu.ul-open ul.submenu').removeAttr('style');
-        } else {
-          $('.nav-bar li.link-levelone.has_submenu.ul-open ul.submenu').slideUp({
-            complete: function slideUpIsComplete() {
-              $(this)
-                .parent()
-                .removeClass('ul-open open');
-              $(this).removeAttr('style');
-            },
-          });
-        }
-=======
 
         $navBar.find('.link-levelone').hover(
-            function onMouseEnter() {
-              $(this).addClass('-hover');
-            },
-            function onMouseLeave() {
-              $(this).removeClass('-hover');
-            }
+          function onMouseEnter() {
+            const itemOffsetTop = $(this).position().top;
+            $(this).addClass('link-hover');
+            $(this)
+              .find('ul.submenu')
+              .css('top', itemOffsetTop);
+          },
+          function onMouseLeave() {
+            $(this).removeClass('link-hover');
+          },
         );
->>>>>>> b5b1edaf
 
         $('.nav-bar li.link-levelone.has_submenu > a').on('click', function onNavBarClick(e) {
           e.preventDefault();
           e.stopPropagation();
+
+          NavBarTransitions.toggle();
+
           const $submenu = $(this).parent();
           $('.nav-bar li.link-levelone.has_submenu a > i.material-icons.sub-tabs-arrow').text('keyboard_arrow_down');
           const onlyClose = $(e.currentTarget)
-              .parent()
-              .hasClass('ul-open');
+            .parent()
+            .hasClass('ul-open');
 
           if ($('body').is('.page-sidebar-closed:not(.mobile)')) {
-            $('.nav-bar li.link-levelone.has_submenu.ul-open').removeClass('ul-open open -hover');
+            $('.nav-bar li.link-levelone.has_submenu.ul-open').removeClass('ul-open open submenu-hover');
             $('.nav-bar li.link-levelone.has_submenu.ul-open ul.submenu').removeAttr('style');
           } else {
             $('.nav-bar li.link-levelone.has_submenu.ul-open ul.submenu').slideUp({
               complete: function slideUpIsComplete() {
                 $(this)
-                    .parent()
-                    .removeClass('ul-open open');
+                  .parent()
+                  .removeClass('ul-open open');
                 $(this).removeAttr('style');
-              }
+              },
             });
           }
 
-<<<<<<< HEAD
-        if ($('body').is('.page-sidebar-closed:not(.mobile)')) {
-          $submenu.addClass('submenu-hover');
-          $submenu.find('ul.submenu').removeAttr('style');
-        } else {
-          $submenu.find('ul.submenu').slideDown({
-            complete: function slideDownIsComplete() {
-              $submenu.addClass('open');
-              $(this).removeAttr('style');
-            },
-          });
-        }
-        $submenu.find('i.material-icons.sub-tabs-arrow').text('keyboard_arrow_up');
-
-        const itemOffsetTop = $submenu.position().top;
-        $submenu.find('ul.submenu').css('top', itemOffsetTop);
-      });
-
-      $navBar.on('click', '.menu-collapse', function onNavBarClick() {
-        $('body').toggleClass('page-sidebar-closed');
-
-        NavBarTransitions.toggle();
-
-        $('.popover.show').remove();
-        $('.help-box[aria-describedby]').removeAttr('aria-describedby');
-
-        if ($('body').hasClass('page-sidebar-closed')) {
-          $('nav.nav-bar ul.main-menu > li')
-            .removeClass('ul-open open')
-            .find('a > i.material-icons.sub-tabs-arrow')
-            .text('keyboard_arrow_down');
-          addMobileBodyClickListener();
-        } else {
-          $('nav.nav-bar ul.main-menu > li.link-active')
-            .addClass('ul-open open')
-            .find('a > i.material-icons.sub-tabs-arrow')
-            .text('keyboard_arrow_up');
-          $('body').off('click.mobile');
-        }
-
-        $.post({
-          url: $(this).data('toggle-url'),
-          cache: false,
-          data: {
-            shouldCollapse: Number($('body').hasClass('page-sidebar-closed')),
-          },
-=======
           if (onlyClose) {
             return;
           }
@@ -194,40 +105,41 @@
           $submenu.addClass('ul-open');
 
           if ($('body').is('.page-sidebar-closed:not(.mobile)')) {
-            $submenu.addClass('-hover');
+            $submenu.addClass('submenu-hover');
             $submenu.find('ul.submenu').removeAttr('style');
           } else {
             $submenu.find('ul.submenu').slideDown({
               complete: function slideDownIsComplete() {
                 $submenu.addClass('open');
                 $(this).removeAttr('style');
-              }
+              },
             });
           }
           $submenu.find('i.material-icons.sub-tabs-arrow').text('keyboard_arrow_up');
 
           const itemOffsetTop = $submenu.position().top;
           $submenu.find('ul.submenu').css('top', itemOffsetTop);
->>>>>>> b5b1edaf
         });
 
         $navBar.on('click', '.menu-collapse', function onNavBarClick() {
           $('body').toggleClass('page-sidebar-closed');
 
+          NavBarTransitions.toggle();
+
           $('.popover.show').remove();
           $('.help-box[aria-describedby]').removeAttr('aria-describedby');
 
           if ($('body').hasClass('page-sidebar-closed')) {
             $('nav.nav-bar ul.main-menu > li')
-                .removeClass('ul-open open')
-                .find('a > i.material-icons.sub-tabs-arrow')
-                .text('keyboard_arrow_down');
+              .removeClass('ul-open open')
+              .find('a > i.material-icons.sub-tabs-arrow')
+              .text('keyboard_arrow_down');
             addMobileBodyClickListener();
           } else {
-            $('nav.nav-bar ul.main-menu > li.-active')
-                .addClass('ul-open open')
-                .find('a > i.material-icons.sub-tabs-arrow')
-                .text('keyboard_arrow_up');
+            $('nav.nav-bar ul.main-menu > li.link-active')
+              .addClass('ul-open open')
+              .find('a > i.material-icons.sub-tabs-arrow')
+              .text('keyboard_arrow_up');
             $('body').off('click.mobile');
           }
 
@@ -235,8 +147,8 @@
             url: $(this).data('toggle-url'),
             cache: false,
             data: {
-              shouldCollapse: Number($('body').hasClass('page-sidebar-closed'))
-            }
+              shouldCollapse: Number($('body').hasClass('page-sidebar-closed')),
+            },
           });
         });
 
@@ -247,23 +159,11 @@
           this.mobileNav(MAX_MOBILE_WIDTH);
         }
 
-<<<<<<< HEAD
-      function addMobileBodyClickListener() {
-        if (!$('body').is('.page-sidebar-closed:not(.mobile)')) {
-          return;
-        }
-        // To close submenu on mobile devices
-        $('body').on('click.mobile', () => {
-          if ($('ul.main-menu li.ul-open').length > 0) {
-            $('.nav-bar li.link-levelone.has_submenu.ul-open').removeClass('ul-open open submenu-hover');
-            $('.nav-bar li.link-levelone.has_submenu.ul-open ul.submenu').removeAttr('style');
-=======
         $(window).on('resize', () => {
           if ($('body').hasClass('mobile') && $(window).width() > MAX_MOBILE_WIDTH) {
             this.unbuildMobileMenu();
           } else if (!$('body').hasClass('mobile') && $(window).width() <= MAX_MOBILE_WIDTH) {
             this.mobileNav(MAX_MOBILE_WIDTH);
->>>>>>> b5b1edaf
           }
         });
 
@@ -274,100 +174,103 @@
           // To close submenu on mobile devices
           $('body').on('click.mobile', () => {
             if ($('ul.main-menu li.ul-open').length > 0) {
-              $('.nav-bar li.link-levelone.has_submenu.ul-open').removeClass('ul-open open -hover');
+              $('.nav-bar li.link-levelone.has_submenu.ul-open').removeClass('ul-open open submenu-hover');
               $('.nav-bar li.link-levelone.has_submenu.ul-open ul.submenu').removeAttr('style');
             }
           });
         }
       }
-    });
+    );
   }
-
-  mobileNav() {
-    const $logout = $('#header_logout')
-      .addClass('link')
-      .removeClass('m-t-1')
-      .prop('outerHTML');
-    const $employee = $('.employee_avatar').prop('outerHTML');
-    const profileLink = $('.profile-link').attr('href');
-    const $mainMenu = $('.main-menu');
-
-    $('.nav-bar li.link-levelone.has_submenu:not(.open) a > i.material-icons.sub-tabs-arrow').text(
-      'keyboard_arrow_down',
-    );
-    $('body').addClass('mobile');
-    $('.nav-bar')
-      .addClass('mobile-nav')
-      .attr('style', 'margin-left: -100%;');
-    $('.panel-collapse').addClass('collapse');
-    $('.link-levelone a').each((index, el) => {
-      const id = $(el)
-        .parent()
-        .find('.collapse')
-        .attr('id');
-      if (id) {
-        $(el)
-          .attr('href', `#${id}`)
-          .attr('data-toggle', 'collapse');
-      }
-    });
-
-    $mainMenu.append(`<li class='link-levelone' data-submenu=''>${$logout}</li>`);
-    $mainMenu.prepend(`<li class='link-levelone'>${$employee}</li>`);
-
-    $('.collapse').collapse({
-      toggle: false,
-    });
-
-    $mainMenu.find('.employee_avatar .material-icons, .employee_avatar span').wrap(`<a href='${profileLink}'></a>`);
-    $('.js-mobile-menu').on('click', expand);
-    $('.js-notifs_dropdown').css({
-      height: window.innerHeight,
-    });
-
-    function expand() {
-      if ($('div.notification-center.dropdown').hasClass('open')) {
-        return;
-      }
-
-      if ($('.mobile-nav').hasClass('expanded')) {
-        $('.mobile-nav').animate(
-          {'margin-left': '-100%'},
-          {
-            complete: () => {
-              $('.nav-bar, .mobile-layer').removeClass('expanded');
-              $('.nav-bar, .mobile-layer').addClass('d-none');
-            },
+}
+
+mobileNav()
+{
+  const $logout = $('#header_logout')
+    .addClass('link')
+    .removeClass('m-t-1')
+    .prop('outerHTML');
+  const $employee = $('.employee_avatar').prop('outerHTML');
+  const profileLink = $('.profile-link').attr('href');
+  const $mainMenu = $('.main-menu');
+
+  $('.nav-bar li.link-levelone.has_submenu:not(.open) a > i.material-icons.sub-tabs-arrow').text(
+    'keyboard_arrow_down',
+  );
+  $('body').addClass('mobile');
+  $('.nav-bar')
+    .addClass('mobile-nav')
+    .attr('style', 'margin-left: -100%;');
+  $('.panel-collapse').addClass('collapse');
+  $('.link-levelone a').each((index, el) => {
+    const id = $(el)
+      .parent()
+      .find('.collapse')
+      .attr('id');
+    if (id) {
+      $(el)
+        .attr('href', `#${id}`)
+        .attr('data-toggle', 'collapse');
+    }
+  });
+
+  $mainMenu.append(`<li class='link-levelone' data-submenu=''>${$logout}</li>`);
+  $mainMenu.prepend(`<li class='link-levelone'>${$employee}</li>`);
+
+  $('.collapse').collapse({
+    toggle: false,
+  });
+
+  $mainMenu.find('.employee_avatar .material-icons, .employee_avatar span').wrap(`<a href='${profileLink}'></a>`);
+  $('.js-mobile-menu').on('click', expand);
+  $('.js-notifs_dropdown').css({
+    height: window.innerHeight,
+  });
+
+  function expand() {
+    if ($('div.notification-center.dropdown').hasClass('open')) {
+      return;
+    }
+
+    if ($('.mobile-nav').hasClass('expanded')) {
+      $('.mobile-nav').animate(
+        {'margin-left': '-100%'},
+        {
+          complete: () => {
+            $('.nav-bar, .mobile-layer').removeClass('expanded');
+            $('.nav-bar, .mobile-layer').addClass('d-none');
           },
-        );
-        $('.mobile-layer').off();
-        return;
-      }
-
-      $('.nav-bar, .mobile-layer').addClass('expanded');
-      $('.nav-bar, .mobile-layer').removeClass('d-none');
-      $('.mobile-layer').on('click', expand);
-      $('.mobile-nav').animate({'margin-left': 0});
+        },
+      );
+      $('.mobile-layer').off();
+      return;
     }
+
+    $('.nav-bar, .mobile-layer').addClass('expanded');
+    $('.nav-bar, .mobile-layer').removeClass('d-none');
+    $('.mobile-layer').on('click', expand);
+    $('.mobile-nav').animate({'margin-left': 0});
   }
-
-  unbuildMobileMenu() {
-    $('body').removeClass('mobile');
-    $('body.page-sidebar-closed .nav-bar .link-levelone.open').removeClass('ul-open open');
-    $('.main-menu li:first, .main-menu li:last').remove();
-    $('.js-notifs_dropdown').removeAttr('style');
-    $('.nav-bar')
-      .removeClass('mobile-nav expanded')
-      .addClass('d-none')
-      .css('margin-left', 0);
-    $('.js-mobile-menu').off();
-    $('.panel-collapse')
-      .removeClass('collapse')
-      .addClass('submenu');
-    $('.shop-list-title').remove();
-    $('.js-non-responsive').hide();
-    $('.mobile-layer')
-      .addClass('d-none')
-      .removeClass('expanded');
-  }
+}
+
+unbuildMobileMenu()
+{
+  $('body').removeClass('mobile');
+  $('body.page-sidebar-closed .nav-bar .link-levelone.open').removeClass('ul-open open');
+  $('.main-menu li:first, .main-menu li:last').remove();
+  $('.js-notifs_dropdown').removeAttr('style');
+  $('.nav-bar')
+    .removeClass('mobile-nav expanded')
+    .addClass('d-none')
+    .css('margin-left', 0);
+  $('.js-mobile-menu').off();
+  $('.panel-collapse')
+    .removeClass('collapse')
+    .addClass('submenu');
+  $('.shop-list-title').remove();
+  $('.js-non-responsive').hide();
+  $('.mobile-layer')
+    .addClass('d-none')
+    .removeClass('expanded');
+}
 }