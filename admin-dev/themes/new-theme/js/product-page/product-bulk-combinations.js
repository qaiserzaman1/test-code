/**
 * Combination bulk actions management
 */
<<<<<<< HEAD
export default function () {
  const bulkForm = $('#bulk-combinations-container');
  const deleteCombinationsBtn = $('#delete-combinations');
  const applyChangesBtn = $('#apply-on-combinations');
  const syncedCollection = $('[data-uniqid]');
  const finalPrice = $('#form_step2_price');
  const finalPriceIT = $('#form_step2_price_ttc');
  const finalPriceBasics = $('#form_step1_price_shortcut');
  const finalPriceBasicsIT = $('#form_step1_price_ttc_shortcut');
  const impactOnPriceSelector = 'input.attribute_priceTE';
  const finalPriceSelector = '.attribute-finalprice span';
=======
export default function() {

  var bulkForm = $('#bulk-combinations-container');
  var deleteCombinationsBtn = $('#delete-combinations');
  var applyChangesBtn = $('#apply-on-combinations');
  var syncedCollection = $('[data-uniqid]');
  var finalPrice = $('#form_step2_price');
  var finalPriceIT = $('#form_step2_price_ttc');
  var finalPriceBasics = $('#form_step1_price_shortcut');
  var finalPriceBasicsIT = $('#form_step1_price_ttc_shortcut');
  var ecotaxTI = $('#form_step2_ecotax');
  var impactOnPriceSelector = 'input.attribute_priceTE';
  var finalPriceSelector = '.attribute-finalprice span';
>>>>>>> cd845125

  return {
    init: function init() {
      const that = this;
      // stop propagation on buttons
      deleteCombinationsBtn.on('click', (event) => {
        event.preventDefault();
        that.deleteCombinations();
      });

      applyChangesBtn.on('click', (event) => {
        event.preventDefault();
        that.applyChangesOnCombinations()
          .hideForm()
          .resetForm()
          .unselectCombinations()
          .submitUpdate();
      });

      /* if final price change with user interaction, combinations should be impacted */
      finalPrice.on('blur', () => {
        this.syncToPricingTab();
      });

      finalPriceIT.on('blur', () => {
        this.syncToPricingTab();
      });

      /* if we use final price shortcuts, also combinations should be impacted */
      finalPriceBasics.on('blur', () => {
        this.syncToPricingTab();
      });

      finalPriceBasicsIT.on('blur', () => {
        this.syncToPricingTab();
      });

      ecotaxTI.on('blur', () => {
        this.syncToPricingTab();
      });

      syncedCollection.on('DOMSubtreeModified', (event) => {
        const uniqid = event.target.getAttribute('data-uniqid');
        const newValue = event.target.innerText;

        const spans = $(`[data-uniqid="${uniqid}"]`);

        spans.each(function () {
          if ($(this).text() !== newValue) {
            $(this).text(newValue);
          }
        });
      });

      // bulk select animation
      $('#toggle-all-combinations').on('change', (event) => {
        $('#accordion_combinations td:first-child input[type="checkbox"]').each(function () {
          $(this).prop('checked', $(event.currentTarget).prop('checked'));
        });
      });

      $(document).on('change', '.js-combination', () => {
        if ($('.bulk-action').attr('aria-expanded') === 'false' || !$('.js-combination').is(':checked')) {
          $('.js-collapse').collapse('toggle');
        }
        $('span.js-bulk-combinations').text($('input.js-combination:checked').length);
      });
    },
    getSelectedCombinations: function getSelectedCombinations() {
      const combinations = [];
      const selectedCombinations = Array.from(
        $('#accordion_combinations td:first-child input[type="checkbox"]:checked'),
      );
      selectedCombinations.forEach((combination) => {
        const combinationId = combination.getAttribute('data-id');
        const combinationIndex = combination.getAttribute('data-index');
        combinations.push(new Combination(combinationId, combinationIndex));
      });

      return combinations;
    },
    applyChangesOnCombinations: function applyChangesOnCombinations() {
      const values = this.getFormValues();
      const combinations = this.getSelectedCombinations();
      combinations.forEach((combination) => {
        combination.updateForm(values);
        combination.syncValues(values);
      });

      return this;
    },
    deleteCombinations: function deleteCombinations() {
      const combinations = this.getSelectedCombinations();
      const combinationsIds = [];
      combinations.forEach((combination) => {
        combinationsIds.push(combination.domId);
      });

      window.modalConfirmation.create(
        window.translate_javascripts['Are you sure you want to delete the selected item(s)?'],
        null,
        {
          onContinue() {
            const deletionURL = $(deleteCombinationsBtn).attr('data');
            $.ajax({
              type: 'DELETE',
              data: {
                'attribute-ids': combinationsIds,
              },
              url: deletionURL,
              beforeSend() {
                $('#create-combinations, #apply-on-combinations, #submit, .btn-submit').attr('disabled', 'disabled');
              },
              success(response) {
                window.showSuccessMessage(response.message);
                window.refreshTotalCombinations(-1, combinationsIds.length);
                $('span.js-bulk-combinations').text('0');
                combinationsIds.forEach((combinationId) => {
                  const combination = new Combination(combinationId);
                  combination.removeFromDOM();
                });
                window.displayFieldsManager.refresh();
              },
              error(response) {
                window.showErrorMessage(jQuery.parseJSON(response.responseText).message);
              },
              complete() {
                $('#create-combinations, #apply-on-combinations, #submit, .btn-submit').removeAttr('disabled');
              },
            });
          },
        }).show();
    },
    getFormValues: function getFormValues() {
      const values = [];
      $(bulkForm).find('input').each(function () {
        if ($(this).val() !== '' && $(this).attr('id') !== 'product_combination_bulk__token') {
          values.push({
            id: $(this).attr('id'),
            value: $(this).val(),
          });
        }
      });
      return values;
    },
    resetForm: function resetForm() {
      bulkForm.find('input').val('');

      return this;
    },
    unselectCombinations: function unselectCombinations() {
      // Use of the bulk action button. It has an event listener to unselect all the combinations
      $('#toggle-all-combinations').prop('checked', false);

      return this;
    },
    hideForm: function toggleForm() {
      bulkForm.collapse('hide');

      return this;
    },
    submitUpdate: function submitUpdate() {
      const globalProductSubmitButton = $('#form'); // @todo: choose a better identifier
      globalProductSubmitButton.submit();
    },
<<<<<<< HEAD
    syncToPricingTab: function syncToPricingTab() {
      const newPrice = finalPrice.val();
      $('tr.combination').toArray().forEach((item) => {
        const jQueryRow = $(`#${item.id}`);
        const jQueryFinalPriceEl = jQueryRow.find(finalPriceSelector);
        const impactOnPriceEl = jQueryRow.find(impactOnPriceSelector);
        const impactOnPrice = impactOnPriceEl.val();

        jQueryFinalPriceEl.data('price', newPrice);
        // calculate new price
        const newFinalPrice = Number(newPrice) + Number(impactOnPrice);
        jQueryFinalPriceEl.text(window.ps_round(newFinalPrice, 6));
=======
    'syncToPricingTab': function syncToPricingTab() {
      $('tr.combination').toArray().forEach((item) => {
        var tableRow = $('#'+item.id);
        // We need this because there is a specific data="smthg" attribute so we can't use data() function
        var attributeId = tableRow.attr('data');

        // Get combination final price value from combination form
        var finalPrice = priceCalculation.getCombinationFinalPriceTaxExcludedById(attributeId);
        var finalPriceLabel = tableRow.find('.attribute-finalprice span.final-price');
        finalPriceLabel.html(finalPrice);

        // Update ecotax preview (tax included)
        var combinationEcotaxTI = priceCalculation.getCombinationEcotaxTaxIncludedById(attributeId);
        if (combinationEcotaxTI === 0) {
          combinationEcotaxTI = priceCalculation.getProductEcotaxTaxIncluded();
        }
        var ecoTaxLabel = tableRow.find('.attribute-finalprice span.attribute-ecotax');
        ecoTaxLabel.html(Number(ps_round(combinationEcotaxTI, 2)).toFixed(2)); // 2 digits for short
        var ecoTaxPreview = tableRow.find('.attribute-finalprice .attribute-ecotax-preview');
        ecoTaxPreview.toggleClass('d-none', Number(combinationEcotaxTI) === 0);
>>>>>>> cd845125
      });
    },
  };
}

class Combination {
  constructor(domId, index) {
    this.inputBulkPattern = 'product_combination_bulk_';
    this.inputPattern = `combination_${index}_`;
    this.domId = domId;
    this.appId = `attribute_${this.domId}`;
    this.element = $(`#${this.appId}`);
    this.form = $(`#combination_form_${this.domId}`);
  }

  isSelected() {
    return this.element.checked;
  }

  removeFromDOM() {
    $(this.element).remove();
  }

  updateForm(values) {
    values.forEach((valueObject) => {
      const valueId = valueObject.id.substr(this.inputBulkPattern.length);
      const $field = $(`#${this.convertInput(valueId)}`);

      if ($field.is(':checkbox')) {
        $field.prop('checked', !!valueObject.value);
      } else {
        $field.val(valueObject.value);
      }
    });
    return this.form;
  }

  /**
   * Returns the related input field in legacy form from
   * bulk form field
   *
   * @param bulkInput
   * @returns {string}
   */
  convertInput(bulkInput) {
    let convertedInput = '';

    switch (bulkInput) {
      case 'quantity':
      case 'reference':
      case 'minimal_quantity':
      case 'low_stock_threshold':
      case 'low_stock_alert':
        convertedInput = `${this.inputPattern}attribute_${bulkInput}`;
        break;
      case 'cost_price':
        convertedInput = `${this.inputPattern}attribute_wholesale_price`;
        break;
      case 'date_availability':
        convertedInput = `${this.inputPattern}available_date_attribute`;
        break;
      case 'impact_on_weight':
        convertedInput = `${this.inputPattern}attribute_weight`;
        break;
      case 'impact_on_price_te':
        convertedInput = `${this.inputPattern}attribute_price`;
        break;
      case 'impact_on_price_ti':
        convertedInput = `${this.inputPattern}attribute_priceTI`;
        break;
      default:
    }

    return convertedInput;
  }

  /**
   * Sync values with fast bulk edit form of each combination
   *
   * @param values
   * @returns {bool}
   */
  syncValues(values) {
    values.forEach((valueObject) => {
      let valueId = valueObject.id.substr(this.inputBulkPattern.length);
      const {value} = valueObject;

      const syncedProperties = [
        'quantity',
        'impact_on_price_te',
      ];

      if (syncedProperties.indexOf(valueId) !== -1) {
        valueId = valueId === 'quantity' ? 'quantity' : 'price';
        const input = $(`#attribute_${this.domId} .attribute-${valueId} input`);
        input.val(value);
        input.change();
      }
    });

    return true;
  }
}<|MERGE_RESOLUTION|>--- conflicted
+++ resolved
@@ -1,7 +1,6 @@
 /**
  * Combination bulk actions management
  */
-<<<<<<< HEAD
 export default function () {
   const bulkForm = $('#bulk-combinations-container');
   const deleteCombinationsBtn = $('#delete-combinations');
@@ -11,23 +10,9 @@
   const finalPriceIT = $('#form_step2_price_ttc');
   const finalPriceBasics = $('#form_step1_price_shortcut');
   const finalPriceBasicsIT = $('#form_step1_price_ttc_shortcut');
+  const ecotaxTI = $('#form_step2_ecotax');
   const impactOnPriceSelector = 'input.attribute_priceTE';
   const finalPriceSelector = '.attribute-finalprice span';
-=======
-export default function() {
-
-  var bulkForm = $('#bulk-combinations-container');
-  var deleteCombinationsBtn = $('#delete-combinations');
-  var applyChangesBtn = $('#apply-on-combinations');
-  var syncedCollection = $('[data-uniqid]');
-  var finalPrice = $('#form_step2_price');
-  var finalPriceIT = $('#form_step2_price_ttc');
-  var finalPriceBasics = $('#form_step1_price_shortcut');
-  var finalPriceBasicsIT = $('#form_step1_price_ttc_shortcut');
-  var ecotaxTI = $('#form_step2_ecotax');
-  var impactOnPriceSelector = 'input.attribute_priceTE';
-  var finalPriceSelector = '.attribute-finalprice span';
->>>>>>> cd845125
 
   return {
     init: function init() {
@@ -193,21 +178,7 @@
       const globalProductSubmitButton = $('#form'); // @todo: choose a better identifier
       globalProductSubmitButton.submit();
     },
-<<<<<<< HEAD
     syncToPricingTab: function syncToPricingTab() {
-      const newPrice = finalPrice.val();
-      $('tr.combination').toArray().forEach((item) => {
-        const jQueryRow = $(`#${item.id}`);
-        const jQueryFinalPriceEl = jQueryRow.find(finalPriceSelector);
-        const impactOnPriceEl = jQueryRow.find(impactOnPriceSelector);
-        const impactOnPrice = impactOnPriceEl.val();
-
-        jQueryFinalPriceEl.data('price', newPrice);
-        // calculate new price
-        const newFinalPrice = Number(newPrice) + Number(impactOnPrice);
-        jQueryFinalPriceEl.text(window.ps_round(newFinalPrice, 6));
-=======
-    'syncToPricingTab': function syncToPricingTab() {
       $('tr.combination').toArray().forEach((item) => {
         var tableRow = $('#'+item.id);
         // We need this because there is a specific data="smthg" attribute so we can't use data() function
@@ -227,7 +198,6 @@
         ecoTaxLabel.html(Number(ps_round(combinationEcotaxTI, 2)).toFixed(2)); // 2 digits for short
         var ecoTaxPreview = tableRow.find('.attribute-finalprice .attribute-ecotax-preview');
         ecoTaxPreview.toggleClass('d-none', Number(combinationEcotaxTI) === 0);
->>>>>>> cd845125
       });
     },
   };
