<!--**
 * Copyright since 2007 PrestaShop SA and Contributors
 * PrestaShop is an International Registered Trademark & Property of PrestaShop SA
 *
 * NOTICE OF LICENSE
 *
 * This source file is subject to the Open Software License (OSL 3.0)
 * that is bundled with this package in the file LICENSE.md.
 * It is also available through the world-wide-web at this URL:
 * https://opensource.org/licenses/OSL-3.0
 * If you did not receive a copy of the license and are unable to
 * obtain it through the world-wide-web, please send an email
 * to license@prestashop.com so we can send you a copy immediately.
 *
 * DISCLAIMER
 *
 * Do not edit or add to this file if you wish to upgrade PrestaShop to newer
 * versions in the future. If you wish to customize PrestaShop for your
 * needs please refer to https://devdocs.prestashop.com/ for more information.
 *
 * @author    PrestaShop SA and Contributors <contact@prestashop.com>
 * @copyright Since 2007 PrestaShop SA and Contributors
 * @license   https://opensource.org/licenses/OSL-3.0 Open Software License (OSL 3.0)
 *-->

<template>
  <div
    class="ps-number"
    :class="{ 'hover-buttons': hoverButtons }"
  >
    <input
      type="number"
      class="form-control"
      :class="{ danger }"
      :value="value"
      placeholder="0"
      @keyup="onKeyup($event)"
      @focus="focusIn"
      @blur.native="focusOut($event)"
    >
    <div
      class="ps-number-spinner d-flex"
      v-if="buttons"
    >
      <span
        class="ps-number-up"
        @click="increment"
      />
      <span
        class="ps-number-down"
        @click="decrement"
      />
    </div>
  </div>
</template>

<script lang="ts">
  import Vue from 'vue';

  export default Vue.extend({
    props: {
      value: {
        type: [Number, String],
        default: 0,
      },
      danger: {
        type: Boolean,
        default: false,
      },
      buttons: {
        type: Boolean,
        default: false,
      },
      hoverButtons: {
        type: Boolean,
        default: false,
      },
    },
    methods: {
      onKeyup($event: JQueryEventObject): void {
        this.$emit('keyup', $event);
      },
      focusIn(): void {
        this.$emit('focus');
      },
      focusOut($event: JQueryEventObject): void {
        this.$emit('blur', $event);
      },
<<<<<<< HEAD
      increment(): void {
        const value = Math.round(this.value);

=======
      increment() {
        const value = parseInt(this.value === '' || isNaN(this.value) ? 0 : this.value, 10);
>>>>>>> f9655536
        this.$emit('change', Number.isNaN(value) ? 0 : value + 1);
      },
      decrement(): void {
        const value = Math.round(this.value);
        this.$emit('change', Number.isNaN(value) ? -1 : value - 1);
      },
    },
  });
</script><|MERGE_RESOLUTION|>--- conflicted
+++ resolved
@@ -86,18 +86,12 @@
       focusOut($event: JQueryEventObject): void {
         this.$emit('blur', $event);
       },
-<<<<<<< HEAD
-      increment(): void {
-        const value = Math.round(this.value);
-
-=======
       increment() {
-        const value = parseInt(this.value === '' || isNaN(this.value) ? 0 : this.value, 10);
->>>>>>> f9655536
-        this.$emit('change', Number.isNaN(value) ? 0 : value + 1);
+        const value = Number.isNaN(this.value) ? 0 : Number.parseInt(<string> this.value, 10);
+        this.$emit('change', Number.isNaN(value) ? 1 : value + 1);
       },
       decrement(): void {
-        const value = Math.round(this.value);
+        const value = Number.isNaN(this.value) ? 0 : Number.parseInt(<string> this.value, 10);
         this.$emit('change', Number.isNaN(value) ? -1 : value - 1);
       },
     },
