--- conflicted
+++ resolved
@@ -86,11 +86,8 @@
     feature_form: './js/pages/feature/form',
     order_message_form: './js/pages/order_message/form',
     order_message: './js/pages/order_message',
-<<<<<<< HEAD
     order_view: './js/pages/order/view.js',
-=======
     attachment: './js/pages/attachment',
->>>>>>> e06677d6
   },
   output: {
     path: path.resolve(__dirname, '../public'),
