/**
 * 2007-2020 PrestaShop SA and Contributors
 *
 * NOTICE OF LICENSE
 *
 * This source file is subject to the Open Software License (OSL 3.0)
 * that is bundled with this package in the file LICENSE.txt.
 * It is also available through the world-wide-web at this URL:
 * https://opensource.org/licenses/OSL-3.0
 * If you did not receive a copy of the license and are unable to
 * obtain it through the world-wide-web, please send an email
 * to license@prestashop.com so we can send you a copy immediately.
 *
 * DISCLAIMER
 *
 * Do not edit or add to this file if you wish to upgrade PrestaShop to newer
 * versions in the future. If you wish to customize PrestaShop for your
 * needs please refer to https://www.prestashop.com for more information.
 *
 * @author    PrestaShop SA <contact@prestashop.com>
 * @copyright 2007-2020 PrestaShop SA and Contributors
 * @license   https://opensource.org/licenses/OSL-3.0 Open Software License (OSL 3.0)
 * International Registered Trademark & Property of PrestaShop SA
 */

$(document).ready(function() {
  form.init();
  nav.init();
  featuresCollection.init();
  displayFormCategory.init();
  formCategory.init();
  stock.init();
  supplier.init();
  warehouseCombinations.init();
  customFieldCollection.init();
  virtualProduct.init();
  attachmentProduct.init();
  imagesProduct.init();
  priceCalculation.init();
  displayFieldsManager.refresh();
  displayFieldsManager.init(virtualProduct);
  seo.init();
  tags.init();
  rightSidebar.init();
  recommendedModules.init();
  BOEvent.emitEvent("Product Categories Management started", "CustomEvent");
  BOEvent.emitEvent("Product Default category Management started", "CustomEvent");
  BOEvent.emitEvent("Product Manufacturer Management started", "CustomEvent");
  BOEvent.emitEvent("Product Related Management started", "CustomEvent");
  BOEvent.emitEvent("Modal confirmation started", "CustomEvent");
  BOEvent.emitEvent("Product Combinations Management started", "CustomEvent");

  /** Type product fields display management */
  $('#form_step1_type_product').change(function() {
    displayFieldsManager.refresh();
  });

  // Validate price fields on input change
  $(".money-type input[type='text']").change(function validate() {
    var inputValue = priceCalculation.normalizePrice($(this).val());
    var parsedValue = truncateDecimals(inputValue, 6);

    $(this).val(parsedValue);
  });

  /** tooltips should be hidden when we move to another tab */
  $('#form-nav').on('click','.nav-item', function clearTooltipsAndPopovers() {
    $('[data-toggle="tooltip"]').tooltip('hide');
    $('[data-toggle="popover"]').popover('hide');
  });
<<<<<<< HEAD
=======

  $('.summary-description-container a[data-toggle="tab"]').on('shown.bs.tab', resetEditor);
  form.switchLanguage($('#form_switch_language').val());
>>>>>>> 95cfe063
});

/**
 * Reset active tinyMce editor (triggered when switch language, or switching tabs)
 */
function resetEditor() {
  const languageEditorsSelector = '.summary-description-container div.translation-field.active textarea.autoload_rte';
  $(languageEditorsSelector).each(function(index, textarea) {
    const editor = tinyMCE.get(textarea.id);
    if (editor) {
      //Reset content to force refresh of editor
      editor.setContent(editor.getContent());
    }
  });
}

/**
 * Manage show or hide fields
 */
var displayFieldsManager = (function() {

  var typeProduct = $('#form_step1_type_product');
  var showVariationsSelector = $('#show_variations_selector');
  var combinationsBlock = $('#combinations');
  var managedVirtualProduct;

  return {
    'init': function (virtualProduct) {
      managedVirtualProduct = virtualProduct;

      /** Type product fields display management */
      $('#form_step1_type_product').change(function () {
        displayFieldsManager.refresh();
      });

      $('#form .form-input-title input').on('focus', function () {
        $(this).select();
      });

      this.initVisibilityRule();

      /** Tax rule dropdown shortcut */
      $('a#tax_rule_shortcut_opener').on('click', function () {
        // lazy instantiated
        var duplicate = $('#form_step2_id_tax_rules_group_shortcut');
        if (duplicate.length == 0) {
          var origin = $('select#form_step2_id_tax_rules_group');
          duplicate = origin.clone(false).attr('id', 'form_step2_id_tax_rules_group_shortcut');
          origin.on('change', function () {
            duplicate.val(origin.val()); // no change() here to avoid infinite loop.
          });
          duplicate.on('change', function () {
            origin.val(duplicate.val()).change();
          });
          duplicate.appendTo($('#tax_rule_shortcut'));
        }
        duplicate.parent().parent().show();

        return false;
      });
    },
    /**
     * When a product is available for order, its price should be visible,
     * whereas products unavailable for order can have their prices visible or hidden.
     */
    'initVisibilityRule': function () {
      var showPriceSelector = '.js-show-price';
      var availableForOrderSelector = '.js-available-for-order';

      var applyVisibilityRule = function applyVisibilityRule() {
        var $availableForOrder = $(availableForOrderSelector + ' input');
        var $showPrice = $(showPriceSelector + ' input');
        var $showPriceColumn = $(showPriceSelector);
        if ($availableForOrder.prop('checked')) {
          $showPrice.prop('checked', true);
          $showPriceColumn.addClass('hide');
        } else {
          $showPriceColumn.removeClass('hide');
        }
      };
      $(availableForOrderSelector + ' .checkbox').on('click', applyVisibilityRule);
      applyVisibilityRule();
    },
    'refresh': function () {
      this.checkAccessVariations();
      $('#virtual_product').hide();
      $('#form-nav a[href="#step3"]').text(translate_javascripts['Quantities']);

      /** product type switch */

      if (typeProduct.val() === '1') {
        $('#pack_stock_type, #js_form_step1_inputPackItems').show();
        $('#form-nav a[href="#step4"]').show();
        showVariationsSelector.hide();
        showVariationsSelector.find('input[value="0"]').attr('checked', true);
      } else {
        $('#virtual_product, #pack_stock_type, #js_form_step1_inputPackItems').hide();
        $('#form-nav a[href="#step4"]').show();

        if (typeProduct.val() === '2') {
          showVariationsSelector.hide();
          $('#virtual_product').show();
          $('#form-nav a[href="#step4"]').hide();
          showVariationsSelector.find('input[value="0"]').attr('checked', true);
          $('#form-nav a[href="#step3"]').text(translate_javascripts['Virtual product']);
        } else {
          showVariationsSelector.show();
          $('#form-nav a[href="#step3"]').text(translate_javascripts['Quantities']);
        }
      }

      // Switching from a product type to another which is not "Virtual product",
      // triggers the destruction of pre-existing virtual product
      var shouldDestroyVirtualProduct = typeProduct.val() !== '2';
      if (shouldDestroyVirtualProduct && managedVirtualProduct !== undefined) {
        managedVirtualProduct.destroy();
      }

      /** check quantity / combinations display */
      if (showVariationsSelector.find('input:checked').val() === '1' || $('#accordion_combinations tr:not(#loading-attribute)').length > 0) {
        combinationsBlock.show();

        $('#form-nav a[href="#step3"]').text(translate_javascripts['Combinations']);
        $('#product_qty_0_shortcut_div, #quantities').hide();
      } else {
        combinationsBlock.hide();
        $('#product_qty_0_shortcut_div, #quantities').show();
      }

      /** Tooltip for product type combinations */
      if ($('input[name="show_variations"][value="1"]:checked').length >= 1) {
        $('#product_type_combinations_shortcut').show();
      } else {
        $('#product_type_combinations_shortcut').hide();
      }
    },
    'getProductType': function () {
      switch (typeProduct.val()) {
        case '0':
          return 'standard';
          break;
        case '1':
          return 'pack';
          break;
        case '2':
          return 'virtual';
          break;
        default:
          return 'standard';
      }
    },
    /**
     * Product pack or virtual can't have variations
     * Warn e-merchant.
     * @param errorMessage
     */
    'checkAccessVariations': function () {
      if ((showVariationsSelector.find('input:checked').val() === '1' || $('#accordion_combinations tr:not(#loading-attribute)').length > 0) && (typeProduct.val() === '1' || typeProduct.val() === '2')) {
        var typeOfProduct = this.getProductType();
        var errorMessage = "You can't create " + typeOfProduct + " product with variations. Are you sure to disable variations ? they will all be deleted.";
        modalConfirmation.create(translate_javascripts[errorMessage], null, {
          onCancel: function () {
            typeProduct.val(0).change();
            /* else the radio bouton is not display even if checked attribute is true */
            $('#show_variations_selector input[value="1"]').click();
          },
          onContinue: function () {
            $.ajax({
              type: 'GET',
              url: $('#accordion_combinations').attr('data-action-delete-all').replace(/delete-all\/\d+/, 'delete-all/' + $('#form_id_product').val()),
              success: function () {
                $('#accordion_combinations .combination').remove();
                displayFieldsManager.refresh();
              },
              error: function (response) {
                showErrorMessage(jQuery.parseJSON(response.responseText).message);
              },
            });
          }
        }).show();
      }
    }
  }
})();

/**
 * Display category form management
 */
var displayFormCategory = (function() {
  var parentElem = $('#add-categories');
  return {
    'init': function() {
      /** Click event on the add button */
      parentElem.find('a.open').on('click', function(e) {
        e.preventDefault();
        parentElem.find('#add-categories-content').removeClass('hide');
        $(this).hide();
      });
    }
  };
})();

/**
 * Form category management
 */
var formCategory = (function() {
  var elem = $('#form_step1_new_category');

  /** Send category form and it to nested categories */
  function send(form) {
    $.ajax({
      type: 'POST',
      url: elem.attr('data-action'),
      data: {
        'form[category][name]': $('#form_step1_new_category_name').val(),
        'form[category][id_parent]': $('#form_step1_new_category_id_parent').val(),
        'form[_token]': $('#form #form__token').val()
      },
      beforeSend: function() {
        $('button.submit', elem).attr('disabled', 'disabled');
        $('ul.text-danger', elem).remove();
        $('*.has-danger', elem).removeClass('has-danger');
        $('*.has-danger').removeClass('has-danger');
      },
      success: function(response) {
        //inject new category into category tree
        var html = '<li>' +
          '<div class="checkbox js-checkbox">' +
            '<label>' +
              '<input type="checkbox" name="form[step1][categories][tree][]" checked value="'+response.category.id+'"> ' +
                response.category.name[1] +
                '<input type="radio" value="'+response.category.id+'" name="ignore" class="default-category">' +
            '</label>' +
          '</div>' +
          '</li>';

        var parentElement = $('#form_step1_categories input[value='+response.category.id_parent+']').parent().parent();
        if(parentElement.next('ul').length === 0){
          html = '<ul>' + html + '</ul>';
          parentElement.append(html);
        } else {
          parentElement.next('ul').append(html);
        }

        //inject new category in parent category selector
        $('#form_step1_new_category_id_parent').append('<option value="' + response.category.id + '">' + response.category.name[1] + '</option>');

        // create label
        var tag = {
          'name': response.category.name[1],
          'id': response.category.id,
          'breadcrumb': ''
        };
        productCategoriesTags.createTag(tag);

        //hide the form
        form.hideBlock();
      },
      error: function(response) {
        $.each(jQuery.parseJSON(response.responseText), function(key, errors) {
          var html = '<ul class="list-unstyled text-danger">';
          $.each(errors, function(key, error) {
            html += '<li>' + error + '</li>';
          });
          html += '</ul>';

          $('#form_step1_new_' + key).parent().append(html);
          $('#form_step1_new_' + key).parent().addClass('has-danger');
        });
      },
      complete: function() {
        $('#form_step1_new_category button.submit').removeAttr('disabled');
      }
    });
  }

  return {
    'init': function() {
      var that = this;
      /** remove all categories from selector, except pre defined */
      $('#add-categories button.save').click(function(){
        send(that);
      });
      $('#add-categories button[type="reset"]').click(function(){
        that.hideBlock();
      });
    },
    'hideBlock': function() {
      $('#form_step1_new_category_name').val('');
      $('#add-category-button').show();
      $('#add-categories-content').addClass('hide');
    }
  };
})();

/**
 * Feature collection management
 */
var featuresCollection = (function() {

  var collectionHolder = $('.feature-collection');
  var maxCollectionChildren = collectionHolder.children('.row').length;

  /** Add a feature */
  function add() {
    var newForm = collectionHolder.attr('data-prototype').replace(/__name__/g, maxCollectionChildren);
    collectionHolder.append(newForm);
    maxCollectionChildren += 1;
    prestaShopUiKit.initSelects();
  }

  return {
    'init': function() {
      /** Click event on the add button */
      $('#features .add').on('click', function(e) {
        e.preventDefault();
        add();
        $('#features-content').removeClass('hide');
      });

      /** Click event on the remove button */
      $(document).on('click', '.feature-collection .delete', function(e) {
        e.preventDefault();
        var _this = $(this);

        modalConfirmation.create(translate_javascripts['Are you sure to delete this?'], null, {
          onContinue: function() {
            _this.closest('.product-feature').remove();
          }
        }).show();
      });

      function replaceEndingIdFromUrl(url, newId)
      {
        return url.replace(/\/\d+(?!.*\/\d+)((?=\?.*))?/, '/' + newId);
      }

      /** On feature selector event change, refresh possible values list */
      $(document).on('change', '.feature-collection select.feature-selector', function(event) {
        var that = event.currentTarget;
        var $row = $($(that).parents('.row')[0]);
        var $selector = $row.find('.feature-value-selector');

        if('' !== $(this).val()) {
          $.ajax({
            url: replaceEndingIdFromUrl($(this).attr('data-action'), $(this).val()),
            success: function(response) {
              $selector.prop('disabled', response.length === 0);
              $selector.empty();
              $.each(response, function(index, elt) {
                // the placeholder shouldn't be posted.
                if ('0' == elt.id) {
                  elt.id = '';
                }
                $selector.append($('<option></option>').attr('value', elt.id).text(elt.value));
              });
            }
          });
        }
      });

      var $featuresContainer = $('#features-content');

      $featuresContainer.on('change', '.row select, .row input[type="text"]', function onChange(event){
        var that = event.currentTarget;
        var $row = $($(that).parents('.row')[0]);
        var $definedValueSelector = $row.find('.feature-value-selector');
        var $customValueSelector = $row.find('input[type=text]');

        // if feature has changed we need to reset values
        if ($(that).hasClass('feature-selector')) {
          $customValueSelector.val('');
          $definedValueSelector.val('');
        }
      });
    }
  };
})();

/**
 * Suppliers management
 */
var supplier = (function() {

  var supplierInputManage = function(input) {
    var supplierDefaultInput = $('#form_step6_suppliers input[name="form[step6][default_supplier]"][value=' + $(input).val() +']');
    if ($(input).is(':checked')) {
      supplierDefaultInput.prop('disabled', false).show();
    } else {
      supplierDefaultInput.prop('disabled', true).hide();
    }
  };

  return {
    'init': function() {
      /** On supplier select, hide or show the default supplier selector */
      var supplierInput = $('#form_step6_suppliers input[name="form[step6][suppliers][]"]');
      supplierInput.change(function() {
        supplierInputManage($(this));
        supplierCombinations.refresh();
      });

      //default display
      $('#form_step6_suppliers input[name="form[step6][suppliers][]"]').map(function() {
        supplierInputManage($(this));
      });
    }
  };
})();

/**
 * Supplier combination collection management
 */
var supplierCombinations = (function() {
  var id_product = $('#form_id_product').val();
  var collectionHolder = $('#supplier_combination_collection');

  return {
    'refresh': function() {
      var suppliers = $('#form_step6_suppliers input[name="form[step6][suppliers][]"]:checked').map(function() {
        return $(this).val();
      }).get();
      var url = collectionHolder.attr('data-url')
        .replace(
          /refresh-product-supplier-combination-form\/\d+\/\d+/,
          'refresh-product-supplier-combination-form/' + id_product + (suppliers.length > 0 ? '/' + suppliers.join('-') : '')
        );
      $.ajax({
        url: url,
        success: function(response) {
          collectionHolder.empty().append(response);
        }
      });
    }
  };
})();

/**
 * Quantities management
 */
var stock = (function() {
  return {
    'init': function() {
      /** Update qty_0 and shortcut qty_0 field on change */
      $('#form_step1_qty_0_shortcut, #form_step3_qty_0').keyup(function() {
        if ($(this).attr('id') === 'form_step1_qty_0_shortcut') {
          $('#form_step3_qty_0').val($(this).val());
        } else {
          $('#form_step1_qty_0_shortcut').val($(this).val());
        }
      });

      /** if GSA : Show depends_on_stock choice only if advanced_stock_management checked */
      $('#form_step3_advanced_stock_management').on('change', function(e) {
        if (e.target.checked) {
          $('#depends_on_stock_div').show();
        } else {
          $('#depends_on_stock_div').hide();
        }
        warehouseCombinations.refresh();
      });

      /** if GSA activation change on 'depend on stock', update quantities fields */
      $('#form_step3_depends_on_stock_0, #form_step3_depends_on_stock_1, #form_step3_advanced_stock_management').on('change', function(e) {
        displayFieldsManager.refresh();
        warehouseCombinations.refresh();
      });
      displayFieldsManager.refresh();
    }
  };
})();


/**
 * Navigation management
 */
var nav = (function() {
  return {
    'init': function() {
      /** Manage tabls hash routes */
      var hash = document.location.hash;
      var formNav = $("#form-nav");
      var prefix = 'tab-';
      if (hash) {
        formNav.find("a[href='" + hash.replace(prefix, '') + "']").tab('show');
      }

      formNav.find("a").on('shown.bs.tab', function(e) {
        if (e.target.hash) {
          window.location.hash = e.target.hash.replace('#', '#' + prefix);
        }
      });
    }
  };
})();

/**
 * Warehouse combination collection management (ASM only)
 */
var warehouseCombinations = (function() {
  var id_product = $('#form_id_product').val();
  var collectionHolder = $('#warehouse_combination_collection');

  return {
    'init': function() {
      // toggle all button action
      $(document).on('click', 'div[id^="warehouse_combination_"] button.check_all_warehouse', function() {
        var checkboxes = $(this).closest('div[id^="warehouse_combination_"]').find('input[type="checkbox"][id$="_activated"]');
        checkboxes.prop('checked', checkboxes.filter(':checked').length === 0);
      });
      // location disablation depending on 'stored' checkbox
      $(document).on('change', 'div[id^="warehouse_combination_"] input[id^="form_step4_warehouse_combination_"][id$="_activated"]', function() {
        var checked = $(this).prop('checked');
        var location = $(this).closest('div.form-group').find('input[id^="form_step4_warehouse_combination_"][id$="_location"]');
        location.prop('disabled', !checked);
        if (!checked) {
          location.val('');
        }
      });
      this.locationDisabler();
    },
    'locationDisabler': function() {
      $('div[id^="warehouse_combination_"] input[id^="form_step4_warehouse_combination_"][id$="_activated"]', collectionHolder).each(function() {
        var checked = $(this).prop('checked');
        var location = $(this).closest('div.form-group').find('input[id^="form_step4_warehouse_combination_"][id$="_location"]');
        location.prop('disabled', !checked);
      });
    },
    'refresh': function() {
      var show = $('input#form_step3_advanced_stock_management:checked').length > 0;
      if (show) {
        var url = collectionHolder.attr('data-url').replace(/\/\d+(?=\?.*)/, '/' + id_product);
        $.ajax({
          url: url,
          success: function(response) {
            collectionHolder.empty().append(response);
            collectionHolder.show();
            warehouseCombinations.locationDisabler();
          }
        });
      } else {
        collectionHolder.hide();
      }
    }
  };
})();

/**
 * Form management
 */
var form = (function() {
  var elem = $('#form');

  function send(redirect, target, callBack) {
    // target value by default
    if (typeof(target) == 'undefined') {
      target = false;
    }
    seo.onSave();
    updateMissingTranslatedNames();

    var data = $('input, textarea, select', elem).not(':input[type=button], :input[type=submit], :input[type=reset]').serialize();

    if (target == '_blank' && redirect) {
      var openBlank = window.open('about:blank', target, '');
      openBlank.document.write(
        '<p style="text-align: center;">' +
        '<img src="' + document.location.origin + baseAdminDir + '/themes/default/img/spinner.gif">' +
        '</p>'
      );
    }

    $.ajax({
      type: 'POST',
      data: data,
      beforeSend: function() {
        $('#submit', elem).attr('disabled', 'disabled');
        $('.btn-submit', elem).attr('disabled', 'disabled');
        $('ul.text-danger').remove();
        $('*.has-danger').removeClass('has-danger');
        $('#form-nav li.has-error').removeClass('has-error');
        updateDisplayGlobalErrors(null);
      },
      success: function(response) {
        if (callBack) {
          callBack();
        }
        showSuccessMessage(translate_javascripts['Form update success']);
        //update the customization ids
        if (typeof response.customization_fields_ids != "undefined") {
          $.each(response.customization_fields_ids, function (k, v) {
            $("#form_step6_custom_fields_" + k + "_id_customization_field").val(v);
          });
        }

        $('.js-spinner').hide();

        if (!redirect) {
          return;
        }

        if (false === target) {
          window.location = redirect;

          return;
        }

        if ('_blank' !== target) {
          window.open(redirect, target);

          return;
        }

        openBlank.location = redirect;
      },
      error: function(response) {
        showErrorMessage(translate_javascripts['Form update errors']);

        if (target == '_blank' && redirect) {
          openBlank.close();
        }

        var tabsWithErrors = [];

        $.each(jQuery.parseJSON(response.responseText), function(key, errors) {
          tabsWithErrors.push(key);

          var html = '<ul class="list-unstyled text-danger">';
          $.each(errors, function(unusedKey, error) {
            html += '<li>' + error + '</li>';
          });
          html += '</ul>';

          if (0 === key.localeCompare('error')) {
            updateDisplayGlobalErrors(html);
          } else if (key.match(/^combination_.*/)) {
            $('#' + key).parent().addClass('has-danger').append(html);
          } else {
            $('#form_' + key).parent().addClass('has-danger').append(html);
          }

        });

        /** find first tab with error, then switch to it */
        tabsWithErrors.sort();
        $.each(tabsWithErrors, function(key, tabIndex) {
          if (0 === key) {
            $('#form-nav li a[href="#' + tabIndex.split('_')[0] + '"]').tab('show');
          }

          $('#form-nav li a[href="#' + tabIndex.split('_')[0] + '"]').parent().addClass('has-error');
        });

        if ($('div[class*="translation-label-"].has-danger').length > 0) {
          var regexLabel = 'translation-label-';

          var translationLabelClass = $.grep($('div[class*="translation-label-"].has-danger').first().attr('class').split(" "), function(v, i){
            return v.indexOf(regexLabel) === 0;
          }).join();

          if (translationLabelClass) {
            var selectValue = translationLabelClass.replace(regexLabel, '');

            if ($('#form_switch_language option[value="' + selectValue + '"]').length > 0) {
              $('#form_switch_language').val(selectValue).change();
            }
          }
        }

        /** scroll to 1st error */
        if ($('.has-danger').first().offset()) {
          $('html, body').animate({
            scrollTop: $('.has-danger').first().offset().top - $('nav.main-header').height()
          }, 500);
        }
      },
      complete: function() {
        $('#submit', elem).removeAttr('disabled');
        $('.btn-submit', elem).removeAttr('disabled');
      }
    });
  }

  function switchLanguage(isoCode) {
    $(`div.translations.tabbable > div > div.translation-field:not(.translation-label-${isoCode})`)
      .removeClass('show active');

    $(`div.translations.tabbable > div > div.translation-field.translation-label-${isoCode}`).addClass('show active');
    resetEditor();
  }

  function updateMissingTranslatedNames() {
    var namesDiv = $('#form_step1_names');
    var defaultLanguageValue = null;
    $("input[id^='form_step1_name_']", namesDiv).each(function(index) {
      var value = $(this).val();
      // The first language is ALWAYS the employee language
      if (0 === index) {
        defaultLanguageValue = value;
      } else if (0 === value.length) {
        $(this).val(defaultLanguageValue);
      }
    });
  }

  /**
   * Depending on the provided params, this method displays or hides
   * an error panel with the form errors not linked to a specific field.
   *
   * @param {string} content The HTML content to display
   */
  function updateDisplayGlobalErrors(content) {
    const target = $("#form_bubbling_errors");
    target.html('');
    if (content) {
      target.html(`<div class="alert alert-danger">${content}</div>`);
    }
  }

  return {
    'init': function() {
      /** prevent form submit on ENTER keypress */
      jwerty.key('enter', function(e) {
        e.preventDefault();
      });

      /** create keyboard event for save */
      jwerty.key('alt+shift+S', function(e) {
        e.preventDefault();
        send();
      });

      /** create keyboard event for save & duplicate */
      jwerty.key('alt+shift+D', function(e) {
        e.preventDefault();
        send($('.product-footer .duplicate').attr('data-redirect'));
      });

      /** create keyboard event for save & new */
      jwerty.key('alt+shift+P', function(e) {
        e.preventDefault();
        send($('.product-footer .new-product').attr('data-redirect'));
      });

      /** create keyboard event for save & go catalog */
      jwerty.key('alt+shift+Q', function(e) {
        e.preventDefault();
        send($('.product-footer .go-catalog').attr('data-redirect'));
      });

      /** create keyboard event for save & go preview */
      jwerty.key('alt+shift+V', function(e) {
          e.preventDefault();
          var productFooter = $('.product-footer .preview');
          send(productFooter.attr('data-redirect'), productFooter.attr('target'));
      });

      /** create keyboard event for save & active or desactive product*/
      jwerty.key('alt+shift+O', function(e) {
        e.preventDefault();
        var step1CheckBox = $('#form_step1_active');
        step1CheckBox.prop('checked', !step1CheckBox.is(':checked'));
      });

      elem.submit(function(event) {
        event.preventDefault();
        send();
      });

      elem.find('#form_switch_language').change(function(event) {
        event.preventDefault();
        switchLanguage(event.target.value);
      });

      /** on save with duplicate|new|preview */
      $('.btn-submit, .preview', elem).click(function(event) {
        event.preventDefault();
        send($(this).attr('data-redirect'), $(this).attr('target'));
      });

      $('.js-btn-save').on('click', function (event) {
        event.preventDefault();
        $('.js-spinner').css('display', 'inline-block');
        send($(this).attr('href'));
      });

      /** on active field change, send form */
      $('#form_step1_active', elem).on('change', function() {
        var active = $(this).prop('checked');
        $('.for-switch.online-title').toggle(active);
        $('.for-switch.offline-title').toggle(!active);
        // update link preview
        var previewButton = $('#product_form_preview_btn');
        var urlActive = previewButton.attr('data-redirect');
        var urlDeactive = previewButton.attr('data-url-deactive');
        previewButton.attr('data-redirect', urlDeactive);
        previewButton.attr('data-url-deactive', urlActive);
        // update product
        send();
      });

      /** on delete product */
      $('.product-footer .delete', elem).click(function(e) {
        e.preventDefault();
        var _this = $(this);
        modalConfirmation.create(translate_javascripts['Are you sure to delete this?'], null, {
          onContinue: function() {
            window.location = _this.attr('href');
          }
        }).show();
      });

      $('#form-loading').fadeIn(function() {
      /** Create Bloodhound engine */
      var engine = new Bloodhound({
        datumTokenizer: function(d) {
          return Bloodhound.tokenizers.whitespace(d.label);
        },
        queryTokenizer: Bloodhound.tokenizers.whitespace,
        prefetch: {
          url: $('#form_step3_attributes').attr('data-prefetch'),
          cache: false
        }
      });

      /** init input typeahead */
      $('#form_step3_attributes').tokenfield({
        typeahead: [{
          hint: false,
          cache: false
        }, {
          source: function(query, syncResults) {
            engine.search(query, function(suggestions) {
              syncResults(filter(suggestions));
            });
          },
          display: 'label'
        }],
        minWidth: '768px'
      });

      /** Filter suggestion with selected tokens */
      var filter = function(suggestions) {
        var selected = [];
        $('#attributes-generator input.attribute-generator').each(function() {
          selected.push($(this).val());
        });

        return $.grep(suggestions, function(suggestion) {
          return $.inArray(suggestion.value, selected) === -1 && $.inArray('group-' + suggestion.data.id_group, selected) === -1;
        });
      };

      /** On event "tokenfield:createtoken" : check values are valid if its not a typehead result */
      $('#form_step3_attributes').on('tokenfield:createtoken', function(e) {
        if (!e.attrs.data){
          if (e.handleObj.origType !== 'tokenfield:createtoken') {
            return false;
          }
          
          const orgLabel = e.attrs.label;
          if (e.attrs.label === e.attrs.value) {
            engine.search(e.attrs.label, function(result) {
              if (result.length >= 1) {
                e.attrs.label = result[0].label;
                e.attrs.value = result[0].value;
                e.attrs.data = [];
                e.attrs.data['id_group'] = result[0].data.id_group;
              }
            });
          } else {
            const attr = $(`.js-attribute-checkbox[data-value="${e.attrs.value}"]`);

            if (attr) {
              e.attrs.label = attr.data('label');
              e.attrs.value = attr.data('value');
              e.attrs.data = [];
              e.attrs.data['id_group'] = attr.data('group-id');
            }
          }

          if(e.attrs.data && filter([e.attrs]).length === 0){
            $('#form_step3_attributes-tokenfield').val((i, value) => {
              return value.replace(orgLabel,"");
            });
            return false;
          }
        }
      });

      /** On event "tokenfield:createdtoken" : store attributes in input when add a token */
      $('#form_step3_attributes').on('tokenfield:createdtoken', function(e) {
        if (e.attrs.data) {
          $('#attributes-generator').append('<input type="hidden" id="attribute-generator-' + e.attrs.value + '" class="attribute-generator" value="' + e.attrs.value + '" name="options[' + e.attrs.data.id_group + '][' + e.attrs.value + ']" />');
        } else {
          $(e.relatedTarget).addClass('invalid');
        }
      });

      /** On event "tokenfield:removedtoken" : remove stored attributes input when remove token */
      $('#form_step3_attributes').on('tokenfield:removedtoken', function(e) {
        if (!$(e.relatedTarget).hasClass('invalid')) {
          $(`#attribute-generator-${e.attrs.value}`).remove();
        }
      });
    });
    },
      'send': function(redirect, target, callBack) {
      send(redirect, target, callBack);
    },
      'switchLanguage': function(iso_code) {
      switchLanguage(iso_code);
    }
  };
})();


/**
 * Custom field collection management
 */
var customFieldCollection = (function() {

  var collectionHolder = $('ul.customFieldCollection');
  var maxCollectionChildren = collectionHolder.children().length;

  /** Add a custom field */
  function add() {
    var newForm = collectionHolder.attr('data-prototype').replace(/__name__/g, maxCollectionChildren);
    maxCollectionChildren += 1;
    collectionHolder.append('<li>' + newForm + '</li>');
  }

  return {
    'init': function() {
      /** Click event on the add button */
      $('#custom_fields a.add').on('click', function(e) {
        e.preventDefault();
        add();
      });

      /** Click event on the remove button */
      $(document).on('click', 'ul.customFieldCollection .delete', function(e) {
        e.preventDefault();
        var _this = $(this);

        modalConfirmation.create(translate_javascripts['Are you sure to delete this?'], null, {
          onContinue: function() {
            _this.parent().parent().parent().remove();
          }
        }).show();
      });
    }
  };
})();

/**
 * virtual product management
 */
var virtualProduct = (function() {
  var id_product = $('#form_id_product').val();

  var getOnDeleteVirtualProductFileHandler = function ($deleteButton) {
    return $.ajax({
      type: 'GET',
      url: $deleteButton.attr('href').replace(/\/\d+(?=\?.*)/, '/' + id_product),
      success: function () {
        $('#form_step3_virtual_product_file_input').removeClass('hide').addClass('show');
        $('#form_step3_virtual_product_file_details').removeClass('show').addClass('hide');
      }
    })
  };

  return {
    'init': function() {
      $(document).on('change', 'input[name="form[step3][virtual_product][is_virtual_file]"]', function() {
        if ($(this).val() === '1') {
          $('#virtual_product_content').show();
        } else {
          $('#virtual_product_content').hide();

          var url = $('#virtual_product').attr('data-action-remove').replace(/remove\/\d+/, 'remove/' + id_product);
          //delete virtual product
          $.ajax({
            type: 'GET',
            url: url,
            success: function() {
              //empty form
              $('#form_step3_virtual_product_file_input').removeClass('hide').addClass('show');
              $('#form_step3_virtual_product_file_details').removeClass('show').addClass('hide');
              $('#form_step3_virtual_product_name').val('');
              $('#form_step3_virtual_product_nb_downloadable').val(0);
              $('#form_step3_virtual_product_expiration_date').val('');
              $('#form_step3_virtual_product_nb_days').val(0);
            }
          });
        }
      });

      $('#form_step3_virtual_product_file').change(function(e) {
        if ($(this)[0].files !== undefined) {
          var files = $(this)[0].files;
          var name  = '';

          $.each(files, function(index, value) {
            name += value.name + ', ';
          });
          $('#form_step3_virtual_product_name').val(name.slice(0, -2));
        } else {
          // Internet Explorer 9 Compatibility
          var name = $(this).val().split(/[\\/]/);
          $('#form_step3_virtual_product_name').val(name[name.length - 1]);
        }
      });

      if ($('input[name="form[step3][virtual_product][is_virtual_file]"]:checked').val() === '1') {
        $('#virtual_product_content').show();
      } else {
        $('#virtual_product_content').hide();
      }

      /** delete attached file */
      $('#form_step3_virtual_product_file_details .delete').click(function(e) {
        e.preventDefault();
        var $deleteButton = $(this);

        modalConfirmation.create(translate_javascripts['Are you sure to delete this?'], null, {
          onContinue: function() {
            getOnDeleteVirtualProductFileHandler($deleteButton);
          }
        }).show();
      });

      /** save virtual product */
      $('#form_step3_virtual_product_save').click(function() {
        var _this = $(this);
        var data = new FormData();

        if ($('#form_step3_virtual_product_file')[0].files[0]) {
          data.append('product_virtual[file]', $('#form_step3_virtual_product_file')[0].files[0]);
        }
        data.append('product_virtual[is_virtual_file]', $('input[name="form[step3][virtual_product][is_virtual_file]"]:checked').val());
        data.append('product_virtual[name]', $('#form_step3_virtual_product_name').val());
        data.append('product_virtual[nb_downloadable]', $('#form_step3_virtual_product_nb_downloadable').val());
        data.append('product_virtual[expiration_date]', $('#form_step3_virtual_product_expiration_date').val());
        data.append('product_virtual[nb_days]', $('#form_step3_virtual_product_nb_days').val());

        $.ajax({
          type: 'POST',
          url: $('#virtual_product').attr('data-action').replace(/save\/\d+/, 'save/' + id_product),
          data: data,
          contentType: false,
          processData: false,
          beforeSend: function() {
            _this.prop('disabled', 'disabled');
            $('ul.text-danger').remove();
            $('*.has-danger').removeClass('has-danger');
          },
          success: function(response) {
            showSuccessMessage(translate_javascripts['Form update success']);
            if (response.file_download_link) {
              $('#form_step3_virtual_product_file_details a.download').attr('href', response.file_download_link);
              $('#form_step3_virtual_product_file_input').removeClass('show').addClass('hide');
              $('#form_step3_virtual_product_file_details').removeClass('hide').addClass('show');
            }
          },
          error: function(response) {
            $.each(jQuery.parseJSON(response.responseText), function(key, errors) {
              var html = '<ul class="list-unstyled text-danger">';
              $.each(errors, function(key, error) {
                html += '<li>' + error + '</li>';
              });
              html += '</ul>';

              $('#form_step3_virtual_product_' + key).parent().append(html);
              $('#form_step3_virtual_product_' + key).parent().addClass('has-danger');
            });
          },
          complete: function() {
            _this.removeAttr('disabled');
          }
        });
      });
    },
    'destroy': function () {
      var fileDetailsSelector = '#form_step3_virtual_product_file_details';
      var fileAssociationExists = !$(fileDetailsSelector).hasClass('hide');

      if (fileAssociationExists) {
        var $deleteButton = $(fileDetailsSelector + ' .delete');
        getOnDeleteVirtualProductFileHandler($deleteButton);
      }

      var associatedFileCheckboxSelectorPrefix = '#form_step3_virtual_product_is_virtual_file_';
      $(associatedFileCheckboxSelectorPrefix + '0').prop('checked', false);
      $(associatedFileCheckboxSelectorPrefix + '1').prop('checked', true);

      $('#virtual_product_content input').val('');
    }
  }
})();

/**
 * attachment product management
 */
var attachmentProduct = (function() {
  var id_product = $('#form_id_product').val();

  return {
    'init': function() {
      var buttonSave = $('#form_step6_attachment_product_add');
      var buttonCancel = $('#form_step6_attachment_product_cancel');

      buttonCancel.click(function (){
        resetAttachmentForm();
      });

      function resetAttachmentForm() {
        $('#form_step6_attachment_product_file').val('');
        $('#form_step6_attachment_product_name').val('');
        $('#form_step6_attachment_product_description').val('');
      }

      function replaceEndingIdFromUrl(url, newId)
      {
        return url.replace(/\/\d+(?!.*\/\d+)((?=\?.*))?/, '/' + newId);
      }

      /** add attachment */
      $('#form_step6_attachment_product_add').click(function() {
        var _this = $(this);
        var data = new FormData();

        if ($('#form_step6_attachment_product_file')[0].files[0]) {
          data.append('product_attachment[file]', $('#form_step6_attachment_product_file')[0].files[0]);
        }
        data.append('product_attachment[name]', $('#form_step6_attachment_product_name').val());
        data.append('product_attachment[description]', $('#form_step6_attachment_product_description').val());

        $.ajax({
          type: 'POST',
          url: replaceEndingIdFromUrl($('#form_step6_attachment_product').attr('data-action'), id_product),
          data: data,
          contentType: false,
          processData: false,
          beforeSend: function() {
            buttonSave.prop('disabled', 'disabled');
            $('ul.text-danger').remove();
            $('*.has-danger').removeClass('has-danger');
          },
          success: function(response) {
            resetAttachmentForm();

            //inject new attachment in attachment list
            if (response.id) {
              var row = '<tr>\
                <td class="col-md-3"><input type="checkbox" name="form[step6][attachments][]" value="' + response.id + '" checked="checked"> ' + response.real_name + '</td>\
                <td class="col-md-6">' + response.file_name + '</td>\
                <td class="col-md-2">' + response.mime + '</td>\
              </tr>';

              $('#product-attachment-file tbody').append(row);
              $('.js-options-no-attachments').addClass('hide');
              $('.js-options-with-attachments').removeClass('hide');
            }
          },
          error: function(response) {
            $.each(jQuery.parseJSON(response.responseText), function(key, errors) {
              var html = '<ul class="list-unstyled text-danger">';
              $.each(errors, function(key, error) {
                html += '<li>' + error + '</li>';
              });
              html += '</ul>';

              $('#form_step6_attachment_product_' + key).parent().append(html);
              $('#form_step6_attachment_product_' + key).parent().addClass('has-danger');
            });
          },
          complete: function() {
            buttonSave.removeAttr('disabled');
          }
        });
      });
    }
  };
})();

/**
 * images product management
 */
var imagesProduct = (function() {
  var dropZoneElem = $('#product-images-dropzone');
  var expanderElem = $('#product-images-container .dropzone-expander');

  function checkDropzoneMode() {
      if (!dropZoneElem.find('.dz-preview:not(.openfilemanager)').length) {
        dropZoneElem.removeClass('dz-started');
        dropZoneElem.find('.dz-preview.openfilemanager').hide();
      }
      else {
          dropZoneElem.find('.dz-preview.openfilemanager').show();
      }
  };

  return {
    'toggleExpand': function() {
        if (expanderElem.hasClass('expand')) {
          dropZoneElem.css('height', 'auto');
          expanderElem.removeClass('expand').addClass('compress');
        } else {
          dropZoneElem.css('height', '');
          expanderElem.removeClass('compress').addClass('expand');
        }
    },
    'displayExpander': function() {
      expanderElem.show();
    },
    'hideExpander': function() {
      expanderElem.hide();
    },
    'shouldDisplayExpander': function () {
      var oldHeight = dropZoneElem.css('height');

      dropZoneElem.css('height', '');
      var closedHeight = dropZoneElem.outerHeight();
      var realHeight = dropZoneElem[0].scrollHeight;
      dropZoneElem.css('height', oldHeight);

      return (realHeight > closedHeight);
    },
    'updateExpander': function() {
      if (this.shouldDisplayExpander()) {
        this.displayExpander();
      }
    },
    'initExpander': function() {
      if (this.shouldDisplayExpander()) {
        this.displayExpander();
        expanderElem.addClass('expand');
      }

      var self = this;
      $(document).on('click', '#product-images-container .dropzone-expander', function() {
        self.toggleExpand();
      });
    },
    'init': function() {
      Dropzone.autoDiscover = false;
      var errorElem = $('#product-images-dropzone-error');

      //on click image, display custom form
      $(document).on('click', '#product-images-dropzone .dz-preview', function() {
        if (!$(this).attr('data-id')) {
          return;
        }
        formImagesProduct.form($(this).attr('data-id'));
      });

      var dropzoneOptions = {
        url: dropZoneElem.attr('url-upload'),
        paramName: 'form[file]',
        maxFilesize: dropZoneElem.attr('data-max-size'),
        addRemoveLinks: true,
        clickable: '.openfilemanager',
        thumbnailWidth: 250,
        thumbnailHeight: null,
        acceptedFiles: 'image/*',
        timeout: 0,
        dictRemoveFile: translate_javascripts['Delete'],
        dictFileTooBig: translate_javascripts['ToLargeFile'],
        dictCancelUpload: translate_javascripts['Delete'],
        sending: function(file, response) {
          checkDropzoneMode();
          expanderElem.addClass('expand').click();
          errorElem.html('');
        },
        queuecomplete: function() {
          checkDropzoneMode();
          dropZoneElem.sortable('enable');
          imagesProduct.updateExpander();
        },
        processing: function() {
          dropZoneElem.sortable('disable');
        },
        success: function(file, response) {
          //manage error on uploaded file
          if (response.error !== 0) {
            errorElem.append('<p>' + file.name + ': ' + response.error + '</p>');
            this.removeFile(file);
            return;
          }

          //define id image to file preview
          $(file.previewElement).attr('data-id', response.id);
          $(file.previewElement).attr('url-update', response.url_update);
          $(file.previewElement).attr('url-delete', response.url_delete);
          $(file.previewElement).addClass('ui-sortable-handle');
          if (response.cover === 1) {
            imagesProduct.updateDisplayCover(response.id);
          }
        },
        error: function(file, response) {
          var message = '';
          if ($.type(response) === 'undefined') {
            return;
          } else if ($.type(response) === 'string') {
            message = response;
          } else if (response.message) {
            message = response.message;
          }

          if (message === '') {
            return;
          }

          //append new error
          errorElem.append('<p>' + file.name + ': ' + message + '</p>');

          //remove uploaded item
          this.removeFile(file);
        },
        init: function() {
          //if already images uploaded, mask drop file message
          if (dropZoneElem.find('.dz-preview:not(.openfilemanager)').length) {
            dropZoneElem.addClass('dz-started');
          } else {
            dropZoneElem.find('.dz-preview.openfilemanager').hide();
          }

          //init sortable
          dropZoneElem.sortable({
            items: "div.dz-preview:not(.disabled)",
            opacity: 0.9,
            containment: 'parent',
            distance: 32,
            tolerance: 'pointer',
            cursorAt: {
              left: 64,
              top: 64
            },
            cancel: '.disabled',
            stop: function(event, ui) {
              var sort = {};
              $.each(dropZoneElem.find('.dz-preview:not(.disabled)'), function(index, value) {
                if (!$(value).attr('data-id')) {
                  sort = false;
                  return;
                }
                sort[$(value).attr('data-id')] = index + 1;
              });

              //if sortable ok, update it
              if (sort) {
                $.ajax({
                  type: 'POST',
                  url: dropZoneElem.attr('url-position'),
                  data: {
                    json: JSON.stringify(sort)
                  }
                });
              }
            },
            start: function(event, ui) {
              //init zindex
              dropZoneElem.find('.dz-preview').css('zIndex', 1);
              ui.item.css('zIndex', 10);
            }
          });

          dropZoneElem.disableSelection();
          imagesProduct.initExpander();
        }
      };

      dropZoneElem.dropzone(jQuery.extend(dropzoneOptions));
    },
    'updateDisplayCover': function(id_image) {
      $('#product-images-dropzone .dz-preview .iscover').remove();
      $('#product-images-dropzone .dz-preview[data-id="' + id_image + '"]')
        .append('<div class="iscover">' + translate_javascripts['Cover'] + '</div>');
    },
    'checkDropzoneMode': function() {
      checkDropzoneMode();
    },
    'getOlderImageId': function() {
      return Math.min.apply(Math,$('.dz-preview').map(function(){
        return $(this).data('id');
      }));
    }
  };
})();


var formImagesProduct = (function() {
  var dropZoneElem = $('#product-images-dropzone');
  var formZoneElem = $('#product-images-form-container');

  formZoneElem.magnificPopup({
    delegate: 'a.open-image',
    type: 'image'
  });

  function toggleColDropzone(enlarge) {
      var smallCol = "col-md-8";
      var largeCol = "col-md-12";
      if (true === enlarge) {
          dropZoneElem.removeClass(smallCol).addClass(largeCol);
      } else {
          dropZoneElem.removeClass(largeCol).addClass(smallCol);
      }
  }

  return {
    'form': function(id) {
      dropZoneElem.find(".dz-preview.active").removeClass("active");
      dropZoneElem.find(".dz-preview[data-id='"+id+"']").addClass("active");
      if(imagesProduct.shouldDisplayExpander() == false){
        dropZoneElem.css('height','auto');
      }
      $.ajax({
        url: dropZoneElem.find(".dz-preview[data-id='"+id+"']").attr('url-update'),
        success: function(response) {
          formZoneElem.find('#product-images-form').html(response);
          form.switchLanguage($('#form_switch_language').val());
        },
        complete: function() {
          toggleColDropzone(false);
          formZoneElem.show();
        }
      });
    },
    'send': function(id) {
      $.ajax({
        type: 'POST',
        url: dropZoneElem.find(".dz-preview[data-id='"+id+"']").attr('url-update'),
        data: formZoneElem.find('textarea, input').serialize(),
        beforeSend: function() {
          formZoneElem.find('.actions button').prop('disabled', 'disabled');
          formZoneElem.find('ul.text-danger').remove();
          formZoneElem.find('*.has-danger').removeClass('has-danger');
        },
        success: function() {
          if (formZoneElem.find('#form_image_cover:checked').length) {
            imagesProduct.updateDisplayCover(id);
          }
        },
        error: function(response) {
          if (response && response.responseText) {
            $.each(jQuery.parseJSON(response.responseText), function(key, errors) {
              var html = '<ul class="list-unstyled text-danger">';
              $.each(errors, function(key, error) {
                html += '<li>' + error + '</li>';
              });
              html += '</ul>';

              $('#form_image_' + key).parent().append(html);
              $('#form_image_' + key).parent().addClass('has-danger');
            });
          }
        },
        complete: function() {
          formZoneElem.find('.actions button').removeAttr('disabled');
        }
      });
    },
    'delete': function(id) {
      modalConfirmation.create(translate_javascripts['Are you sure to delete this?'], null, {
        onContinue: function() {
          $.ajax({
            url: dropZoneElem.find('.dz-preview[data-id="' + id + '"]').attr('url-delete'),
            complete: function() {
              formZoneElem.find('.close').click();
              var wasCover = !!dropZoneElem.find('.dz-preview[data-id="' + id + '"] .iscover').length;
              dropZoneElem.find('.dz-preview[data-id="' + id + '"]').remove();
              $('.images .product-combination-image [value=' + id + ']').parent().remove();
              imagesProduct.checkDropzoneMode();
              if (true === wasCover) {
                // The controller will choose the oldest image as the new cover.
                imagesProduct.updateDisplayCover(imagesProduct.getOlderImageId());
              }
            }
          });
        }
      }).show();
    },
    'close': function() {
      toggleColDropzone(true);
      dropZoneElem.css('height','');
      formZoneElem.find('#product-images-form').html('');
      formZoneElem.hide();
      dropZoneElem.find(".dz-preview.active").removeClass("active");
    }
  };
})();

/**
 * Price calculation
 */
var priceCalculation = (function() {
  var priceHTElem = $('#form_step2_price');
  var priceHTShortcutElem = $('#form_step1_price_shortcut');
  var priceTTCElem = $('#form_step2_price_ttc');
  var priceTTCShorcutElem = $('#form_step1_price_ttc_shortcut');
  var ecoTaxElem = $('#form_step2_ecotax');
  var taxElem = $('#form_step2_id_tax_rules_group');
  var reTaxElem = $('#step2_id_tax_rules_group_rendered');
  var displayPricePrecision = priceHTElem.attr('data-display-price-precision');
  var ecoTaxRate = ecoTaxElem.attr('data-eco-tax-rate');

  /**
   * Add taxes to a price
   * @param {Number} price - Price without tax
   * @param {Number[]} rates - Rates to apply
   * @param {Number} computationMethod The computation calculate method
   */
  function addTaxes(price, rates, computationMethod) {
    var price_with_taxes = price;

    var i = 0;
    if (computationMethod === '0') {
      for (i in rates) {
        price_with_taxes *= (1.00 + parseFloat(rates[i]) / 100.00);
        break;
      }
    } else if (computationMethod === '1') {
      var rate = 0;
      for (i in rates) {
        rate += rates[i];
      }
      price_with_taxes *= (1.00 + parseFloat(rate) / 100.00);
    } else if (computationMethod === '2') {
      for (i in rates) {
        price_with_taxes *= (1.00 + parseFloat(rates[i]) / 100.00);
      }
    }

    return price_with_taxes;
  }

  /**
   * Remove taxes from a price
   * @param {Number} price - Price with tax
   * @param {Number[]} rates - Rates to apply
   * @param {Number} computationMethod - The computation method
   */
  function removeTaxes(price, rates, computationMethod) {
    var i = 0;
    if (computationMethod === '0') {
      for (i in rates) {
        price /= (1 + rates[i] / 100);
        break;
      }
    } else if (computationMethod === '1') {
      var rate = 0;
      for (i in rates) {
        rate += rates[i];
      }
      price /= (1 + rate / 100);
    } else if (computationMethod === '2') {
      for (i in rates) {
        price /= (1 + rates[i] / 100);
      }
    }

    return price;
  }

  /**
   *
   * @return {Number}
   */
  function getEcotaxTaxIncluded() {
    var displayPrecision = 6;
    var ecoTax = Tools.parseFloatFromString(ecoTaxElem.val());

    if (isNaN(ecoTax)) {
      ecoTax = 0;
    }

    if (ecoTax === 0) {
      return ecoTax;
    }
    var ecotaxTaxExcl = ecoTax / (1 + ecoTaxRate);

    return ps_round(ecotaxTaxExcl * (1 + ecoTaxRate), displayPrecision);
  }

  function getEcotaxTaxExcluded() {
    return Tools.parseFloatFromString(ecoTaxElem.val()) / (1 + ecoTaxRate);
  }

  return {

    init: function () {
      /** on update tax recalculate tax include price */
      taxElem.change(function() {
        if (reTaxElem.val() !== taxElem.val()) {
          reTaxElem.val(taxElem.val()).trigger('change');
        }

        priceCalculation.taxInclude();
        priceTTCElem.change();
      });

      reTaxElem.change(function() {
        taxElem.val(reTaxElem.val()).trigger('change');
      });

      /** update without tax price and shortcut price field on change */
      $('#form_step1_price_shortcut, #form_step2_price').keyup(function() {
        var price = priceCalculation.normalizePrice($(this).val());

        if ($(this).attr('id') === 'form_step1_price_shortcut') {
          $('#form_step2_price').val(price).change();
        } else {
          $('#form_step1_price_shortcut').val(price).change();
        }

        priceCalculation.taxInclude();
      });

      /** update HT price and shortcut price field on change */
      $('#form_step1_price_ttc_shortcut, #form_step2_price_ttc').keyup(function() {
        var price = priceCalculation.normalizePrice($(this).val());

        if ($(this).attr('id') === 'form_step1_price_ttc_shortcut') {
          $('#form_step2_price_ttc').val(price).change();
        } else {
          $('#form_step1_price_ttc_shortcut').val(price).change();
        }

        priceCalculation.taxExclude();
      });

      /** on price change, update final retails prices */
      $('#form_step2_price, #form_step2_price_ttc').change(function() {
        var taxExcludedPrice = priceCalculation.normalizePrice($('#form_step2_price').val());
        var taxIncludedPrice = priceCalculation.normalizePrice($('#form_step2_price_ttc').val());

        formatCurrencyCldr(taxExcludedPrice, function(result) {
          $('#final_retail_price_te').text(result);
        });
        formatCurrencyCldr(taxIncludedPrice, function(result) {
          $('#final_retail_price_ti').text(result);
        });
      });

      /** update HT price and shortcut price field on change */
      $('#form_step2_ecotax').keyup(function() {
        priceCalculation.taxExclude();
      });

      /** combinations : update TTC price field on change */
      $(document).on('keyup', '.combination-form .attribute_priceTE', function() {
        priceCalculation.impactTaxInclude($(this));
        priceCalculation.impactFinalPrice($(this));
      });
      /** combinations : update HT price field on change */
      $(document).on('keyup', '.combination-form .attribute_priceTI', function() {
        priceCalculation.impactTaxExclude($(this));
      });
      /** combinations : update wholesale price, unity and price TE field on blur */
      $(document).on('blur','.combination-form .attribute_wholesale_price,.combination-form .attribute_unity,.combination-form .attribute_priceTE', function(){
        $(this).val(priceCalculation.normalizePrice($(this).val()));
      });

      priceCalculation.taxInclude();

      $('#form_step2_price, #form_step2_price_ttc').change();
    },

    /**
     * Converts a price string into a number
     * @param {String} price
     * @return {Number}
     */
    normalizePrice: function (price) {
      return Tools.parseFloatFromString(price, true);
    },

    /**
     * Adds taxes to a price
     * @param {Number} price Price without taxes
     * @return {Number} Price with added taxes
     */
    addCurrentTax: function (price) {
      var rates = this.getRates();
      var computation_method = taxElem.find('option:selected').attr('data-computation-method');
      var priceWithTaxes = Number(ps_round(addTaxes(price, rates, computation_method), displayPricePrecision));
      var ecotaxIncluded = Number(getEcotaxTaxIncluded());

      return priceWithTaxes + ecotaxIncluded;
    },

    /**
     * Calculates the price with taxes and updates the elements containing it
     */
    taxInclude: function () {
      var newPrice = truncateDecimals(this.addCurrentTax(this.normalizePrice(priceHTElem.val())), 6);

      priceTTCElem.val(newPrice).change();
      priceTTCShorcutElem.val(newPrice).change();
    },

    /**
     * Removes taxes from a price
     * @param {Number} price Price with taxes
     * @return {Number} Price without taxes
     */
    removeCurrentTax: function (price) {
      var rates = this.getRates();
      var computation_method = taxElem.find('option:selected').attr('data-computation-method');

      return ps_round(removeTaxes(ps_round(price - getEcotaxTaxIncluded(), displayPricePrecision), rates, computation_method), displayPricePrecision);
    },

    /**
     * Calculates the price without taxes and updates the elements containing it
     */
    taxExclude: function () {
      var newPrice = truncateDecimals(this.removeCurrentTax(this.normalizePrice(priceTTCElem.val())), 6);

      priceHTElem.val(newPrice).change();
      priceHTShortcutElem.val(newPrice).change();
    },

    /**
     * Calculates and displays the impact on price (including tax) for a combination
     * @param {jQuery} obj
     */
    impactTaxInclude: function (obj) {
      var price = Tools.parseFloatFromString(obj.val());
      var targetInput = obj.closest('div[id^="combination_form_"]').find('input.attribute_priceTI');
      var newPrice = 0;

      if (!isNaN(price)) {
        var rates = this.getRates();
        var computation_method = taxElem.find('option:selected').attr('data-computation-method');
        newPrice = ps_round(addTaxes(price, rates, computation_method), 6);
        newPrice = truncateDecimals(newPrice, 6);
      }

      targetInput
        .val(newPrice)
        .trigger('change')
      ;
    },

    /**
     * Calculates and displays the final price for a combination
     * @param {jQuery} obj
     */
    impactFinalPrice: function (obj) {
      var price = this.normalizePrice(obj.val());
      var finalPrice = obj.closest('div[id^="combination_form_"]').find('.final-price');
      var defaultFinalPrice = finalPrice.attr('data-price');
      var priceToBeChanged = Number(price) + Number(defaultFinalPrice);
      priceToBeChanged = truncateDecimals(priceToBeChanged, 6);

      finalPrice.html(priceToBeChanged);
    },

    /**
     * Calculates and displays the impact on price (excluding tax) for a combination
     * @param {jQuery} obj
     */
    impactTaxExclude: function (obj) {
      var price = Tools.parseFloatFromString(obj.val());
      var targetInput = obj.closest('div[id^="combination_form_"]').find('input.attribute_priceTE');
      var newPrice = 0;

      if (!isNaN(price)) {
        var rates = this.getRates();
        var computation_method = taxElem.find('option:selected').attr('data-computation-method');
        newPrice = removeTaxes(ps_round(price, displayPricePrecision), rates, computation_method);
        newPrice = truncateDecimals(newPrice, 6);
      }

      targetInput
        .val(newPrice)
        .trigger('change')
      ;
    },

    /**
     * Returns the tax rates that apply
     * @return {Number[]}
     */
    getRates: function () {
      return taxElem
        .find('option:selected')
        .attr('data-rates')
        .split(',')
        .map(function(rate) {
          return Tools.parseFloatFromString(rate, true);
        });
    }
  };
})();

/**
 * Manage seo
 */
var seo = (function() {
  var redirectTypeElem = $('#form_step5_redirect_type');
  var productRedirect = $('#id-product-redirected');

  /** Hide or show the input product selector */
  function hideShowRedirectToProduct() {
    if ('404' === redirectTypeElem.val()) {
      $('#id-product-redirected').hide();
    } else {
      updateRemoteUrl();
      $('#id-product-redirected').show();
    }
  }

  function updateRemoteUrl() {
    switch(redirectTypeElem.val()) {
      case '301-category':
      case '302-category':
        productRedirect.find('label').html(redirectTypeElem.attr('data-labelcategory'));
        productRedirect.find('input').attr('placeholder', redirectTypeElem.attr('data-placeholdercategory'));
        productRedirect.find('.typeahead-hint').text(redirectTypeElem.attr('data-hintcategory'));
        break;
      default:
        productRedirect.find('label').html(redirectTypeElem.attr('data-labelproduct'));
        productRedirect.find('input').attr('placeholder', redirectTypeElem.attr('data-placeholderproduct'));
        productRedirect.find('.typeahead-hint').text('');
    }

    productRedirect.find('.autocomplete-search').attr('data-remoteurl', redirectTypeElem.find('option:selected').data('remoteurl'));
    productRedirect.find('.autocomplete-search').trigger('buildTypeahead');
  }

  /** Update friendly URL */
  var updateFriendlyUrl = function(elem) {
      /** Attr name equals "form[step1][name][1]".
       * We need in this string the second integer */
      var id_lang = elem.attr('name').match(/\d+/g)[1];
      $('#form_step5_link_rewrite_' + id_lang).val(str2url(elem.val(), 'UTF-8'));
  };

  return {
    'init': function() {

      hideShowRedirectToProduct();
      updateRemoteUrl();

      /** On redirect type select change */
      redirectTypeElem.change(function() {
        productRedirect.find('#form_step5_id_type_redirected-data').html('');
        hideShowRedirectToProduct();
      });

      /** On product title change, update friendly URL*/
      $('#form_step1_names.friendly-url-force-update input').keyup(function() {
        updateFriendlyUrl($(this));
      });

      /** Reset all languages title to friendly url*/
      $('#seo-url-regenerate').click(function() {
        $.each($('#form_step1_names input'), function() {
          updateFriendlyUrl($(this));
        });
      });
    },
    'onSave': function() {
        // check all friendly URLs have been filled. If not, fill them.
        $('input[id^="form_step5_link_rewrite_"]', "#form_step5_link_rewrite").each(function(){
            var elem = $(this);
            if (0 === elem.val().length) {
                var id_lang = elem.attr('name').match(/\d+/g)[1];
                updateFriendlyUrl($('#form_step1_name_' + id_lang));
            }
        });
    }
  };
})();

/**
 * Tags management
 */
var tags = (function() {
  return {
    'init': function() {
      $('#form_step6_tags .tokenfield').tokenfield({
        minWidth: '768px'
      });
    }
  };
})();

var recommendedModules = (function() {
  return {
    'init': function() {
      this.moduleActionMenuLinkSelectors = 'button.module_action_menu_install, button.module_action_menu_enable, ' +
        'button.module_action_menu_uninstall, button.module_action_menu_disable, button.module_action_menu_reset, button.module_action_menu_update';
      $(this.moduleActionMenuLinkSelectors).on('module_card_action_event', this.saveProduct);
    },
    'saveProduct': function(event, action) {
      form.send();
    }
  };
})();<|MERGE_RESOLUTION|>--- conflicted
+++ resolved
@@ -68,12 +68,9 @@
     $('[data-toggle="tooltip"]').tooltip('hide');
     $('[data-toggle="popover"]').popover('hide');
   });
-<<<<<<< HEAD
-=======
 
   $('.summary-description-container a[data-toggle="tab"]').on('shown.bs.tab', resetEditor);
   form.switchLanguage($('#form_switch_language').val());
->>>>>>> 95cfe063
 });
 
 /**
@@ -933,7 +930,7 @@
           if (e.handleObj.origType !== 'tokenfield:createtoken') {
             return false;
           }
-          
+
           const orgLabel = e.attrs.label;
           if (e.attrs.label === e.attrs.value) {
             engine.search(e.attrs.label, function(result) {
