/**
 * 2007-2020 PrestaShop SA and Contributors
 *
 * NOTICE OF LICENSE
 *
 * This source file is subject to the Open Software License (OSL 3.0)
 * that is bundled with this package in the file LICENSE.txt.
 * It is also available through the world-wide-web at this URL:
 * https://opensource.org/licenses/OSL-3.0
 * If you did not receive a copy of the license and are unable to
 * obtain it through the world-wide-web, please send an email
 * to license@prestashop.com so we can send you a copy immediately.
 *
 * DISCLAIMER
 *
 * Do not edit or add to this file if you wish to upgrade PrestaShop to newer
 * versions in the future. If you wish to customize PrestaShop for your
 * needs please refer to https://www.prestashop.com for more information.
 *
 * @author    PrestaShop SA <contact@prestashop.com>
 * @copyright 2007-2020 PrestaShop SA and Contributors
 * @license   https://opensource.org/licenses/OSL-3.0 Open Software License (OSL 3.0)
 * International Registered Trademark & Property of PrestaShop SA
 */

// build confirmation modal
function confirm_modal(
  heading,
  question,
  left_button_txt,
  right_button_txt,
  left_button_callback,
  right_button_callback
) {
  const confirmModal = $(
    `${'<div class="bootstrap modal hide fade">' +
      '<div class="modal-dialog">' +
      '<div class="modal-content">' +
      '<div class="modal-header">' +
      '<a class="close" data-dismiss="modal" >&times;</a>' +
      '<h3>'}${heading}</h3>` +
      `</div>` +
      `<div class="modal-body">` +
      `<p>${question}</p>` +
      `</div>` +
      `<div class="modal-footer">` +
      `<a href="#" id="confirm_modal_left_button" class="btn btn-primary">${left_button_txt}</a>` +
      `<a href="#" id="confirm_modal_right_button" class="btn btn-primary">${right_button_txt}</a>` +
      `</div>` +
      `</div>` +
      `</div>` +
      `</div>`
  );
  confirmModal.find('#confirm_modal_left_button').click(() => {
    left_button_callback();
    confirmModal.modal('hide');
  });
  confirmModal.find('#confirm_modal_right_button').click(() => {
    right_button_callback();
    confirmModal.modal('hide');
  });
  confirmModal.modal('show');
}

// build error modal
/* global error_continue_msg */
function error_modal(heading, msg) {
  const errorModal = $(
    `${'<div class="bootstrap modal hide fade">' +
      '<div class="modal-dialog">' +
      '<div class="modal-content">' +
      '<div class="modal-header">' +
      '<a class="close" data-dismiss="modal" >&times;</a>' +
      '<h4>'}${heading}</h4>` +
      `</div>` +
      `<div class="modal-body">` +
      `<p>${msg}</p>` +
      `</div>` +
      `<div class="modal-footer">` +
      `<a href="#" id="error_modal_right_button" class="btn btn-default">${error_continue_msg}</a>` +
      `</div>` +
      `</div>` +
      `</div>` +
      `</div>`
  );
  errorModal.find('#error_modal_right_button').click(() => {
    errorModal.modal('hide');
  });
  errorModal.modal('show');
}

// move to hash after clicking on anchored links
function scroll_if_anchor(href) {
  href = typeof href === 'string' ? href : $(this).attr('href');
  const fromTop = 120;
  if (href.indexOf('#') === 0) {
    const $target = $(href);
    if ($target.length) {
      $('html, body').animate({scrollTop: $target.offset().top - fromTop});
      if (history && 'pushState' in history) {
        history.pushState({}, document.title, window.location.href + href);
        return false;
      }
    }
  }
}

<<<<<<< HEAD
$(document).ready(function() {
    const $mainMenu = $('.main-menu');
    const $navBar = $('.nav-bar');
    const $body = $('body');

    const NavBarTransitions = new NavbarTransitionHandler(
      $navBar,
      $mainMenu,
      getAnimationEvent('transition', 'end'),
      $body
    );

    $(".nav-bar").find(".link-levelone").hover(function() {
        $(this).addClass("-hover");
    }, function() {
        $(this).removeClass("-hover");
=======
$(document).ready(() => {
  $('.nav-bar-overflow').on('scroll', () => {
    const $menuItems = $('.main-menu .link-levelone.has_submenu.ul-open');

    $($menuItems).each((i, e) => {
      const itemOffsetTop = $(e).position().top;
      $(e)
        .find('ul.submenu')
        .css('top', itemOffsetTop);
>>>>>>> 117b5551
    });
  });

  $('.nav-bar')
    .find('.link-levelone')
    .hover(
      function() {
        $(this).addClass('-hover');
      },
      function() {
        $(this).removeClass('-hover');
      }
    );

  $('.nav-bar li.link-levelone.has_submenu > a').on('click', function(e) {
    e.preventDefault();
    e.stopPropagation();
    const $submenu = $(this).parent();
    $('.nav-bar li.link-levelone.has_submenu a > i.material-icons.sub-tabs-arrow').text('keyboard_arrow_down');
    const onlyClose = $(e.currentTarget)
      .parent()
      .hasClass('ul-open');

    if ($('body').is('.page-sidebar-closed:not(.mobile)')) {
      $('.nav-bar li.link-levelone.has_submenu.ul-open').removeClass('ul-open open -hover');
      $('.nav-bar li.link-levelone.has_submenu.ul-open ul.submenu').removeAttr('style');
    } else {
      $('.nav-bar li.link-levelone.has_submenu.ul-open ul.submenu').slideUp({
        complete() {
          $(this)
            .parent()
            .removeClass('ul-open open');
          $(this).removeAttr('style');
        }
      });
    }

<<<<<<< HEAD
    $('.nav-bar').on('click', '.menu-collapse', function() {
        $('body').toggleClass('page-sidebar-closed');

        NavBarTransitions.toggle();

        if ($('body').hasClass('page-sidebar-closed')) {
            $('nav.nav-bar ul.main-menu > li')
                .removeClass('ul-open open')
                .find('a > i.material-icons.sub-tabs-arrow').text('keyboard_arrow_down');
            addMobileBodyClickListener();
        } else {
            $('nav.nav-bar ul.main-menu > li.-active')
                .addClass('ul-open open')
                .find('a > i.material-icons.sub-tabs-arrow').text('keyboard_arrow_up');
            $('body').off('click.mobile');
=======
    if (onlyClose) {
      return;
    }
    $submenu.addClass('ul-open');

    if ($('body').is('.page-sidebar-closed:not(.mobile)')) {
      $submenu.addClass('-hover');
      $submenu.find('ul.submenu').removeAttr('style');
    } else {
      $submenu.find('ul.submenu').slideDown({
        complete() {
          $submenu.addClass('open');
          $(this).removeAttr('style');
>>>>>>> 117b5551
        }
      });
    }
    $submenu.find('i.material-icons.sub-tabs-arrow').text('keyboard_arrow_up');

    const itemOffsetTop = $submenu.position().top;
    $submenu.find('.submenu').css('top', itemOffsetTop);
  });

  $('.nav-bar').on('click', '.menu-collapse', function() {
    $('body').toggleClass('page-sidebar-closed');

    if ($('body').hasClass('page-sidebar-closed')) {
      $('nav.nav-bar ul.main-menu > li')
        .removeClass('ul-open open')
        .find('a > i.material-icons.sub-tabs-arrow')
        .text('keyboard_arrow_down');
      addMobileBodyClickListener();
    } else {
      $('nav.nav-bar ul.main-menu > li.-active')
        .addClass('ul-open open')
        .find('a > i.material-icons.sub-tabs-arrow')
        .text('keyboard_arrow_up');
      $('body').off('click.mobile');
    }

    $.ajax({
      url: $(this).data('toggle-url'),
      type: 'post',
      cache: false,
      data: {
        shouldCollapse: Number($('body').hasClass('page-sidebar-closed'))
      }
    });
  });
  addMobileBodyClickListener();
  const MAX_MOBILE_WIDTH = 1023;

  if ($(window).width() <= MAX_MOBILE_WIDTH) {
    mobileNav(MAX_MOBILE_WIDTH);
  }

  $(window).on('resize', () => {
    if ($('body').hasClass('mobile') && $(window).width() > MAX_MOBILE_WIDTH) {
      unbuildMobileMenu();
    } else if (!$('body').hasClass('mobile') && $(window).width() <= MAX_MOBILE_WIDTH) {
      mobileNav(MAX_MOBILE_WIDTH);
    }
  });

  function addMobileBodyClickListener() {
    if (!$('body').is('.page-sidebar-closed:not(.mobile)')) {
      return;
    }
    // To close submenu on mobile devices
    $('body').on('click.mobile', () => {
      if ($('ul.main-menu li.ul-open').length > 0) {
        $('.nav-bar li.link-levelone.has_submenu.ul-open').removeClass('ul-open open -hover');
        $('.nav-bar li.link-levelone.has_submenu.ul-open ul.submenu').removeAttr('style');
      }
    });
  }

  function mobileNav() {
    const $logout = $('#header_logout')
      .addClass('link')
      .removeClass('m-t-1')
      .prop('outerHTML');
    let $employee = $('.employee_avatar');

    // Legacy
    if ($('#employee_links').length > 0) {
      $employee = $('<a class="employee_avatar">').attr('href', $('#employee_infos > a.employee_name').attr('href'));
      $employee.append($('#employee_links .employee_avatar').clone());
      $employee.append($('<span></span>').append($('#employee_links > .username').text()));
    }
    const profileLink = $('.profile-link').attr('href');

    $('.nav-bar li.link-levelone.has_submenu:not(.open) a > i.material-icons.sub-tabs-arrow').text(
      'keyboard_arrow_down'
    );
    $('body').addClass('mobile');
    $('.nav-bar')
      .addClass('mobile-nav')
      .attr('style', 'margin-left: -100%;');
    $('.panel-collapse').addClass('collapse');
    $('.link-levelone a').each((index, el) => {
      const id = $(el)
        .parent()
        .find('.collapse')
        .attr('id');
      if (id) {
        $(el)
          .attr('href', `#${id}`)
          .attr('data-toggle', 'collapse');
      }
    });
    $('.main-menu').append(`<li class="link-levelone" data-submenu="">${$logout}</li>`);
    $('.main-menu').prepend(`<li class="link-levelone">${$employee.prop('outerHTML')}</li>`);
    $('.collapse').collapse({
      toggle: false
    });
    if ($('#employee_links').length === 0) {
      $('.employee_avatar .material-icons, .employee_avatar span').wrap(`<a href="${profileLink}"></a>`);
    }
    $('.js-mobile-menu').on('click', expand);
    $('.js-notifs_dropdown').css({
      height: window.innerHeight
    });

    function expand(e) {
      if ($('div.notification-center.dropdown').hasClass('open')) {
        return;
      }

      if ($('.mobile-nav').hasClass('expanded')) {
        $('.mobile-nav').animate(
          {'margin-left': '-100%'},
          {
            complete() {
              $('.nav-bar, .mobile-layer').removeClass('expanded');
              $('.nav-bar, .mobile-layer').addClass('d-none');
            }
          }
        );
        $('.mobile-layer').off();
      } else {
        $('.nav-bar, .mobile-layer').addClass('expanded');
        $('.nav-bar, .mobile-layer').removeClass('d-none');
        $('.mobile-layer').on('click', expand);
        $('.mobile-nav').animate({'margin-left': 0});
      }
    }
  }

  function unbuildMobileMenu() {
    $('body').removeClass('mobile');
    $('body.page-sidebar-closed .nav-bar .link-levelone.open').removeClass('ul-open open');
    $('.main-menu li:first, .main-menu li:last').remove();
    $('.js-notifs_dropdown').removeAttr('style');
    $('.nav-bar')
      .removeClass('mobile-nav expanded')
      .addClass('d-none')
      .css('margin-left', 0);
    $('.js-mobile-menu').off();
    $('.panel-collapse')
      .removeClass('collapse')
      .addClass('submenu');
    $('.shop-list-title').remove();
    $('.js-non-responsive').hide();
    $('.mobile-layer')
      .addClass('d-none')
      .removeClass('expanded');
  }

  // scroll top
  function animateGoTop() {
    if ($(window).scrollTop()) {
      $('#go-top:hidden')
        .stop(true, true)
        .fadeIn();
      $('#go-top:hidden').removeClass('hide');
    } else {
      $('#go-top')
        .stop(true, true)
        .fadeOut();
    }
  }

  // media queries - depends of enquire.js
  /* global enquire */
  enquire.register('screen and (max-width: 1200px)', {
    match() {
      if ($('#main').hasClass('helpOpen')) {
        $('.toolbarBox a.btn-help').trigger('click');
      }
    },
    unmatch() {}
  });

  // bootstrap components init
  $('.dropdown-toggle').dropdown();
  $('.label-tooltip, .help-tooltip').tooltip();
  $('#error-modal').modal('show');

  // go on top of the page
  $('#go-top').on('click', () => {
    $('html, body').animate({scrollTop: 0}, 'slow');
    return false;
  });

  let timer;
  $(window).scroll(() => {
    if (timer) {
      window.clearTimeout(timer);
    }
    timer = window.setTimeout(() => {
      animateGoTop();
    }, 100);
  });

  // search with nav sidebar closed
  $(document).on('click', '.page-sidebar-closed .searchtab', function() {
    $(this).addClass('search-expanded');
    $(this)
      .find('#bo_query')
      .focus();
  });

  $('.page-sidebar-closed').click(() => {
    $('.searchtab').removeClass('search-expanded');
  });

  $('#header_search button').on('click', e => {
    e.stopPropagation();
  });

  // erase button search input
  if ($('#bo_query').val() !== '') {
    $('.clear_search').removeClass('hide');
  }

  $('.clear_search').on('click', function(e) {
    e.stopPropagation();
    e.preventDefault();
    const id = $(this)
      .closest('form')
      .attr('id');
    $('#' + id + ' #bo_query')
      .val('')
      .focus();
    $('#' + id + ' .clear_search').addClass('hide');
  });
  $('#bo_query').on('keydown', () => {
    if ($('#bo_query').val() !== '') {
      $('.clear_search').removeClass('hide');
    }
  });

  // search with nav sidebar opened
  $('.page-sidebar').click(() => {
    $('#header_search .form-group').removeClass('focus-search');
  });

  $('#header_search #bo_query').on('click', e => {
    e.stopPropagation();
    e.preventDefault();
    if ($('body').hasClass('mobile-nav')) {
      return false;
    }
    $('#header_search .form-group').addClass('focus-search');
  });

  // select list for search type
  $('#header_search_options').on('click', 'li a', function(e) {
    e.preventDefault();
    $('#header_search_options .search-option').removeClass('active');
    $(this)
      .closest('li')
      .addClass('active');
    $('#bo_search_type').val($(this).data('value'));
    $('#search_type_icon')
      .removeAttr('class')
      .addClass($(this).data('icon'));
    $('#bo_query').attr('placeholder', $(this).data('placeholder'));
    $('#bo_query').focus();
  });

  // reset form
  /* global header_confirm_reset, body_confirm_reset, left_button_confirm_reset, right_button_confirm_reset */
  $('.reset_ready').click(function() {
    const href = $(this).attr('href');
    confirm_modal(
      header_confirm_reset,
      body_confirm_reset,
      left_button_confirm_reset,
      right_button_confirm_reset,
      () => {
        window.location.href = `${href}&keep_data=1`;
      },
      () => {
        window.location.href = `${href}&keep_data=0`;
      }
    );
    return false;
  });

  // scroll_if_anchor(window.location.hash);
  $('body').on('click', 'a.anchor', scroll_if_anchor);

  // manage curency status switcher
  $('#currencyStatus input').change(function() {
    const parentZone = $(this)
      .parent()
      .parent()
      .parent()
      .parent();
    parentZone.find('.status').addClass('hide');

    if ($(this).attr('checked') == 'checked') {
      parentZone.find('.enabled').removeClass('hide');
      $('#currency_form #active').val(1);
    } else {
      parentZone.find('.disabled').removeClass('hide');
      $('#currency_form #active').val(0);
    }
  });

  $('#currencyCronjobLiveExchangeRate input').change(function() {
    let enable = 0;
    const parentZone = $(this)
      .parent()
      .parent()
      .parent()
      .parent();
    parentZone.find('.status').addClass('hide');

    if ($(this).attr('checked') == 'checked') {
      enable = 1;
      parentZone.find('.enabled').removeClass('hide');
    } else {
      enable = 0;
      parentZone.find('.disabled').removeClass('hide');
    }

    $.ajax({
      url: 'index.php?controller=AdminCurrencies&token=' + token,
      cache: false,
      data: 'ajax=1&action=cronjobLiveExchangeRate&tab=AdminCurrencies&enable=' + enable
    });
  });

  // Order details: show modal to update shipping details
  $(document).on('click', '.edit_shipping_link', function(e) {
    e.preventDefault();

    $('#id_order_carrier').val($(this).data('id-order-carrier'));
    $('#shipping_tracking_number').val($(this).data('tracking-number'));
    $('#shipping_carrier option[value=' + $(this).data('id-carrier') + ']').prop('selected', true);

    $('#modal-shipping').modal();
  });
});<|MERGE_RESOLUTION|>--- conflicted
+++ resolved
@@ -104,26 +104,18 @@
     }
   }
 }
-
-<<<<<<< HEAD
-$(document).ready(function() {
-    const $mainMenu = $('.main-menu');
-    const $navBar = $('.nav-bar');
-    const $body = $('body');
-
-    const NavBarTransitions = new NavbarTransitionHandler(
-      $navBar,
-      $mainMenu,
-      getAnimationEvent('transition', 'end'),
-      $body
-    );
-
-    $(".nav-bar").find(".link-levelone").hover(function() {
-        $(this).addClass("-hover");
-    }, function() {
-        $(this).removeClass("-hover");
-=======
 $(document).ready(() => {
+  const $mainMenu = $('.main-menu');
+  const $navBar = $('.nav-bar');
+  const $body = $('body');
+
+  const NavBarTransitions = new NavbarTransitionHandler(
+    $navBar,
+    $mainMenu,
+    getAnimationEvent('transition', 'end'),
+    $body
+  );
+
   $('.nav-bar-overflow').on('scroll', () => {
     const $menuItems = $('.main-menu .link-levelone.has_submenu.ul-open');
 
@@ -132,7 +124,6 @@
       $(e)
         .find('ul.submenu')
         .css('top', itemOffsetTop);
->>>>>>> 117b5551
     });
   });
 
@@ -150,6 +141,9 @@
   $('.nav-bar li.link-levelone.has_submenu > a').on('click', function(e) {
     e.preventDefault();
     e.stopPropagation();
+
+    NavBarTransitions.toggle();
+
     const $submenu = $(this).parent();
     $('.nav-bar li.link-levelone.has_submenu a > i.material-icons.sub-tabs-arrow').text('keyboard_arrow_down');
     const onlyClose = $(e.currentTarget)
@@ -170,23 +164,6 @@
       });
     }
 
-<<<<<<< HEAD
-    $('.nav-bar').on('click', '.menu-collapse', function() {
-        $('body').toggleClass('page-sidebar-closed');
-
-        NavBarTransitions.toggle();
-
-        if ($('body').hasClass('page-sidebar-closed')) {
-            $('nav.nav-bar ul.main-menu > li')
-                .removeClass('ul-open open')
-                .find('a > i.material-icons.sub-tabs-arrow').text('keyboard_arrow_down');
-            addMobileBodyClickListener();
-        } else {
-            $('nav.nav-bar ul.main-menu > li.-active')
-                .addClass('ul-open open')
-                .find('a > i.material-icons.sub-tabs-arrow').text('keyboard_arrow_up');
-            $('body').off('click.mobile');
-=======
     if (onlyClose) {
       return;
     }
@@ -200,7 +177,6 @@
         complete() {
           $submenu.addClass('open');
           $(this).removeAttr('style');
->>>>>>> 117b5551
         }
       });
     }
