/**
 * Copyright since 2007 PrestaShop SA and Contributors
 * PrestaShop is an International Registered Trademark & Property of PrestaShop SA
 *
 * NOTICE OF LICENSE
 *
 * This source file is subject to the Open Software License (OSL 3.0)
 * that is bundled with this package in the file LICENSE.md.
 * It is also available through the world-wide-web at this URL:
 * https://opensource.org/licenses/OSL-3.0
 * If you did not receive a copy of the license and are unable to
 * obtain it through the world-wide-web, please send an email
 * to license@prestashop.com so we can send you a copy immediately.
 *
 * DISCLAIMER
 *
 * Do not edit or add to this file if you wish to upgrade PrestaShop to newer
 * versions in the future. If you wish to customize PrestaShop for your
 * needs please refer to https://devdocs.prestashop.com/ for more information.
 *
 * @author    PrestaShop SA and Contributors <contact@prestashop.com>
 * @copyright Since 2007 PrestaShop SA and Contributors
 * @license   https://opensource.org/licenses/OSL-3.0 Open Software License (OSL 3.0)
 */
const Tree = function (element, options) {
  this.$element = $(element);
  this.options = $.extend({}, $.fn.tree.defaults, options);
  this.init();
};

function getCategoryById(param) {
  let elem = null;
  $('input[name=id_parent]').each(function () {
    if ($(this).val() === `${param}`) {
      elem = $(this);
    }
  });
  return elem;
}

function disableTreeItem(item) {
  item.find('input[name=id_parent]').attr('disabled', 'disabled');
  if (item.hasClass('tree-folder')) {
    item.find('span.tree-folder-name').addClass('tree-folder-name-disable');
    item.find('ul li').each(function () {
      disableTreeItem($(this));
    });
  } else if (item.hasClass('tree-item')) {
    item.addClass('tree-item-disable');
  }
}

function organizeTree() {
  if ($('#id_category').length !== 0) {
    const id = $('#id_category').val();
    const item = getCategoryById(id).parent().parent();
    disableTreeItem(item);
  }
}

Tree.prototype = {
  constructor: Tree,

<<<<<<< HEAD
  init() {
    const that = $(this);
    const name = this.$element.parent().find('ul.tree input').first().attr('name');
    const idTree = this.$element.parent().find('.cattree.tree').first().attr('id');
    this.$element.find('label.tree-toggler, .icon-folder-close, .icon-folder-open').unbind('click');
    this.$element.find('label.tree-toggler, .icon-folder-close, .icon-folder-open').click(
      function () {
        if ($(this).parent().parent().children('ul.tree')
          .is(':visible')) {
          $(this).parent().children('.icon-folder-open')
            .removeClass('icon-folder-open')
            .addClass('icon-folder-close');

          that.trigger('collapse');
          $(this).parent().parent().children('ul.tree')
            .toggle(300);
        } else {
          $(this).parent().children('.icon-folder-close')
            .removeClass('icon-folder-close')
            .addClass('icon-folder-open');
=======
	init: function ()
	{
		var name = this.$element.parent().find('ul.tree input').first().attr('name');
		var idTree = this.$element.parent().find('.cattree.tree').first().attr('id');
		this.$element.find("label.tree-toggler, .icon-folder-close, .icon-folder-open").unbind('click');
		this.$element.find("label.tree-toggler, .icon-folder-close, .icon-folder-open").click(
			function ()
			{
				if ($(this).parent().parent().children("ul.tree").is(":visible"))
				{
					$(this).parent().children(".icon-folder-open")
						.removeClass("icon-folder-open")
						.addClass("icon-folder-close");

					$(this).trigger('collapse');
					$(this).parent().parent().children("ul.tree").toggle(300);
				}
				else
				{
					$(this).parent().children(".icon-folder-close")
						.removeClass("icon-folder-close")
						.addClass("icon-folder-open");
>>>>>>> 8ec76bcd

          const loadTree = (typeof (idTree) !== 'undefined' && $(this).parent().closest('.tree-folder')
            .find('ul.tree .tree-toggler')
            .first()
            .html() === '');

<<<<<<< HEAD
          if (loadTree) {
            const category = $(this).parent().children('ul.tree input').first()
              .val();
            const inputType = $(this).parent().children('ul.tree input').first()
              .attr('type');
=======
						$.get(
							'ajax-tab.php',
							{ controller:'AdminProducts', token:currentToken, action:'getCategoryTree', type:idTree, category:category, inputName:name, useCheckBox:useCheckBox},
							function(content)
							{
								$(this).parent().closest('.tree-folder').find('ul.tree').html(content);
								$('#'+idTree).tree('collapse', $(this).closest('.tree-folder').children("ul.tree"));
								$(this).trigger('expand');
								$(this).parent().parent().children("ul.tree").toggle(300);
								$('#'+idTree).tree('init');
							}
						);
					}
					else
					{
						$(this).trigger('expand');
						$(this).parent().parent().children("ul.tree").toggle(300);
					}
				}
			}
		);
		this.$element.find("li").unbind('click');
		this.$element.find("li").click(
			function ()
			{
				$('.tree-selected').removeClass("tree-selected");
				$('li input:checked').parent().addClass("tree-selected");
			}
		);
>>>>>>> 8ec76bcd

            const useCheckBox = inputType === 'checkbox' ? 1 : 0;

            const thatOne = $(this);
            $.get(
              'ajax-tab.php',
              {
                controller: 'AdminProducts',
                token: currentToken,
                action: 'getCategoryTree',
                type: idTree,
                category,
                inputName: name,
                useCheckBox,
              },
              (content) => {
                thatOne.parent().closest('.tree-folder').find('ul.tree').html(content);
                $(`#${idTree}`).tree('collapse', thatOne.closest('.tree-folder').children('ul.tree'));
                that.trigger('expand');
                thatOne.parent().parent().children('ul.tree').toggle(300);
                $(`#${idTree}`).tree('init');
              },
            );
          } else {
            that.trigger('expand');
            $(this).parent().parent().children('ul.tree')
              .toggle(300);
          }
        }
      },
    );
    this.$element.find('li').unbind('click');
    this.$element.find('li').click(
      () => {
        $('.tree-selected').removeClass('tree-selected');
        $('li input:checked').parent().addClass('tree-selected');
      },
    );

    if (typeof (idTree) !== 'undefined') {
      if ($('select#id_category_default').length) {
        this.$element.find(':input[type=checkbox]').unbind('click');
        this.$element.find(':input[type=checkbox]').click(function () {
          // eslint-disable-next-line
          if ($(this).prop('checked')) addDefaultCategory($(this));
          else {
            $(`select#id_category_default option[value=${$(this).val()}]`).remove();
            if ($('select#id_category_default option').length === 0) {
              $('select#id_category_default').closest('.form-group').hide();
              $('#no_default_category').show();
            }
          }
        });
      }
      if (typeof (treeClickFunc) !== 'undefined') {
        this.$element.find(':input[type=radio]').unbind('click');

        // eslint-disable-next-line
        this.$element.find(':input[type=radio]').click(treeClickFunc);
      }
    }

    return $(this);
  },

  collapse(elem, $speed) {
    elem.find('label.tree-toggler').each(
      function () {
        $(this).parent().children('.icon-folder-open')
          .removeClass('icon-folder-open')
          .addClass('icon-folder-close');
        $(this).parent().parent().children('ul.tree')
          .hide($speed);
      },
    );

<<<<<<< HEAD
    return $(this);
  },

  collapseAll($speed) {
    this.$element.find('label.tree-toggler').each(
      function () {
        $(this).parent().children('.icon-folder-open')
          .removeClass('icon-folder-open')
          .addClass('icon-folder-close');
        $(this).parent().parent().children('ul.tree')
          .hide($speed);
      },
    );
=======
	expandAll : function($speed)
	{
		var idTree = this.$element.parent().find('.cattree.tree').first().attr('id');
		if (typeof(idTree) != 'undefined' && !$('#'+idTree).hasClass('full_loaded'))
		{
			var targetTree = $('#'+idTree);
			var selected = [];
			targetTree.find('.tree-selected input').each(
				function()
				{
					selected.push($(this).val());
				}
			);
			var name = targetTree.find('ul.tree input').first().attr('name');
			var inputType = targetTree.find('ul.tree input').first().attr('type');
			var useCheckBox = 0;
			if (inputType == 'checkbox')
			{
				useCheckBox = 1;
			}

			$.get(
				'ajax-tab.php',
				{ controller:'AdminProducts', token:currentToken, action:'getCategoryTree', type:idTree, fullTree:1, selected:selected, inputName:name, useCheckBox:useCheckBox },
				function(content)
				{
					targetTree.html(content);
          // Function organizeTree() disabled because it no longer has known usage - Crezzur
					// organizeTree();
					targetTree.tree('init');
					targetTree.find("label.tree-toggler").each(
						function()
						{
							$(this).parent().children(".icon-folder-close")
								.removeClass("icon-folder-close")
								.addClass("icon-folder-open");
							$(this).parent().parent().children("ul.tree").show($speed);
							targetTree.addClass('full_loaded');
						}
					);
				}
			);
		}
		else
		{
			this.$element.find("label.tree-toggler").each(
				function()
				{
					$(this).parent().children(".icon-folder-close")
						.removeClass("icon-folder-close")
						.addClass("icon-folder-open");
					$(this).parent().parent().children("ul.tree").show($speed);
				}
			);
		}
>>>>>>> 8ec76bcd

    return $(this);
  },

  expandAll($speed) {
    const idTree = this.$element.parent().find('.cattree.tree').first().attr('id');

    if (typeof (idTree) !== 'undefined' && !$(`#${idTree}`).hasClass('full_loaded')) {
      const selected = [];
      const that = this;
      $(`#${idTree}`).find('.tree-selected input').each(
        function () {
          selected.push($(this).val());
        },
      );
      const name = $(`#${idTree}`).find('ul.tree input').first().attr('name');
      const inputType = $(`#${idTree}`).find('ul.tree input').first().attr('type');

      const useCheckBox = inputType === 'checkbox' ? 1 : 0;

      $.get(
        'ajax-tab.php',
        {
          controller: 'AdminProducts',
          token: currentToken,
          action: 'getCategoryTree',
          type: idTree,
          fullTree: 1,
          selected,
          inputName: name,
          useCheckBox,
        },
        (content) => {
          $(`#${idTree}`).html(content);
          organizeTree();
          $(`#${idTree}`).tree('init');
          that.$element.find('label.tree-toggler').each(
            function () {
              $(this).parent().children('.icon-folder-close')
                .removeClass('icon-folder-close')
                .addClass('icon-folder-open');
              $(this).parent().parent().children('ul.tree')
                .show($speed);
              $(`#${idTree}`).addClass('full_loaded');
            },
          );
        },
      );
    } else {
      this.$element.find('label.tree-toggler').each(
        function () {
          $(this).parent().children('.icon-folder-close')
            .removeClass('icon-folder-close')
            .addClass('icon-folder-open');
          $(this).parent().parent().children('ul.tree')
            .show($speed);
        },
      );
    }

    return $(this);
  },
};

$.fn.tree = function (option, value) {
  let methodReturn;
  const $set = this.each(
    function () {
      const $this = $(this);
      let data = $this.data('tree');
      const options = typeof option === 'object' && option;

      if (!data) {
        $this.data('tree', (data = new Tree(this, options)));
      }
      if (typeof option === 'string') {
        methodReturn = data[option](value);
      }
    },
  );

  return (methodReturn === undefined) ? $set : methodReturn;
};

$.fn.tree.Constructor = Tree;<|MERGE_RESOLUTION|>--- conflicted
+++ resolved
@@ -61,9 +61,7 @@
 Tree.prototype = {
   constructor: Tree,
 
-<<<<<<< HEAD
   init() {
-    const that = $(this);
     const name = this.$element.parent().find('ul.tree input').first().attr('name');
     const idTree = this.$element.parent().find('.cattree.tree').first().attr('id');
     this.$element.find('label.tree-toggler, .icon-folder-close, .icon-folder-open').unbind('click');
@@ -75,84 +73,27 @@
             .removeClass('icon-folder-open')
             .addClass('icon-folder-close');
 
-          that.trigger('collapse');
+		  $(this).trigger('collapse');
           $(this).parent().parent().children('ul.tree')
             .toggle(300);
         } else {
           $(this).parent().children('.icon-folder-close')
             .removeClass('icon-folder-close')
             .addClass('icon-folder-open');
-=======
-	init: function ()
-	{
-		var name = this.$element.parent().find('ul.tree input').first().attr('name');
-		var idTree = this.$element.parent().find('.cattree.tree').first().attr('id');
-		this.$element.find("label.tree-toggler, .icon-folder-close, .icon-folder-open").unbind('click');
-		this.$element.find("label.tree-toggler, .icon-folder-close, .icon-folder-open").click(
-			function ()
-			{
-				if ($(this).parent().parent().children("ul.tree").is(":visible"))
-				{
-					$(this).parent().children(".icon-folder-open")
-						.removeClass("icon-folder-open")
-						.addClass("icon-folder-close");
-
-					$(this).trigger('collapse');
-					$(this).parent().parent().children("ul.tree").toggle(300);
-				}
-				else
-				{
-					$(this).parent().children(".icon-folder-close")
-						.removeClass("icon-folder-close")
-						.addClass("icon-folder-open");
->>>>>>> 8ec76bcd
 
           const loadTree = (typeof (idTree) !== 'undefined' && $(this).parent().closest('.tree-folder')
             .find('ul.tree .tree-toggler')
             .first()
             .html() === '');
 
-<<<<<<< HEAD
           if (loadTree) {
             const category = $(this).parent().children('ul.tree input').first()
               .val();
             const inputType = $(this).parent().children('ul.tree input').first()
               .attr('type');
-=======
-						$.get(
-							'ajax-tab.php',
-							{ controller:'AdminProducts', token:currentToken, action:'getCategoryTree', type:idTree, category:category, inputName:name, useCheckBox:useCheckBox},
-							function(content)
-							{
-								$(this).parent().closest('.tree-folder').find('ul.tree').html(content);
-								$('#'+idTree).tree('collapse', $(this).closest('.tree-folder').children("ul.tree"));
-								$(this).trigger('expand');
-								$(this).parent().parent().children("ul.tree").toggle(300);
-								$('#'+idTree).tree('init');
-							}
-						);
-					}
-					else
-					{
-						$(this).trigger('expand');
-						$(this).parent().parent().children("ul.tree").toggle(300);
-					}
-				}
-			}
-		);
-		this.$element.find("li").unbind('click');
-		this.$element.find("li").click(
-			function ()
-			{
-				$('.tree-selected').removeClass("tree-selected");
-				$('li input:checked').parent().addClass("tree-selected");
-			}
-		);
->>>>>>> 8ec76bcd
 
             const useCheckBox = inputType === 'checkbox' ? 1 : 0;
 
-            const thatOne = $(this);
             $.get(
               'ajax-tab.php',
               {
@@ -165,15 +106,15 @@
                 useCheckBox,
               },
               (content) => {
-                thatOne.parent().closest('.tree-folder').find('ul.tree').html(content);
+				$(this).parent().closest('.tree-folder').find('ul.tree').html(content);
                 $(`#${idTree}`).tree('collapse', thatOne.closest('.tree-folder').children('ul.tree'));
-                that.trigger('expand');
-                thatOne.parent().parent().children('ul.tree').toggle(300);
+				$(this).trigger('expand');
+				$(this).parent().parent().children('ul.tree').toggle(300);
                 $(`#${idTree}`).tree('init');
               },
             );
           } else {
-            that.trigger('expand');
+			$(this).trigger('expand');
             $(this).parent().parent().children('ul.tree')
               .toggle(300);
           }
@@ -225,7 +166,6 @@
       },
     );
 
-<<<<<<< HEAD
     return $(this);
   },
 
@@ -239,63 +179,6 @@
           .hide($speed);
       },
     );
-=======
-	expandAll : function($speed)
-	{
-		var idTree = this.$element.parent().find('.cattree.tree').first().attr('id');
-		if (typeof(idTree) != 'undefined' && !$('#'+idTree).hasClass('full_loaded'))
-		{
-			var targetTree = $('#'+idTree);
-			var selected = [];
-			targetTree.find('.tree-selected input').each(
-				function()
-				{
-					selected.push($(this).val());
-				}
-			);
-			var name = targetTree.find('ul.tree input').first().attr('name');
-			var inputType = targetTree.find('ul.tree input').first().attr('type');
-			var useCheckBox = 0;
-			if (inputType == 'checkbox')
-			{
-				useCheckBox = 1;
-			}
-
-			$.get(
-				'ajax-tab.php',
-				{ controller:'AdminProducts', token:currentToken, action:'getCategoryTree', type:idTree, fullTree:1, selected:selected, inputName:name, useCheckBox:useCheckBox },
-				function(content)
-				{
-					targetTree.html(content);
-          // Function organizeTree() disabled because it no longer has known usage - Crezzur
-					// organizeTree();
-					targetTree.tree('init');
-					targetTree.find("label.tree-toggler").each(
-						function()
-						{
-							$(this).parent().children(".icon-folder-close")
-								.removeClass("icon-folder-close")
-								.addClass("icon-folder-open");
-							$(this).parent().parent().children("ul.tree").show($speed);
-							targetTree.addClass('full_loaded');
-						}
-					);
-				}
-			);
-		}
-		else
-		{
-			this.$element.find("label.tree-toggler").each(
-				function()
-				{
-					$(this).parent().children(".icon-folder-close")
-						.removeClass("icon-folder-close")
-						.addClass("icon-folder-open");
-					$(this).parent().parent().children("ul.tree").show($speed);
-				}
-			);
-		}
->>>>>>> 8ec76bcd
 
     return $(this);
   },
@@ -305,14 +188,15 @@
 
     if (typeof (idTree) !== 'undefined' && !$(`#${idTree}`).hasClass('full_loaded')) {
       const selected = [];
+      const targetTree = $(`#${idTree}`);
       const that = this;
-      $(`#${idTree}`).find('.tree-selected input').each(
+      targetTree.find('.tree-selected input').each(
         function () {
           selected.push($(this).val());
         },
       );
-      const name = $(`#${idTree}`).find('ul.tree input').first().attr('name');
-      const inputType = $(`#${idTree}`).find('ul.tree input').first().attr('type');
+      const name = targetTree.find('ul.tree input').first().attr('name');
+      const inputType = targetTree.find('ul.tree input').first().attr('type');
 
       const useCheckBox = inputType === 'checkbox' ? 1 : 0;
 
@@ -329,23 +213,24 @@
           useCheckBox,
         },
         (content) => {
-          $(`#${idTree}`).html(content);
-          organizeTree();
-          $(`#${idTree}`).tree('init');
-          that.$element.find('label.tree-toggler').each(
+          targetTree.html(content);
+		  // Function organizeTree() disabled because it no longer has known usage - Crezzur
+          // organizeTree();
+          targetTree.tree('init');
+		  targetTree.find('label.tree-toggler').each(
             function () {
               $(this).parent().children('.icon-folder-close')
                 .removeClass('icon-folder-close')
                 .addClass('icon-folder-open');
               $(this).parent().parent().children('ul.tree')
                 .show($speed);
-              $(`#${idTree}`).addClass('full_loaded');
+              targetTree.addClass('full_loaded');
             },
           );
         },
       );
     } else {
-      this.$element.find('label.tree-toggler').each(
+      $(this).$element.find('label.tree-toggler').each(
         function () {
           $(this).parent().children('.icon-folder-close')
             .removeClass('icon-folder-close')
