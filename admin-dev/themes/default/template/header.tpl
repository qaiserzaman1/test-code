{*
* 2007-2014 PrestaShop
*
* NOTICE OF LICENSE
*
* This source file is subject to the Academic Free License (AFL 3.0)
* that is bundled with this package in the file LICENSE.txt.
* It is also available through the world-wide-web at this URL:
* http://opensource.org/licenses/afl-3.0.php
* If you did not receive a copy of the license and are unable to
* obtain it through the world-wide-web, please send an email
* to license@prestashop.com so we can send you a copy immediately.
*
* DISCLAIMER
*
* Do not edit or add to this file if you wish to upgrade PrestaShop to newer
* versions in the future. If you wish to customize PrestaShop for your
* needs please refer to http://www.prestashop.com for more information.
*
*  @author PrestaShop SA <contact@prestashop.com>
*  @copyright  2007-2014 PrestaShop SA
*  @license    http://opensource.org/licenses/afl-3.0.php  Academic Free License (AFL 3.0)
*  International Registered Trademark & Property of PrestaShop SA
*}
<!DOCTYPE html>
<!--[if lt IE 7]> <html class="no-js lt-ie9 lt-ie8 lt-ie7 lt-ie6 " lang="en"> <![endif]-->
<!--[if IE 7]>    <html class="no-js lt-ie9 lt-ie8 ie7" lang="en"> <![endif]-->
<!--[if IE 8]>    <html class="no-js lt-ie9 ie8" lang="en"> <![endif]-->
<!--[if gt IE 8]> <html lang="fr" class="no-js ie9" lang="en"> <![endif]-->
<html lang="{$iso}">
<head>
	<meta charset="utf-8">
	<meta name="viewport" content="width=device-width, initial-scale=1.0">
	<meta name="robots" content="NOFOLLOW, NOINDEX">
	<title>{if $meta_title != ''}{$meta_title} • {/if}{$shop_name}</title>
	{if $display_header}
	<script type="text/javascript">
		var help_class_name = '{$controller_name|@addcslashes:'\''}';
		var iso_user = '{$iso_user|@addcslashes:'\''}';
		var full_language_code = '{$full_language_code|@addcslashes:'\''}';
		var country_iso_code = '{$country_iso_code|@addcslashes:'\''}';
		var _PS_VERSION_ = '{$smarty.const._PS_VERSION_|@addcslashes:'\''}';
		var roundMode = {$round_mode|intval};
{if isset($shop_context)}
	{if $shop_context == Shop::CONTEXT_ALL}
		var youEditFieldFor = '{l s='A modification of this field will be applied for all shops' js=1}';
	{elseif $shop_context == Shop::CONTEXT_GROUP}
		var youEditFieldFor = '{l s='A modification of this field will be applied for all shops of group' js=1} <b>{$shop_name|@addcslashes:'\''}</b>';
	{else}
		var youEditFieldFor = '{l s='A modification of this field will be applied for the shop' js=1} <b>{$shop_name|@addcslashes:'\''}</b>';
	{/if}
{else}
		var youEditFieldFor = '';
{/if}
		var autorefresh_notifications = '{$autorefresh_notifications|@addcslashes:'\''}';
		var new_order_msg = '{l s='A new order has been placed on your shop.' js=1}';
		var order_number_msg = '{l s='Order number:' js=1} ';
		var total_msg = '{l s='Total:' js=1} ';
		var from_msg = '{l s='From:' js=1} ';
		var see_order_msg = '{l s='View this order' js=1}';
		var new_customer_msg = '{l s='A new customer registered on your shop.' js=1}';
		var customer_name_msg = '{l s='Customer name:' js=1} ';
		var new_msg = '{l s='A new message posted on your shop.' js=1}';
		var see_msg = '{l s='Read this message' js=1}';
		var token = '{$token|addslashes}';
		var token_admin_orders = '{getAdminToken tab='AdminOrders'}';
		var token_admin_customers = '{getAdminToken tab='AdminCustomers'}';
		var token_admin_customer_threads = '{getAdminToken tab='AdminCustomerThreads'}';
		var currentIndex = '{$currentIndex|@addcslashes:'\''}';
		var employee_token = '{getAdminToken tab='AdminEmployees'}';
		var choose_language_translate = '{l s='Choose language' js=1}';
		var default_language = '{$default_language|intval}';
		var admin_modules_link = '{$link->getAdminLink("AdminModules")|addslashes}';
		var tab_modules_list = '{if isset($tab_modules_list) && $tab_modules_list}{$tab_modules_list|addslashes}{/if}';
		var update_success_msg = '{l s='Update successful' js=1}';
	</script>
{/if}
{if isset($css_files)}
{foreach from=$css_files key=css_uri item=media}
	<link href="{$css_uri}" rel="stylesheet" type="text/css" media="{$media}" />
{/foreach}
{/if}
{if isset($js_files)}
{foreach from=$js_files item=js_uri}
	<script type="text/javascript" src="{$js_uri}"></script>
{/foreach}
{/if}

	<link rel="icon" type="image/vnd.microsoft.icon" href="{$img_dir}favicon.ico" />
	<link rel="shortcut icon" type="image/x-icon" href="{$img_dir}favicon.ico" />
	{if isset($displayBackOfficeHeader)}
		{$displayBackOfficeHeader}
	{/if}
	{if isset($brightness)}
	<!--
		// @todo: multishop color
		<style type="text/css">
			div#header_infos, div#header_infos a#header_shopname, div#header_infos a#header_logout, div#header_infos a#header_foaccess {ldelim}color:{$brightness}{rdelim}
		</style>
	-->
	{/if}
</head>

{if $display_header}
	<body class="{if $employee->bo_menu}page-sidebar {if $collapse_menu}page-sidebar-closed{/if}{else}page-topbar{/if} {$smarty.get.controller|escape|strtolower}">
	{* begin  HEADER *}
	<header id="header" class="bootstrap">
		<nav id="header_infos" role="navigation">
			<div class="navbar-header">
				<button id="header_nav_toggle" type="button" class="navbar-toggle" data-toggle="collapse" data-target=".navbar-collapse-primary">
					<i class="icon-reorder"></i>
				</button>

				<a id="header_shopname" href="{$default_tab_link|escape:'html':'UTF-8'}">
					<img src="{$img_dir}prestashop-avatar.png" alt="{$shop_name|escape:'html':'UTF-8'}" />
					{$shop_name}
				</a>

				<ul id="header_notifs_icon_wrapper">
{if {$show_new_orders} == 1}
					<li id="orders_notif" class="dropdown" data-type="order">
						<a href="javascript:void(0);" class="dropdown-toggle notifs" data-toggle="dropdown">
							<i class="icon-shopping-cart"></i>
							<span id="orders_notif_number_wrapper" class="notifs_badge hide">
								<span id="orders_notif_value">0</span>
							</span>
						</a>
						<div class="dropdown-menu notifs_dropdown">
							<section id="orders_notif_wrapper" class="notifs_panel">
								<div class="notifs_panel_header">
									<h3>{l s='Latest Orders'}</h3>
								</div>
								<div id="list_orders_notif" class="list_notif">
									<span class="no_notifs">
										{l s='No new orders has been placed on your shop'}
									</span>
								</div>
								<div class="notifs_panel_footer">
									<a href="index.php?controller=AdminOrders&amp;token={getAdminToken tab='AdminOrders'}">{l s='Show all orders'}</a>
								</div>
							</section>
						</div>
					</li>
{/if}
{if {$show_new_customers} == 1}
					<li id="customers_notif" class="dropdown" data-type="customer">
						<a href="javascript:void(0);" class="dropdown-toggle notifs" data-toggle="dropdown">
							<i class="icon-user"></i>
							<span id="customers_notif_number_wrapper" class="notifs_badge hide">
								<span id="customers_notif_value">0</span>
							</span>
						</a>
						<div class="dropdown-menu notifs_dropdown">
							<section id="customers_notif_wrapper" class="notifs_panel">
								<div class="notifs_panel_header">
									<h3>{l s='Latest Registrations'}</h3>
								</div>
								<div id="list_customers_notif" class="list_notif">
									<span class="no_notifs">
										{l s='No new customers registered on your shop'}
									</span>
								</div>
								<div class="notifs_panel_footer">
									<a href="index.php?controller=AdminCustomers&amp;token={getAdminToken tab='AdminCustomers'}">{l s='Show all customers'}</a>
								</div>
							</section>
						</div>
					</li>
{/if}
{if {$show_new_messages} == 1}
					<li id="customer_messages_notif" class="dropdown" data-type="customer_message">
						<a href="javascript:void(0);" class="dropdown-toggle notifs" data-toggle="dropdown">
							<i class="icon-envelope"></i>
							<span id="customer_messages_notif_number_wrapper" class="notifs_badge hide">
								<span id="customer_messages_notif_value" >0</span>
							</span>
						</a>
						<div class="dropdown-menu notifs_dropdown">
							<section id="customer_messages_notif_wrapper" class="notifs_panel">
								<div class="notifs_panel_header">
									<h3>{l s='Latest Messages'}</h3>
								</div>
								<div id="list_customer_messages_notif" class="list_notif">
									<span class="no_notifs">
										{l s='No new messages posted on your shop'}
									</span>
								</div>
								<div class="notifs_panel_footer">
									<a href="index.php?controller=AdminCustomerThreads&amp;token={getAdminToken tab='AdminCustomerThreads'}">{l s='Show all messages'}</a>
								</div>
							</section>
						</div>
					</li>
{/if}
				</ul>

{if count($quick_access) > 0}
				<ul id="header_quick">
					<li class="dropdown">
						<a href="#" id="quick_select" class="dropdown-toggle" data-toggle="dropdown">{l s='Quick Access'} <i class="icon-caret-down"></i></a>
						<ul class="dropdown-menu">
						{foreach $quick_access as $quick}
							<li><a href="{$quick.link|escape:'html':'UTF-8'}" {if $quick.new_window} onclick="return !window.open(this.href);"{/if}><i class="icon-chevron-right"></i> {$quick.name}</a></li>
						{/foreach}
						</ul>
					</li>
				</ul>
{/if}

				<ul id="header_employee_box">
{if {$base_url}}
<<<<<<< HEAD
					<li>
						<a href="{$base_url}" id="header_foaccess" target="_blank" title="{l s='View my shop'}">
							<i class="icon-star"></i>
							<span class="string-long">{l s='My shop'}</span>
							<span class="string-short">{l s='Shop'}</span>
						</a>
					</li>
=======
				<li>
					<a href="{if isset($base_url_tc)}{$base_url_tc}{else}{$base_url}{/if}" id="header_foaccess" target="_blank" title="{l s='View my shop'}">
						<i class="icon-star"></i> {l s='My shop'}
					</a>
				</li>
>>>>>>> c4a677ca
{/if}
					<li id="employee_infos" class="dropdown">
						<a href="{$link->getAdminLink('AdminEmployees')|escape:'html':'UTF-8'}&id_employee={$employee->id}&amp;updateemployee" class="employee_name dropdown-toggle" data-toggle="dropdown">
							<span class="employee_avatar_small">
								<img class="imgm img-thumbnail" alt="" src="{$employee->getImage()}" width="32" height="32" />
							</span>
							<span class="string-long">{$employee->firstname}&nbsp;{$employee->lastname}</span>
							<span class="string-short">{l s='Me'}</span>
							<i class="caret"></i>
						</a>
						<ul id="employee_links" class="dropdown-menu">
							<li>
								<span class="employee_avatar">
									<img class="imgm img-thumbnail" alt="" src="{$employee->getImage()}" width="96" height="96" />
								</span>
							</li>
							<li class="text-center">{$employee->firstname} {$employee->lastname}</li>
							<li class="divider"></li>
							<li><a href="{$link->getAdminLink('AdminEmployees')|escape:'html':'UTF-8'}&id_employee={$employee->id}&amp;updateemployee"><i class="icon-wrench"></i> {l s='My preferences'}</a></li>
							<li class="divider"></li>
							<li><a id="header_logout" href="{$default_tab_link}&amp;logout"><i class="icon-signout"></i> {l s='Log out'}</a></li>
						</ul>
					</li>
				</ul>

				<span id="ajax_running">
					<i class="icon-refresh icon-spin icon-fw"></i>
				</span>

	{if isset($displayBackOfficeTop)}{$displayBackOfficeTop}{/if}
			</div>
		</nav>{* end header_infos*}
	</header>

	<div id="main">
		{include file='nav.tpl'}

		<div id="content" class="{if !$bootstrap}nobootstrap{else}bootstrap{/if}">
			{if isset($page_header_toolbar)}{$page_header_toolbar}{/if}
			{if isset($modal_module_list)}{$modal_module_list}{/if}

{if $install_dir_exists}
			<div class="alert alert-warning">
				{l s='For security reasons, you must also:'}&nbsp;{l s='delete the /install folder'}
			</div>
{/if}


{* end display_header*}

{else}
	<body{if isset($lite_display) && $lite_display} class="display-modal"{/if}>		
		<div id="main">
			<div id="content" class="{if !$bootstrap}nobootstrap{else}bootstrap{/if}">
{/if}<|MERGE_RESOLUTION|>--- conflicted
+++ resolved
@@ -209,21 +209,13 @@
 
 				<ul id="header_employee_box">
 {if {$base_url}}
-<<<<<<< HEAD
 					<li>
-						<a href="{$base_url}" id="header_foaccess" target="_blank" title="{l s='View my shop'}">
+						<a href="{if isset($base_url_tc)}{$base_url_tc}{else}{$base_url}{/if}" id="header_foaccess" target="_blank" title="{l s='View my shop'}">
 							<i class="icon-star"></i>
 							<span class="string-long">{l s='My shop'}</span>
 							<span class="string-short">{l s='Shop'}</span>
 						</a>
 					</li>
-=======
-				<li>
-					<a href="{if isset($base_url_tc)}{$base_url_tc}{else}{$base_url}{/if}" id="header_foaccess" target="_blank" title="{l s='View my shop'}">
-						<i class="icon-star"></i> {l s='My shop'}
-					</a>
-				</li>
->>>>>>> c4a677ca
 {/if}
 					<li id="employee_infos" class="dropdown">
 						<a href="{$link->getAdminLink('AdminEmployees')|escape:'html':'UTF-8'}&id_employee={$employee->id}&amp;updateemployee" class="employee_name dropdown-toggle" data-toggle="dropdown">
