{*
* 2007-2013 PrestaShop
*
* NOTICE OF LICENSE
*
* This source file is subject to the Academic Free License (AFL 3.0)
* that is bundled with this package in the file LICENSE.txt.
* It is also available through the world-wide-web at this URL:
* http://opensource.org/licenses/afl-3.0.php
* If you did not receive a copy of the license and are unable to
* obtain it through the world-wide-web, please send an email
* to license@prestashop.com so we can send you a copy immediately.
*
* DISCLAIMER
*
* Do not edit or add to this file if you wish to upgrade PrestaShop to newer
* versions in the future. If you wish to customize PrestaShop for your
* needs please refer to http://www.prestashop.com for more information.
*
*  @author PrestaShop SA <contact@prestashop.com>
*  @copyright  2007-2013 PrestaShop SA
*  @license    http://opensource.org/licenses/afl-3.0.php  Academic Free License (AFL 3.0)
*  International Registered Trademark & Property of PrestaShop SA
*}
<!DOCTYPE html>
<!--[if lt IE 7]> <html class="no-js lt-ie9 lt-ie8 lt-ie7 lt-ie6 " lang="en"> <![endif]-->
<!--[if IE 7]>    <html class="no-js lt-ie9 lt-ie8 ie7" lang="en"> <![endif]-->
<!--[if IE 8]>    <html class="no-js lt-ie9 ie8" lang="en"> <![endif]-->
<!--[if gt IE 8]> <html lang="fr" class="no-js ie9" lang="en"> <![endif]-->
<html lang="{$iso}">
<head>
	<meta charset="utf-8">

	<meta name="viewport" content="width=device-width, initial-scale=1.0">
	<meta http-equiv="X-UA-Compatible" content="IE=edge,chrome=1">

	<meta name="robots" content="NOFOLLOW, NOINDEX">

	<title>{$meta_title} - PrestaShop&trade;</title>
	{if $display_header}
	<script type="text/javascript">
		var help_class_name = '{$controller_name}';
		var iso_user = '{$iso_user}';
		var country_iso_code = '{$country_iso_code}';
		var _PS_VERSION_ = '{$smarty.const._PS_VERSION_}';

		var helpboxes = {$help_box};
		var roundMode = {$round_mode};
			{if isset($shop_context)}
				{if $shop_context == Shop::CONTEXT_ALL}
				var youEditFieldFor = "{l s='A modification of this field will be applied for all shops' slashes=1 }";
					{elseif $shop_context == Shop::CONTEXT_GROUP}
				var youEditFieldFor = "{l s='A modification of this field will be applied for all shops of group ' slashes=1 }<b>{$shop_name}</b>";
					{else}
				var youEditFieldFor = "{l s='A modification of this field will be applied for the shop ' slashes=1 }<b>{$shop_name}</b>";
				{/if}
				{else}
			var youEditFieldFor = '';
			{/if}
		{* Notifications vars *}
		var autorefresh_notifications = '{$autorefresh_notifications}';
		var new_order_msg = '{l s='A new order has been placed on your shop.' slashes=1}';
		var order_number_msg = '{l s='Order number: ' slashes=1}';
		var total_msg = '{l s='Total: ' slashes=1}';
		var from_msg = '{l s='From: ' slashes=1}';
		var see_order_msg = '{l s='View this order' slashes=1}';
		var new_customer_msg = '{l s='A new customer registered on your shop.' slashes=1}';
		var customer_name_msg = '{l s='Customer name: ' slashes=1}';
		var see_customer_msg = '{l s='View this customer' slashes=1}';
		var new_msg = '{l s='A new message posted on your shop.' slashes=1}';
		var excerpt_msg = '{l s='Excerpt: ' slashes=1}';
		var see_msg = '{l s='Read this message' slashes=1}';
		var token_admin_orders = '{getAdminToken tab='AdminOrders' slashes=1}';
		var token_admin_customers = '{getAdminToken tab='AdminCustomers' slashes=1}';
		var token_admin_customer_threads = '{getAdminToken tab='AdminCustomerThreads' slashes=1}';
		var currentIndex = '{$currentIndex}';
<<<<<<< HEAD
		var default_language = '{$default_language|intval}';
=======
		var choose_language_translate = "{l s='Choose language' slashes=1 }";
>>>>>>> 6ac3f113
	</script>
	{/if}

	{if isset($css_files)}
		{foreach from=$css_files key=css_uri item=media}
		<link href="{$css_uri}" rel="stylesheet" type="text/css" media="{$media}" />
		{/foreach}
	{/if}

	{if isset($js_files)}
	{foreach from=$js_files item=js_uri}
		<script type="text/javascript" src="{$js_uri}"></script>
	{/foreach}
	{/if}

	<link rel="icon" type="image/vnd.microsoft.icon" href="{$img_dir}favicon.ico" />
	<link rel="shortcut icon" type="image/x-icon" href="{$img_dir}favicon.ico" />

	{if isset($displayBackOfficeHeader)}
		{$displayBackOfficeHeader}
	{/if}
	<!--[if IE]>
	<link type="text/css" rel="stylesheet" href="{$base_url}css/admin-ie.css" />
	<![endif]-->

	{*if isset($brightness)*}
	<!--
		/// multishop
		<style type="text/css">
			div#header_infos, div#header_infos a#header_shopname, div#header_infos a#header_logout, div#header_infos a#header_foaccess {ldelim}color:{$brightness}{rdelim}
		</style>
	-->
	{*/if*}

	<link href='http://fonts.googleapis.com/css?family=Ubuntu:300|Open+Sans' rel='stylesheet' type='text/css'>

</head>

<body class="fixed-top">

{if $display_header}

{* begin  HEADER *}
<div class="container-fluid">
	<div id="header">
		<div id="header_infos" class="navbar navbar-fixed-top navbar-inverse">
			<a id="header_shopname" class="navbar-brand" href="{$link->getAdminLink('AdminHome')|escape:'htmlall':'UTF-8'}">{$shop_name}</a>

			<ul id="notifs_icon_wrapper" class="nav navbar-nav nav-pills">
{if {$show_new_orders} == 1}
					<li id="orders_notif" class="dropdown" >
						<a href="#" class="dropdown-toggle" data-toggle="dropdown">
							<i class="icon-shopping-cart"></i>&nbsp;<span class="caret"></span>
							<span id="orders_notif_number_wrapper" class="badge">
								<span id="orders_notif_value">0</span>
							</span>
						</a>

						<ul id="orders_notif_wrapper" class="dropdown-menu notification">
							<li><p>{l s='Last orders'}</p></li>
							<li><p class="no_notifs">{l s='No new orders has been placed on your shop'}</p></li>
							<li><ul id="list_orders_notif"></ul></li>
							<li><a href="index.php?controller=AdminOrders&amp;token={getAdminToken tab='AdminOrders'}">{l s='Show all orders'} <i class="icon-circle-arrow-right"></i></a></li>
						</ul>
					</li>
{/if}
{if ($show_new_customers == 1)}
					<li id="customers_notif" class="notifs dropdown">
						<a href="#" class="dropdown-toggle" data-toggle="dropdown">
							<i class="icon-user"></i>&nbsp;<span class="caret"></span>
							<span id="customers_notif_number_wrapper" class="badge">
								<span id="customers_notif_value">0</span>
							</span>
						</a>

						<ul id="customers_notif_wrapper" class="dropdown-menu notification">
							<li><p>{l s='Last customers'}</p></li>
							<li><p class="no_notifs">{l s='No new customers registered on your shop'}</p></li>
							<li><ul id="list_customers_notif"></ul></li>
							<li><a href="index.php?controller=AdminCustomers&amp;token={getAdminToken tab='AdminCustomers'}">{l s='Show all customers'} <i class="icon-circle-arrow-right"></i></a></li>
						</ul>
					</li>
{/if}
{if {$show_new_messages} == 1}
					<li id="customer_messages_notif" class="notifs dropdown">
						<a href="#" class="dropdown-toggle" data-toggle="dropdown">
							<i class="icon-envelope"></i>&nbsp;<span class="caret"></span>
							<span id="customer_messages_notif_number_wrapper" class="badge">
								<span id="customer_messages_notif_value" >0</span>
							</span>
						</a>

						<ul id="customer_messages_notif_wrapper" class="dropdown-menu notification">
							<li>{l s='Last messages'}</li>
							<li><p class="no_notifs">{l s='No new messages posted on your shop'}</p></li>
							<li><ul id="list_customer_messages_notif"></ul></li>
							<li><a href="index.php?tab=AdminCustomerThreads&amp;token={getAdminToken tab='AdminCustomerThreads'}">{l s='Show all messages'} <i class="icon-circle-arrow-right"></i></a></li>
						</ul>
					</li>
{/if}
			</ul>

			<ul id="employee_box" class="nav navbar-nav pull-right">
				<li id="employee_infos" class="dropdown">
					<a href='#' class="employee_name dropdown-toggle" data-toggle="dropdown">{$first_name}&nbsp;{$last_name} <i class="icon-angle-down"></i></a>
					<ul id="employee_links" class="dropdown-menu">
						<li><a href="{$link->getAdminLink('AdminEmployees')|escape:'htmlall':'UTF-8'}&id_employee={$employee->id}&amp;updateemployee"><i class="icon-wrench"></i> {l s='My preferences'}</a></li>
						<li><a id="header_logout" href="index.php?logout"><i class="icon-signout"></i> {l s='logout'}</a></li>
{if {$base_url}}
						<li class="divider"></li>
						<li><a href="{$base_url}" id="header_foaccess" target="_blank" title="{l s='View my shop'}"><i class="icon-eye-open"></i> {l s='View my shop'}</a></li>
{/if}
					</ul>
				</li>
			</ul>

			<div id="header_search">
				<form class="navbar-form" method="post" action="index.php?controller=AdminSearch&amp;token={getAdminToken tab='AdminSearch'}">
					<div class="input-group col-lg-2">
						<input type="text" name="bo_query" id="bo_query" value="{$bo_query}" class="input-medium" palceholder="{l s='Search'}"/>
						<span class="input-group-btn">
							<button type="submit" id="bo_search_submit" class="btn btn-default">
								<i class="icon-search"></i>
							</button>
						</span>
					</div>
<!-- 	// Search in section 
					<select name="bo_search_type" id="bo_search_type" class="chosen no-search">
						<option value="0">{l s='everywhere'}</option>
						<option value="1" {if {$search_type} == 1} selected="selected" {/if}>{l s='catalog'}</option>
						<optgroup label="{l s='customers'}:">
							<option value="2" {if {$search_type} == 2} selected="selected" {/if}>{l s='by name'}</option>
							<option value="6" {if {$search_type} == 6} selected="selected" {/if}>{l s='by ip address'}</option>
						</optgroup>
						<option value="3" {if {$search_type} == 3} selected="selected" {/if}>{l s='orders'}</option>
						<option value="4" {if {$search_type} == 4} selected="selected" {/if}>{l s='invoices'}</option>
						<option value="5" {if {$search_type} == 5} selected="selected" {/if}>{l s='carts'}</option>
						<option value="7" {if {$search_type} == 7} selected="selected" {/if}>{l s='modules'}</option>
					</select> -->
				</form>
			</div>

{if count($quick_access) > 0}
			<div id="header_quick" class="btn-group navbar-nav">
				<a href="#" id="quick_select" class="btn btn-default dropdown-toggle" data-toggle="dropdown">{l s='Quick Access'} <b class="caret"></b></a>
				<ul class="dropdown-menu">
				{foreach $quick_access as $quick}
					<li><a href="{$quick.link|escape:'htmlall':'UTF-8'}{if $quick.new_window}_blank{/if}"><i class="icon-chevron-right"></i> {$quick.name}</a></li>
				{/foreach}
				</ul>
			</div>
{/if}

			<span id="ajax_running" class="navbar-text">
				<i class="icon-refresh icon-spin"></i> {l s='Loading...'}
			</span>


{if isset($displayBackOfficeTop)}{$displayBackOfficeTop}{/if}
		</div>{* end header_infos*}
	</div>
</div>{* end header*}	
{/if}

	<div id="main" class="page-container row-fluid">

		<div class="page-sidebar">
      	{if !$tab}
			<div class="mainsubtablist" style="display:none"></div>
		{/if}
			<ul id="menu">
				<li class="maintab">
					<a href="{$link->getAdminLink('AdminHome')|escape:'htmlall':'UTF-8'}" class="title">
						<i class="icon-AdminDashboard"></i> {l s='Dashboard'}
					</a>
				</li>
			{foreach $tabs AS $t}
				{if $t.active}
				<li class="maintab {if $t.current}active{/if}" id="maintab{$t.id_tab}">
					<a href="javascript:adminNav('#maintab{$t.id_tab}');" class="title">
						<i class="icon-{$t.class_name}"></i> {if $t.name eq ''}{$t.class_name}{else}{$t.name}{/if}
					</a>
					<ul class="submenu">
					{foreach from=$t.sub_tabs item=t2}
						{if $t2.active}
						<li {if $t2.current} class="active"{/if}>
							<a href="{$t2.href|escape:'htmlall':'UTF-8'}">
								{if $t2.name eq ''}{$t2.class_name}{else}{$t2.name|escape:'htmlall':'UTF-8'}{/if}
								<i class="icon-chevron-sign-right pull-right"></i>
							</a>
						</li>
						{/if}
					{/foreach}
					</ul>
				</li>
				{/if}
			{/foreach}
			</ul>
		</div>

		<div id="content" class="page-content">
			<div class="container-fluid">
            	<div class="row-fluid">

				{if $display_header && $install_dir_exists}
					<div class="alert alert-block">
						{l s='For security reasons, you must also:'}&nbsp;{l s='delete the /install folder'}
					</div>
				{/if}

				{if $display_header && $is_multishop && $shop_list && ($multishop_context & Shop::CONTEXT_GROUP || $multishop_context & Shop::CONTEXT_SHOP)}
					<div class="multishop_toolbar">
						<span class="text_multishop">{l s='Multistore configuration for'}</span> {$shop_list}
					</div>
				{/if}<|MERGE_RESOLUTION|>--- conflicted
+++ resolved
@@ -74,11 +74,9 @@
 		var token_admin_customers = '{getAdminToken tab='AdminCustomers' slashes=1}';
 		var token_admin_customer_threads = '{getAdminToken tab='AdminCustomerThreads' slashes=1}';
 		var currentIndex = '{$currentIndex}';
-<<<<<<< HEAD
 		var default_language = '{$default_language|intval}';
-=======
-		var choose_language_translate = "{l s='Choose language' slashes=1 }";
->>>>>>> 6ac3f113
+		var choose_language_translate = "{l s='Choose language' slashes=1}";
+
 	</script>
 	{/if}
 
@@ -205,7 +203,7 @@
 							</button>
 						</span>
 					</div>
-<!-- 	// Search in section 
+<!-- 	//todo Search in section 
 					<select name="bo_search_type" id="bo_search_type" class="chosen no-search">
 						<option value="0">{l s='everywhere'}</option>
 						<option value="1" {if {$search_type} == 1} selected="selected" {/if}>{l s='catalog'}</option>
@@ -255,7 +253,7 @@
 						<i class="icon-AdminDashboard"></i> {l s='Dashboard'}
 					</a>
 				</li>
-			{foreach $tabs AS $t}
+			{foreach $tabs as $t}
 				{if $t.active}
 				<li class="maintab {if $t.current}active{/if}" id="maintab{$t.id_tab}">
 					<a href="javascript:adminNav('#maintab{$t.id_tab}');" class="title">
