{*
* 2007-2014 PrestaShop
*
* NOTICE OF LICENSE
*
* This source file is subject to the Academic Free License (AFL 3.0)
* that is bundled with this package in the file LICENSE.txt.
* It is also available through the world-wide-web at this URL:
* http://opensource.org/licenses/afl-3.0.php
* If you did not receive a copy of the license and are unable to
* obtain it through the world-wide-web, please send an email
* to license@prestashop.com so we can send you a copy immediately.
*
* DISCLAIMER
*
* Do not edit or add to this file if you wish to upgrade PrestaShop to newer
* versions in the future. If you wish to customize PrestaShop for your
* needs please refer to http://www.prestashop.com for more information.
*
*  @author PrestaShop SA <contact@prestashop.com>
*  @copyright  2007-2014 PrestaShop SA
*  @license    http://opensource.org/licenses/afl-3.0.php  Academic Free License (AFL 3.0)
*  International Registered Trademark & Property of PrestaShop SA
*}
<div class="modal fade" id="{$modal_id}" tabindex="-1">
	<div class="modal-dialog {if isset($modal_class)}{$modal_class}{/if}">
		<div class="modal-content">
			{if isset($modal_title)}
			<div class="modal-header">
<<<<<<< HEAD
				<button type="button" class="close" data-dismiss="modal" aria-hidden="true">&times;</button>
=======
				<button type="button" class="close" data-dismiss="modal">&times;</button>
>>>>>>> 8b08c6dd
				<h4 class="modal-title">{$modal_title}</h4>
			</div>
			{/if}

			{$modal_content}

			{if isset($modal_actions)}
			<div class="modal-footer">
				<button type="button" class="btn btn-default" data-dismiss="modal">{l s='Close'}</button>
				{foreach $modal_actions as $action}
					{if $action.type == 'link'}
						<a href="{$action.href}" class="btn {$action.class}">{$action.label}</a>
					{elseif $action.type == 'button'}
						<button type="button" value="{$action.value}" class="btn {$action.class}">
							{$action.label}
						</button>
					{/if}
				{/foreach}
			</div>
			{/if}
		</div>
	</div>
</div><|MERGE_RESOLUTION|>--- conflicted
+++ resolved
@@ -27,11 +27,7 @@
 		<div class="modal-content">
 			{if isset($modal_title)}
 			<div class="modal-header">
-<<<<<<< HEAD
-				<button type="button" class="close" data-dismiss="modal" aria-hidden="true">&times;</button>
-=======
 				<button type="button" class="close" data-dismiss="modal">&times;</button>
->>>>>>> 8b08c6dd
 				<h4 class="modal-title">{$modal_title}</h4>
 			</div>
 			{/if}
