--- conflicted
+++ resolved
@@ -96,20 +96,12 @@
 				{if $product->id_manufacturer}
 				<option value="{$product->id_manufacturer}" selected="selected">{$product->manufacturer_name}</option>
 				{/if}
-<<<<<<< HEAD
-				<option disabled="disabled">----------</option>
+				<option disabled="disabled">-</option>
 			</select>
 		</div>
 		<div class="col-lg-4">
 			<a class="btn btn-link bt-icon confirm_leave" style="margin-bottom:0" href="{$link->getAdminLink('AdminManufacturers')|escape:'htmlall':'UTF-8'}&addmanufacturer">
-				<i class="icon-plus-sign"></i> {l s='Create new manufacturer'} <i class="icon-external-link-sign"></i> 
-=======
-				<option disabled="disabled">-</option>
-			</select>&nbsp;&nbsp;&nbsp;
-			<a class="button bt-icon confirm_leave" style="margin-bottom:0" href="{$link->getAdminLink('AdminManufacturers')|escape:'htmlall':'UTF-8'}&addmanufacturer">
-				<img src="../img/admin/add.gif" alt="{l s='Create new manufacturer'}" title="{l s='Create new manufacturer'}" />
-				<span>{l s='Create new manufacturer'}</span>
->>>>>>> d49c4cf6
+				<i class="icon-plus-sign"></i> {l s='Create new manufacturer'} <i class="icon-external-link-sign"></i>
 			</a>
 		</div>
 	</div>
