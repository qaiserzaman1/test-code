{*
* 2007-2013 PrestaShop
*
* NOTICE OF LICENSE
*
* This source file is subject to the Academic Free License (AFL 3.0)
* that is bundled with this package in the file LICENSE.txt.
* It is also available through the world-wide-web at this URL:
* http://opensource.org/licenses/afl-3.0.php
* If you did not receive a copy of the license and are unable to
* obtain it through the world-wide-web, please send an email
* to license@prestashop.com so we can send you a copy immediately.
*
* DISCLAIMER
*
* Do not edit or add to this file if you wish to upgrade PrestaShop to newer
* versions in the future. If you wish to customize PrestaShop for your
* needs please refer to http://www.prestashop.com for more information.
*
*  @author PrestaShop SA <contact@prestashop.com>
*  @copyright  2007-2013 PrestaShop SA
*  @license    http://opensource.org/licenses/afl-3.0.php  Academic Free License (AFL 3.0)
*  International Registered Trademark & Property of PrestaShop SA
*}
{if $check_product_association_ajax}
	{assign var=class_input_ajax value='check_product_name '}
{else}
	{assign var=class_input_ajax value=''}
{/if}

<fieldset>
	<input type="hidden" name="submitted_tabs[]" value="Informations" />
	<h3 class="tab">{l s='Information'}</h3>
	<div class="alert alert-info">{l s='Product global information'}</div>
	<script type="text/javascript">
		{if isset($PS_ALLOW_ACCENTED_CHARS_URL) && $PS_ALLOW_ACCENTED_CHARS_URL}
			var PS_ALLOW_ACCENTED_CHARS_URL = 1;
		{else}
			var PS_ALLOW_ACCENTED_CHARS_URL = 0;
		{/if}
		{$combinationImagesJs}
		{if $check_product_association_ajax}
				var search_term = '';
				$('document').ready( function() {
					$(".check_product_name")
						.autocomplete(
							'{$link->getAdminLink('AdminProducts', true)|addslashes}', {
								minChars: 3,
								max: 10,
								width: $(".check_product_name").width(),
								selectFirst: false,
								scroll: false,
								dataType: "json",
								formatItem: function(data, i, max, value, term) {
									search_term = term;
									// adding the little
									if ($('.ac_results').find('.separation').length == 0)
										$('.ac_results').css('background-color', '#EFEFEF')
											.prepend('<div style="color:#585A69; padding:2px 5px">{l s='Use a product from the list'}<div class="separation"></div></div>');
									return value;
								},
								parse: function(data) {
									var mytab = new Array();
									for (var i = 0; i < data.length; i++)
										mytab[mytab.length] = { data: data[i], value: data[i].name };
									return mytab;
								},
								extraParams: {
									ajax: 1,
									action: 'checkProductName',
									id_lang: {$id_lang}
								}
							}
						)
						.result(function(event, data, formatted) {
							// keep the searched term in the input
							$('#name_{$id_lang}').val(search_term);
							jConfirm('{l s='Do you want to use this product?'}&nbsp;<strong>'+data.name+'</strong>', '{l s='Confirmation'}', function(confirm){
								if (confirm == true)
									document.location.href = '{$link->getAdminLink('AdminProducts', true)}&updateproduct&id_product='+data.id_product;
								else
									return false;
							});
						});
				});
		{/if}
	</script>

	{if isset($display_common_field) && $display_common_field}
	<div class="alert alert-warning" style="display: block">{l s='Warning, if you change the value of fields with an orange bullet %s, the value will be changed for all other shops for this product' sprintf=$bullet_common_field}</div>
	{/if}

	{include file="controllers/products/multishop/check_fields.tpl" product_tab="Informations"}

	<div id="warn_virtual_combinations" class="alert alert-warning" style="display:none">{l s='You cannot use combinations with a virtual product.'}</div>

	<div class="row">
		<label class="control-label col-lg-3" for="simple_product">{$bullet_common_field} {l s='Type:'}</label>
		<div class="col-lg-9">
			<div class="radio">
				<label for="simple_product">
					<input type="radio" name="type_product" id="simple_product" value="{Product::PTYPE_SIMPLE}" {if $product_type == Product::PTYPE_SIMPLE}checked="checked"{/if} />
					{l s='Product'}
				</label>
			</div>
			<div class="radio">
				<label for="pack_product">
					<input type="radio" name="type_product" {if $is_in_pack}disabled="disabled"{/if} id="pack_product" value="{Product::PTYPE_PACK}" {if $product_type == Product::PTYPE_PACK}checked="checked"{/if} />
					{l s='Pack'}
				</label>
			</div>
			<div class="radio">
				<label for="virtual_product">
					<input type="radio" name="type_product" id="virtual_product" {if $is_in_pack}disabled="disabled"{/if} value="{Product::PTYPE_VIRTUAL}" {if $product_type == Product::PTYPE_VIRTUAL}checked="checked"{/if} />
					{l s='Virtual Product (services, booking or downloadable products)'}
				</label>
			</div>
		</div>
	</div>

	<hr/>

	<div class="row">
		<label class="control-label col-lg-3 required" for="name_{$id_lang}">
			<span class="label-tooltip" data-toggle="tooltip"
				title="{l s='Invalid characters:'} &lt;&gt;;=#{}">
				{l s='Name:'}
			</span>
		</label>
		<div class="col-lg-5">
			<div class="row">
				{include file="controllers/products/input_text_lang.tpl"
					languages=$languages
					input_class="{$class_input_ajax}{if !$product->id}copy2friendlyUrl{/if} updateCurrentText"
					input_value=$product->name
					input_name="name"
				}
			</div>
		</div>
	</div>

	<div class="row">
		<label class="control-label col-lg-3" for="reference">
			<span class="label-tooltip" data-toggle="tooltip"
			title="{l s='Special characters allowed:'} .-_#\">
				{$bullet_common_field} {l s='Reference:'}
			</span>
		</label>
		<div class="col-lg-5">
			<input type="text" id="reference" name="reference" value="{$product->reference|htmlentitiesUTF8}" />
		</div>
	</div>

	<div class="row">
		<label class="control-label col-lg-3" for="ean13">
			<span class="label-tooltip" data-toggle="tooltip"
				title="{l s='(Europe, Japan)'}">
				{$bullet_common_field} {l s='EAN13 or JAN:'}
			</span>
		</label>
		<div class="col-lg-3">
			<input maxlength="13" type="text" id="ean13" name="ean13" value="{$product->ean13|htmlentitiesUTF8}" />
		</div>
	</div>

	<div class="row">
		<label class="control-label col-lg-3" for="upc">
			<span class="label-tooltip" data-toggle="tooltip"
				title="{l s='(US, Canada)'}">
				{$bullet_common_field} {l s='UPC:'}
			</span>
		</label>
		<div class="col-lg-3">
			<input maxlength="12" type="text" id="upc" name="upc" value="{$product->upc|escape:html:'UTF-8'}" />
		</div>
	</div>

	<hr/>

	{* status informations *}	
	<div class="row">		
		<label class="control-label col-lg-3">
			{include file="controllers/products/multishop/checkbox.tpl" field="active" type="radio" onclick=""}
<<<<<<< HEAD
			{l s='Status:'}
		</label>
		<div class="input-group col-lg-3">
			<span class="switch prestashop-switch">
				<input onclick="toggleDraftWarning(false);showOptions(true);showRedirectProductOptions(false);" type="radio" name="active" id="active_on" value="1" {if $product->active || !$product->isAssociatedToShop()}checked="checked" {/if} />
				<label for="active_on" class="radioCheck">
					<i class="icon-check-sign"></i> {l s='Enabled'}
				</label>
				<input onclick="toggleDraftWarning(true);showOptions(false);showRedirectProductOptions(true);"  type="radio" name="active" id="active_off" value="0" {if !$product->active && $product->isAssociatedToShop()}checked="checked"{/if} />
				<label for="active_off" class="radioCheck">
					<i class="icon-ban-circle"></i> {l s='Disabled'}
				</label>
				<span class="slide-button btn btn-default"></span>
			</span>
		</div>
	</div>

	<div class="row redirect_product_options" style="display:none">		
		<label class="control-label col-lg-3" for="redirect_type">
			{include file="controllers/products/multishop/checkbox.tpl" field="active" type="radio" onclick=""}
			{l s='Redirect:'}
		</label>
		<div class="col-lg-5">
=======
			<label class="text">{l s='Status:'}</label>
		</td>
		<td style="padding-bottom:5px;">
			<ul class="listForm">
				<li>
					<input onclick="toggleDraftWarning(false);showOptions(true);showRedirectProductOptions(false);" type="radio" name="active" id="active_on" value="1" {if $product->active || !$product->isAssociatedToShop()}checked="checked" {/if} />
					<label for="active_on" class="radioCheck">{l s='Enabled'}</label>
				</li>
				<li>
					<input onclick="toggleDraftWarning(true);showOptions(false);showRedirectProductOptions(true);"  type="radio" name="active" id="active_off" value="0" {if !$product->active && $product->isAssociatedToShop()}checked="checked"{/if} />
					<label for="active_off" class="radioCheck">{l s='Disabled'}</label>
				</li>
			</ul>
		</td>
	</tr>
	<tr class="redirect_product_options" style="display:none">
		<td class="col-left">
			{include file="controllers/products/multishop/checkbox.tpl" field="redirect_type" type="radio" onclick=""}
			<label class="text">{l s='Redirect:'}</label>
		</td>
		<td style="padding-bottom:5px;">
>>>>>>> 3e856229
			<select name="redirect_type" id="redirect_type">
				<option value="404" {if $product->redirect_type == '404'} selected="selected" {/if}>{l s='No redirect (404)'}</option>
				<option value="301" {if $product->redirect_type == '301'} selected="selected" {/if}>{l s='Redirect permanently (301)'}</option>
				<option value="302" {if $product->redirect_type == '302'} selected="selected" {/if}>{l s='Redirect temporarily (302)'}</option>
			</select>
		</div>
	</div>
	<div class="row redirect_product_options" style="display:none">
		<div class="col-lg-9 col-lg-offset-3">
			<div class="alert alert-info">
				{l s='404 : Not Found = Product does not exist and no redirect'}<br/>
				{l s='301 : Moved Permanently = Product Moved Permanently'}<br/>
				{l s='302 : Moved Temporarily = Product moved temporarily'}
<<<<<<< HEAD
			</div>	
		</div>
	</div>

	<div class="row redirect_product_options redirect_product_options_product_choise" style="display:none">		
		<label class="control-label col-lg-3" for="related_product_autocomplete_input">
			{include file="controllers/products/multishop/checkbox.tpl" field="active" type="radio" onclick=""}
			{l s='Related product:'}
		</label>
		<div class="col-lg-7">
=======
			</span>
		</td>
	</tr>
	<tr class="redirect_product_options redirect_product_options_product_choise" style="display:none">
		<td class="col-left">
			{include file="controllers/products/multishop/checkbox.tpl" field="id_product_redirected" type="radio" onclick=""}
			<label class="text">{l s='Related product:'}</label>
		</td>
		<td style="padding-bottom:5px;">
>>>>>>> 3e856229
			<input type="hidden" value="" name="id_product_redirected" />

			<div class="input-group">
				<input type="text" id="related_product_autocomplete_input" autocomplete="off" class="ac_input" />
				<span class="input-group-addon"><i class="icon-search"></i></span>
			</div>
			
			<span id="related_product_remove" style="display:none">
				<a class="btn btn-default" href="#" onclick="removeRelatedProduct(); return false" id="related_product_remove_link">
					<i class="icon-trash"></i>
				</a>
			</span>
			<span id="related_product_name">{l s='No related product'}</span>
		</div>
		<script>
			var no_related_product = '{l s='No related product'}';
			var id_product_redirected = {$product->id_product_redirected|intval};
			var product_name_redirected = '{$product_name_redirected|escape:html:'UTF-8'}';
		</script>
	</div>

	<div class="row">		
		<label class="control-label col-lg-3" for="visibility">
			{include file="controllers/products/multishop/checkbox.tpl" field="visibility" type="default"}
			{l s='Visibility:'}
		</label>
		<div class="col-lg-3">
			<select name="visibility" id="visibility">
				<option value="both" {if $product->visibility == 'both'}selected="selected"{/if} >{l s='Everywhere'}</option>
				<option value="catalog" {if $product->visibility == 'catalog'}selected="selected"{/if} >{l s='Catalog only'}</option>
				<option value="search" {if $product->visibility == 'search'}selected="selected"{/if} >{l s='Search only'}</option>
				<option value="none" {if $product->visibility == 'none'}selected="selected"{/if}>{l s='Nowhere'}</option>
			</select>
		</div>
	</div>

	<div id="product_options" class="row" {if !$product->active}style="display:none"{/if} >
		<div class="col-lg-12">
			<div class="form-group">
				<label class="control-label col-lg-3" for="available_for_order">
					{if isset($display_multishop_checkboxes) && $display_multishop_checkboxes}
						{include file="controllers/products/multishop/checkbox.tpl" only_checkbox="true" field="available_for_order" type="default"}
						{include file="controllers/products/multishop/checkbox.tpl" only_checkbox="true" field="show_price" type="show_price"}
						{include file="controllers/products/multishop/checkbox.tpl" only_checkbox="true" field="online_only" type="default"}
					{/if}
					{l s='Options:'}
				</label>
				<div class="col-lg-5">
					<p class="checkbox">
						<input type="checkbox" name="available_for_order" id="available_for_order" value="1" {if $product->available_for_order}checked="checked"{/if}  />
						<label for="available_for_order" class="t">{l s='Available for order'}</label>
					</p>
					<p class="checkbox">	
						<input type="checkbox" name="show_price" id="show_price" value="1" {if $product->show_price}checked="checked"{/if} {if $product->available_for_order}disabled="disabled"{/if}/>
						<label for="show_price" class="t">{l s='show price'}</label>
					</p>
					<p class="checkbox">
						<input type="checkbox" name="online_only" id="online_only" value="1" {if $product->online_only}checked="checked"{/if} />
						<label for="online_only" class="t">{l s='Online only (not sold in store)'}</label>
					</p>
				</div>
			</div>

			<div class="form-group">				
				<label class="control-label col-lg-3" for="condition">
					{include file="controllers/products/multishop/checkbox.tpl" field="condition" type="default"}
					{l s='Condition:'}
				</label>
				<div class="col-lg-3">
					<select name="condition" id="condition">
						<option value="new" {if $product->condition == 'new'}selected="selected"{/if} >{l s='New'}</option>
						<option value="used" {if $product->condition == 'used'}selected="selected"{/if} >{l s='Used'}</option>
						<option value="refurbished" {if $product->condition == 'refurbished'}selected="selected"{/if}>{l s='Refurbished'}</option>
					</select>
				</div>	
			</div>
		</div>
	</div>

	<hr/>

	<div class="form-group">
		<label class="control-label col-lg-3" for="description_short_{$id_lang}">
			{include file="controllers/products/multishop/checkbox.tpl" field="description_short" type="tinymce" multilang="true"}
			<span class="label-tooltip" data-toggle="tooltip"
				title="{l s='Appears in the product list(s), and on the top of the product page.'}">
				{l s='Short description:'}
			</span>
		</label>
		<div class="col-lg-9">
			<div class="row">
			{include
				file="controllers/products/textarea_lang.tpl"
				languages=$languages
				input_name='description_short'
				input_value=$product->description_short
				max=$PS_PRODUCT_SHORT_DESC_LIMIT}
			</div>
		</div>
	</div>

	<div class="form-group">
		<label class="control-label col-lg-3" for="description_{$id_lang}">
			{include file="controllers/products/multishop/checkbox.tpl" field="description" type="tinymce" multilang="true"}
			<span class="label-tooltip" data-toggle="tooltip"
				title="{l s='Appears in the body of the product page'}">
				{l s='Description:'}
			</span>
		</label>
		<div class="col-lg-9">
			<div class="row">
			{include
				file="controllers/products/textarea_lang.tpl"
				languages=$languages input_name='description'
				input_value=$product->description}
			</div>
		</div>
	</div>

	{if $images}
	<div class="row">
		<div class="col-lg-9 col-lg-offset-3">
			<div class="alert alert-info">
				{l s='Do you want an image associated with the product in your description?'}
				<a class="addImageDescription" href="javascript:void(0);">{l s='Click here'}</a>.
			</div>
		</div>
	</div>

	<div id="createImageDescription" class="panel" style="display:none">
		<div class="row">
			<label class="control-label col-lg-3" for="smallImage_0">{l s='Select your image:'}</label>
			<div class="col-lg-9">
				<ul class="list-inline">
					{foreach from=$images item=image key=key}
					<li>
						<input type="radio" name="smallImage" id="smallImage_{$key}" value="{$image.id_image}" {if $key == 0}checked="checked"{/if} >
						<label for="smallImage_{$key}" class="t">
							<img src="{$image.src}" alt="{$image.legend}" />
						</label>
					</li>
					{/foreach}
				</ul>
			</div>
		</div>
		<div class="row">
			<label class="control-label col-lg-3" for="leftRight_1">{l s='Position:'}</label>
			<div class="col-lg-5">
				<p class="checkbox">
					<input type="radio" name="leftRight" id="leftRight_1" value="left" checked>							
					<label for="leftRight_1" class="t">{l s='left'}</label>
				</p>
				<p class="checkbox">
					<input type="radio" name="leftRight" id="leftRight_2" value="right">
					<label for="leftRight_2" class="t">{l s='right'}</label>
				</p>
			</div>
		</div>
		<div class="row">
			<label class="control-label col-lg-3" for="imageTypes_0">{l s='Select the type of picture:'}</label>
			<div class="col-lg-5">
				{foreach from=$imagesTypes key=key item=type}
				<p class="checkbox">
					<input type="radio" name="imageTypes" id="imageTypes_{$key}" value="{$type.name}" {if $key == 0}checked="checked"{/if}>
					<label for="imageTypes_{$key}" class="t">
						{$type.name} <span>({$type.width}px {l s='by'} {$type.height}px)</span>
					</label>
				</p>
				{/foreach}
			</div>
		</div>
		<div class="row">
			<label class="control-label col-lg-3" for="resultImage">
				<span class="label-tooltip" data-toggle="tooltip"
				title="{l s='The tag to copy/paste into the description.'}">
					{l s='Image tag to insert:'}
				</span>
			</label>
			<div class="col-lg-4">
				<input type="text" id="resultImage" name="resultImage" />
			</div>
			<p class="help-block"></p>
		</div>
	</div>
	{/if}

	<div class="form-group">
		<label class="control-label col-lg-3" for="tags_{$id_lang}">
			<span class="label-tooltip" data-toggle="tooltip"
				title="{l s='Tags separated by commas (e.g. dvd, dvd player, hifi)'} - {l s='Forbidden characters:'} !&lt;;&gt;;?=+#&quot;&deg;{}_$%">
				{l s='Tags:'}
			</span>
		</label>
		<div class="col-lg-9">
			<div class="row">
				{foreach from=$languages item=language}
				<div class="translatable-field lang-{$language.id_lang}">
					<div class="col-lg-9">
						<input type="text" id="tags_{$language.id_lang}" class=" updateCurrentText" name="tags_{$language.id_lang}" value="{$product->getTags($language.id_lang, true)|htmlentitiesUTF8}" />
					</div>
					<div class="col-lg-2">
						<button type="button" class="btn btn-default dropdown-toggle" data-toggle="dropdown">
							<img src="{$base_url}/img/l/{$language.id_lang|intval}.jpg" alt="">	{$language.iso_code}
							<span class="caret"></span>
						</button>
						<ul class="dropdown-menu">
							{foreach from=$languages item=language}
							<li>
								<a href="javascript:hideOtherLanguage({$language.id_lang});">
									<img src="{$base_url}/img/l/{$language.id_lang|intval}.jpg" alt=""> {$language.name}
								</a>
							</li>
							{/foreach}
						</ul>
					</div>
				</div>
				{/foreach}
			</div>
		</div>
	</div>
</fieldset><|MERGE_RESOLUTION|>--- conflicted
+++ resolved
@@ -181,7 +181,6 @@
 	<div class="row">		
 		<label class="control-label col-lg-3">
 			{include file="controllers/products/multishop/checkbox.tpl" field="active" type="radio" onclick=""}
-<<<<<<< HEAD
 			{l s='Status:'}
 		</label>
 		<div class="input-group col-lg-3">
@@ -201,33 +200,10 @@
 
 	<div class="row redirect_product_options" style="display:none">		
 		<label class="control-label col-lg-3" for="redirect_type">
-			{include file="controllers/products/multishop/checkbox.tpl" field="active" type="radio" onclick=""}
+			{include file="controllers/products/multishop/checkbox.tpl" field="redirect_type" type="radio" onclick=""}
 			{l s='Redirect:'}
 		</label>
 		<div class="col-lg-5">
-=======
-			<label class="text">{l s='Status:'}</label>
-		</td>
-		<td style="padding-bottom:5px;">
-			<ul class="listForm">
-				<li>
-					<input onclick="toggleDraftWarning(false);showOptions(true);showRedirectProductOptions(false);" type="radio" name="active" id="active_on" value="1" {if $product->active || !$product->isAssociatedToShop()}checked="checked" {/if} />
-					<label for="active_on" class="radioCheck">{l s='Enabled'}</label>
-				</li>
-				<li>
-					<input onclick="toggleDraftWarning(true);showOptions(false);showRedirectProductOptions(true);"  type="radio" name="active" id="active_off" value="0" {if !$product->active && $product->isAssociatedToShop()}checked="checked"{/if} />
-					<label for="active_off" class="radioCheck">{l s='Disabled'}</label>
-				</li>
-			</ul>
-		</td>
-	</tr>
-	<tr class="redirect_product_options" style="display:none">
-		<td class="col-left">
-			{include file="controllers/products/multishop/checkbox.tpl" field="redirect_type" type="radio" onclick=""}
-			<label class="text">{l s='Redirect:'}</label>
-		</td>
-		<td style="padding-bottom:5px;">
->>>>>>> 3e856229
 			<select name="redirect_type" id="redirect_type">
 				<option value="404" {if $product->redirect_type == '404'} selected="selected" {/if}>{l s='No redirect (404)'}</option>
 				<option value="301" {if $product->redirect_type == '301'} selected="selected" {/if}>{l s='Redirect permanently (301)'}</option>
@@ -241,28 +217,16 @@
 				{l s='404 : Not Found = Product does not exist and no redirect'}<br/>
 				{l s='301 : Moved Permanently = Product Moved Permanently'}<br/>
 				{l s='302 : Moved Temporarily = Product moved temporarily'}
-<<<<<<< HEAD
 			</div>	
 		</div>
 	</div>
 
 	<div class="row redirect_product_options redirect_product_options_product_choise" style="display:none">		
 		<label class="control-label col-lg-3" for="related_product_autocomplete_input">
-			{include file="controllers/products/multishop/checkbox.tpl" field="active" type="radio" onclick=""}
+			{include file="controllers/products/multishop/checkbox.tpl" field="id_product_redirected" type="radio" onclick=""}
 			{l s='Related product:'}
 		</label>
 		<div class="col-lg-7">
-=======
-			</span>
-		</td>
-	</tr>
-	<tr class="redirect_product_options redirect_product_options_product_choise" style="display:none">
-		<td class="col-left">
-			{include file="controllers/products/multishop/checkbox.tpl" field="id_product_redirected" type="radio" onclick=""}
-			<label class="text">{l s='Related product:'}</label>
-		</td>
-		<td style="padding-bottom:5px;">
->>>>>>> 3e856229
 			<input type="hidden" value="" name="id_product_redirected" />
 
 			<div class="input-group">
