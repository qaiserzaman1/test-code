--- conflicted
+++ resolved
@@ -34,10 +34,7 @@
 		<br />
 		{l s='When using the advanced stock management tool (see Preferences/Products), the values you define (prices, references) will be used in supply orders.'}
 	</div>
-
 	<label>{l s='Please choose the suppliers associated with this product. Please select a default supplier, as well.'}</label>
-
-
 	<table class="table">
 		<thead>
 			<tr>
@@ -56,15 +53,12 @@
 		{/foreach}
 		</tbody>
 	</table>
-
-
 	<a class="btn btn-link bt-icon confirm_leave" href="{$link->getAdminLink('AdminSuppliers')|escape:'htmlall':'UTF-8'}&addsupplier">
 		<i class="icon-plus"></i> {l s='Create a new supplier'} <i class="icon-external-link-sign"></i>
 	</a>
 </fieldset>
 <fieldset>
 	<h3>{l s='Product reference(s)'}</h3>
-
 	<div class="alert alert-info">
 		{if $associated_suppliers|@count == 0}
 			{l s='You must specify the suppliers associated with this product. You must also select the default product supplier before setting references.'}
@@ -73,13 +67,12 @@
 		{/if}
 		{l s='Click "Save and Stay" after changing selected suppliers to display the associated product references.'}
 	</div>
-
 	<div class="panel-group" id="accordion-supplier">
 		{foreach from=$associated_suppliers item=supplier name=data}
 		<div class="panel panel-default">
 			<div class="panel-heading">
 				<h4 class="panel-title">
-					<a class="accordion-toggle" data-toggle="collapse" data-parent="#accordion-supplier" href="#supplier-{$supplier->id}">{$supplier->name}</a>
+					<a class="accordion-toggle" data-toggle="collapse" data-parent="#accordion-supplier" href="#supplier-{$supplier->id}">{if isset($supplier->name)}{$supplier->name}{/if}</a>
 				</h4>
 			</div>
 			<div id="supplier-{$supplier->id}" class="panel-collapse collapse{if $smarty.foreach.data.first} in{/if}">
@@ -93,7 +86,6 @@
 								<th><span class="title_box">{l s='Unit price currency'}</span></th>
 							</tr>
 						</thead>
-
 						<tbody>
 						{foreach $attributes AS $index => $attribute}
 							{assign var=reference value=''}
@@ -129,73 +121,7 @@
 						{/foreach}
 						</tbody>
 					</table>
-<<<<<<< HEAD
 				</div>
-=======
-				</td>
-			</tr>
-		</tbody>
-	</table>
-	<p>&nbsp;</p>
-					<h4>{l s='Product reference(s)'}</h4>
-	<div class="separation"></div>
-	{if $associated_suppliers|@count == 0}
-		<p>{l s='You must specify the suppliers associated with this product. You must also select the default product supplier before setting references.'}</p>
-	{else}
-		<p>{l s='You can specify product reference(s) for each associated supplier.'}</p>
-	{/if}
-	<p>{l s='Click "Save and Stay" after changing selected suppliers to display the associated product references.'}</p>
-	<div id="suppliers_accordion" style="margin-top:10px; display:block;">
-		{foreach from=$associated_suppliers item=supplier}
-		    <h3 style="margin-bottom:0;"><a href="#">{if isset($supplier->name)}{$supplier->name}{/if}</a></h3>
-		    <div style="display:block;">
-
-				<table cellpadding="10" cellspacing="0" class="table">
-
-					<thead>
-						<tr>
-							<th>{l s='Product name'}</th>
-							<th width="150">{l s='Supplier reference'}</th>
-							<th width="150">{l s='Unit price tax excluded'}</th>
-							<th width="150">{l s='Unit price currency'}</th>
-						</tr>
-					</thead>
-					<tbody>
-					{foreach $attributes AS $index => $attribute}
-						{assign var=reference value=''}
-						{assign var=price_te value=''}
-						{assign var=id_currency value=$id_default_currency}
-						{foreach from=$associated_suppliers_collection item=asc}
-							{if $asc->id_product == $attribute['id_product'] && $asc->id_product_attribute == $attribute['id_product_attribute'] && $asc->id_supplier == $supplier->id_supplier}
-								{assign var=reference value=$asc->product_supplier_reference}
-								{assign var=price_te value=Tools::ps_round($asc->product_supplier_price_te, 2)}
-								{if $asc->id_currency}
-									{assign var=id_currency value=$asc->id_currency}
-								{/if}
-							{/if}
-						{/foreach}
-						<tr {if $index is odd}class="alt_row"{/if}>
-							<td>{$product_designation[$attribute['id_product_attribute']]}</td>
-							<td>
-								<input type="text" size="10" value="{$reference|escape:'htmlall':'UTF-8'}" name="supplier_reference_{$attribute['id_product']}_{$attribute['id_product_attribute']}_{$supplier->id_supplier}" />
-							</td>
-							<td>
-								<input type="text" size="10" value="{$price_te|htmlentities}" name="product_price_{$attribute['id_product']}_{$attribute['id_product_attribute']}_{$supplier->id_supplier}" />
-							</td>
-							<td>
-								<select name="product_price_currency_{$attribute['id_product']}_{$attribute['id_product_attribute']}_{$supplier->id_supplier}">
-									{foreach $currencies AS $currency}
-										<option value="{$currency['id_currency']}"
-											{if $currency['id_currency'] == $id_currency}selected="selected"{/if}
-										>{$currency['name']}</option>
-									{/foreach}
-								</select>
-							</td>
-						</tr>
-					{/foreach}
-					</tbody>
-				</table>
->>>>>>> 3e856229
 			</div>
 		</div>
 		{/foreach}
