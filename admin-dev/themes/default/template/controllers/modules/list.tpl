--- conflicted
+++ resolved
@@ -92,14 +92,11 @@
 								{/if}
 							</dl>
 						</div>
-<<<<<<< HEAD
-						{if isset($module->message)}<div class="alert">{$module->message}</div>{/if}
+
+						<p class="desc">{if isset($module->description) && $module->description ne ''}{l s='Description'} : {$module->description}{else}&nbsp;{/if}</p>
+						{if isset($module->message) && (!isset($module->type) || ($module->type != 'addonsMustHave' || $module->type !== 'addonsNative'))}<div class="alert">{$module->message}</div>{/if}
 						<div class="row-fluid">
-=======
-						<p class="desc">{if isset($module->description) && $module->description ne ''}{l s='Description'} : {$module->description}{else}&nbsp;{/if}</p>
-						{if isset($module->message) && (!isset($module->type) || ($module->type != 'addonsMustHave' || $module->type !== 'addonsNative'))}<div class="conf">{$module->message}</div>{/if}
-						<div class="row-actions-module">
->>>>>>> 6ac3f113
+
 							{if !isset($module->not_on_disk)}
 								{$module->optionsHtml}
 								{if isset($module->preferences) && isset($module->preferences['favorite']) && $module->preferences['favorite'] == 1}
