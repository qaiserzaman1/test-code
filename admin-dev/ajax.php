--- conflicted
+++ resolved
@@ -122,14 +122,10 @@
     }
     $html .= '</select>';
     $array = array('hasError' => false, 'errors' => '', 'data' => $html);
-<<<<<<< HEAD
     die(json_encode($array));
-=======
-    die(Tools::jsonEncode($array));
 }
 
 if (Tools::isSubmit('getEmailHTML') && $email = Tools::getValue('email')) {
     $email_html = AdminTranslationsController::getEmailHTML($email);
     die($email_html);
->>>>>>> fd132fac
 }