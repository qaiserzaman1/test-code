--- conflicted
+++ resolved
@@ -24,32 +24,31 @@
  *}
 <table class="product" width="100%" cellpadding="4" cellspacing="0">
 
-<<<<<<< HEAD
   {assign var='widthColProduct' value=$layout.product.width}
   {if !$isTaxEnabled}
     {assign var='widthColProduct' value=$widthColProduct+$layout.tax_code.width}
   {/if}
   <thead>
-    <tr>
-      <th class="product header small" width="{$layout.reference.width}%">{l s='Reference' d='Shop.Pdf' pdf='true'}</th>
-      <th class="product header small" width="{$widthColProduct}%">{l s='Product' d='Shop.Pdf' pdf='true'}</th>
-      {if $isTaxEnabled}
-        <th class="product header small" width="{$layout.tax_code.width}%">{l s='Tax Rate' d='Shop.Pdf' pdf='true'}</th>
-      {/if}
-      {if isset($layout.before_discount)}
-        <th class="product header small" width="{$layout.unit_price_tax_excl.width}%">
-          {l s='Base price' d='Shop.Pdf' pdf='true'}{if $isTaxEnabled}<br /> {l s='(Tax excl.)' d='Shop.Pdf' pdf='true'}{/if}
-        </th>
-      {/if}
+  <tr>
+    <th class="product header small" width="{$layout.reference.width}%">{l s='Reference' d='Shop.Pdf' pdf='true'}</th>
+    <th class="product header small" width="{$widthColProduct}%">{l s='Product' d='Shop.Pdf' pdf='true'}</th>
+    {if $isTaxEnabled}
+      <th class="product header small" width="{$layout.tax_code.width}%">{l s='Tax Rate' d='Shop.Pdf' pdf='true'}</th>
+    {/if}
+    {if isset($layout.before_discount)}
+      <th class="product header small" width="{$layout.unit_price_tax_excl.width}%">
+        {l s='Base price' d='Shop.Pdf' pdf='true'}{if $isTaxEnabled}<br /> {l s='(Tax excl.)' d='Shop.Pdf' pdf='true'}{/if}
+      </th>
+    {/if}
 
-      <th class="product header-right small" width="{$layout.unit_price_tax_excl.width}%">
-        {l s='Unit Price' d='Shop.Pdf' pdf='true'}{if $isTaxEnabled}<br /> {l s='(Tax excl.)' d='Shop.Pdf' pdf='true'}{/if}
-      </th>
-      <th class="product header small" width="{$layout.quantity.width}%">{l s='Qty' d='Shop.Pdf' pdf='true'}</th>
-      <th class="product header-right small" width="{$layout.total_tax_excl.width}%">
-        {l s='Total' d='Shop.Pdf' pdf='true'}{if $isTaxEnabled}<br /> {l s='(Tax excl.)' d='Shop.Pdf' pdf='true'}{/if}
-      </th>
-    </tr>
+    <th class="product header-right small" width="{$layout.unit_price_tax_excl.width}%">
+      {l s='Unit Price' d='Shop.Pdf' pdf='true'}{if $isTaxEnabled}<br /> {l s='(Tax excl.)' d='Shop.Pdf' pdf='true'}{/if}
+    </th>
+    <th class="product header small" width="{$layout.quantity.width}%">{l s='Qty' d='Shop.Pdf' pdf='true'}</th>
+    <th class="product header-right small" width="{$layout.total_tax_excl.width}%">
+      {l s='Total' d='Shop.Pdf' pdf='true'}{if $isTaxEnabled}<br /> {l s='(Tax excl.)' d='Shop.Pdf' pdf='true'}{/if}
+    </th>
+  </tr>
   </thead>
 
   <tbody>
@@ -123,7 +122,7 @@
               <table style="width: 100%;">
                 {foreach $customization.datas[Product::CUSTOMIZE_TEXTFIELD] as $customization_infos}
                   <tr>
-                    <td>{$customization_infos.name|string_format:{l s='%s:' d='Shop.Pdf' pdf='true'}} {if (int)$customization_infos.id_module}{$customization_infos.value nofilter}{else}{$customization_infos.value}{/if}</td>
+                    <td>{$customization_infos.name|escape:'html':'UTF-8'|string_format:{l s='%s:' d='Shop.Pdf' pdf='true'}} {if (int)$customization_infos.id_module}{$customization_infos.value nofilter}{else}{$customization_infos.value}{/if}</td>
                   </tr>
                 {/foreach}
               </table>
@@ -161,11 +160,11 @@
   {assign var="shipping_discount_tax_incl" value="0"}
   {foreach from=$cart_rules item=cart_rule name="cart_rules_loop"}
     {if $smarty.foreach.cart_rules_loop.first}
-    <tr class="discount">
-      <th class="header" colspan="{$layout._colCount}">
-        {l s='Discounts' d='Shop.Pdf' pdf='true'}
-      </th>
-    </tr>
+      <tr class="discount">
+        <th class="header" colspan="{$layout._colCount}">
+          {l s='Discounts' d='Shop.Pdf' pdf='true'}
+        </th>
+      </tr>
     {/if}
     <tr class="discount">
       <td class="white right" colspan="{$layout._colCount - 1}">
@@ -178,151 +177,5 @@
   {/foreach}
 
   </tbody>
-=======
-	<thead>
-	<tr>
-		<th class="product header small" width="{$layout.reference.width}%">{l s='Reference' d='Shop.Pdf' pdf='true'}</th>
-		<th class="product header small" width="{$layout.product.width}%">{l s='Product' d='Shop.Pdf' pdf='true'}</th>
-		<th class="product header small" width="{$layout.tax_code.width}%">{l s='Tax Rate' d='Shop.Pdf' pdf='true'}</th>
-
-		{if isset($layout.before_discount)}
-			<th class="product header small" width="{$layout.unit_price_tax_excl.width}%">{l s='Base price' d='Shop.Pdf' pdf='true'} <br /> {l s='(Tax excl.)' d='Shop.Pdf' pdf='true'}</th>
-		{/if}
-
-		<th class="product header-right small" width="{$layout.unit_price_tax_excl.width}%">{l s='Unit Price' d='Shop.Pdf' pdf='true'} <br /> {l s='(Tax excl.)' d='Shop.Pdf' pdf='true'}</th>
-		<th class="product header small" width="{$layout.quantity.width}%">{l s='Qty' d='Shop.Pdf' pdf='true'}</th>
-		<th class="product header-right small" width="{$layout.total_tax_excl.width}%">{l s='Total' d='Shop.Pdf' pdf='true'} <br /> {l s='(Tax excl.)' d='Shop.Pdf' pdf='true'}</th>
-	</tr>
-	</thead>
-
-	<tbody>
-
-	<!-- PRODUCTS -->
-	{foreach $order_details as $order_detail}
-		{cycle values=["color_line_even", "color_line_odd"] assign=bgcolor_class}
-		<tr class="product {$bgcolor_class}">
-
-			<td class="product center">
-				{$order_detail.product_reference}
-			</td>
-			<td class="product left">
-				{if $display_product_images}
-					<table width="100%">
-						<tr>
-							<td width="15%">
-								{if isset($order_detail.image) && $order_detail.image->id}
-									{$order_detail.image_tag}
-								{/if}
-							</td>
-							<td width="5%">&nbsp;</td>
-							<td width="80%">
-								{$order_detail.product_name}
-							</td>
-						</tr>
-					</table>
-				{else}
-					{$order_detail.product_name}
-				{/if}
-
-			</td>
-			<td class="product center">
-				{$order_detail.order_detail_tax_label}
-			</td>
-
-			{if isset($layout.before_discount)}
-				<td class="product center">
-					{if isset($order_detail.unit_price_tax_excl_before_specific_price)}
-						{displayPrice currency=$order->id_currency price=$order_detail.unit_price_tax_excl_before_specific_price}
-					{else}
-						--
-					{/if}
-				</td>
-			{/if}
-
-			<td class="product right">
-				{displayPrice currency=$order->id_currency price=$order_detail.unit_price_tax_excl_including_ecotax}
-				{if $order_detail.ecotax_tax_excl > 0}
-					<br>
-					<small>{{displayPrice currency=$order->id_currency price=$order_detail.ecotax_tax_excl}|string_format:{l s='ecotax: %s' d='Shop.Pdf' pdf='true'}}</small>
-				{/if}
-			</td>
-			<td class="product center">
-				{$order_detail.product_quantity}
-			</td>
-			<td  class="product right">
-				{displayPrice currency=$order->id_currency price=$order_detail.total_price_tax_excl_including_ecotax}
-			</td>
-		</tr>
-
-		{foreach $order_detail.customizedDatas as $customizationPerAddress}
-			{foreach $customizationPerAddress as $customizationId => $customization}
-				<tr class="customization_data {$bgcolor_class}">
-					<td class="center"> &nbsp;</td>
-
-					<td>
-						{if isset($customization.datas[Product::CUSTOMIZE_TEXTFIELD]) && count($customization.datas[Product::CUSTOMIZE_TEXTFIELD]) > 0}
-							<table style="width: 100%;">
-								{foreach $customization.datas[Product::CUSTOMIZE_TEXTFIELD] as $customization_infos}
-									<tr>
-										<td style="width: 30%;">
-											{$customization_infos.name|escape:'html':'UTF-8'|string_format:{l s='%s:' d='Shop.Pdf' pdf='true'}}
-										</td>
-										<td>{if (int)$customization_infos.id_module}{$customization_infos.value nofilter}{else}{$customization_infos.value}{/if}</td>
-									</tr>
-								{/foreach}
-							</table>
-						{/if}
-
-						{if isset($customization.datas[Product::CUSTOMIZE_FILE]) && count($customization.datas[Product::CUSTOMIZE_FILE]) > 0}
-							<table style="width: 100%;">
-								<tr>
-									<td style="width: 70%;">{l s='image(s):' d='Shop.Pdf' pdf='true'}</td>
-									<td>{count($customization.datas[Product::CUSTOMIZE_FILE])}</td>
-								</tr>
-							</table>
-						{/if}
-					</td>
-
-					<td class="center">
-						({if $customization.quantity == 0}1{else}{$customization.quantity}{/if})
-					</td>
-
-					{assign var=end value=($layout._colCount-3)}
-					{for $var=0 to $end}
-						<td class="center">
-							--
-						</td>
-					{/for}
-
-				</tr>
-				<!--if !$smarty.foreach.custo_foreach.last-->
-			{/foreach}
-		{/foreach}
-	{/foreach}
-	<!-- END PRODUCTS -->
-
-	<!-- CART RULES -->
-
-	{assign var="shipping_discount_tax_incl" value="0"}
-	{foreach from=$cart_rules item=cart_rule name="cart_rules_loop"}
-		{if $smarty.foreach.cart_rules_loop.first}
-		<tr class="discount">
-			<th class="header" colspan="{$layout._colCount}">
-				{l s='Discounts' d='Shop.Pdf' pdf='true'}
-			</th>
-		</tr>
-		{/if}
-		<tr class="discount">
-			<td class="white right" colspan="{$layout._colCount - 1}">
-				{$cart_rule.name}
-			</td>
-			<td class="right white">
-				- {displayPrice currency=$order->id_currency price=$cart_rule.value_tax_excl}
-			</td>
-		</tr>
-	{/foreach}
-
-	</tbody>
->>>>>>> 1453353f
 
 </table>