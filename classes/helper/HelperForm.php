<?php
/*
* 2007-2013 PrestaShop
*
* NOTICE OF LICENSE
*
* This source file is subject to the Open Software License (OSL 3.0)
* that is bundled with this package in the file LICENSE.txt.
* It is also available through the world-wide-web at this URL:
* http://opensource.org/licenses/osl-3.0.php
* If you did not receive a copy of the license and are unable to
* obtain it through the world-wide-web, please send an email
* to license@prestashop.com so we can send you a copy immediately.
*
* DISCLAIMER
*
* Do not edit or add to this file if you wish to upgrade PrestaShop to newer
* versions in the future. If you wish to customize PrestaShop for your
* needs please refer to http://www.prestashop.com for more information.
*
*  @author PrestaShop SA <contact@prestashop.com>
*  @copyright  2007-2013 PrestaShop SA
*  @license    http://opensource.org/licenses/osl-3.0.php  Open Software License (OSL 3.0)
*  International Registered Trademark & Property of PrestaShop SA
*/

/**
 * @since 1.5.0
 */
class HelperFormCore extends Helper
{
	public $id;
	public $first_call = true;

	/** @var array of forms fields */
	protected $fields_form = array();

	/** @var array values of form fields */
	public $fields_value = array();
	public $name_controller = '';

	/** @var string if not null, a title will be added on that list */
	public $title = null;

	/** @var string Used to override default 'submitAdd' parameter in form action attribute */
	public $submit_action;

	public $token;
	public $languages = null;
	public $default_form_language = null;
	public $allow_employee_form_lang = null;

	public function __construct()
	{
		$this->base_folder = 'helpers/form/';
		$this->base_tpl = 'form.tpl';
		parent::__construct();
	}

	public function generateForm($fields_form)
	{
		$this->fields_form = $fields_form;
		return $this->generate();
	}

	public function generate()
	{
		$this->tpl = $this->createTemplate($this->base_tpl);
		if (is_null($this->submit_action))
			$this->submit_action = 'submitAdd'.$this->table;

		$this->context->controller->addJS(_PS_JS_DIR_.'form.js');

		$categories = true;
		$color = true;
		$date = true;
		$tinymce = true;
		$textarea_autosize = true;
		$file = true;
		foreach ($this->fields_form as $fieldset_key => &$fieldset)
			if (isset($fieldset['form']['input']))
				foreach ($fieldset['form']['input'] as $key => &$params)
				{
					// If the condition is not met, the field will not be displayed
					if (isset($params['condition']) && !$params['condition'])
						unset($this->fields_form[$fieldset_key]['form']['input'][$key]);
					switch ($params['type'])
					{
						case 'categories':
							if ($categories)
							{
								$tree = new HelperTreeCategories($params['tree']['id'], isset($params['tree']['title']) ? $params['tree']['title'] : null);

								if (isset($params['tree']['selected_categories']))
									$tree->setSelectedCategories($params['tree']['selected_categories']);

								if (isset($params['tree']['disabled_categories']))
									$tree->setDisabledCategories($params['tree']['disabled_categories']);

								if (isset($params['tree']['root_category']))
									$tree->setRootCategory($params['tree']['root_category']);

								if (isset($params['tree']['use_search']))
									$tree->setUseSearch($params['tree']['use_search']);

								if (isset($params['tree']['use_checkbox']))
									$tree->setUseCheckBox($params['tree']['use_checkbox']);

								$this->context->smarty->assign('categories_tree', $tree->render());
								$categories = false;
							}
						break;

						case 'file':
							$uploader = new HelperUploader();
							$uploader->setId(isset($params['id'])?$params['id']:null);
							$uploader->setName($params['name']);
							$uploader->setUrl(isset($params['url'])?$params['url']:null);
							$uploader->setMultiple(isset($params['multiple'])?$params['multiple']:false);
							$uploader->setUseAjax(isset($params['ajax'])?$params['ajax']:false);

							if (isset($params['images']))
								$uploader->setImages($params['images']);
							elseif (isset($params['image'])) // Use for retrocompatibility							
								$uploader->setImages(array(
									0 => array(
									'image'      => isset($params['image'])?$params['image']:null,
									'size'       => isset($params['size'])?$params['size']:null,
									'delete_url' => isset($params['delete_url'])?$params['delete_url']:null
								)));

							$uploader->setThumb(isset($params['thumb'])?$params['thumb']:null);
<<<<<<< HEAD
							$uploader->setSize(isset($params['size'])?$params['size']:null);
							$uploader->setFile(isset($params['file'])?$params['file']:null);
=======
>>>>>>> 8b1f9d05
							$uploader->setTitle(isset($params['title'])?$params['title']:null);

							$params['file'] = $uploader->render();
						break;

						case 'color':
							if ($color)
							{
								// Added JS file
								$this->context->controller->addJS(_PS_JS_DIR_.'jquery/plugins/jquery.colorpicker.js');
								$color = false;
							}
						break;

						case 'date':
							if ($date)
							{
								$this->context->controller->addJqueryUI('ui.datepicker');
								$date = false;
							}
						break;

						case 'textarea':
							if ($tinymce)
							{
								$iso = $this->context->language->iso_code;
								$this->tpl_vars['iso'] = file_exists(_PS_ROOT_DIR_.'/js/tiny_mce/langs/'.$iso.'.js') ? $iso : 'en';
								$this->tpl_vars['path_css'] = _THEME_CSS_DIR_;
								$this->tpl_vars['ad'] = dirname($_SERVER['PHP_SELF']);
								$this->tpl_vars['tinymce'] = true;

								$this->context->controller->addJS(_PS_JS_DIR_.'tiny_mce/tiny_mce.js');
								$this->context->controller->addJS(_PS_JS_DIR_.'tinymce.inc.js');
								$tinymce = false;
							}

							if ($textarea_autosize)
							{
								$this->context->controller->addJS(_PS_JS_DIR_.'jquery/plugins/jquery.autosize.min.js');
								$textarea_autosize = false;
							}
						break;

						case 'shop' :
							$disable_shops = isset($params['disable_shared']) ? $params['disable_shared'] : false;
							$params['html'] = $this->renderAssoShop($disable_shops);
							if (Shop::getTotalShops(false) == 1)
								unset($this->fields_form[$fieldset_key]['form']['input'][$key]);
						break;
					}
				}

		$this->tpl->assign(array(
			'title' => $this->title,
			'toolbar_btn' => $this->toolbar_btn,
			'show_toolbar' => $this->show_toolbar,
			'toolbar_scroll' => $this->toolbar_scroll,
			'submit_action' => $this->submit_action,
			'firstCall' => $this->first_call,
			'current' => $this->currentIndex,
			'token' => $this->token,
			'table' => $this->table,
			'identifier' => $this->identifier,
			'name_controller' => $this->name_controller,
			'languages' => $this->languages,
			'current_id_lang' => $this->context->language->id,
			'defaultFormLanguage' => $this->default_form_language,
			'allowEmployeeFormLang' => $this->allow_employee_form_lang,
			'form_id' => $this->id,
			'fields' => $this->fields_form,
			'fields_value' => $this->fields_value,
			'required_fields' => $this->getFieldsRequired(),
			'vat_number' => file_exists(_PS_MODULE_DIR_.'vatnumber/ajax.php'),
			'module_dir' => _MODULE_DIR_,
			'base_url' => $this->context->shop->getBaseURL(),
			'contains_states' => (isset($this->fields_value['id_country']) && isset($this->fields_value['id_state'])) ? Country::containsStates($this->fields_value['id_country']) : null,
		));
		return parent::generate();
	}

	/**
	 * Return true if there are required fields
	 */
	public function getFieldsRequired()
	{
		foreach ($this->fields_form as $fieldset)
			if (isset($fieldset['form']['input']))
				foreach ($fieldset['form']['input'] as $input)
					if (array_key_exists('required', $input) && $input['required'] && $input['type'] != 'radio')
						return true;

		return false;
	}

	/**
	 * Render an area to determinate shop association
	 *
	 * @return string
	 */
	public function renderAssoShop($params, $disable_shared = false)
	{
		if (!Shop::isFeatureActive())
			return;

		$assos = array();
		if ((int)$this->id)
		{
			$sql = 'SELECT `id_shop`, `'.bqSQL($this->identifier).'`
					FROM `'._DB_PREFIX_.bqSQL($this->table).'_shop`
					WHERE `'.bqSQL($this->identifier).'` = '.(int)$this->id;

			foreach (Db::getInstance()->executeS($sql) as $row)
				$assos[$row['id_shop']] = $row['id_shop'];
		}
		else
		{
			switch (Shop::getContext())
			{
				case Shop::CONTEXT_SHOP :
						$assos[Shop::getContextShopID()] = Shop::getContextShopID();
				break;

				case Shop::CONTEXT_GROUP :
					foreach (Shop::getShops(false, Shop::getContextShopGroupID(), true) as $id_shop)
							$assos[$id_shop] = $id_shop;
				break;

				default :
						foreach (Shop::getShops(false, null, true) as $id_shop)
							$assos[$id_shop] = $id_shop;
				break;
			}
		}

		/*$nb_shop = 0;
		foreach ($tree as &$value)
		{
			$value['disable_shops'] = (isset($value[$disable_shared]) && $value[$disable_shared]);
			$nb_shop += count($value['shops']);
		}*/

		$tree = new HelperTreeShops('shop-tree', 'Shops');
		$tree->setSelectedShops($assos);
		$tree->setAttribute('table', $this->table);
		return $tree->render();
	}
}<|MERGE_RESOLUTION|>--- conflicted
+++ resolved
@@ -130,11 +130,7 @@
 								)));
 
 							$uploader->setThumb(isset($params['thumb'])?$params['thumb']:null);
-<<<<<<< HEAD
-							$uploader->setSize(isset($params['size'])?$params['size']:null);
 							$uploader->setFile(isset($params['file'])?$params['file']:null);
-=======
->>>>>>> 8b1f9d05
 							$uploader->setTitle(isset($params['title'])?$params['title']:null);
 
 							$params['file'] = $uploader->render();
