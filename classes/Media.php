--- conflicted
+++ resolved
@@ -83,19 +83,11 @@
 		{
 
 			//set an alphabetical order for args
-<<<<<<< HEAD
-			$html_content = preg_replace_callback(
-				'/(<[a-zA-Z0-9]+)((\s*[a-zA-Z0-9]+=[\"\\\'][^\"\\\']*[\"\\\']\s*)*)>/',
-				array('Media', 'minifyHTMLpregCallback'),
-				$html_content,
-				Media::getBackTrackLimit());
-=======
 			// $html_content = preg_replace_callback(
 				// '/(<[a-zA-Z0-9]+)((\s*[a-zA-Z0-9]+=[\"\\\'][^\"\\\']*[\"\\\']\s*)*)>/',
 				// array('Media', 'minifyHTMLpregCallback'),
 				// $html_content,
 				// Media::getBackTrackLimit());
->>>>>>> 411f3dd5
 
 			require_once(_PS_TOOL_DIR_.'minify_html/minify_html.class.php');
 			$html_content = str_replace(chr(194).chr(160), '&nbsp;', $html_content);
@@ -652,8 +644,6 @@
 				foreach (scandir($dir) as $file)
 					if ($file[0] != '.' && $file != 'index.php')
 						Tools::deleteFile($dir.DIRECTORY_SEPARATOR.$file, array('index.php'));
-<<<<<<< HEAD
-=======
 
 		$version = (int)Configuration::get('PS_CCCJS_VERSION');
 		Configuration::updateValue('PS_CCCJS_VERSION', ++$version);
@@ -685,7 +675,6 @@
 					Media::$js_def[$key] = $js;
 		elseif ($js_def)
 			Media::$js_def[] = $js_def;
->>>>>>> 411f3dd5
 	}
 
 	/**
