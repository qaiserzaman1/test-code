<?php
/*
* 2007-2015 PrestaShop
*
* NOTICE OF LICENSE
*
* This source file is subject to the Open Software License (OSL 3.0)
* that is bundled with this package in the file LICENSE.txt.
* It is also available through the world-wide-web at this URL:
* http://opensource.org/licenses/osl-3.0.php
* If you did not receive a copy of the license and are unable to
* obtain it through the world-wide-web, please send an email
* to license@prestashop.com so we can send you a copy immediately.
*
* DISCLAIMER
*
* Do not edit or add to this file if you wish to upgrade PrestaShop to newer
* versions in the future. If you wish to customize PrestaShop for your
* needs please refer to http://www.prestashop.com for more information.
*
*  @author PrestaShop SA <contact@prestashop.com>
*  @copyright  2007-2015 PrestaShop SA
*  @license    http://opensource.org/licenses/osl-3.0.php  Open Software License (OSL 3.0)
*  International Registered Trademark & Property of PrestaShop SA
*/

/**
 * @since 1.5
 */
class PrestaShopAutoload
{
	/**
	 * File where classes index is stored
	 */
	const INDEX_FILE = 'cache/class_index.php';

	/**
	 * @var Autoload
	 */
	protected static $instance;

	/**
	 * @var string Root directory
	 */
	protected $root_dir;

	/**
	 *  @var array array('classname' => 'path/to/override', 'classnamecore' => 'path/to/class/core')
	 */
	public $index = array();

	public $_include_override_path = true;

	protected static $class_aliases = array(
		'Collection' => 'PrestaShopCollection',
		'Autoload' => 'PrestaShopAutoload',
		'Backup' => 'PrestaShopBackup',
		'Logger' => 'PrestaShopLogger'
	);

	protected function __construct()
	{
		$this->root_dir = _PS_CORE_DIR_.'/';
		$file = $this->normalizeDirectory(_PS_ROOT_DIR_).PrestaShopAutoload::INDEX_FILE;
		if (@filemtime($file) && is_readable($file))
			$this->index = include($file);
		else
			$this->generateIndex();
	}

	/**
	 * Get instance of autoload (singleton)
	 *
	 * @return Autoload
	 */
	public static function getInstance()
	{
		if (!PrestaShopAutoload::$instance)
			PrestaShopAutoload::$instance = new PrestaShopAutoload();

		return PrestaShopAutoload::$instance;
	}

	/**
	 * Retrieve informations about a class in classes index and load it
	 *
	 * @param string $classname
	 */
	public function load($classname)
	{
		// Retrocompatibility
		if (isset(PrestaShopAutoload::$class_aliases[$classname]) && !interface_exists($classname, false) && !class_exists($classname, false))
			return eval('class '.$classname.' extends '.PrestaShopAutoload::$class_aliases[$classname].' {}');

		// regenerate the class index if the requested file doesn't exists
		if ((isset($this->index[$classname]) && $this->index[$classname]['path'] && !is_file($this->root_dir.$this->index[$classname]['path']))
			|| (isset($this->index[$classname.'Core']) && $this->index[$classname.'Core']['path'] && !is_file($this->root_dir.$this->index[$classname.'Core']['path'])))
			$this->generateIndex();

		// If $classname has not core suffix (E.g. Shop, Product)
		if (substr($classname, -4) != 'Core')
		{
			$class_dir = (isset($this->index[$classname]['override'])
				&& $this->index[$classname]['override'] === true) ? $this->normalizeDirectory(_PS_ROOT_DIR_) : $this->root_dir;

			// If requested class does not exist, load associated core class
			if (isset($this->index[$classname]) && !$this->index[$classname]['path'])
			{
				require_once($class_dir.$this->index[$classname.'Core']['path']);

				if ($this->index[$classname.'Core']['type'] != 'interface')
					eval($this->index[$classname.'Core']['type'].' '.$classname.' extends '.$classname.'Core {}');
			}
			else
			{
				// request a non Core Class load the associated Core class if exists
				if (isset($this->index[$classname.'Core']))
					require_once($this->root_dir.$this->index[$classname.'Core']['path']);

				if (isset($this->index[$classname]))
					require_once($class_dir.$this->index[$classname]['path']);
			}
		}
		// Call directly ProductCore, ShopCore class
		elseif (isset($this->index[$classname]['path']) && $this->index[$classname]['path'])
			require_once($this->root_dir.$this->index[$classname]['path']);
	}

	/**
	 * Generate classes index
	 */
	public function generateIndex()
	{
		$classes = array_merge(
			$this->getClassesFromDir('classes/'),
			$this->getClassesFromDir('controllers/')
		);

		if ($this->_include_override_path)
			$classes = array_merge(
				$classes,
				$this->getClassesFromDir('override/classes/', defined('_PS_HOST_MODE_')),
				$this->getClassesFromDir('override/controllers/', defined('_PS_HOST_MODE_'))
			);

		ksort($classes);
		$content = '<?php return '.var_export($classes, true).'; ?>';

		// Write classes index on disc to cache it
		$filename = $this->normalizeDirectory(_PS_ROOT_DIR_).PrestaShopAutoload::INDEX_FILE;
		$filename_tmp = tempnam(dirname($filename), basename($filename.'.'));
		if ($filename_tmp !== false && file_put_contents($filename_tmp, $content) !== false)
		{
			if (!@rename($filename_tmp, $filename))
				unlink($filename_tmp);
			else
				@chmod($filename, 0666);
		}
		// $filename_tmp couldn't be written. $filename should be there anyway (even if outdated), no need to die.
		else
			error_log('Cannot write temporary file '.$filename_tmp);
		$this->index = $classes;
	}

	/**
	 * Retrieve recursively all classes in a directory and its subdirectories
	 *
	 * @param string $path Relativ path from root to the directory
	 * @return array
	 */
	protected function getClassesFromDir($path, $host_mode = false)
	{
		$classes = array();
		$root_dir = $host_mode ? $this->normalizeDirectory(_PS_ROOT_DIR_) : $this->root_dir;

		foreach (scandir($root_dir.$path) as $file)
		{
			if ($file[0] != '.')
			{
				if (is_dir($root_dir.$path.$file))
					$classes = array_merge($classes, $this->getClassesFromDir($path.$file.'/', $host_mode));
				elseif (substr($file, -4) == '.php')
				{
					$content = file_get_contents($root_dir.$path.$file);
					$pattern = '#\W((abstract\s+)?class|interface)\s+(?P<classname>'.basename($file, '.php').'(?:Core)?)'
								.'(?:\s+extends\s+[a-z][a-z0-9_]*)?(?:\s+implements\s+[a-z][\\a-z0-9_]*(?:\s*,\s*[a-z][\\a-z0-9_]*)*)?\s*\{#i';
					if (preg_match($pattern, $content, $m))
					{
						$classes[$m['classname']] = array(
							'path' => $path.$file,
							'type' => trim($m[1]),
							'override' => $host_mode
						);

						if (substr($m['classname'], -4) == 'Core')
							$classes[substr($m['classname'], 0, -4)] = array(
								'path' => '',
								'type' => $classes[$m['classname']]['type'],
								'override' => $host_mode
							);
					}
				}
			}
		}

		return $classes;
	}

	public function getClassPath($classname)
	{
		return (isset($this->index[$classname]) && isset($this->index[$classname]['path'])) ? $this->index[$classname]['path'] : null;
	}

	private function normalizeDirectory($directory)
	{
<<<<<<< HEAD
		return rtrim($directory, '/\\').DIRECTORY_SEPARATOR;
=======
		return rtrim($directory, '/\\') .  DIRECTORY_SEPARATOR;
>>>>>>> 7f116e90
	}
}<|MERGE_RESOLUTION|>--- conflicted
+++ resolved
@@ -213,10 +213,6 @@
 
 	private function normalizeDirectory($directory)
 	{
-<<<<<<< HEAD
 		return rtrim($directory, '/\\').DIRECTORY_SEPARATOR;
-=======
-		return rtrim($directory, '/\\') .  DIRECTORY_SEPARATOR;
->>>>>>> 7f116e90
 	}
 }