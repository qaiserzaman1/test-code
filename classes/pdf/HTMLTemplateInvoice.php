--- conflicted
+++ resolved
@@ -293,13 +293,8 @@
         switch ($this->order->round_type) {
             case Order::ROUND_TOTAL:
                 $round_type = 'total';
-<<<<<<< HEAD
                 break;
-            case Order::ROUND_LINE;
-=======
-            break;
-        case Order::ROUND_LINE:
->>>>>>> fd132fac
+            case Order::ROUND_LINE:
                 $round_type = 'line';
                 break;
             case Order::ROUND_ITEM:
