--- conflicted
+++ resolved
@@ -1,184 +1,178 @@
-<?php
-/*
-* 2007-2014 PrestaShop
-*
-* NOTICE OF LICENSE
-*
-* This source file is subject to the Open Software License (OSL 3.0)
-* that is bundled with this package in the file LICENSE.txt.
-* It is also available through the world-wide-web at this URL:
-* http://opensource.org/licenses/osl-3.0.php
-* If you did not receive a copy of the license and are unable to
-* obtain it through the world-wide-web, please send an email
-* to license@prestashop.com so we can send you a copy immediately.
-*
-* DISCLAIMER
-*
-* Do not edit or add to this file if you wish to upgrade PrestaShop to newer
-* versions in the future. If you wish to customize PrestaShop for your
-* needs please refer to http://www.prestashop.com for more information.
-*
-*  @author PrestaShop SA <contact@prestashop.com>
-*  @copyright  2007-2014 PrestaShop SA
-*  @license    http://opensource.org/licenses/osl-3.0.php  Open Software License (OSL 3.0)
-*  International Registered Trademark & Property of PrestaShop SA
-*/
-
-/**
- * @since 1.5.0
- */
-class PrestaShopExceptionCore extends Exception
-{
-	/**
-	 * This method acts like an error handler, if dev mode is on, display the error else use a better silent way
-	 */
-	public function displayMessage()
-	{
-		header('HTTP/1.1 500 Internal Server Error');
-		if (_PS_MODE_DEV_ || defined('_PS_ADMIN_DIR_'))
-		{
-			// Display error message
-			echo '<style>
-				#psException{font-family: Verdana; font-size: 14px}
-				#psException h2{color: #F20000}
-				#psException p{padding-left: 20px}
-				#psException ul li{margin-bottom: 10px}
-				#psException a{font-size: 12px; color: #000000}
-				#psException .psTrace, #psException .psArgs{display: none}
-				#psException pre{border: 1px solid #236B04; background-color: #EAFEE1; padding: 5px; font-family: Courier; width: 99%; overflow-x: auto; margin-bottom: 30px;}
-				#psException .psArgs pre{background-color: #F1FDFE;}
-				#psException pre .selected{color: #F20000; font-weight: bold;}
-			</style>';
-			echo '<div id="psException">';
-			echo '<h2>['.get_class($this).']</h2>';
-			echo $this->getExtendedMessage();
-
-			$this->displayFileDebug($this->getFile(), $this->getLine());
-
-			// Display debug backtrace
-			echo '<ul>';
-			foreach ($this->getTrace() as $id => $trace)
-			{
-				$relative_file = (isset($trace['file'])) ? ltrim(str_replace(array(_PS_ROOT_DIR_, '\\'), array('', '/'), $trace['file']), '/') : '';
-				$current_line = (isset($trace['line'])) ? $trace['line'] : '';
-				if (defined('_PS_ADMIN_DIR_'))
-					$relative_file = str_replace(basename(_PS_ADMIN_DIR_).DIRECTORY_SEPARATOR, 'admin'.DIRECTORY_SEPARATOR, $relative_file);
-				echo '<li>';
-				echo '<b>'.((isset($trace['class'])) ? $trace['class'] : '').((isset($trace['type'])) ? $trace['type'] : '').$trace['function'].'</b>';
-				echo ' - <a style="font-size: 12px; color: #000000; cursor:pointer; color: blue;" onclick="document.getElementById(\'psTrace_'.$id.'\').style.display = (document.getElementById(\'psTrace_'.$id.'\').style.display != \'block\') ? \'block\' : \'none\'; return false">[line '.$current_line.' - '.$relative_file.']</a>';
-
-				if (isset($trace['args']) && count($trace['args']))
-<<<<<<< HEAD
-					echo ' - <a href="#" onclick="document.getElementById(\'psArgs_'.$id.'\').style.display = (document.getElementById(\'psArgs_'.$id.'\').style.display != \'block\') ? \'block\' : \'none\'; return false">['.count($trace['args']).' Arguments]</a>';
-				else
-					echo ' - <span style="font-size: 12px;">[0 Argument]</a>';
-=======
-					echo ' - <a style="font-size: 12px; color: #000000; cursor:pointer; color: blue;" onclick="document.getElementById(\'psArgs_'.$id.'\').style.display = (document.getElementById(\'psArgs_'.$id.'\').style.display != \'block\') ? \'block\' : \'none\'; return false">['.count($trace['args']).' Arguments]</a>';
->>>>>>> 411f3dd5
-
-				if ($relative_file)
-					$this->displayFileDebug($trace['file'], $trace['line'], $id);
-				if (isset($trace['args']) && count($trace['args']))
-					$this->displayArgsDebug($trace['args'], $id);
-				echo '</li>';
-			}
-			echo '</ul>';
-			echo '</div>';
-		}
-		else
-		{
-			// If not in mode dev, display an error page
-			if (file_exists(_PS_ROOT_DIR_.'/error500.html'))
-				echo file_get_contents(_PS_ROOT_DIR_.'/error500.html');
-		}
-		// Log the error in the disk
-		$this->logError();
-		exit;
-	}
-
-	/**
-	 * Display lines around current line
-	 *
-	 * @param string $file
-	 * @param int $line
-	 * @param string $id
-	 */
-	protected function displayFileDebug($file, $line, $id = null)
-	{
-		$lines = file($file);
-		$offset = $line - 6;
-		$total = 11;
-		if ($offset < 0)
-		{
-			$total += $offset;
-			$offset = 0;
-		}
-		$lines = array_slice($lines, $offset, $total);
-
-		echo '<div class="psTrace" id="psTrace_'.$id.'" '.((is_null($id) ? 'style="display: block"' : '')).'><pre>';
-		foreach ($lines as $k => $l)
-		{
-			if ($offset + $k == $line - 1)
-				echo '<span class="selected">'.($offset + $k).'. '.htmlspecialchars($l).'</span>';
-			else
-				echo ($offset + $k).'. '.htmlspecialchars($l);
-		}
-		echo '</pre></div>';
-	}
-
-	/**
-	 * Display arguments list of traced function
-	 *
-	 * @param array $args List of arguments
-	 * @param string $id ID of argument
-	 */
-	protected function displayArgsDebug($args, $id)
-	{
-		echo '<div class="psArgs" id="psArgs_'.$id.'"><pre>';
-		foreach ($args as $arg => $value)
-		{
-			echo '<b>Argument ['.$arg."]</b>\n";
-			print_r($value);
-			echo "\n";
-		}
-		echo '</pre>';
-	}
-	
-	/**
-	 * Log the error on the disk
-	 */
-	protected function logError()
-	{
-		$logger = new FileLogger();
-		$logger->setFilename(_PS_ROOT_DIR_.'/log/'.date('Ymd').'_exception.log');
-		$logger->logError($this->getExtendedMessage(false));
-	}
-	
-	/**
-	 * @deprecated 1.5.5
-	 */
-	protected function getExentedMessage($html = true)
-	{
-		Tools::displayAsDeprecated();
-		return $this->getExtendedMessage($html);
-	}
-	
-	/**
-	 * Return the content of the Exception
-	 * @return string content of the exception
-	 */
-	protected function getExtendedMessage($html = true)
-	{
-		$format = '<p><b>%s</b><br /><i>at line </i><b>%d</b><i> in file </i><b>%s</b></p>';
-		if (!$html)
-			$format = strip_tags(str_replace('<br />', ' ', $format));
-
-		return sprintf(
-					$format,
-					$this->getMessage(),
-					$this->getLine(),
-					ltrim(str_replace(array(_PS_ROOT_DIR_, '\\'), array('', '/'), $this->getFile()), '/')
-				);
-	}
-	
-}
+<?php
+/*
+* 2007-2014 PrestaShop
+*
+* NOTICE OF LICENSE
+*
+* This source file is subject to the Open Software License (OSL 3.0)
+* that is bundled with this package in the file LICENSE.txt.
+* It is also available through the world-wide-web at this URL:
+* http://opensource.org/licenses/osl-3.0.php
+* If you did not receive a copy of the license and are unable to
+* obtain it through the world-wide-web, please send an email
+* to license@prestashop.com so we can send you a copy immediately.
+*
+* DISCLAIMER
+*
+* Do not edit or add to this file if you wish to upgrade PrestaShop to newer
+* versions in the future. If you wish to customize PrestaShop for your
+* needs please refer to http://www.prestashop.com for more information.
+*
+*  @author PrestaShop SA <contact@prestashop.com>
+*  @copyright  2007-2014 PrestaShop SA
+*  @license    http://opensource.org/licenses/osl-3.0.php  Open Software License (OSL 3.0)
+*  International Registered Trademark & Property of PrestaShop SA
+*/
+
+/**
+ * @since 1.5.0
+ */
+class PrestaShopExceptionCore extends Exception
+{
+	/**
+	 * This method acts like an error handler, if dev mode is on, display the error else use a better silent way
+	 */
+	public function displayMessage()
+	{
+		header('HTTP/1.1 500 Internal Server Error');
+		if (_PS_MODE_DEV_ || defined('_PS_ADMIN_DIR_'))
+		{
+			// Display error message
+			echo '<style>
+				#psException{font-family: Verdana; font-size: 14px}
+				#psException h2{color: #F20000}
+				#psException p{padding-left: 20px}
+				#psException ul li{margin-bottom: 10px}
+				#psException a{font-size: 12px; color: #000000}
+				#psException .psTrace, #psException .psArgs{display: none}
+				#psException pre{border: 1px solid #236B04; background-color: #EAFEE1; padding: 5px; font-family: Courier; width: 99%; overflow-x: auto; margin-bottom: 30px;}
+				#psException .psArgs pre{background-color: #F1FDFE;}
+				#psException pre .selected{color: #F20000; font-weight: bold;}
+			</style>';
+			echo '<div id="psException">';
+			echo '<h2>['.get_class($this).']</h2>';
+			echo $this->getExtendedMessage();
+
+			$this->displayFileDebug($this->getFile(), $this->getLine());
+
+			// Display debug backtrace
+			echo '<ul>';
+			foreach ($this->getTrace() as $id => $trace)
+			{
+				$relative_file = (isset($trace['file'])) ? ltrim(str_replace(array(_PS_ROOT_DIR_, '\\'), array('', '/'), $trace['file']), '/') : '';
+				$current_line = (isset($trace['line'])) ? $trace['line'] : '';
+				if (defined('_PS_ADMIN_DIR_'))
+					$relative_file = str_replace(basename(_PS_ADMIN_DIR_).DIRECTORY_SEPARATOR, 'admin'.DIRECTORY_SEPARATOR, $relative_file);
+				echo '<li>';
+				echo '<b>'.((isset($trace['class'])) ? $trace['class'] : '').((isset($trace['type'])) ? $trace['type'] : '').$trace['function'].'</b>';
+				echo ' - <a style="font-size: 12px; color: #000000; cursor:pointer; color: blue;" onclick="document.getElementById(\'psTrace_'.$id.'\').style.display = (document.getElementById(\'psTrace_'.$id.'\').style.display != \'block\') ? \'block\' : \'none\'; return false">[line '.$current_line.' - '.$relative_file.']</a>';
+
+				if (isset($trace['args']) && count($trace['args']))
+					echo ' - <a style="font-size: 12px; color: #000000; cursor:pointer; color: blue;" onclick="document.getElementById(\'psArgs_'.$id.'\').style.display = (document.getElementById(\'psArgs_'.$id.'\').style.display != \'block\') ? \'block\' : \'none\'; return false">['.count($trace['args']).' Arguments]</a>';
+
+				if ($relative_file)
+					$this->displayFileDebug($trace['file'], $trace['line'], $id);
+				if (isset($trace['args']) && count($trace['args']))
+					$this->displayArgsDebug($trace['args'], $id);
+				echo '</li>';
+			}
+			echo '</ul>';
+			echo '</div>';
+		}
+		else
+		{
+			// If not in mode dev, display an error page
+			if (file_exists(_PS_ROOT_DIR_.'/error500.html'))
+				echo file_get_contents(_PS_ROOT_DIR_.'/error500.html');
+		}
+		// Log the error in the disk
+		$this->logError();
+		exit;
+	}
+
+	/**
+	 * Display lines around current line
+	 *
+	 * @param string $file
+	 * @param int $line
+	 * @param string $id
+	 */
+	protected function displayFileDebug($file, $line, $id = null)
+	{
+		$lines = file($file);
+		$offset = $line - 6;
+		$total = 11;
+		if ($offset < 0)
+		{
+			$total += $offset;
+			$offset = 0;
+		}
+		$lines = array_slice($lines, $offset, $total);
+
+		echo '<div class="psTrace" id="psTrace_'.$id.'" '.((is_null($id) ? 'style="display: block"' : '')).'><pre>';
+		foreach ($lines as $k => $l)
+		{
+			if ($offset + $k == $line - 1)
+				echo '<span class="selected">'.($offset + $k).'. '.htmlspecialchars($l).'</span>';
+			else
+				echo ($offset + $k).'. '.htmlspecialchars($l);
+		}
+		echo '</pre></div>';
+	}
+
+	/**
+	 * Display arguments list of traced function
+	 *
+	 * @param array $args List of arguments
+	 * @param string $id ID of argument
+	 */
+	protected function displayArgsDebug($args, $id)
+	{
+		echo '<div class="psArgs" id="psArgs_'.$id.'"><pre>';
+		foreach ($args as $arg => $value)
+		{
+			echo '<b>Argument ['.$arg."]</b>\n";
+			print_r($value);
+			echo "\n";
+		}
+		echo '</pre>';
+	}
+	
+	/**
+	 * Log the error on the disk
+	 */
+	protected function logError()
+	{
+		$logger = new FileLogger();
+		$logger->setFilename(_PS_ROOT_DIR_.'/log/'.date('Ymd').'_exception.log');
+		$logger->logError($this->getExtendedMessage(false));
+	}
+	
+	/**
+	 * @deprecated 1.5.5
+	 */
+	protected function getExentedMessage($html = true)
+	{
+		Tools::displayAsDeprecated();
+		return $this->getExtendedMessage($html);
+	}
+	
+	/**
+	 * Return the content of the Exception
+	 * @return string content of the exception
+	 */
+	protected function getExtendedMessage($html = true)
+	{
+		$format = '<p><b>%s</b><br /><i>at line </i><b>%d</b><i> in file </i><b>%s</b></p>';
+		if (!$html)
+			$format = strip_tags(str_replace('<br />', ' ', $format));
+
+		return sprintf(
+					$format,
+					$this->getMessage(),
+					$this->getLine(),
+					ltrim(str_replace(array(_PS_ROOT_DIR_, '\\'), array('', '/'), $this->getFile()), '/')
+				);
+	}
+	
+}