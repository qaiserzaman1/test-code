--- conflicted
+++ resolved
@@ -34,11 +34,8 @@
 use PrestaShopBundle\Translation\TranslatorComponent as Translator;
 use PrestaShopBundle\Translation\TranslatorLanguageLoader;
 use Symfony\Component\DependencyInjection\ContainerBuilder;
-<<<<<<< HEAD
 use Symfony\Component\DependencyInjection\ContainerInterface;
-=======
 use Symfony\Component\DependencyInjection\Exception\ServiceNotFoundException;
->>>>>>> 0fd2d3b6
 use Symfony\Component\Filesystem\Filesystem;
 use Symfony\Component\Finder\Finder;
 use Symfony\Component\HttpFoundation\Session\SessionInterface;
@@ -457,7 +454,6 @@
         $withDB = !$this->language instanceof InstallLanguage;
         $theme = $this->shop !== null ? $this->shop->theme : null;
 
-<<<<<<< HEAD
         if ($this instanceof Context) {
             try {
                 $containerFinder = new ContainerFinder($this);
@@ -472,29 +468,7 @@
                     ->setIsAdminContext($adminContext)
                     ->loadLanguage($translator, $locale, $withDB, $theme);
             }
-=======
-        try {
-            $containerFinder = new ContainerFinder($this);
-            $container = $containerFinder->getContainer();
-            $translatorLoader = $container->get('prestashop.translation.translator_language_loader');
-        } catch (ContainerNotFoundException $exception) {
-            $translatorLoader = null;
-        } catch (ServiceNotFoundException $e) {
-            $translatorLoader = null;
-        }
-
-        if (null === $translatorLoader) {
-            // If a container is still not found, instantiate manually the translator loader
-            // This will happen in the Front as we have legacy controllers, the Sf container won't be available.
-            // As we get the translator in the controller's constructor and the container is built in the init method, we won't find it here
-            $translatorLoader = (new TranslatorLanguageLoader(new ModuleRepository()));
->>>>>>> 0fd2d3b6
-        }
-
-        $translatorLoader
-            ->setIsAdminContext($adminContext)
-            ->loadLanguage($translator, $locale, $withDB, $theme)
-        ;
+        }
 
         return $translator;
     }
