--- conflicted
+++ resolved
@@ -760,14 +760,10 @@
                     'AdminModulesPositions' => 'admin_modules_positions',
                     'AdminModulesSf' => 'admin_module_manage',
                     'AdminOrderPreferences' => 'admin_order_preferences',
-<<<<<<< HEAD
-=======
-                    'AdminShipping' => 'admin_shipping_preferences',
-                    'AdminPerformance' => 'admin_performance',
->>>>>>> 300842e0
                     'AdminPPreferences' => 'admin_product_preferences',
                     'AdminPerformance' => 'admin_performance',
                     'AdminPreferences' => 'admin_preferences',
+                    'AdminShipping' => 'admin_shipping_preferences',
                     'AdminStockManagement' => 'admin_stock_overview',
                     'AdminThemesCatalog' => 'admin_theme_catalog',
                     'AdminTranslationSf' => 'admin_international_translation_overview',
