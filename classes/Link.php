<?php
/**
 * 2007-2018 PrestaShop
 *
 * NOTICE OF LICENSE
 *
 * This source file is subject to the Open Software License (OSL 3.0)
 * that is bundled with this package in the file LICENSE.txt.
 * It is also available through the world-wide-web at this URL:
 * https://opensource.org/licenses/OSL-3.0
 * If you did not receive a copy of the license and are unable to
 * obtain it through the world-wide-web, please send an email
 * to license@prestashop.com so we can send you a copy immediately.
 *
 * DISCLAIMER
 *
 * Do not edit or add to this file if you wish to upgrade PrestaShop to newer
 * versions in the future. If you wish to customize PrestaShop for your
 * needs please refer to http://www.prestashop.com for more information.
 *
 * @author    PrestaShop SA <contact@prestashop.com>
 * @copyright 2007-2018 PrestaShop SA
 * @license   https://opensource.org/licenses/OSL-3.0 Open Software License (OSL 3.0)
 * International Registered Trademark & Property of PrestaShop SA
 */

use PrestaShop\PrestaShop\Core\Addon\Module\ModuleManagerBuilder;
use PrestaShop\PrestaShop\Adapter\SymfonyContainer;
use Symfony\Component\Routing\Generator\UrlGeneratorInterface;
use PrestaShop\PrestaShop\Core\Feature\TokenInUrls;

class LinkCore
{
    /** @var bool Rewriting activation */
    protected $allow;
    protected $url;
    public static $cache = array('page' => array());

    public $protocol_link;
    public $protocol_content;

    protected $ssl_enable;

    protected static $category_disable_rewrite = null;

    /**
     * Constructor (initialization only).
     */
    public function __construct($protocolLink = null, $protocolContent = null)
    {
        $this->allow = (int) Configuration::get('PS_REWRITING_SETTINGS');
        $this->url = $_SERVER['SCRIPT_NAME'];
        $this->protocol_link = $protocolLink;
        $this->protocol_content = $protocolContent;

        if (!defined('_PS_BASE_URL_')) {
            define('_PS_BASE_URL_', Tools::getShopDomain(true));
        }
        if (!defined('_PS_BASE_URL_SSL_')) {
            define('_PS_BASE_URL_SSL_', Tools::getShopDomainSsl(true));
        }

        if (Link::$category_disable_rewrite === null) {
            Link::$category_disable_rewrite = array(
                Configuration::get('PS_HOME_CATEGORY'),
                Configuration::get('PS_ROOT_CATEGORY')
            );
        }

        $this->ssl_enable = Configuration::get('PS_SSL_ENABLED');
    }

    /**
     * Create a link to delete a product.
     *
     * @param mixed $product   ID of the product OR a Product object
     * @param int   $idPicture ID of the picture to delete
     *
     * @return string
     */
    public function getProductDeletePictureLink($product, $idPicture)
    {
        $url = $this->getProductLink($product);

        return $url.((strpos($url, '?')) ? '&' : '?').'deletePicture='.$idPicture;
    }

    /**
     * Return a product object from various product format
     *
     * @param $product
     * @param $idLang
     * @param $idShop
     * @return Product
     * @throws PrestaShopException
     */
    public function getProductObject($product, $idLang, $idShop)
    {
        if (!is_object($product)) {
            if (is_array($product) && isset($product['id_product'])) {
                $product = new Product($product['id_product'], false, $idLang, $idShop);
            } elseif ((int) $product) {
                $product = new Product((int) $product, false, $idLang, $idShop);
            } else {
                throw new PrestaShopException('Invalid product vars');
            }
        }
        return $product;
    }

    /**
     * Create a link to a product.
     *
     * @param mixed  $product Product object (can be an ID product, but deprecated)
     * @param string $alias
     * @param string $category
     * @param string $ean13
     * @param int    $idLang
     * @param int    $idShop  (since 1.5.0) ID shop need to be used when we generate a product link for a product in a cart
     * @param int    $ipa     ID product attribute
     *
     * @return string
     */
    public function getProductLink(
        $product,
        $alias = null,
        $category = null,
        $ean13 = null,
        $idLang = null,
        $idShop = null,
        $ipa = 0,
        $force_routes = false,
        $relativeProtocol = false,
        $addAnchor = false,
        $extraParams = array()
    ) {
        $dispatcher = Dispatcher::getInstance();

        if (!$idLang) {
            $idLang = Context::getContext()->language->id;
        }

        $url = $this->getBaseLink($idShop, null, $relativeProtocol).$this->getLangLink($idLang, null, $idShop);

        // Set available keywords
        $params = array();

        if (!is_object($product)) {
            if (is_array($product) && isset($product['id_product'])) {
                $params['id'] = $product['id_product'];
            } elseif ((int) $product) {
                $params['id'] = $product;
            } else {
                throw new PrestaShopException('Invalid product vars');
            }
        } else {
            $params['id'] = $product->id;
        }

        $params['id_product_attribute'] = $ipa;
        if (!$alias) {
            $product = $this->getProductObject($product, $idLang, $idShop);
        }
        $params['rewrite'] = (!$alias) ? $product->getFieldByLang('link_rewrite') : $alias;
        if (!$ean13) {
            $product = $this->getProductObject($product, $idLang, $idShop);
        }
        $params['ean13'] = (!$ean13) ? $product->ean13 : $ean13;
        if ($dispatcher->hasKeyword('product_rule', $idLang, 'meta_keywords', $idShop)) {
            $product = $this->getProductObject($product, $idLang, $idShop);
            $params['meta_keywords'] = Tools::str2url($product->getFieldByLang('meta_keywords'));
        }
        if ($dispatcher->hasKeyword('product_rule', $idLang, 'meta_title', $idShop)) {
            $product = $this->getProductObject($product, $idLang, $idShop);
            $params['meta_title'] = Tools::str2url($product->getFieldByLang('meta_title'));
        }

        if ($dispatcher->hasKeyword('product_rule', $idLang, 'manufacturer', $idShop)) {
            $product = $this->getProductObject($product, $idLang, $idShop);
            $params['manufacturer'] = Tools::str2url($product->isFullyLoaded ? $product->manufacturer_name : Manufacturer::getNameById($product->id_manufacturer));
        }

        if ($dispatcher->hasKeyword('product_rule', $idLang, 'supplier', $idShop)) {
            $product = $this->getProductObject($product, $idLang, $idShop);
            $params['supplier'] = Tools::str2url($product->isFullyLoaded ? $product->supplier_name : Supplier::getNameById($product->id_supplier));
        }

        if ($dispatcher->hasKeyword('product_rule', $idLang, 'price', $idShop)) {
            $product = $this->getProductObject($product, $idLang, $idShop);
            $params['price'] = $product->isFullyLoaded ? $product->price : Product::getPriceStatic($product->id, false, null, 6, null, false, true, 1, false, null, null, null, $product->specificPrice);
        }

        if ($dispatcher->hasKeyword('product_rule', $idLang, 'tags', $idShop)) {
            $product = $this->getProductObject($product, $idLang, $idShop);
            $params['tags'] = Tools::str2url($product->getTags($idLang));
        }

        if ($dispatcher->hasKeyword('product_rule', $idLang, 'category', $idShop)) {
            if (!$category) {
                $product = $this->getProductObject($product, $idLang, $idShop);
            }
            $params['category'] = (!$category) ? $product->category : $category;
        }

        if ($dispatcher->hasKeyword('product_rule', $idLang, 'reference', $idShop)) {
            $product = $this->getProductObject($product, $idLang, $idShop);
            $params['reference'] = Tools::str2url($product->reference);
        }

        if ($dispatcher->hasKeyword('product_rule', $idLang, 'categories', $idShop)) {
            $product = $this->getProductObject($product, $idLang, $idShop);
            $params['category'] = (!$category) ? $product->category : $category;
            $cats = array();
            foreach ($product->getParentCategories($idLang) as $cat) {
                if (!in_array($cat['id_category'], Link::$category_disable_rewrite)) {
                    //remove root and home category from the URL
                    $cats[] = $cat['link_rewrite'];
                }
            }
            $params['categories'] = implode('/', $cats);
        }
        if ($ipa) {
            $product = $this->getProductObject($product, $idLang, $idShop);
        }
        $anchor = $ipa ? $product->getAnchor((int) $ipa, (bool) $addAnchor) : '';

        return $url.$dispatcher->createUrl('product_rule', $idLang, array_merge($params, $extraParams), $force_routes, $anchor, $idShop);
    }

    /**
     * Get the URL to remove the Product from the Cart
     *
     * @param int      $idProduct
     * @param int      $idProductAttribute
     * @param int|null $idCustomization
     *
     * @return string
     */
    public function getRemoveFromCartURL(
        $idProduct,
        $idProductAttribute,
        $idCustomization = null
    ) {
        $params = array(
            'delete' => 1,
            'id_product' => $idProduct,
            'id_product_attribute' => $idProductAttribute,
        );

        if ($idCustomization) {
            $params['id_customization'] = $idCustomization;
        }

        return $this->getPageLink(
            'cart',
            true,
            null,
            $params,
            false
        );
    }

    /**
     * Get URL to add one Product to Cart
     *
     * @param int      $idProduct
     * @param int      $idProductAttribute
     * @param int|null $idCustomization
     *
     * @return string
     */
    public function getUpQuantityCartURL(
        $idProduct,
        $idProductAttribute,
        $idCustomization = null
    ) {
        return $this->getUpdateQuantityCartURL($idProduct, $idProductAttribute, $idCustomization, 'up');
    }

    /**
     * Get URL to remove one Product to Cart
     *
     * @param int      $idProduct
     * @param int      $idProductAttribute
     * @param int|null $idCustomization
     *
     * @return string
     */
    public function getDownQuantityCartURL(
        $idProduct,
        $idProductAttribute,
        $idCustomization = null
    ) {
        return $this->getUpdateQuantityCartURL($idProduct, $idProductAttribute, $idCustomization, 'down');
    }

    /**
     * Get URL to update quantity of Product in Cart
     *
     * @param   int    $idProduct
     * @param   int    $idProductAttribute
     * @param int|null $idCustomization
     * @param null     $op
     *
     * @return string
     */
    public function getUpdateQuantityCartURL(
        $idProduct,
        $idProductAttribute,
        $idCustomization = null,
        $op = null
    ) {
        $params = array(
            'update' => 1,
            'id_product' => $idProduct,
            'id_product_attribute' => $idProductAttribute,
            'token' => Tools::getToken(false),
        );

        if (!is_null($op)) {
            $params['op'] = $op;
        }

        if ($idCustomization) {
            $params['id_customization'] = $idCustomization;
        }

        return $this->getPageLink(
            'cart',
            true,
            null,
            $params,
            false
        );
    }

    /**
     * Get add to Cart URL
     *
     * @param int $idProduct
     * @param int $idProductAttribute
     *
     * @return string
     */
    public function getAddToCartURL($idProduct, $idProductAttribute)
    {
        $params = array(
            'add' => 1,
            'id_product' => $idProduct,
            'id_product_attribute' => $idProductAttribute,
        );

        return $this->getPageLink(
            'cart',
            true,
            null,
            $params,
            false
        );
    }

    /**
     * Return a category object from various category format
     *
     * @param $product
     * @param $idLang
     * @return Category
     * @throws PrestaShopException
     */
    public function getCategoryObject($category, $idLang)
    {
        if (!is_object($category)) {
            if (is_array($category) && isset($category['id_category'])) {
                $category = new Category($category, $idLang);
            } elseif ((int) $category) {
                $category = new Category((int) $category, $idLang);
            } else {
                throw new PrestaShopException('Invalid category vars');
            }
        }
        return $category;
    }


    /**
     * Create a link to a category.
     *
     * @param mixed  $category        Category object (can be an ID category, but deprecated)
     * @param string $alias
     * @param int    $idLang
     * @param string $selectedFilters Url parameter to autocheck filters of the module blocklayered
     *
     * @return string
     */
    public function getCategoryLink(
        $category,
        $alias = null,
        $idLang = null,
        $selectedFilters = null,
        $idShop = null,
        $relativeProtocol = false
    ) {
        $dispatcher = Dispatcher::getInstance();

        if (!$idLang) {
            $idLang = Context::getContext()->language->id;
        }

        $url = $this->getBaseLink($idShop, null, $relativeProtocol).$this->getLangLink($idLang, null, $idShop);

        // Set available keywords
        $params = array();

        if (!is_object($category)) {
            $params['id'] = $category;
        } else {
            $params['id'] = $category->id;
        }

        // Selected filters is used by the module ps_facetedsearch
        $selectedFilters = is_null($selectedFilters) ? '' : $selectedFilters;

        if (empty($selectedFilters)) {
            $rule = 'category_rule';
        } else {
            $rule = 'layered_rule';
            $params['selected_filters'] = $selectedFilters;
        }

        if (!$alias) {
            $category = $this->getCategoryObject($category, $idLang);
        }
        $params['rewrite'] = (!$alias) ? $category->link_rewrite : $alias;
        if ($dispatcher->hasKeyword($rule, $idLang, 'meta_keywords', $idShop)) {
            $category = $this->getCategoryObject($category, $idLang);
            $params['meta_keywords'] = Tools::str2url($category->getFieldByLang('meta_keywords'));
        }
        if ($dispatcher->hasKeyword($rule, $idLang, 'meta_title', $idShop)) {
            $category = $this->getCategoryObject($category, $idLang);
            $params['meta_title'] = Tools::str2url($category->getFieldByLang('meta_title'));
        }

        return $url.Dispatcher::getInstance()->createUrl($rule, $idLang, $params, $this->allow, '', $idShop);
    }

    /**
     * Create a link to a CMS category.
     *
     * @param CMSCategory $cmsCategory
     * @param string      $alias
     * @param int         $idLang
     * @param null        $idShop
     * @param bool        $relativeProtocol
     *
     * @return string
     * @internal param mixed $category CMSCategory object (can be an ID category, but deprecated)
     */
    public function getCMSCategoryLink(
        $cmsCategory,
        $alias = null,
        $idLang = null,
        $idShop = null,
        $relativeProtocol = false
    ) {
        if (!$idLang) {
            $idLang = Context::getContext()->language->id;
        }

        $url = $this->getBaseLink($idShop, null, $relativeProtocol).$this->getLangLink($idLang, null, $idShop);

        $dispatcher = Dispatcher::getInstance();
        if (!is_object($cmsCategory)) {
            if ($alias !== null && !$dispatcher->hasKeyword('cms_category_rule', $idLang, 'meta_keywords', $idShop) && !$dispatcher->hasKeyword('cms_category_rule', $idLang, 'meta_title', $idShop)) {
                return $url.$dispatcher->createUrl('cms_category_rule', $idLang, array('id' => (int) $cmsCategory, 'rewrite' => (string) $alias), $this->allow, '', $idShop);
            }
            $cmsCategory = new CMSCategory($cmsCategory, $idLang);
        }
        if (is_array($cmsCategory->link_rewrite) && isset($cmsCategory->link_rewrite[(int) $idLang])) {
            $cmsCategory->link_rewrite = $cmsCategory->link_rewrite[(int) $idLang];
        }
        if (is_array($cmsCategory->meta_keywords) && isset($cmsCategory->meta_keywords[(int) $idLang])) {
            $cmsCategory->meta_keywords = $cmsCategory->meta_keywords[(int) $idLang];
        }
        if (is_array($cmsCategory->meta_title) && isset($cmsCategory->meta_title[(int) $idLang])) {
            $cmsCategory->meta_title = $cmsCategory->meta_title[(int) $idLang];
        }

        // Set available keywords
        $params = array();
        $params['id'] = $cmsCategory->id;
        $params['rewrite'] = (!$alias) ? $cmsCategory->link_rewrite : $alias;
        $params['meta_keywords'] = Tools::str2url($cmsCategory->meta_keywords);
        $params['meta_title'] = Tools::str2url($cmsCategory->meta_title);

        return $url.$dispatcher->createUrl('cms_category_rule', $idLang, $params, $this->allow, '', $idShop);
    }

    /**
     * Create a link to a CMS page.
     *
     * @param CMS|int $cms     CMS object
     * @param string  $alias
     * @param bool    $ssl
     * @param int     $idLang
     *
     * @return string
     */
    public function getCMSLink(
        $cms,
        $alias = null,
        $ssl = null,
        $idLang = null,
        $idShop = null,
        $relativeProtocol = false
    ) {
        if (!$idLang) {
            $idLang = Context::getContext()->language->id;
        }

        $url = $this->getBaseLink($idShop, $ssl, $relativeProtocol).$this->getLangLink($idLang, null, $idShop);

        $dispatcher = Dispatcher::getInstance();
        if (!is_object($cms)) {
            if ($alias !== null && !$dispatcher->hasKeyword('cms_rule', $idLang, 'meta_keywords', $idShop) && !$dispatcher->hasKeyword('cms_rule', $idLang, 'meta_title', $idShop)) {
                return $url.$dispatcher->createUrl('cms_rule', $idLang, array('id' => (int) $cms, 'rewrite' => (string) $alias), $this->allow, '', $idShop);
            }
            $cms = new CMS($cms, $idLang);
        }

        // Set available keywords
        $params = array();
        $params['id'] = $cms->id;
        $params['rewrite'] = (!$alias) ? (is_array($cms->link_rewrite) ? $cms->link_rewrite[(int) $idLang] : $cms->link_rewrite) : $alias;

        $params['meta_keywords'] = '';
        if (isset($cms->meta_keywords) && !empty($cms->meta_keywords)) {
            $params['meta_keywords'] = is_array($cms->meta_keywords) ? Tools::str2url($cms->meta_keywords[(int) $idLang]) : Tools::str2url($cms->meta_keywords);
        }

        $params['meta_title'] = '';
        if (isset($cms->meta_title) && !empty($cms->meta_title)) {
            $params['meta_title'] = is_array($cms->meta_title) ? Tools::str2url($cms->meta_title[(int) $idLang]) : Tools::str2url($cms->meta_title);
        }

        return $url.$dispatcher->createUrl('cms_rule', $idLang, $params, $this->allow, '', $idShop);
    }

    /**
     * Create a link to a supplier.
     *
     * @param mixed  $supplier Supplier object (can be an ID supplier, but deprecated)
     * @param string $alias
     * @param int    $idLang
     *
     * @return string
     */
    public function getSupplierLink(
        $supplier,
        $alias = null,
        $idLang = null,
        $idShop = null,
        $relativeProtocol = false
    ) {
        if (!$idLang) {
            $idLang = Context::getContext()->language->id;
        }

        $url = $this->getBaseLink($idShop, null, $relativeProtocol).$this->getLangLink($idLang, null, $idShop);

        $dispatcher = Dispatcher::getInstance();
        if (!is_object($supplier)) {
            if ($alias !== null &&
                !$dispatcher->hasKeyword('supplier_rule', $idLang, 'meta_keywords', $idShop) &&
                !$dispatcher->hasKeyword('supplier_rule', $idLang, 'meta_title', $idShop)
            ) {
                return $url.$dispatcher->createUrl(
                    'supplier_rule',
                    $idLang,
                    array('id' => (int) $supplier, 'rewrite' => (string) $alias),
                    $this->allow,
                    '',
                    $idShop
                );
            }
            $supplier = new Supplier($supplier, $idLang);
        }

        // Set available keywords
        $params = array();
        $params['id'] = $supplier->id;
        $params['rewrite'] = (!$alias) ? $supplier->link_rewrite : $alias;
        $params['meta_keywords'] = Tools::str2url($supplier->meta_keywords);
        $params['meta_title'] = Tools::str2url($supplier->meta_title);

        return $url.$dispatcher->createUrl('supplier_rule', $idLang, $params, $this->allow, '', $idShop);
    }

    /**
     * Create a link to a manufacturer.
     *
     * @param mixed  $manufacturer Manufacturer object (can be an ID supplier, but deprecated)
     * @param string $alias
     * @param int    $idLang
     * @param null   $idShop
     * @param bool   $relativeProtocol
     *
     * @return string
     */
    public function getManufacturerLink(
        $manufacturer,
        $alias = null,
        $idLang = null,
        $idShop = null,
        $relativeProtocol = false
    ) {
        if (!$idLang) {
            $idLang = Context::getContext()->language->id;
        }

        $url = $this->getBaseLink($idShop, null, $relativeProtocol).$this->getLangLink($idLang, null, $idShop);

        $dispatcher = Dispatcher::getInstance();
        if (!is_object($manufacturer)) {
            if ($alias !== null && !$dispatcher->hasKeyword('manufacturer_rule', $idLang, 'meta_keywords', $idShop) && !$dispatcher->hasKeyword('manufacturer_rule', $idLang, 'meta_title', $idShop)) {
                return $url.$dispatcher->createUrl('manufacturer_rule', $idLang, array('id' => (int) $manufacturer, 'rewrite' => (string) $alias), $this->allow, '', $idShop);
            }
            $manufacturer = new Manufacturer($manufacturer, $idLang);
        }

        // Set available keywords
        $params = array();
        $params['id'] = $manufacturer->id;
        $params['rewrite'] = (!$alias) ? $manufacturer->link_rewrite : $alias;
        $params['meta_keywords'] = Tools::str2url($manufacturer->meta_keywords);
        $params['meta_title'] = Tools::str2url($manufacturer->meta_title);

        return $url.$dispatcher->createUrl('manufacturer_rule', $idLang, $params, $this->allow, '', $idShop);
    }

    /**
     * Create a link to a module.
     *
     * @since    1.5.0
     *
     * @param string $module Module name
     * @param string $controller
     * @param array  $params
     * @param null   $ssl
     * @param int    $idLang
     * @param null   $idShop
     * @param bool   $relativeProtocol
     *
     * @return string
     */
    public function getModuleLink(
        $module,
        $controller = 'default',
        array $params = array(),
        $ssl = null,
        $idLang = null,
        $idShop = null,
        $relativeProtocol = false
    ) {
        if (!$idLang) {
            $idLang = Context::getContext()->language->id;
        }

        $url = $this->getBaseLink($idShop, $ssl, $relativeProtocol).$this->getLangLink($idLang, null, $idShop);

        // Set available keywords
        $params['module'] = $module;
        $params['controller'] = $controller ? $controller : 'default';

        // If the module has its own route ... just use it !
        if (Dispatcher::getInstance()->hasRoute('module-'.$module.'-'.$controller, $idLang, $idShop)) {
            return $this->getPageLink('module-'.$module.'-'.$controller, $ssl, $idLang, $params);
        } else {
            return $url.Dispatcher::getInstance()->createUrl('module', $idLang, $params, $this->allow, '', $idShop);
        }
    }

    /**
     * Use controller name to create a link.
     *
     * @param string $controller
     * @param bool $withToken include or not the token in the url
     * @param array(string) $sfRouteParams Optional parameters to use into New architecture specific cases. If these specific cases should redirect to legacy URLs, then this parameter is used to complete GET query string
     * @param array $params Optional
     * @return string url
     * @throws PrestaShopException
     */
    public function getAdminLink($controller, $withToken = true, $sfRouteParams = array(), $params = array())
    {
        // Cannot generate admin link from front
        if (!defined('_PS_ADMIN_DIR_')) {
            return '';
        }

        if ($withToken && !TokenInUrls::isDisabled()) {
            $params['token'] = Tools::getAdminTokenLite($controller);
        }

        // Even if URL rewriting is not enabled, the page handled by Symfony must work !
        // For that, we add an 'index.php' in the URL before the route
        $sfContainer = SymfonyContainer::getInstance();
        if (!is_null($sfContainer)) {
            $sfRouter = $sfContainer->get('router');
        }

        $routeName = null;
        switch ($controller) {
            case 'AdminProducts':
                // New architecture modification: temporary behavior to switch between old and new controllers.
                $pagePreference = $sfContainer->get('prestashop.core.admin.page_preference_interface');
                $redirectLegacy = $pagePreference->getTemporaryShouldUseLegacyPage('product');
                if (!$redirectLegacy) {
                    if (array_key_exists('id_product', $sfRouteParams)) {
                        if (array_key_exists('deleteproduct', $sfRouteParams)) {
                            return $sfRouter->generate(
                                'admin_product_unit_action',
                                array('action' => 'delete', 'id' => $sfRouteParams['id_product'])
                            );
                        }
                        //default: if (array_key_exists('updateproduct', $sfRouteParams))
                        return $sfRouter->generate(
                            'admin_product_form',
                            array('id' => $sfRouteParams['id_product'])
                        );
                    }
                    if (array_key_exists('submitFilterproduct', $sfRouteParams)) {
                        $routeParams = array();
                        if (array_key_exists('filter_column_sav_quantity', $sfRouteParams)) {
                            $routeParams['quantity'] = $sfRouteParams['filter_column_sav_quantity'];
                        }
                        if (array_key_exists('filter_column_active', $sfRouteParams)) {
                            $routeParams['active'] = $sfRouteParams['filter_column_active'];
                        }

                        return $sfRouter->generate('admin_product_catalog_filters', $routeParams);
                    }

                    return $sfRouter->generate('admin_product_catalog', $sfRouteParams);
                } else {
                    $params = array_merge($params, $sfRouteParams);
                }
                break;

            default:
                $routes = array(
                    'AdminAdminPreferences' => 'admin_administration',
                    'AdminCustomerPreferences' => 'admin_customer_preferences',
                    'AdminDeliverySlip' => 'admin_order_delivery_slip',
                    'AdminImport' => 'admin_import',
                    'AdminInformation' => 'admin_system_information',
<<<<<<< HEAD
                    // 'AdminLogs' => 'admin_logs', @TODO: uncomment when search feature is done.
=======
                    'AdminLogs' => 'admin_logs',
>>>>>>> 0bfa1488
                    'AdminMaintenance' => 'admin_maintenance',
                    'AdminModulesCatalog' => 'admin_module_catalog',
                    'AdminModulesManage' => 'admin_module_manage',
                    'AdminModulesNotifications' => 'admin_module_notification',
                    'AdminModulesPositions' => 'admin_modules_positions',
                    'AdminModulesSf' => 'admin_module_manage',
                    'AdminOrderPreferences' => 'admin_order_preferences',
                    'AdminPPreferences' => 'admin_product_preferences',
                    'AdminPerformance' => 'admin_performance',
                    'AdminPreferences' => 'admin_preferences',
                    'AdminShipping' => 'admin_shipping_preferences',
                    'AdminStockManagement' => 'admin_stock_overview',
                    'AdminThemesCatalog' => 'admin_theme_catalog',
                    'AdminTranslationSf' => 'admin_international_translation_overview',
                    'AdminPayment' => 'admin_payment_methods',
                    'AdminLocalization' => 'admin_localization_show_settings',
                    'AdminGeolocation' => 'admin_geolocation',
                    'AdminPaymentPreferences' => 'admin_payment_preferences',
                    'AdminInvoices' => 'admin_order_invoices',
                    'AdminEmails' => 'admin_email',
                    'AdminRequestSql' => 'admin_request_sql',
                );

                if (isset($routes[$controller])) {
                    $routeName = $routes[$controller];
                }
        }

        if (!is_null($routeName)) {
            $sfRoute = array_key_exists('route', $sfRouteParams) ? $sfRouteParams['route'] : $routeName;

            return $sfRouter->generate($sfRoute, $sfRouteParams, UrlGeneratorInterface::ABSOLUTE_URL);
        }

        $idLang = Context::getContext()->language->id;

        return $this->getBaseLink().basename(_PS_ADMIN_DIR_).'/'.Dispatcher::getInstance()->createUrl($controller, $idLang, $params);
    }

    /**
     * Returns a link to a product image for display
     * Note: the new image filesystem stores product images in subdirectories of img/p/.
     *
     * @param string $name rewrite link of the image
     * @param string $ids  id part of the image filename - can be "id_product-id_image" (legacy support, recommended) or "id_image" (new)
     * @param string $type
     *
     * @return string
     */
    public function getImageLink($name, $ids, $type = null)
    {
        $notDefault = false;
        $moduleManagerBuilder = ModuleManagerBuilder::getInstance();
        $moduleManager = $moduleManagerBuilder->build();
        static $watermarkLogged = null;
        static $watermarkHash = null;
        static $psLegacyImages = null;
        if ($watermarkLogged === null) {
            $watermarkLogged = Configuration::get('WATERMARK_LOGGED');
            $watermarkHash = Configuration::get('WATERMARK_HASH');
            $psLegacyImages = Configuration::get('PS_LEGACY_IMAGES');
        }

        // Check if module is installed, enabled, customer is logged in and watermark logged option is on
        if (!empty($type) && $watermarkLogged &&
            ($moduleManager->isInstalled('watermark') && $moduleManager->isEnabled('watermark')) &&
            isset(Context::getContext()->customer->id)
        ) {
            $type .= '-'.$watermarkHash;
        }

        // legacy mode or default image
        $theme = ((Shop::isFeatureActive() && file_exists(_PS_PROD_IMG_DIR_.$ids.($type ? '-'.$type : '').'-'.Context::getContext()->shop->theme_name.'.jpg')) ? '-'.Context::getContext()->shop->theme_name : '');
        if (($psLegacyImages
            && (file_exists(_PS_PROD_IMG_DIR_.$ids.($type ? '-'.$type : '').$theme.'.jpg')))
            || ($notDefault = strpos($ids, 'default') !== false)) {
            if ($this->allow == 1 && !$notDefault) {
                $uriPath = __PS_BASE_URI__.$ids.($type ? '-'.$type : '').$theme.'/'.$name.'.jpg';
            } else {
                $uriPath = _THEME_PROD_DIR_.$ids.($type ? '-'.$type : '').$theme.'.jpg';
            }
        } else {
            // if ids if of the form id_product-id_image, we want to extract the id_image part
            $splitIds = explode('-', $ids);
            $idImage = (isset($splitIds[1]) ? $splitIds[1] : $splitIds[0]);
            $theme = ((Shop::isFeatureActive() && file_exists(_PS_PROD_IMG_DIR_.Image::getImgFolderStatic($idImage).$idImage.($type ? '-'.$type : '').'-'.(int) Context::getContext()->shop->theme_name.'.jpg')) ? '-'.Context::getContext()->shop->theme_name : '');
            if ($this->allow == 1) {
                $uriPath = __PS_BASE_URI__.$idImage.($type ? '-'.$type : '').$theme.'/'.$name.'.jpg';
            } else {
                $uriPath = _THEME_PROD_DIR_.Image::getImgFolderStatic($idImage).$idImage.($type ? '-'.$type : '').$theme.'.jpg';
            }
        }

        return $this->protocol_content.Tools::getMediaServer($uriPath).$uriPath;
    }

    /**
     * Returns a link to a supplier image for display
     *
     * @param $idSupplier
     * @param null $type    image type (small_default, medium_default, large_default, etc.)
     *
     * @return string
     */
    public function getSupplierImageLink($idSupplier, $type = null)
    {
        $idSupplier = (int)$idSupplier;

        if (file_exists(_PS_SUPP_IMG_DIR_.$idSupplier.(empty($type) ? '.jpg' : '-'.$type.'.jpg'))) {
            $uriPath = _THEME_SUP_DIR_.$idSupplier.(empty($type) ? '.jpg' : '-'.$type.'.jpg');
        } elseif (!empty($type) && file_exists(_PS_SUPP_IMG_DIR_.$idSupplier.'.jpg')) { // !empty($type) because if is empty, is already tested
            $uriPath = _THEME_SUP_DIR_.$idSupplier.'.jpg';
        } elseif (file_exists(_PS_SUPP_IMG_DIR_.Context::getContext()->language->iso_code.(empty($type) ? '.jpg' : '-default-'.$type.'.jpg'))) {
            $uriPath = _THEME_SUP_DIR_.Context::getContext()->language->iso_code.(empty($type) ? '.jpg' : '-default-'.$type.'.jpg');
        } else {
            $uriPath = _THEME_SUP_DIR_.Context::getContext()->language->iso_code.'.jpg';
        }

        return $this->protocol_content.Tools::getMediaServer($uriPath).$uriPath;
    }

    /**
     * Returns a link to a manufacturer image for display
     *
     * @param $idManufacturer
     * @param null $type    image type (small_default, medium_default, large_default, etc.)
     *
     * @return string
     */
    public function getManufacturerImageLink($idManufacturer, $type = null)
    {
        $idManufacturer = (int)$idManufacturer;

        if (file_exists(_PS_MANU_IMG_DIR_.$idManufacturer.(empty($type) ? '.jpg' : '-'.$type.'.jpg'))) {
            $uriPath = _THEME_MANU_DIR_.$idManufacturer.(empty($type) ? '.jpg' : '-'.$type.'.jpg');
        } elseif (!empty($type) && file_exists(_PS_MANU_IMG_DIR_.$idManufacturer.'.jpg')) { // !empty($type) because if is empty, is already tested
            $uriPath = _THEME_MANU_DIR_.$idManufacturer.'.jpg';
        } elseif (file_exists(_PS_MANU_IMG_DIR_.Context::getContext()->language->iso_code.(empty($type) ? '.jpg' : '-default-'.$type.'.jpg'))) {
            $uriPath = _THEME_MANU_DIR_.Context::getContext()->language->iso_code.(empty($type) ? '.jpg' : '-default-'.$type.'.jpg');
        } else {
            $uriPath = _THEME_MANU_DIR_.Context::getContext()->language->iso_code.'.jpg';
        }

        return $this->protocol_content.Tools::getMediaServer($uriPath).$uriPath;
    }

    /**
     * Returns a link to a store image for display
     *
     * @param $idStore
     * @param null $type    image type (small_default, medium_default, large_default, etc.)
     *
     * @return string
     */
    public function getStoreImageLink($name, $idStore, $type = null)
    {
        $idStore = (int)$idStore;

        if (file_exists(_PS_STORE_IMG_DIR_.$idStore.(empty($type) ? '.jpg' : '-'.$type.'.jpg'))) {
            $uriPath = _THEME_STORE_DIR_.$idStore.(empty($type) ? '.jpg' : '-'.$type.'.jpg');
        } elseif (!empty($type) && file_exists(_PS_STORE_IMG_DIR_.$idStore.'.jpg')) { // !empty($type) because if is empty, is already tested
            $uriPath = _THEME_STORE_DIR_.$idStore.'.jpg';
        } elseif (file_exists(_PS_STORE_IMG_DIR_.Context::getContext()->language->iso_code.(empty($type) ? '.jpg' : $type.'.jpg'))) {
            $uriPath = _THEME_STORE_DIR_.Context::getContext()->language->iso_code.(empty($type) ? '.jpg' : $type.'.jpg');
        } else {
            $uriPath = _THEME_STORE_DIR_.Context::getContext()->language->iso_code.'.jpg';
        }

        return $this->protocol_content.Tools::getMediaServer($uriPath).$uriPath;
    }

    public function getMediaLink($filepath)
    {
        return $this->protocol_content.Tools::getMediaServer($filepath).$filepath;
    }

    /**
     * Create a simple link.
     *
     * @param string       $controller
     * @param bool         $ssl
     * @param int          $idLang
     * @param string|array $request
     * @param bool         $requestUrlEncode Use URL encode
     *
     * @return string Page link
     */
    public function getPageLink($controller, $ssl = null, $idLang = null, $request = null, $requestUrlEncode = false, $idShop = null, $relativeProtocol = false)
    {
        //If $controller contains '&' char, it means that $controller contains request data and must be parsed first
        $p = strpos($controller, '&');
        if ($p !== false) {
            $request = substr($controller, $p + 1);
            $requestUrlEncode = false;
            $controller = substr($controller, 0, $p);
        }

        $controller = Tools::strReplaceFirst('.php', '', $controller);
        if (!$idLang) {
            $idLang = (int) Context::getContext()->language->id;
        }

        //need to be unset because getModuleLink need those params when rewrite is enable
        if (is_array($request)) {
            if (isset($request['module'])) {
                unset($request['module']);
            }
            if (isset($request['controller'])) {
                unset($request['controller']);
            }
        } else {
            // @FIXME html_entity_decode has been added due to '&amp;' => '%3B' ...
            $request = html_entity_decode($request);
            if ($requestUrlEncode) {
                $request = urlencode($request);
            }
            parse_str($request, $request);
        }

        if ($controller === 'cart' && (!empty($request['add']) || !empty($request['delete'])) && Configuration::get('PS_TOKEN_ENABLE')) {
            $request['token'] = Tools::getToken(false);
        }

        $uriPath = Dispatcher::getInstance()->createUrl($controller, $idLang, $request, false, '', $idShop);

        return $this->getBaseLink($idShop, $ssl, $relativeProtocol).$this->getLangLink($idLang, null, $idShop).ltrim($uriPath, '/');
    }

    /**
     * @param      $name
     * @param      $idCategory
     * @param null $type
     *
     * @return string
     */
    public function getCatImageLink($name, $idCategory, $type = null)
    {
        if ($this->allow == 1 && $type) {
            $uriPath = __PS_BASE_URI__.'c/'.$idCategory.'-'.$type.'/'.$name.'.jpg';
        } else {
            $uriPath = _THEME_CAT_DIR_.$idCategory.($type ? '-'.$type : '').'.jpg';
        }

        return $this->protocol_content.Tools::getMediaServer($uriPath).$uriPath;
    }

    /**
     * Create link after language change, for the change language block.
     *
     * @param int $idLang Language ID
     * @param Context $context the context if needed
     *
     * @return string link
     * @throws PrestaShopException
     */
    public function getLanguageLink($idLang, Context $context = null)
    {
        if (!$context) {
            $context = Context::getContext();
        }

        $params = $_GET;
        unset($params['isolang'], $params['controller']);

        if (!$this->allow) {
            $params['id_lang'] = $idLang;
        } else {
            unset($params['id_lang']);
        }

        $controller = Dispatcher::getInstance()->getController();

        if (!empty($context->controller->php_self)) {
            $controller = $context->controller->php_self;
        }

        if ($controller == 'product' && isset($params['id_product'])) {
            return $this->getProductLink((int) $params['id_product'], null, null, null, (int) $idLang);
        } elseif ($controller == 'category' && isset($params['id_category'])) {
            return $this->getCategoryLink((int) $params['id_category'], null, (int) $idLang);
        } elseif ($controller == 'supplier' && isset($params['id_supplier'])) {
            return $this->getSupplierLink((int) $params['id_supplier'], null, (int) $idLang);
        } elseif ($controller == 'manufacturer' && isset($params['id_manufacturer'])) {
            return $this->getManufacturerLink((int) $params['id_manufacturer'], null, (int) $idLang);
        } elseif ($controller == 'cms' && isset($params['id_cms'])) {
            return $this->getCMSLink(new CMS((int) $params['id_cms']), null, null, (int) $idLang);
        } elseif ($controller == 'cms' && isset($params['id_cms_category'])) {
            return $this->getCMSCategoryLink(new CMSCategory((int) $params['id_cms_category']), null, (int) $idLang);
        } elseif (isset($params['fc']) && $params['fc'] == 'module') {
            $module = Validate::isModuleName(Tools::getValue('module')) ? Tools::getValue('module') : '';
            if (!empty($module)) {
                unset($params['fc'], $params['module']);

                return $this->getModuleLink($module, $controller, $params, null, (int) $idLang);
            }
        }

        return $this->getPageLink($controller, null, $idLang, $params);
    }

    /**
     * @param string $url
     * @param int    $p
     *
     * @return string
     */
    public function goPage($url, $p)
    {
        $url = rtrim(str_replace('?&', '?', $url), '?');

        return $url.($p == 1 ? '' : (!strstr($url, '?') ? '?' : '&').'p='.(int) $p);
    }

    /**
     * Get pagination link.
     *
     * @param string $type       Controller name
     * @param int    $idObject
     * @param bool   $nb         Show nb element per page attribute
     * @param bool   $sort       Show sort attribute
     * @param bool   $pagination Show page number attribute
     * @param bool   $array      If false return an url, if true return an array
     *
     * @return string|array
     */
    public function getPaginationLink($type, $idObject, $nb = false, $sort = false, $pagination = false, $array = false)
    {
        // If no parameter $type, try to get it by using the controller name
        if (!$type && !$idObject) {
            $method_name = 'get'.Dispatcher::getInstance()->getController().'Link';
            if (method_exists($this, $method_name) && isset($_GET['id_'.Dispatcher::getInstance()->getController()])) {
                $type = Dispatcher::getInstance()->getController();
                $idObject = $_GET['id_'.$type];
            }
        }

        if ($type && $idObject) {
            $url = $this->{'get'.$type.'Link'}($idObject, null);
        } else {
            if (isset(Context::getContext()->controller->php_self)) {
                $name = Context::getContext()->controller->php_self;
            } else {
                $name = Dispatcher::getInstance()->getController();
            }
            $url = $this->getPageLink($name);
        }

        $vars = array();
        $varsNb = array('n');
        $varsSort = array('order');
        $varsPagination = array('page');

        foreach ($_GET as $k => $value) {
            if ($k != 'id_'.$type && $k != 'controller') {
                if (Configuration::get('PS_REWRITING_SETTINGS') && ($k == 'isolang' || $k == 'id_lang')) {
                    continue;
                }
                $ifNb = (!$nb || ($nb && !in_array($k, $varsNb)));
                $ifSort = (!$sort || ($sort && !in_array($k, $varsSort)));
                $ifPagination = (!$pagination || ($pagination && !in_array($k, $varsPagination)));
                if ($ifNb && $ifSort && $ifPagination) {
                    if (!is_array($value)) {
                        $vars[urlencode($k)] = $value;
                    } else {
                        foreach (explode('&', http_build_query(array($k => $value), '', '&')) as $key => $val) {
                            $data = explode('=', $val);
                            $vars[urldecode($data[0])] = $data[1];
                        }
                    }
                }
            }
        }

        if (!$array) {
            if (count($vars)) {
                return $url.(!strstr($url, '?') && ($this->allow == 1 || $url == $this->url) ? '?' : '&').http_build_query($vars, '', '&');
            } else {
                return $url;
            }
        }

        $vars['requestUrl'] = $url;

        if ($type && $idObject) {
            $vars['id_'.$type] = (is_object($idObject) ? (int) $idObject->id : (int) $idObject);
        }

        if (!$this->allow == 1) {
            $vars['controller'] = Dispatcher::getInstance()->getController();
        }

        return $vars;
    }

    /**
     * @param string $url
     * @param string $orderBy
     * @param string $orderWay
     *
     * @return string
     */
    public function addSortDetails($url, $orderBy, $orderWay)
    {
        return $url.(!strstr($url, '?') ? '?' : '&').'orderby='.urlencode($orderBy).'&orderway='.urlencode($orderWay);
    }

    /**
     * @param null         $idLang
     * @param Context|null $context
     * @param null         $idShop
     *
     * @return string
     */
    protected function getLangLink($idLang = null, Context $context = null, $idShop = null)
    {
        static $psRewritingSettings = null;
        if ($psRewritingSettings === null) {
            $psRewritingSettings = (int) Configuration::get('PS_REWRITING_SETTINGS', null, null, $idShop);
        }

        if (!$context) {
            $context = Context::getContext();
        }

        if ((!$this->allow && in_array($idShop, array($context->shop->id,  null))) || !Language::isMultiLanguageActivated($idShop) || !$psRewritingSettings) {
            return '';
        }

        if (!$idLang) {
            $idLang = $context->language->id;
        }

        return Language::getIsoById($idLang).'/';
    }

    /**
     * @param int|null $idShop
     * @param bool|null $ssl
     * @param bool $relativeProtocol
     *
     * @return string
     */
    public function getBaseLink($idShop = null, $ssl = null, $relativeProtocol = false)
    {
        static $force_ssl = null;

        if ($ssl === null) {
            if ($force_ssl === null) {
                $force_ssl = (Configuration::get('PS_SSL_ENABLED') && Configuration::get('PS_SSL_ENABLED_EVERYWHERE'));
            }
            $ssl = $force_ssl;
        }

        if (Configuration::get('PS_MULTISHOP_FEATURE_ACTIVE') && $idShop !== null) {
            $shop = new Shop($idShop);
        } else {
            $shop = Context::getContext()->shop;
        }

        if ($relativeProtocol) {
            $base = '//'.($ssl && $this->ssl_enable ? $shop->domain_ssl : $shop->domain);
        } else {
            $base = (($ssl && $this->ssl_enable) ? 'https://'.$shop->domain_ssl : 'http://'.$shop->domain);
        }

        return $base.$shop->getBaseURI();
    }

    /**
     * Clean url http://website.com/admin_dir/foo => foo
     * Remove index.php?
     * Remove last char if it's ? or &
     * Remove token if exists
     *
     * @param string $url
     * @return string
     */
    public static function getQuickLink($url)
    {
        $legacyEnvironment = stripos($url, 'controller');

        $patterns = array(
            '#'.Context::getContext()->link->getBaseLink().'#',
            '#'.basename(_PS_ADMIN_DIR_).'/#',
            '/index.php/',
            '/_?token=[a-zA-Z0-9\_]+/'
        );

        // If __PS_BASE_URI__ = '/', it destroys urls when is 'product/new' or 'modules/manage' (vhost for example)
        if ('/' !== __PS_BASE_URI__) {
            $patterns[] = '#'.__PS_BASE_URI__.'#';
        }

        $url = preg_replace($patterns, '', $url);
        $url = trim($url, "?&/");

        return 'index.php'.(!empty($legacyEnvironment) ? '?' : '/').$url;
    }

    /**
     * Check if url match with current url
     * @param $url
     * @return bool
     */
    public function matchQuickLink($url)
    {
        $quickLink = $this->getQuickLink($url);

        return (isset($quickLink) && $quickLink === ($this->getQuickLink($_SERVER['REQUEST_URI'])));
    }

    /**
     * @param array  $params
     *
     * @return string
     */
    public static function getUrlSmarty($params)
    {
        $context = Context::getContext();

        if (!isset($params['params'])) {
            $params['params'] = array();
        }

        if (isset($params['id'])) {
            $entity = str_replace('-', '_', $params['entity']);
            $id = array('id_'.$entity => $params['id']);
            $params['params'] = array_merge($id, $params['params']);
        }

        $default = array(
            'id_lang' => $context->language->id,
            'id_shop' => null,
            'alias' => null,
            'ssl' => null,
            'relative_protocol' => true,
        );
        $params = array_merge($default, $params);

        $urlParameters = http_build_query($params['params']);

        switch ($params['entity']) {
            case 'language':
                $link = $context->link->getLanguageLink($params['id']);
                break;
            case 'product':
                $link = $context->link->getProductLink(
                    $params['id'],
                    $params['alias'],
                    (isset($params['category']) ? $params['category'] : null),
                    (isset($params['ean13']) ? $params['ean13'] : null),
                    $params['id_lang'],
                    $params['id_shop'],
                    (isset($params['ipa']) ? (int)$params['ipa'] : 0),
                    false,
                    $params['relative_protocol']
                );
                break;
            case 'category':
                $params = array_merge(array('selected_filters' => null), $params);
                $link = $context->link->getCategoryLink(
                    new Category($params['id'], $params['id_lang']),
                    $params['alias'],
                    $params['id_lang'],
                    $params['selected_filters'],
                    $params['id_shop'],
                    $params['relative_protocol']
                );
                break;
            case 'categoryImage':
                $params = array_merge(array('selected_filters' => null), $params);
                $link = $context->link->getCatImageLink(
                    $params['name'],
                    $params['id'],
                    $params['type'] = (isset($params['type']) ? $params['type'] : null)
                );
                break;
            case 'cms':
                $link = $context->link->getCMSLink(
                    new CMS($params['id'], $params['id_lang']),
                    $params['alias'],
                    $params['ssl'],
                    $params['id_lang'],
                    $params['id_shop'],
                    $params['relative_protocol']
                );
                break;
            case 'module':
                $params = array_merge(array(
                    'selected_filters' => null,
                    'params' => array(),
                    'controller' => 'default',
                ), $params);
                $link = $context->link->getModuleLink(
                    $params['name'],
                    $params['controller'],
                    $params['params'],
                    $params['ssl'],
                    $params['id_lang'],
                    $params['id_shop'],
                    $params['relative_protocol']
                );
                break;
            case 'sf':
                if (!array_key_exists('route', $params)) {
                    throw new \InvalidArgumentException('You need to setup a `route` attribute.');
                }

                $sfContainer = SymfonyContainer::getInstance();
                if (!is_null($sfContainer)) {
                    $sfRouter = $sfContainer->get('router');

                    if (array_key_exists('sf-params', $params)) {
                        return $sfRouter->generate($params['route'], $params['sf-params'], UrlGeneratorInterface::ABSOLUTE_URL);
                    }
                    $link = $sfRouter->generate($params['route'], array(), UrlGeneratorInterface::ABSOLUTE_URL);
                } else {
                    throw new \InvalidArgumentException('You can\'t use Symfony router in legacy context.');
                }
                break;
            default:
                $link = $context->link->getPageLink(
                    $params['entity'],
                    $params['ssl'],
                    $params['id_lang'],
                    $urlParameters,
                    false,
                    $params['id_shop'],
                    $params['relative_protocol']
                );
                break;
        }

        return $link;
    }
}<|MERGE_RESOLUTION|>--- conflicted
+++ resolved
@@ -752,11 +752,7 @@
                     'AdminDeliverySlip' => 'admin_order_delivery_slip',
                     'AdminImport' => 'admin_import',
                     'AdminInformation' => 'admin_system_information',
-<<<<<<< HEAD
-                    // 'AdminLogs' => 'admin_logs', @TODO: uncomment when search feature is done.
-=======
                     'AdminLogs' => 'admin_logs',
->>>>>>> 0bfa1488
                     'AdminMaintenance' => 'admin_maintenance',
                     'AdminModulesCatalog' => 'admin_module_catalog',
                     'AdminModulesManage' => 'admin_module_manage',
