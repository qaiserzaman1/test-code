--- conflicted
+++ resolved
@@ -1839,11 +1839,7 @@
 		if (!empty($country_module_list) && $country_module_list_xml = simplexml_load_string($country_module_list))
 		{			
 			$country_module_list_array = array();
-<<<<<<< HEAD
-			if (isset($country_module_list_xml->module))
-=======
 			if (is_object($country_module_list_xml->module))
->>>>>>> 411f3dd5
 				foreach ($country_module_list_xml->module as $k => $m)
 					$all_module_list[] = (string)$m->name;
 		}
