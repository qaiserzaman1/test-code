--- conflicted
+++ resolved
@@ -101,11 +101,6 @@
     {
         return Db::getInstance(_PS_USE_SQL_SLAVE_)->getValue('
             SELECT count(*)
-<<<<<<< HEAD
-            FROM `'._DB_PREFIX_.'range_price`
-            WHERE `id_carrier` = '.(int)$id_carrier.'
-            AND `delimiter1` = '.(float)$delimiter1.' AND `delimiter2`='.(float)$delimiter2);
-=======
             FROM `'._DB_PREFIX_.'range_price` rp'.
             (is_null($id_carrier) && $id_reference ? '
             INNER JOIN `'._DB_PREFIX_.'carrier` c on (rp.`id_carrier` = c.`id_carrier`)' : '').'
@@ -113,7 +108,6 @@
             ($id_carrier ? ' `id_carrier` = '.(int)$id_carrier : '').
             (is_null($id_carrier) && $id_reference ? ' c.`id_reference` = '.(int)$id_reference : '').'
             AND `delimiter1` = '.(float)$delimiter1.' AND `delimiter2` = '.(float)$delimiter2);
->>>>>>> 9bf749c0
     }
 
     public static function isOverlapping($id_carrier, $delimiter1, $delimiter2, $id_rang = null)
@@ -126,11 +120,7 @@
                 OR (`delimiter2` > '.(float)$delimiter1.' AND `delimiter2` < '.(float)$delimiter2.')
                 OR ('.(float)$delimiter1.' > `delimiter1` AND '.(float)$delimiter1.' < `delimiter2`)
                 OR ('.(float)$delimiter2.' < `delimiter1` AND '.(float)$delimiter2.' > `delimiter2`)
-<<<<<<< HEAD
-                )
-=======
             )
->>>>>>> 9bf749c0
             '.(!is_null($id_rang) ? ' AND `id_range_price` != '.(int)$id_rang : ''));
     }
 }