<?php
/*
* 2007-2013 PrestaShop
*
* NOTICE OF LICENSE
*
* This source file is subject to the Open Software License (OSL 3.0)
* that is bundled with this package in the file LICENSE.txt.
* It is also available through the world-wide-web at this URL:
* http://opensource.org/licenses/osl-3.0.php
* If you did not receive a copy of the license and are unable to
* obtain it through the world-wide-web, please send an email
* to license@prestashop.com so we can send you a copy immediately.
*
* DISCLAIMER
*
* Do not edit or add to this file if you wish to upgrade PrestaShop to newer
* versions in the future. If you wish to customize PrestaShop for your
* needs please refer to http://www.prestashop.com for more information.
*
*  @author PrestaShop SA <contact@prestashop.com>
*  @copyright  2007-2013 PrestaShop SA
*  @license    http://opensource.org/licenses/osl-3.0.php  Open Software License (OSL 3.0)
*  International Registered Trademark & Property of PrestaShop SA
*/

/**
 * This class includes functions for image manipulation
 *
 * @since 1.5.0
 */
class ImageManagerCore
{
	/**
	 * Generate a cached thumbnail for object lists (eg. carrier, order states...etc)
	 *
	 * @param string $image Real image filename
	 * @param string $cache_image Cached filename
	 * @param int $size Desired size
	 * @param string $image_type Image type
	 * @param bool $disable_cache When turned on a timestamp will be added to the image URI to disable the HTTP cache
	 * @return string
	 */
	public static function thumbnail($image, $cache_image, $size, $image_type = 'jpg', $disable_cache = false)
	{
		if (!file_exists($image))
			return '';

		if (!file_exists(_PS_TMP_IMG_DIR_.$cache_image))
		{
			$infos = getimagesize($image);

			// Evaluate the memory required to resize the image: if it's too much, you can't resize it.
			if (!ImageManager::checkImageMemoryLimit($image))
				return false;

			$x = $infos[0];
			$y = $infos[1];
			$max_x = $size * 3;

			// Size is already ok
			if ($y < $size && $x <= $max_x)
				copy($image, _PS_TMP_IMG_DIR_.$cache_image);
			// We need to resize */
			else
			{
				$ratio_x = $x / ($y / $size);
				if ($ratio_x > $max_x)
				{
					$ratio_x = $max_x;
					$size = $y / ($x / $max_x);
				}

				ImageManager::resize($image, _PS_TMP_IMG_DIR_.$cache_image, $ratio_x, $size, $image_type);
			}
		}
		// Relative link will always work, whatever the base uri set in the admin
		if (Context::getContext()->controller->controller_type == 'admin')
			return '<img src="../img/tmp/'.$cache_image.(!$disable_cache ? '?time='.time() : '').'" alt="" class="imgm" />';
		else
			return '<img src="'._PS_TMP_IMG_.$cache_image.(!$disable_cache ? '?time='.time() : '').'" alt="" class="imgm" />';
	}

	/**
	 * Check if memory limit is too long or not
	 *
	 * @static
	 * @param $image
	 * @return bool
	 */
	public static function checkImageMemoryLimit($image)
	{
		$infos = @getimagesize($image);

		$memory_limit = Tools::getMemoryLimit();
		// memory_limit == -1 => unlimited memory
		if (function_exists('memory_get_usage') && (int)$memory_limit != -1)
		{
			$current_memory = memory_get_usage();
			$channel = isset($infos['channels']) ? ($infos['channels'] / 8) : 1;

			// Evaluate the memory required to resize the image: if it's too much, you can't resize it.
			if (($infos[0] * $infos[1] * $infos['bits'] * $channel + pow(2, 16)) * 1.8 + $current_memory > $memory_limit - 1024 * 1024)
				return false;
		}

		return true;
	}

	/**
	 * Resize, cut and optimize image
	 *
	 * @param string $src_file Image object from $_FILE
	 * @param string $dst_file Destination filename
	 * @param integer $dst_width Desired width (optional)
	 * @param integer $dst_height Desired height (optional)
	 * @param string $file_type
	 * @return boolean Operation result
	 */
	public static function resize($src_file, $dst_file, $dst_width = null, $dst_height = null, $file_type = 'jpg', $force_type = false)
	{
<<<<<<< HEAD
		clearstatcache(true, $src_file);
=======
		if (PHP_VERSION_ID < 50300)
			clearstatcache();
		else
			clearstatcache(true, $src_file);
>>>>>>> 22fe9f9d
		
		if (!file_exists($src_file) || !filesize($src_file))
			return false;
		list($src_width, $src_height, $type) = getimagesize($src_file);

		// If PS_IMAGE_QUALITY is activated, the generated image will be a PNG with .jpg as a file extension.
		// This allow for higher quality and for transparency. JPG source files will also benefit from a higher quality
		// because JPG reencoding by GD, even with max quality setting, degrades the image.
		if (Configuration::get('PS_IMAGE_QUALITY') == 'png_all'
			|| (Configuration::get('PS_IMAGE_QUALITY') == 'png' && $type == IMAGETYPE_PNG) && !$force_type)
			$file_type = 'png';

		if (!$src_width)
			return false;
		if (!$dst_width)
			$dst_width = $src_width;
		if (!$dst_height)
			$dst_height = $src_height;

		$src_image = ImageManager::create($type, $src_file);

		$width_diff = $dst_width / $src_width;
		$height_diff = $dst_height / $src_height;

		if ($width_diff > 1 && $height_diff > 1)
		{
			$next_width = $src_width;
			$next_height = $src_height;
		}
		else
		{
			if (Configuration::get('PS_IMAGE_GENERATION_METHOD') == 2 || (!Configuration::get('PS_IMAGE_GENERATION_METHOD') && $width_diff > $height_diff))
			{
				$next_height = $dst_height;
				$next_width = round(($src_width * $next_height) / $src_height);
				$dst_width = (int)(!Configuration::get('PS_IMAGE_GENERATION_METHOD') ? $dst_width : $next_width);
			}
			else
			{
				$next_width = $dst_width;
				$next_height = round($src_height * $dst_width / $src_width);
				$dst_height = (int)(!Configuration::get('PS_IMAGE_GENERATION_METHOD') ? $dst_height : $next_height);
			}
		}

		if (!ImageManager::checkImageMemoryLimit($src_file))
			return false;
		
		$dest_image = imagecreatetruecolor($dst_width, $dst_height);

		// If image is a PNG and the output is PNG, fill with transparency. Else fill with white background.
		if ($file_type == 'png' && $type == IMAGETYPE_PNG)
		{
			imagealphablending($dest_image, false);
			imagesavealpha($dest_image, true);
			$transparent = imagecolorallocatealpha($dest_image, 255, 255, 255, 127);
			imagefilledrectangle($dest_image, 0, 0, $dst_width, $dst_height, $transparent);
		}
		else
		{
			$white = imagecolorallocate($dest_image, 255, 255, 255);
			imagefilledrectangle ($dest_image, 0, 0, $dst_width, $dst_height, $white);
		}

		imagecopyresampled($dest_image, $src_image, (int)(($dst_width - $next_width) / 2), (int)(($dst_height - $next_height) / 2), 0, 0, $next_width, $next_height, $src_width, $src_height);
		return (ImageManager::write($file_type, $dest_image, $dst_file));
	}

	/**
	 * Check if file is a real image
	 *
	 * @param string $filename File path to check
	 * @param string $file_mime_type File known mime type (generally from $_FILES)
	 * @param array $mime_type_list Allowed MIME types
	 * @return bool
	 */
	public static function isRealImage($filename, $file_mime_type = null, $mime_type_list = null)
	{
		// Detect mime content type
		$mime_type = false;
		if (!$mime_type_list)
			$mime_type_list = array('image/gif', 'image/jpg', 'image/jpeg', 'image/pjpeg', 'image/png', 'image/x-png');

		// Try 4 different methods to determine the mime type
		if (function_exists('finfo_open'))
		{
			$const = defined('FILEINFO_MIME_TYPE') ? FILEINFO_MIME_TYPE : FILEINFO_MIME;
			$finfo = finfo_open($const);
			$mime_type = finfo_file($finfo, $filename);
			finfo_close($finfo);
		}
		elseif (function_exists('mime_content_type'))
			$mime_type = mime_content_type($filename);
		elseif (function_exists('exec'))
		{
			$mime_type = trim(exec('file -b --mime-type '.escapeshellarg($filename)));
			if (!$mime_type)
				$mime_type = trim(exec('file --mime '.escapeshellarg($filename)));
			if (!$mime_type)
				$mime_type = trim(exec('file -bi '.escapeshellarg($filename)));
		}

		if ($file_mime_type && (empty($mime_type) || $mime_type == 'regular file' || $mime_type == 'text/plain'))
			$mime_type = $file_mime_type;

		// For each allowed MIME type, we are looking for it inside the current MIME type
		foreach ($mime_type_list as $type)
			if (strstr($mime_type, $type))
				return true;

		return false;
	}

	/**
	 * Check if image file extension is correct
	 *
	 * @static
	 * @param $filename real filename
	 * @return bool true if it's correct
	 */
	public static function isCorrectImageFileExt($filename)
	{
		// Filter on file extension
		$authorized_extensions = array('gif', 'jpg', 'jpeg', 'jpe', 'png');
		$name_explode = explode('.', $filename);
		if (count($name_explode) >= 2)
		{
			$current_extension = strtolower($name_explode[count($name_explode) - 1]);
			if (!in_array($current_extension, $authorized_extensions))
				return false;
		}
		else
			return false;

		return true;
	}

	/**
	 * Validate image upload (check image type and weight)
	 *
	 * @param array $file Upload $_FILE value
	 * @param integer $max_file_size Maximum upload size
	 * @return bool|string Return false if no error encountered
	 */
	public static function validateUpload($file, $max_file_size = 0)
	{
		if ((int)$max_file_size > 0 && $file['size'] > (int)$max_file_size)
			return sprintf(Tools::displayError('Image is too large (%1$d kB). Maximum allowed: %2$d kB'), $file['size'] / 1024, $max_file_size / 1024);
		if (!ImageManager::isRealImage($file['tmp_name'], $file['type']) || !ImageManager::isCorrectImageFileExt($file['name']))
			return Tools::displayError('Image format not recognized, allowed formats are: .gif, .jpg, .png');
		if ($file['error'])
			return sprintf(Tools::displayError('Error while uploading image; please change your server\'s settings. (Error code: %s)'), $file['error']);
		return false;
	}

	/**
	 * Validate icon upload
	 *
	 * @param array $file Upload $_FILE value
	 * @param int $max_file_size Maximum upload size
	 * @return bool|string Return false if no error encountered
	 */
	public static function validateIconUpload($file, $max_file_size = 0)
	{
		if ((int)$max_file_size > 0 && $file['size'] > $max_file_size)
			return sprintf(
				Tools::displayError('Image is too large (%1$d kB). Maximum allowed: %2$d kB'),
				$file['size'] / 1000,
				$max_file_size / 1000
			);
		if (substr($file['name'], -4) != '.ico')
			return Tools::displayError('Image format not recognized, allowed formats are: .ico');
		if ($file['error'])
			return Tools::displayError('Error while uploading image; please change your server\'s settings.');
		return false;
	}

	/**
	 * Cut image
	 *
	 * @param array $src_file Origin filename
	 * @param string $dst_file Destination filename
	 * @param integer $dst_width Desired width
	 * @param integer $dst_height Desired height
	 * @param string $file_type
	 * @param int $dst_x
	 * @param int $dst_y
	 *
	 * @return bool Operation result
	 */
	public static function cut($src_file, $dst_file, $dst_width = null, $dst_height = null, $file_type = 'jpg', $dst_x = 0, $dst_y = 0)
	{
		if (!file_exists($src_file))
			return false;

		// Source information
		$src_info = getimagesize($src_file);
		$src = array(
			'width' => $src_info[0],
			'height' => $src_info[1],
			'ressource' => ImageManager::create($src_info[2], $src_file),
		);

		// Destination information
		$dest = array();
		$dest['x'] = $dst_x;
		$dest['y'] = $dst_y;
		$dest['width'] = !is_null($dst_width) ? $dst_width : $src['width'];
		$dest['height'] = !is_null($dst_height) ? $dst_height : $src['height'];
		$dest['ressource'] = ImageManager::createWhiteImage($dest['width'], $dest['height']);

		$white = imagecolorallocate($dest['ressource'], 255, 255, 255);
		imagecopyresampled($dest['ressource'], $src['ressource'], 0, 0, $dest['x'], $dest['y'], $dest['width'], $dest['height'], $dest['width'], $dest['height']);
		imagecolortransparent($dest['ressource'], $white);
		$return = ImageManager::write($file_type, $dest['ressource'], $dst_file);
		return	$return;
	}

	/**
	 * Create an image with GD extension from a given type
	 *
	 * @param string $type
	 * @param string $filename
	 * @return resource
	 */
	public static function create($type, $filename)
	{
		switch ($type)
		{
			case IMAGETYPE_GIF :
				return imagecreatefromgif($filename);
			break;

			case IMAGETYPE_PNG :
				return imagecreatefrompng($filename);
			break;

			case IMAGETYPE_JPEG :
			default:
				return imagecreatefromjpeg($filename);
			break;
		}
	}

	/**
	 * Create an empty image with white background
	 *
	 * @param int $width
	 * @param int $height
	 * @return resource
	 */
	public static function createWhiteImage($width, $height)
	{
		$image = imagecreatetruecolor($width, $height);
		$white = imagecolorallocate($image, 255, 255, 255);
		imagefill($image, 0, 0, $white);
		return $image;
	}

	/**
	 * Generate and write image
	 *
	 * @param string $type
	 * @param resource $resource
	 * @param string $filename
	 * @return bool
	 */
	public static function write($type, $resource, $filename)
	{
		switch ($type)
		{
			case 'gif':
				$success = imagegif($resource, $filename);
			break;

			case 'png':
				$quality = (Configuration::get('PS_PNG_QUALITY') === false ? 7 : Configuration::get('PS_PNG_QUALITY'));
				$success = imagepng($resource, $filename, (int)$quality);
			break;

			case 'jpg':
			case 'jpeg':
			default:
				$quality = (Configuration::get('PS_JPEG_QUALITY') === false ? 90 : Configuration::get('PS_JPEG_QUALITY'));
				$success = imagejpeg($resource, $filename, (int)$quality);
			break;
		}
		imagedestroy($resource);
		@chmod($filename, 0664);
		return $success;
	}

	/**
	 * Return the mime type by the file extension
	 *
	 * @param string $file_name
	 * @return string
	 */
	public static function getMimeTypeByExtension($file_name)
	{
		$types = array(
						'image/gif' => array('gif'),
						'image/jpeg' => array('jpg', 'jpeg'),
						'image/png' => array('png')
					);	
		$extension = substr($file_name, strrpos($file_name, '.') + 1);

		$mime_type = null;
		foreach ($types as $mime => $exts)
			if (in_array($extension, $exts))
			{
				$mime_type = $mime;
				break;
			}

		if ($mime_type === null)
			$mime_type = 'image/jpeg';

		return $mime_type;
	}
}<|MERGE_RESOLUTION|>--- conflicted
+++ resolved
@@ -119,14 +119,10 @@
 	 */
 	public static function resize($src_file, $dst_file, $dst_width = null, $dst_height = null, $file_type = 'jpg', $force_type = false)
 	{
-<<<<<<< HEAD
-		clearstatcache(true, $src_file);
-=======
 		if (PHP_VERSION_ID < 50300)
 			clearstatcache();
 		else
 			clearstatcache(true, $src_file);
->>>>>>> 22fe9f9d
 		
 		if (!file_exists($src_file) || !filesize($src_file))
 			return false;
