<?php
/*
* 2007-2015 PrestaShop
*
* NOTICE OF LICENSE
*
* This source file is subject to the Open Software License (OSL 3.0)
* that is bundled with this package in the file LICENSE.txt.
* It is also available through the world-wide-web at this URL:
* http://opensource.org/licenses/osl-3.0.php
* If you did not receive a copy of the license and are unable to
* obtain it through the world-wide-web, please send an email
* to license@prestashop.com so we can send you a copy immediately.
*
* DISCLAIMER
*
* Do not edit or add to this file if you wish to upgrade PrestaShop to newer
* versions in the future. If you wish to customize PrestaShop for your
* needs please refer to http://www.prestashop.com for more information.
*
*  @author PrestaShop SA <contact@prestashop.com>
*  @copyright  2007-2015 PrestaShop SA
*  @license    http://opensource.org/licenses/osl-3.0.php  Open Software License (OSL 3.0)
*  International Registered Trademark & Property of PrestaShop SA
*/

class TabCore extends ObjectModel
{
	/** @var string Displayed name*/
	public $name;

	/** @var string Class and file name*/
	public $class_name;

	public $module;

	/** @var integer parent ID */
	public $id_parent;

	/** @var integer position */
	public $position;

	/** @var boolean active */
	public $active = true;

	/** @var integer hide_host_mode */
	public $hide_host_mode = false;

	const TAB_MODULE_LIST_URL = 'api.prestashop.com/xml/tab_modules_list.xml';

	/**
	 * @see ObjectModel::$definition
	 */
	public static $definition = array(
		'table' => 'tab',
		'primary' => 'id_tab',
		'multilang' => true,
		'fields' => array(
			'id_parent' => 	array('type' => self::TYPE_INT, 'validate' => 'isInt'),
			'position' => 	array('type' => self::TYPE_INT, 'validate' => 'isUnsignedInt'),
			'module' => 	array('type' => self::TYPE_STRING, 'validate' => 'isTabName', 'size' => 64),
			'class_name' => array('type' => self::TYPE_STRING, 'required' => true, 'size' => 64),
			'active' => 	array('type' => self::TYPE_BOOL, 'validate' => 'isBool'),
			'hide_host_mode' => 	array('type' => self::TYPE_BOOL, 'validate' => 'isBool'),
			/* Lang fields */
			'name' => 		array('type' => self::TYPE_STRING, 'lang' => true, 'required' => true, 'validate' => 'isTabName', 'size' => 64),
		),
	);

	protected static $_getIdFromClassName = null;

	/**
	 * additionnal treatments for Tab when creating new one :
	 * - generate a new position
	 * - add access for admin profile
	 *
	 * @param boolean $autodate
	 * @param boolean $null_values
	 * @return int id_tab
	 */
	public function add($autodate = true, $null_values = false)
	{
		// @retrocompatibility with old menu (before 1.5.0.9)
		$retro = array(
			'AdminPayment' => 'AdminParentModules',
			'AdminOrders' => 'AdminParentOrders',
			'AdminCustomers' => 'AdminParentCustomer',
			'AdminShipping' => 'AdminParentShipping',
			'AdminPreferences' => 'AdminParentPreferences',
			'AdminStats' => 'AdminParentStats',
			'AdminEmployees' => 'AdminAdmin',
		);

		$class_name = Tab::getClassNameById($this->id_parent);
		if (isset($retro[$class_name]))
			$this->id_parent = Tab::getIdFromClassName($retro[$class_name]);
		self::$_cache_tabs = array();

		// Set good position for new tab
		$this->position = Tab::getNewLastPosition($this->id_parent);
		$this->module = Tools::strtolower($this->module);

		// Add tab
		if (parent::add($autodate, $null_values))
		{
<<<<<<< HEAD
			//forces cache to be reloaded
			self::$_getIdFromClassName = null;
=======
            //forces cache to be reloaded
            self::$_getIdFromClassName = null;
>>>>>>> 7f116e90
			return Tab::initAccess($this->id);
		}
		return false;
	}

	public function save($null_values = false, $autodate = true)
	{
		self::$_getIdFromClassName = null;
		return parent::save();
	}

	/** When creating a new tab $id_tab, this add default rights to the table access
	 *
	 * @todo this should not be public static but protected
	 * @param int $id_tab
	 * @param Context $context
	 * @return boolean true if succeed
	 */
	public static function initAccess($id_tab, Context $context = null)
	{
		if (!$context)
			$context = Context::getContext();
		if (!$context->employee || !$context->employee->id_profile)
			return false;

		/* Profile selection */
		$profiles = Db::getInstance()->executeS('SELECT `id_profile` FROM '._DB_PREFIX_.'profile WHERE `id_profile` != 1');
		if (!$profiles || empty($profiles))
			return true;

		/* Query definition */
		$query = 'REPLACE INTO `'._DB_PREFIX_.'access` (`id_profile`, `id_tab`, `view`, `add`, `edit`, `delete`) VALUES ';
		$query .= '(1, '.(int)$id_tab.', 1, 1, 1, 1),';

		foreach ($profiles as $profile)
		{
			$rights = $profile['id_profile'] == $context->employee->id_profile ? 1 : 0;
			$query .= '('.(int)$profile['id_profile'].', '.(int)$id_tab.', '.(int)$rights.', '.(int)$rights.', '.(int)$rights.', '.(int)$rights.'),';
		}
		$query = trim($query, ', ');
		return Db::getInstance()->execute($query);
	}

	public function delete()
	{
		if (Db::getInstance()->execute('DELETE FROM '._DB_PREFIX_.'access WHERE `id_tab` = '.(int)$this->id) && parent::delete())
		{
			if (is_array(self::$_getIdFromClassName) && isset(self::$_getIdFromClassName[strtolower($this->class_name)]))
				self::$_getIdFromClassName = null;
			return $this->cleanPositions($this->id_parent);
		}
		return false;
	}

	/**
	 * Get tab id
	 *
	 * @return integer tab id
	 */
	public static function getCurrentTabId()
	{
		$id_tab = Tab::getIdFromClassName(Tools::getValue('controller'));
		// retro-compatibility 1.4/1.5
		if (empty ($id_tab))
			$id_tab = Tab::getIdFromClassName(Tools::getValue('tab'));
		return $id_tab;
	}

	/**
	 * Get tab parent id
	 *
	 * @return integer tab parent id
	 */
	public static function getCurrentParentId()
	{
		$cache_id = 'getCurrentParentId_'.Tools::strtolower(Tools::getValue('controller'));
		if (!Cache::isStored($cache_id))
		{
			$value = Db::getInstance(_PS_USE_SQL_SLAVE_)->getValue('
			SELECT `id_parent`
			FROM `'._DB_PREFIX_.'tab`
			WHERE LOWER(class_name) = \''.pSQL(Tools::strtolower(Tools::getValue('controller'))).'\'');
			if (!$value)
				$value = -1;
			Cache::store($cache_id, $value);
		}
		return Cache::retrieve($cache_id);
	}

	/**
	 * Get tab
	 *
	 * @return array tab
	 */
	public static function getTab($id_lang, $id_tab)
	{
		$cache_id = 'Tab::getTab_'.(int)$id_lang.'-'.(int)$id_tab;
		if (!Cache::isStored($cache_id))
		{
			/* Tabs selection */
			$result = Db::getInstance(_PS_USE_SQL_SLAVE_)->getRow('
				SELECT *
				FROM `'._DB_PREFIX_.'tab` t
				LEFT JOIN `'._DB_PREFIX_.'tab_lang` tl
					ON (t.`id_tab` = tl.`id_tab` AND tl.`id_lang` = '.(int)$id_lang.')
				WHERE t.`id_tab` = '.(int)$id_tab.(defined('_PS_HOST_MODE_') ? ' AND `hide_host_mode` = 0' : '')
			);
			Cache::store($cache_id, $result);
		}
		return Cache::retrieve($cache_id);
	}

	/**
	 * Return the list of tab used by a module
	 *
	 * @static
	 * @return array
	 */
	public static function getModuleTabList()
	{
		$list = array();

		$result = Db::getInstance(_PS_USE_SQL_SLAVE_)->executeS('
			SELECT t.`class_name`, t.`module`
			FROM `'._DB_PREFIX_.'tab` t
			WHERE t.`module` IS NOT NULL AND t.`module` != ""');

		foreach ($result as $detail)
			$list[strtolower($detail['class_name'])] = $detail;
		return $list;
	}

	/**
	 * Get tabs
	 *
	 * @return array tabs
	 */
	protected static $_cache_tabs = array();
	public static function getTabs($id_lang, $id_parent = null)
	{
		if (!isset(self::$_cache_tabs[$id_lang]))
		{
			self::$_cache_tabs[$id_lang] = array();
			// Keep t.*, tl.name instead of only * because if translations are missing, the join on tab_lang will overwrite the id_tab in the results
			$result = Db::getInstance(_PS_USE_SQL_SLAVE_)->executeS('
			SELECT t.*, tl.name
			FROM `'._DB_PREFIX_.'tab` t
			LEFT JOIN `'._DB_PREFIX_.'tab_lang` tl ON (t.`id_tab` = tl.`id_tab` AND tl.`id_lang` = '.(int)$id_lang.')
			WHERE 1 '.(defined('_PS_HOST_MODE_') ? ' AND `hide_host_mode` = 0' : '').'
			ORDER BY t.`position` ASC');
			foreach ($result as $row)
			{
				if (!isset(self::$_cache_tabs[$id_lang][$row['id_parent']]))
					self::$_cache_tabs[$id_lang][$row['id_parent']] = array();
				self::$_cache_tabs[$id_lang][$row['id_parent']][] = $row;
			}
		}
		if ($id_parent === null)
		{
			$array_all = array();
			foreach (self::$_cache_tabs[$id_lang] as $array_parent)
				$array_all = array_merge($array_all, $array_parent);
			return $array_all;
		}

		return (isset(self::$_cache_tabs[$id_lang][$id_parent]) ? self::$_cache_tabs[$id_lang][$id_parent] : array());
	}

	/**
	 * Get tab id from name
	 *
	 * @param string class_name
	 * @return int id_tab
	 */
	public static function getIdFromClassName($class_name)
	{
		$class_name = strtolower($class_name);
		if (self::$_getIdFromClassName === null)
		{
			self::$_getIdFromClassName = array();
			$result = Db::getInstance(_PS_USE_SQL_SLAVE_)->executeS('SELECT id_tab, class_name FROM `'._DB_PREFIX_.'tab`', true, false);
			foreach ($result as $row)
				self::$_getIdFromClassName[strtolower($row['class_name'])] = $row['id_tab'];
		}
		return (isset(self::$_getIdFromClassName[$class_name]) ? (int)self::$_getIdFromClassName[$class_name] : false);
	}

	/**
	 * Get collection from module name
	 * @static
	 * @param $module string Module name
	 * @param null $id_lang integer Language ID
	 * @return array|PrestaShopCollection Collection of tabs (or empty array)
	 */
	public static function getCollectionFromModule($module, $id_lang = null)
	{
		if (is_null($id_lang))
			$id_lang = Context::getContext()->language->id;

		if (!Validate::isModuleName($module))
			return array();

		$tabs = new PrestaShopCollection('Tab', (int)$id_lang);
		$tabs->where('module', '=', $module);
		return $tabs;
	}

	/**
	 * Enabling tabs for module
	 * @static
	 * @param $module string Module Name
	 * @return bool Status
	 */
	public static function enablingForModule($module)
	{
		$tabs = Tab::getCollectionFromModule($module);
		if (!empty($tabs))
		{
			foreach ($tabs as $tab)
			{
				$tab->active = 1;
				$tab->save();
			}
			return true;
		}
		return false;
	}

	/**
	 * Disabling tabs for module
	 * @static
	 * @param $module string Module name
	 * @return bool Status
	 */
	public static function disablingForModule($module)
	{
		$tabs = Tab::getCollectionFromModule($module);
		if (!empty($tabs))
		{
			foreach ($tabs as $tab)
			{
				$tab->active = 0;
				$tab->save();
			}
			return true;
		}
		return false;
	}

	/**
	 * Get Instance from tab class name
	 *
	 * @param $class_name string Name of tab class
	 * @param $id_lang integer id_lang
	 * @return Tab Tab object (empty if bad id or class name)
	 */
	public static function getInstanceFromClassName($class_name, $id_lang = null)
	{
		$id_tab = (int)Tab::getIdFromClassName($class_name);
		return new Tab($id_tab, $id_lang);
	}

	public static function getNbTabs($id_parent = null)
	{
		return (int)Db::getInstance()->getValue('
			SELECT COUNT(*)
			FROM `'._DB_PREFIX_.'tab` t
			'.(!is_null($id_parent) ? 'WHERE t.`id_parent` = '.(int)$id_parent : '')
		);
	}

	/**
	 * return an available position in subtab for parent $id_parent
	 *
	 * @param mixed $id_parent
	 * @return int
	 */
	public static function getNewLastPosition($id_parent)
	{
		return (Db::getInstance()->getValue('
			SELECT IFNULL(MAX(position),0)+1
			FROM `'._DB_PREFIX_.'tab`
			WHERE `id_parent` = '.(int)$id_parent
		));
	}

	public function move($direction)
	{
		$nb_tabs = Tab::getNbTabs($this->id_parent);
		if ($direction != 'l' && $direction != 'r')
			return false;
		if ($nb_tabs <= 1)
			return false;
		if ($direction == 'l' && $this->position <= 1)
			return false;
		if ($direction == 'r' && $this->position >= $nb_tabs)
			return false;

		$new_position = ($direction == 'l') ? $this->position - 1 : $this->position + 1;
		Db::getInstance()->execute('
			UPDATE `'._DB_PREFIX_.'tab` t
			SET position = '.(int)$this->position.'
			WHERE id_parent = '.(int)$this->id_parent.'
				AND position = '.(int)$new_position
		);
		$this->position = $new_position;
		return $this->update();
	}

	public function cleanPositions($id_parent)
	{
		$result = Db::getInstance()->executeS('
			SELECT `id_tab`
			FROM `'._DB_PREFIX_.'tab`
			WHERE `id_parent` = '.(int)$id_parent.'
			ORDER BY `position`
		');
		$sizeof = count($result);
		for ($i = 0; $i < $sizeof; ++$i)
			Db::getInstance()->execute('
				UPDATE `'._DB_PREFIX_.'tab`
				SET `position` = '.($i + 1).'
				WHERE `id_tab` = '.(int)$result[$i]['id_tab']
			);
		return true;
	}

	public function updatePosition($way, $position)
	{
		if (!$res = Db::getInstance()->executeS('
			SELECT t.`id_tab`, t.`position`, t.`id_parent`
			FROM `'._DB_PREFIX_.'tab` t
			WHERE t.`id_parent` = '.(int)$this->id_parent.'
			ORDER BY t.`position` ASC'
		))
			return false;

		foreach ($res as $tab)
			if ((int)$tab['id_tab'] == (int)$this->id)
				$moved_tab = $tab;

		if (!isset($moved_tab) || !isset($position))
			return false;
		// < and > statements rather than BETWEEN operator
		// since BETWEEN is treated differently according to databases
		$result = (Db::getInstance()->execute('
			UPDATE `'._DB_PREFIX_.'tab`
			SET `position`= `position` '.($way ? '- 1' : '+ 1').'
			WHERE `position`
			'.($way
				? '> '.(int)$moved_tab['position'].' AND `position` <= '.(int)$position
				: '< '.(int)$moved_tab['position'].' AND `position` >= '.(int)$position).'
			AND `id_parent`='.(int)$moved_tab['id_parent'])
		&& Db::getInstance()->execute('
			UPDATE `'._DB_PREFIX_.'tab`
			SET `position` = '.(int)$position.'
			WHERE `id_parent` = '.(int)$moved_tab['id_parent'].'
			AND `id_tab`='.(int)$moved_tab['id_tab']));
		return $result;
	}

	public static function checkTabRights($id_tab)
	{
		static $tabAccesses = null;

		if (Context::getContext()->employee->id_profile == _PS_ADMIN_PROFILE_)
			return true;

		if ($tabAccesses === null)
			$tabAccesses = Profile::getProfileAccesses(Context::getContext()->employee->id_profile);

		if (isset($tabAccesses[(int)$id_tab]['view']))
			return ($tabAccesses[(int)$id_tab]['view'] === '1');
		return false;
	}

	public static function recursiveTab($id_tab, $tabs)
	{
		$admin_tab = Tab::getTab((int)Context::getContext()->language->id, $id_tab);
		$tabs[] = $admin_tab;
		if ($admin_tab['id_parent'] > 0)
			$tabs = Tab::recursiveTab($admin_tab['id_parent'], $tabs);
		return $tabs;
	}

	/**
	 * Overrides update to set position to last when changing parent tab
	 *
	 * @see ObjectModel::update
	 * @param bool $null_values
	 * @return bool
	 */
	public function update($null_values = false)
	{
		$current_tab = new Tab($this->id);
		if ($current_tab->id_parent != $this->id_parent)
			$this->position = Tab::getNewLastPosition($this->id_parent);

		self::$_cache_tabs = array();
		return parent::update($null_values);
	}

	public static function getTabByIdProfile($id_parent, $id_profile)
	{
		return Db::getInstance()->executeS('
			SELECT t.`id_tab`, t.`id_parent`, tl.`name`, a.`id_profile`
			FROM `'._DB_PREFIX_.'tab` t
			LEFT JOIN `'._DB_PREFIX_.'access` a
				ON (a.`id_tab` = t.`id_tab`)
			LEFT JOIN `'._DB_PREFIX_.'tab_lang` tl
				ON (t.`id_tab` = tl.`id_tab` AND tl.`id_lang` = '.(int)Context::getContext()->language->id.')
			WHERE a.`id_profile` = '.(int)$id_profile.'
			AND t.`id_parent` = '.(int)$id_parent.'
			AND a.`view` = 1
			AND a.`edit` = 1
			AND a.`delete` = 1
			AND a.`add` = 1
			AND t.`id_parent` != 0 AND t.`id_parent` != -1
			'.(defined('_PS_HOST_MODE_') ? ' AND `hide_host_mode` = 0' : '').'
			ORDER BY t.`id_parent` ASC
		');
	}

	/**
	 * @since 1.5.0
	 */
	public static function getClassNameById($id_tab)
	{
		return Db::getInstance()->getValue('SELECT class_name FROM '._DB_PREFIX_.'tab WHERE id_tab = '.(int)$id_tab);
	}

	public static function getTabModulesList($id_tab)
	{
		$modules_list = array('default_list' => array(), 'slider_list' => array());
		$xml_tab_modules_list = false;

		if (file_exists(_PS_ROOT_DIR_.Module::CACHE_FILE_TAB_MODULES_LIST))
			$xml_tab_modules_list = @simplexml_load_file(_PS_ROOT_DIR_.Module::CACHE_FILE_TAB_MODULES_LIST);

		$class_name = null;
		$display_type = 'default_list';
		if ($xml_tab_modules_list)
			foreach ($xml_tab_modules_list->tab as $tab)
			{
				foreach ($tab->attributes() as $key => $value)
					if ($key == 'class_name')
						$class_name = (string)$value;

				if (Tab::getIdFromClassName((string)$class_name) == $id_tab)
				{
					foreach ($tab->attributes() as $key => $value)
						if ($key == 'display_type')
							$display_type = (string)$value;

					foreach ($tab->children() as $module)
						$modules_list[$display_type][(int)$module['position']] = (string)$module['name'];
					ksort($modules_list[$display_type]);
				}
			}

		return $modules_list;
	}
}<|MERGE_RESOLUTION|>--- conflicted
+++ resolved
@@ -103,13 +103,8 @@
 		// Add tab
 		if (parent::add($autodate, $null_values))
 		{
-<<<<<<< HEAD
 			//forces cache to be reloaded
 			self::$_getIdFromClassName = null;
-=======
-            //forces cache to be reloaded
-            self::$_getIdFromClassName = null;
->>>>>>> 7f116e90
 			return Tab::initAccess($this->id);
 		}
 		return false;
