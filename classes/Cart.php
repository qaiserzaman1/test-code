--- conflicted
+++ resolved
@@ -1290,7 +1290,6 @@
         }
 
         if (Context::getContext()->customer->id) {
-<<<<<<< HEAD
             if ($id_address_delivery == 0 && (int)$this->id_address_delivery) {
                 // The $id_address_delivery is null, use the cart delivery address
                 $id_address_delivery = $this->id_address_delivery;
@@ -1301,13 +1300,6 @@
                 );
             } elseif (!Customer::customerHasAddress(Context::getContext()->customer->id, $id_address_delivery)) {
                 // The $id_address_delivery must be linked with customer
-=======
-            if ($id_address_delivery == 0 && (int) $this->id_address_delivery) { // The $id_address_delivery is null, use the cart delivery address
-                $id_address_delivery = $this->id_address_delivery;
-            } elseif ($id_address_delivery == 0) { // The $id_address_delivery is null, get the default customer address
-                $id_address_delivery = (int) Address::getFirstCustomerAddressId((int) Context::getContext()->customer->id);
-            } elseif (!Customer::customerHasAddress(Context::getContext()->customer->id, $id_address_delivery)) { // The $id_address_delivery must be linked with customer
->>>>>>> b057cb55
                 $id_address_delivery = 0;
             }
         }
@@ -1361,7 +1353,6 @@
 
         if ((int) $quantity <= 0) {
             return $this->deleteProduct($id_product, $id_product_attribute, (int) $id_customization);
-<<<<<<< HEAD
         }
 
         if (!$product->available_for_order
@@ -1372,15 +1363,6 @@
         ) {
             return false;
         }
-=======
-        } elseif (!$product->available_for_order
-                || (Configuration::isCatalogMode() && !defined('_PS_ADMIN_DIR_'))
-        ) {
-            return false;
-        } else {
-            /* Check if the product is already in the cart */
-            $cartProductQuantity = $this->getProductQuantity($id_product, $id_product_attribute, (int) $id_customization, (int) $id_address_delivery);
->>>>>>> b057cb55
 
         /* Check if the product is already in the cart */
         $cartProductQuantity = $this->getProductQuantity(
@@ -1395,7 +1377,6 @@
             $productQuantity = Product::getQuantity($id_product, $id_product_attribute, null, $this);
             $availableOutOfStock = Product::isAvailableWhenOutOfStock($product->out_of_stock);
 
-<<<<<<< HEAD
             if ($operator == 'up') {
                 $updateQuantity = '+ ' . $quantity;
                 $newProductQuantity = $productQuantity - $quantity;
@@ -1428,45 +1409,15 @@
                 ' AND `id_customization` = '.(int)$id_customization.
                 (!empty($id_product_attribute) ? ' AND `id_product_attribute` = '.(int)$id_product_attribute : '').'
                     AND `id_cart` = '.(int)$this->id.(Configuration::get('PS_ALLOW_MULTISHIPPING') && $this->isMultiAddressDelivery() ? ' AND `id_address_delivery` = '.(int)$id_address_delivery : '').'
-=======
-                    if ($newProductQuantity < 0 && !$availableOutOfStock && !$skipAvailabilityCheckOutOfStock) {
-                        return false;
-                    }
-                } elseif ($operator == 'down') {
-                    $cartFirstLevelProductQuantity = $this->getProductQuantity((int) $id_product, (int) $id_product_attribute, $id_customization);
-                    $updateQuantity = '- ' . $quantity;
-                    $newProductQuantity = $productQuantity + $quantity;
-
-                    if ($cartFirstLevelProductQuantity['quantity'] <= 1) {
-                        return $this->deleteProduct((int) $id_product, (int) $id_product_attribute, (int) $id_customization);
-                    }
-                } else {
-                    return false;
-                }
-                Db::getInstance()->execute(
-                    'UPDATE `' . _DB_PREFIX_ . 'cart_product`
-                    SET `quantity` = `quantity` ' . $updateQuantity . '
-                    WHERE `id_product` = ' . (int) $id_product .
-                    ' AND `id_customization` = ' . (int) $id_customization .
-                    (!empty($id_product_attribute) ? ' AND `id_product_attribute` = ' . (int) $id_product_attribute : '') . '
-                    AND `id_cart` = ' . (int) $this->id . (Configuration::get('PS_ALLOW_MULTISHIPPING') && $this->isMultiAddressDelivery() ? ' AND `id_address_delivery` = ' . (int) $id_address_delivery : '') . '
->>>>>>> b057cb55
                     LIMIT 1'
             );
         } elseif ($operator == 'up') {
             /* Add product to the cart */
 
-<<<<<<< HEAD
             $sql = 'SELECT stock.out_of_stock, IFNULL(stock.quantity, 0) as quantity
                         FROM '._DB_PREFIX_.'product p
                         '.Product::sqlStock('p', $id_product_attribute, true, $shop).'
                         WHERE p.id_product = '.$id_product;
-=======
-                $sql = 'SELECT stock.out_of_stock, IFNULL(stock.quantity, 0) as quantity
-                        FROM ' . _DB_PREFIX_ . 'product p
-                        ' . Product::sqlStock('p', $id_product_attribute, true, $shop) . '
-                        WHERE p.id_product = ' . $id_product;
->>>>>>> b057cb55
 
             $result2 = Db::getInstance()->getRow($sql);
 
@@ -1475,20 +1426,12 @@
                 $result2['quantity'] = Pack::getQuantity($id_product, $id_product_attribute, null, $this);
             }
 
-<<<<<<< HEAD
             if (!Product::isAvailableWhenOutOfStock((int)$result2['out_of_stock']) && !$skipAvailabilityCheckOutOfStock) {
                 if ((int)$quantity > $result2['quantity']) {
                     return false;
-=======
-                if (!Product::isAvailableWhenOutOfStock((int) $result2['out_of_stock']) && !$skipAvailabilityCheckOutOfStock) {
-                    if ((int) $quantity > $result2['quantity']) {
-                        return false;
-                    }
->>>>>>> b057cb55
-                }
-            }
-
-<<<<<<< HEAD
+                }
+            }
+
             if ((int)$quantity < $minimal_quantity) {
                 return -1;
             }
@@ -1506,26 +1449,6 @@
 
             if (!$result_add) {
                 return false;
-=======
-                if ((int) $quantity < $minimal_quantity) {
-                    return -1;
-                }
-
-                $result_add = Db::getInstance()->insert('cart_product', array(
-                    'id_product' => (int) $id_product,
-                    'id_product_attribute' => (int) $id_product_attribute,
-                    'id_cart' => (int) $this->id,
-                    'id_address_delivery' => (int) $id_address_delivery,
-                    'id_shop' => $shop->id,
-                    'quantity' => (int) $quantity,
-                    'date_add' => date('Y-m-d H:i:s'),
-                    'id_customization' => (int) $id_customization,
-                ));
-
-                if (!$result_add) {
-                    return false;
-                }
->>>>>>> b057cb55
             }
         }
 
@@ -1540,13 +1463,14 @@
         }
 
         if ($product->customizable) {
-<<<<<<< HEAD
-            return $this->_updateCustomizationQuantity((int)$quantity, (int)$id_customization, (int)$id_product, (int)$id_product_attribute, (int)$id_address_delivery, $operator);
-=======
-            return $this->_updateCustomizationQuantity((int) $quantity, (int) $id_customization, (int) $id_product, (int) $id_product_attribute, (int) $id_address_delivery, $operator);
-        } else {
-            return true;
->>>>>>> b057cb55
+            return $this->_updateCustomizationQuantity(
+                (int)$quantity,
+                (int)$id_customization,
+                (int)$id_product,
+                (int)$id_product_attribute,
+                (int)$id_address_delivery,
+                $operator
+            );
         }
 
         return true;
