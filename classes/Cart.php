<?php
/*
* 2007-2015 PrestaShop
*
* NOTICE OF LICENSE
*
* This source file is subject to the Open Software License (OSL 3.0)
* that is bundled with this package in the file LICENSE.txt.
* It is also available through the world-wide-web at this URL:
* http://opensource.org/licenses/osl-3.0.php
* If you did not receive a copy of the license and are unable to
* obtain it through the world-wide-web, please send an email
* to license@prestashop.com so we can send you a copy immediately.
*
* DISCLAIMER
*
* Do not edit or add to this file if you wish to upgrade PrestaShop to newer
* versions in the future. If you wish to customize PrestaShop for your
* needs please refer to http://www.prestashop.com for more information.
*
*  @author PrestaShop SA <contact@prestashop.com>
*  @copyright  2007-2015 PrestaShop SA
*  @license    http://opensource.org/licenses/osl-3.0.php  Open Software License (OSL 3.0)
*  International Registered Trademark & Property of PrestaShop SA
*/

class CartCore extends ObjectModel
{
    public $id;

    public $id_shop_group;

    public $id_shop;

    /** @var int Customer delivery address ID */
    public $id_address_delivery;

    /** @var int Customer invoicing address ID */
    public $id_address_invoice;

    /** @var int Customer currency ID */
    public $id_currency;

    /** @var int Customer ID */
    public $id_customer;

    /** @var int Guest ID */
    public $id_guest;

    /** @var int Language ID */
    public $id_lang;

    /** @var bool True if the customer wants a recycled package */
    public $recyclable = 0;

    /** @var bool True if the customer wants a gift wrapping */
    public $gift = 0;

    /** @var string Gift message if specified */
    public $gift_message;

    /** @var bool Mobile Theme */
    public $mobile_theme;

    /** @var string Object creation date */
    public $date_add;

    /** @var string secure_key */
    public $secure_key;

    /** @var int Carrier ID */
    public $id_carrier = 0;

    /** @var string Object last modification date */
    public $date_upd;

    public $checkedTos = false;
    public $pictures;
    public $textFields;

    public $delivery_option;

    /** @var bool Allow to seperate order in multiple package in order to recieve as soon as possible the available products */
    public $allow_seperated_package = false;

    protected static $_nbProducts = array();
    protected static $_isVirtualCart = array();

    protected $_products = null;
    protected static $_totalWeight = array();
    protected $_taxCalculationMethod = PS_TAX_EXC;
    protected static $_carriers = null;
    protected static $_taxes_rate = null;
    protected static $_attributesLists = array();

    /** @var Customer|null */
    protected static $_customer = null;

    /**
     * @see ObjectModel::$definition
     */
    public static $definition = array(
        'table' => 'cart',
        'primary' => 'id_cart',
        'fields' => array(
            'id_shop_group' =>            array('type' => self::TYPE_INT, 'validate' => 'isUnsignedId'),
            'id_shop' =>                array('type' => self::TYPE_INT, 'validate' => 'isUnsignedId'),
            'id_address_delivery' =>    array('type' => self::TYPE_INT, 'validate' => 'isUnsignedId'),
            'id_address_invoice' =>    array('type' => self::TYPE_INT, 'validate' => 'isUnsignedId'),
            'id_carrier' =>            array('type' => self::TYPE_INT, 'validate' => 'isUnsignedId'),
            'id_currency' =>            array('type' => self::TYPE_INT, 'validate' => 'isUnsignedId', 'required' => true),
            'id_customer' =>            array('type' => self::TYPE_INT, 'validate' => 'isUnsignedId'),
            'id_guest' =>                array('type' => self::TYPE_INT, 'validate' => 'isUnsignedId'),
            'id_lang' =>                array('type' => self::TYPE_INT, 'validate' => 'isUnsignedId', 'required' => true),
            'recyclable' =>            array('type' => self::TYPE_BOOL, 'validate' => 'isBool'),
            'gift' =>                    array('type' => self::TYPE_BOOL, 'validate' => 'isBool'),
            'gift_message' =>            array('type' => self::TYPE_STRING, 'validate' => 'isMessage'),
            'mobile_theme' =>            array('type' => self::TYPE_BOOL, 'validate' => 'isBool'),
            'delivery_option' =>        array('type' => self::TYPE_STRING),
            'secure_key' =>            array('type' => self::TYPE_STRING, 'size' => 32),
            'allow_seperated_package' =>array('type' => self::TYPE_BOOL, 'validate' => 'isBool'),
            'date_add' =>                array('type' => self::TYPE_DATE, 'validate' => 'isDate'),
            'date_upd' =>                array('type' => self::TYPE_DATE, 'validate' => 'isDate'),
        ),
    );

    protected $webserviceParameters = array(
        'fields' => array(
            'id_address_delivery' => array('xlink_resource' => 'addresses'),
            'id_address_invoice' => array('xlink_resource' => 'addresses'),
            'id_currency' => array('xlink_resource' => 'currencies'),
            'id_customer' => array('xlink_resource' => 'customers'),
            'id_guest' => array('xlink_resource' => 'guests'),
            'id_lang' => array('xlink_resource' => 'languages'),
        ),
        'associations' => array(
            'cart_rows' => array('resource' => 'cart_row', 'virtual_entity' => true, 'fields' => array(
                'id_product' => array('required' => true, 'xlink_resource' => 'products'),
                'id_product_attribute' => array('required' => true, 'xlink_resource' => 'combinations'),
                'id_address_delivery' => array('required' => true, 'xlink_resource' => 'addresses'),
                'quantity' => array('required' => true),
                )
            ),
        ),
    );

    const ONLY_PRODUCTS = 1;
    const ONLY_DISCOUNTS = 2;
    const BOTH = 3;
    const BOTH_WITHOUT_SHIPPING = 4;
    const ONLY_SHIPPING = 5;
    const ONLY_WRAPPING = 6;
    const ONLY_PRODUCTS_WITHOUT_SHIPPING = 7;
    const ONLY_PHYSICAL_PRODUCTS_WITHOUT_SHIPPING = 8;

    public function __construct($id = null, $id_lang = null)
    {
        parent::__construct($id);

        if (!is_null($id_lang)) {
            $this->id_lang = (int)(Language::getLanguage($id_lang) !== false) ? $id_lang : Configuration::get('PS_LANG_DEFAULT');
        }

        if ($this->id_customer) {
            if (isset(Context::getContext()->customer) && Context::getContext()->customer->id == $this->id_customer) {
                $customer = Context::getContext()->customer;
            } else {
                $customer = new Customer((int)$this->id_customer);
            }

            Cart::$_customer = $customer;

            if ((!$this->secure_key || $this->secure_key == '-1') && $customer->secure_key) {
                $this->secure_key = $customer->secure_key;
                $this->save();
            }
        }

        $this->setTaxCalculationMethod();
    }

    public function setTaxCalculationMethod()
    {
        $this->_taxCalculationMethod = Group::getPriceDisplayMethod(Group::getCurrent()->id);
    }

    public function add($autodate = true, $null_values = false)
    {
        if (!$this->id_lang) {
            $this->id_lang = Configuration::get('PS_LANG_DEFAULT');
        }
        if (!$this->id_shop) {
            $this->id_shop = Context::getContext()->shop->id;
        }

        $return = parent::add($autodate, $null_values);
        Hook::exec('actionCartSave');

        return $return;
    }

    public function update($null_values = false)
    {
        if (isset(self::$_nbProducts[$this->id])) {
            unset(self::$_nbProducts[$this->id]);
        }

        if (isset(self::$_totalWeight[$this->id])) {
            unset(self::$_totalWeight[$this->id]);
        }

        $this->_products = null;
        $return = parent::update($null_values);
        Hook::exec('actionCartSave');

        return $return;
    }

    /**
     * Update the address id of the cart
     *
     * @param int $id_address Current address id to change
     * @param int $id_address_new New address id
     */
    public function updateAddressId($id_address, $id_address_new)
    {
        $to_update = false;
        if (!isset($this->id_address_invoice) || $this->id_address_invoice == $id_address) {
            $to_update = true;
            $this->id_address_invoice = $id_address_new;
        }
        if (!isset($this->id_address_delivery) || $this->id_address_delivery == $id_address) {
            $to_update = true;
            $this->id_address_delivery = $id_address_new;
        }
        if ($to_update) {
            $this->update();
        }

        $sql = 'UPDATE `'._DB_PREFIX_.'cart_product`
		SET `id_address_delivery` = '.(int)$id_address_new.'
		WHERE  `id_cart` = '.(int)$this->id.'
			AND `id_address_delivery` = '.(int)$id_address;
        Db::getInstance()->execute($sql);

        $sql = 'UPDATE `'._DB_PREFIX_.'customization`
			SET `id_address_delivery` = '.(int)$id_address_new.'
			WHERE  `id_cart` = '.(int)$this->id.'
				AND `id_address_delivery` = '.(int)$id_address;
        Db::getInstance()->execute($sql);
    }

    public function delete()
    {
        if ($this->OrderExists()) { //NOT delete a cart which is associated with an order
            return false;
        }

        $uploaded_files = Db::getInstance()->executeS('
			SELECT cd.`value`
			FROM `'._DB_PREFIX_.'customized_data` cd
			INNER JOIN `'._DB_PREFIX_.'customization` c ON (cd.`id_customization`= c.`id_customization`)
			WHERE cd.`type`= 0 AND c.`id_cart`='.(int)$this->id
        );

        foreach ($uploaded_files as $must_unlink) {
            unlink(_PS_UPLOAD_DIR_.$must_unlink['value'].'_small');
            unlink(_PS_UPLOAD_DIR_.$must_unlink['value']);
        }

        Db::getInstance()->execute('
			DELETE FROM `'._DB_PREFIX_.'customized_data`
			WHERE `id_customization` IN (
				SELECT `id_customization`
				FROM `'._DB_PREFIX_.'customization`
				WHERE `id_cart`='.(int)$this->id.'
			)'
        );

        Db::getInstance()->execute('
			DELETE FROM `'._DB_PREFIX_.'customization`
			WHERE `id_cart` = '.(int)$this->id
        );

        if (!Db::getInstance()->execute('DELETE FROM `'._DB_PREFIX_.'cart_cart_rule` WHERE `id_cart` = '.(int)$this->id)
         || !Db::getInstance()->execute('DELETE FROM `'._DB_PREFIX_.'cart_product` WHERE `id_cart` = '.(int)$this->id)) {
            return false;
        }

        return parent::delete();
    }

    public static function getTaxesAverageUsed($id_cart)
    {
        $cart = new Cart((int)$id_cart);
        if (!Validate::isLoadedObject($cart)) {
            die(Tools::displayError());
        }

        if (!Configuration::get('PS_TAX')) {
            return 0;
        }

        $products = $cart->getProducts();
        $total_products_moy = 0;
        $ratio_tax = 0;

        if (!count($products)) {
            return 0;
        }

        foreach ($products as $product) {
            // products refer to the cart details

            if (Configuration::get('PS_TAX_ADDRESS_TYPE') == 'id_address_invoice') {
                $address_id = (int)$cart->id_address_invoice;
            } else {
                $address_id = (int)$product['id_address_delivery'];
            } // Get delivery address of the product from the cart
            if (!Address::addressExists($address_id)) {
                $address_id = null;
            }

            $total_products_moy += $product['total_wt'];
            $ratio_tax += $product['total_wt'] * Tax::getProductTaxRate(
                (int)$product['id_product'],
                (int)$address_id
            );
        }

        if ($total_products_moy > 0) {
            return $ratio_tax / $total_products_moy;
        }

        return 0;
    }

    /**
     * The arguments are optional and only serve as return values in case caller needs the details.
     */
    public function getAverageProductsTaxRate(&$cart_amount_te = null, &$cart_amount_ti = null)
    {
        $cart_amount_ti = $this->getOrderTotal(true, Cart::ONLY_PRODUCTS);
        $cart_amount_te = $this->getOrderTotal(false, Cart::ONLY_PRODUCTS);

        $cart_vat_amount = $cart_amount_ti - $cart_amount_te;

        if ($cart_vat_amount == 0 || $cart_amount_te == 0) {
            return 0;
        } else {
            return Tools::ps_round($cart_vat_amount / $cart_amount_te, 3);
        }
    }

    public function getCartRules($filter = CartRule::FILTER_ACTION_ALL)
    {
        // If the cart has not been saved, then there can't be any cart rule applied
        if (!CartRule::isFeatureActive() || !$this->id) {
            return array();
        }

        $cache_key = 'Cart::getCartRules_'.$this->id.'-'.$filter;
        if (!Cache::isStored($cache_key)) {
            $result = Db::getInstance()->executeS('
				SELECT cr.*, crl.`id_lang`, crl.`name`, cd.`id_cart`
				FROM `'._DB_PREFIX_.'cart_cart_rule` cd
				LEFT JOIN `'._DB_PREFIX_.'cart_rule` cr ON cd.`id_cart_rule` = cr.`id_cart_rule`
				LEFT JOIN `'._DB_PREFIX_.'cart_rule_lang` crl ON (
					cd.`id_cart_rule` = crl.`id_cart_rule`
					AND crl.id_lang = '.(int)$this->id_lang.'
				)
				WHERE `id_cart` = '.(int)$this->id.'
				'.($filter == CartRule::FILTER_ACTION_SHIPPING ? 'AND free_shipping = 1' : '').'
				'.($filter == CartRule::FILTER_ACTION_GIFT ? 'AND gift_product != 0' : '').'
				'.($filter == CartRule::FILTER_ACTION_REDUCTION ? 'AND (reduction_percent != 0 OR reduction_amount != 0)' : '')
                .' ORDER by cr.priority ASC'
            );
            Cache::store($cache_key, $result);
        } else {
            $result = Cache::retrieve($cache_key);
        }

        // Define virtual context to prevent case where the cart is not the in the global context
        $virtual_context = Context::getContext()->cloneContext();
        $virtual_context->cart = $this;

        foreach ($result as &$row) {
            $row['obj'] = new CartRule($row['id_cart_rule'], (int)$this->id_lang);
            $row['value_real'] = $row['obj']->getContextualValue(true, $virtual_context, $filter);
            $row['value_tax_exc'] = $row['obj']->getContextualValue(false, $virtual_context, $filter);
            // Retro compatibility < 1.5.0.2
            $row['id_discount'] = $row['id_cart_rule'];
            $row['description'] = $row['name'];
        }

        return $result;
    }

    /**
     * Return the cart rules Ids on the cart.
     * @param $filter
     * @return array
     * @throws PrestaShopDatabaseException
     */
    public function getOrderedCartRulesIds($filter = CartRule::FILTER_ACTION_ALL)
    {
        $cache_key = 'Cart::getCartRules_'.$this->id.'-'.$filter.'-ids';
        if (!Cache::isStored($cache_key)) {
            $result = Db::getInstance()->executeS('
				SELECT cr.`id_cart_rule`
				FROM `'._DB_PREFIX_.'cart_cart_rule` cd
				LEFT JOIN `'._DB_PREFIX_.'cart_rule` cr ON cd.`id_cart_rule` = cr.`id_cart_rule`
				LEFT JOIN `'._DB_PREFIX_.'cart_rule_lang` crl ON (
					cd.`id_cart_rule` = crl.`id_cart_rule`
					AND crl.id_lang = '.(int)$this->id_lang.'
				)
				WHERE `id_cart` = '.(int)$this->id.'
				'.($filter == CartRule::FILTER_ACTION_SHIPPING ? 'AND free_shipping = 1' : '').'
				'.($filter == CartRule::FILTER_ACTION_GIFT ? 'AND gift_product != 0' : '').'
				'.($filter == CartRule::FILTER_ACTION_REDUCTION ? 'AND (reduction_percent != 0 OR reduction_amount != 0)' : '')
                .' ORDER BY cr.priority ASC'
            );
            Cache::store($cache_key, $result);
        } else {
            $result = Cache::retrieve($cache_key);
        }

        return $result;
    }

    public function getDiscountsCustomer($id_cart_rule)
    {
        if (!CartRule::isFeatureActive()) {
            return 0;
        }
        $cache_id = 'Cart::getDiscountsCustomer_'.(int)$this->id.'-'.(int)$id_cart_rule;
        if (!Cache::isStored($cache_id)) {
            $result = (int)Db::getInstance()->getValue('
				SELECT COUNT(*)
				FROM `'._DB_PREFIX_.'cart_cart_rule`
				WHERE `id_cart_rule` = '.(int)$id_cart_rule.' AND `id_cart` = '.(int)$this->id);
            Cache::store($cache_id, $result);
            return $result;
        }
        return Cache::retrieve($cache_id);
    }

    public function getLastProduct()
    {
        $sql = '
			SELECT `id_product`, `id_product_attribute`, id_shop
			FROM `'._DB_PREFIX_.'cart_product`
			WHERE `id_cart` = '.(int)$this->id.'
			ORDER BY `date_add` DESC';

        $result = Db::getInstance()->getRow($sql);
        if ($result && isset($result['id_product']) && $result['id_product']) {
            foreach ($this->getProducts() as $product) {
                if ($result['id_product'] == $product['id_product']
                && (
                    !$result['id_product_attribute']
                    || $result['id_product_attribute'] == $product['id_product_attribute']
                )) {
                    return $product;
                }
            }
        }

        return false;
    }

    /**
     * Return cart products
     *
     * @result array Products
     */
    public function getProducts($refresh = false, $id_product = false, $id_country = null)
    {
        if (!$this->id) {
            return array();
        }
        // Product cache must be strictly compared to NULL, or else an empty cart will add dozens of queries
        if ($this->_products !== null && !$refresh) {
            // Return product row with specified ID if it exists
            if (is_int($id_product)) {
                foreach ($this->_products as $product) {
                    if ($product['id_product'] == $id_product) {
                        return array($product);
                    }
                }
                return array();
            }
            return $this->_products;
        }

        // Build query
        $sql = new DbQuery();

        // Build SELECT
        $sql->select('cp.`id_product_attribute`, cp.`id_product`, cp.`quantity` AS cart_quantity, cp.id_shop, pl.`name`, p.`is_virtual`,
						pl.`description_short`, pl.`available_now`, pl.`available_later`, product_shop.`id_category_default`, p.`id_supplier`,
						p.`id_manufacturer`, product_shop.`on_sale`, product_shop.`ecotax`, product_shop.`additional_shipping_cost`,
						product_shop.`available_for_order`, product_shop.`price`, product_shop.`active`, product_shop.`unity`, product_shop.`unit_price_ratio`,
						stock.`quantity` AS quantity_available, p.`width`, p.`height`, p.`depth`, stock.`out_of_stock`, p.`weight`,
						p.`date_add`, p.`date_upd`, IFNULL(stock.quantity, 0) as quantity, pl.`link_rewrite`, cl.`link_rewrite` AS category,
						CONCAT(LPAD(cp.`id_product`, 10, 0), LPAD(IFNULL(cp.`id_product_attribute`, 0), 10, 0), IFNULL(cp.`id_address_delivery`, 0)) AS unique_id, cp.id_address_delivery,
						product_shop.advanced_stock_management, ps.product_supplier_reference supplier_reference');

        // Build FROM
        $sql->from('cart_product', 'cp');

        // Build JOIN
        $sql->leftJoin('product', 'p', 'p.`id_product` = cp.`id_product`');
        $sql->innerJoin('product_shop', 'product_shop', '(product_shop.`id_shop` = cp.`id_shop` AND product_shop.`id_product` = p.`id_product`)');
        $sql->leftJoin('product_lang', 'pl', '
			p.`id_product` = pl.`id_product`
			AND pl.`id_lang` = '.(int)$this->id_lang.Shop::addSqlRestrictionOnLang('pl', 'cp.id_shop')
        );

        $sql->leftJoin('category_lang', 'cl', '
			product_shop.`id_category_default` = cl.`id_category`
			AND cl.`id_lang` = '.(int)$this->id_lang.Shop::addSqlRestrictionOnLang('cl', 'cp.id_shop')
        );

        $sql->leftJoin('product_supplier', 'ps', 'ps.`id_product` = cp.`id_product` AND ps.`id_product_attribute` = cp.`id_product_attribute` AND ps.`id_supplier` = p.`id_supplier`');

        // @todo test if everything is ok, then refactorise call of this method
        $sql->join(Product::sqlStock('cp', 'cp'));

        // Build WHERE clauses
        $sql->where('cp.`id_cart` = '.(int)$this->id);
        if ($id_product) {
            $sql->where('cp.`id_product` = '.(int)$id_product);
        }
        $sql->where('p.`id_product` IS NOT NULL');

        // Build ORDER BY
        $sql->orderBy('cp.`date_add`, cp.`id_product`, cp.`id_product_attribute` ASC');

        if (Customization::isFeatureActive()) {
            $sql->select('cu.`id_customization`, cu.`quantity` AS customization_quantity');
            $sql->leftJoin('customization', 'cu',
                'p.`id_product` = cu.`id_product` AND cp.`id_product_attribute` = cu.`id_product_attribute` AND cu.`id_cart` = '.(int)$this->id);
            $sql->groupBy('cp.`id_product_attribute`, cp.`id_product`, cp.`id_shop`');
        } else {
            $sql->select('NULL AS customization_quantity, NULL AS id_customization');
        }

        if (Combination::isFeatureActive()) {
            $sql->select('
				product_attribute_shop.`price` AS price_attribute, product_attribute_shop.`ecotax` AS ecotax_attr,
				IF (IFNULL(pa.`reference`, \'\') = \'\', p.`reference`, pa.`reference`) AS reference,
				(p.`weight`+ pa.`weight`) weight_attribute,
				IF (IFNULL(pa.`ean13`, \'\') = \'\', p.`ean13`, pa.`ean13`) AS ean13,
				IF (IFNULL(pa.`upc`, \'\') = \'\', p.`upc`, pa.`upc`) AS upc,
				IFNULL(product_attribute_shop.`minimal_quantity`, product_shop.`minimal_quantity`) as minimal_quantity,
				IF(product_attribute_shop.wholesale_price > 0,  product_attribute_shop.wholesale_price, product_shop.`wholesale_price`) wholesale_price
			');

            $sql->leftJoin('product_attribute', 'pa', 'pa.`id_product_attribute` = cp.`id_product_attribute`');
            $sql->leftJoin('product_attribute_shop', 'product_attribute_shop', '(product_attribute_shop.`id_shop` = cp.`id_shop` AND product_attribute_shop.`id_product_attribute` = pa.`id_product_attribute`)');
        } else {
            $sql->select(
                'p.`reference` AS reference, p.`ean13`,
				p.`upc` AS upc, product_shop.`minimal_quantity` AS minimal_quantity, product_shop.`wholesale_price` wholesale_price'
            );
        }

        $sql->select('image_shop.`id_image` id_image, il.`legend`');
        $sql->leftJoin('image_shop', 'image_shop', 'image_shop.`id_product` = p.`id_product` AND image_shop.cover=1 AND image_shop.id_shop='.(int)$this->id_shop);
        $sql->leftJoin('image_lang', 'il', 'il.`id_image` = image_shop.`id_image` AND il.`id_lang` = '.(int)$this->id_lang);

        $result = Db::getInstance()->executeS($sql);

        // Reset the cache before the following return, or else an empty cart will add dozens of queries
        $products_ids = array();
        $pa_ids = array();
        if ($result) {
            foreach ($result as $key => $row) {
                $products_ids[] = $row['id_product'];
                $pa_ids[] = $row['id_product_attribute'];
                $specific_price = SpecificPrice::getSpecificPrice($row['id_product'], $this->id_shop, $this->id_currency, $id_country, $this->id_shop_group, $row['cart_quantity'], $row['id_product_attribute'], $this->id_customer, $this->id);
                if ($specific_price) {
                    $reduction_type_row = array('reduction_type' => $specific_price['reduction_type']);
                } else {
                    $reduction_type_row = array('reduction_type' => 0);
                }

                $result[$key] = array_merge($row, $reduction_type_row);
            }
        }
        // Thus you can avoid one query per product, because there will be only one query for all the products of the cart
        Product::cacheProductsFeatures($products_ids);
        Cart::cacheSomeAttributesLists($pa_ids, $this->id_lang);

        $this->_products = array();
        if (empty($result)) {
            return array();
        }

        $ecotax_rate = (float)Tax::getProductEcotaxRate($this->{Configuration::get('PS_TAX_ADDRESS_TYPE')});
        $apply_eco_tax = Product::$_taxCalculationMethod == PS_TAX_INC && (int)Configuration::get('PS_TAX');
        $cart_shop_context = Context::getContext()->cloneContext();

        foreach ($result as &$row) {
            if (isset($row['ecotax_attr']) && $row['ecotax_attr'] > 0) {
                $row['ecotax'] = (float)$row['ecotax_attr'];
            }

            $row['stock_quantity'] = (int)$row['quantity'];
            // for compatibility with 1.2 themes
            $row['quantity'] = (int)$row['cart_quantity'];

            if (isset($row['id_product_attribute']) && (int)$row['id_product_attribute'] && isset($row['weight_attribute'])) {
                $row['weight'] = (float)$row['weight_attribute'];
            }

            if (Configuration::get('PS_TAX_ADDRESS_TYPE') == 'id_address_invoice') {
                $address_id = (int)$this->id_address_invoice;
            } else {
                $address_id = (int)$row['id_address_delivery'];
            }
            if (!Address::addressExists($address_id)) {
                $address_id = null;
            }

            if ($cart_shop_context->shop->id != $row['id_shop']) {
                $cart_shop_context->shop = new Shop((int)$row['id_shop']);
            }

            $address = Address::initialize($address_id, true);
            $id_tax_rules_group = Product::getIdTaxRulesGroupByIdProduct((int)$row['id_product'], $cart_shop_context);
            $tax_calculator = TaxManagerFactory::getManager($address, $id_tax_rules_group)->getTaxCalculator();

            $row['price_without_reduction'] = Product::getPriceStatic(
                (int)$row['id_product'],
                true,
                isset($row['id_product_attribute']) ? (int)$row['id_product_attribute'] : null,
                6,
                null,
                false,
                false,
                $row['cart_quantity'],
                false,
                (int)$this->id_customer ? (int)$this->id_customer : null,
                (int)$this->id,
                $address_id,
                $specific_price_output,
                true,
                true,
                $cart_shop_context
            );

            $row['price_with_reduction'] = Product::getPriceStatic(
                (int)$row['id_product'],
                true,
                isset($row['id_product_attribute']) ? (int)$row['id_product_attribute'] : null,
                6,
                null,
                false,
                true,
                $row['cart_quantity'],
                false,
                (int)$this->id_customer ? (int)$this->id_customer : null,
                (int)$this->id,
                $address_id,
                $specific_price_output,
                true,
                true,
                $cart_shop_context
            );

            $row['price'] = $row['price_with_reduction_without_tax'] = Product::getPriceStatic(
                (int)$row['id_product'],
                false,
                isset($row['id_product_attribute']) ? (int)$row['id_product_attribute'] : null,
                6,
                null,
                false,
                true,
                $row['cart_quantity'],
                false,
                (int)$this->id_customer ? (int)$this->id_customer : null,
                (int)$this->id,
                $address_id,
                $specific_price_output,
                true,
                true,
                $cart_shop_context
            );

            switch (Configuration::get('PS_ROUND_TYPE')) {
                case Order::ROUND_TOTAL:
                    $row['total'] = $row['price_with_reduction_without_tax'] * (int)$row['cart_quantity'];
                    $row['total_wt'] = $row['price_with_reduction'] * (int)$row['cart_quantity'];
                    break;
                case Order::ROUND_LINE:
                    $row['total'] = Tools::ps_round($row['price_with_reduction_without_tax'] * (int)$row['cart_quantity'], _PS_PRICE_COMPUTE_PRECISION_);
                    $row['total_wt'] = Tools::ps_round($row['price_with_reduction'] * (int)$row['cart_quantity'], _PS_PRICE_COMPUTE_PRECISION_);
                    break;

                case Order::ROUND_ITEM:
                default:
                    $row['total'] = Tools::ps_round($row['price_with_reduction_without_tax'], _PS_PRICE_COMPUTE_PRECISION_) * (int)$row['cart_quantity'];
                    $row['total_wt'] = Tools::ps_round($row['price_with_reduction'], _PS_PRICE_COMPUTE_PRECISION_) * (int)$row['cart_quantity'];
                    break;
            }

            $row['price_wt'] = $row['price_with_reduction'];
            $row['description_short'] = Tools::nl2br($row['description_short']);

            // check if a image associated with the attribute exists
            if ($row['id_product_attribute']) {
                $row2 = Image::getBestImageAttribute($row['id_shop'], $this->id_lang, $row['id_product'], $row['id_product_attribute']);
                if ($row2) {
                    $row = array_merge($row, $row2);
                }
            }

            $row['reduction_applies'] = ($specific_price_output && (float)$specific_price_output['reduction']);
            $row['quantity_discount_applies'] = ($specific_price_output && $row['cart_quantity'] >= (int)$specific_price_output['from_quantity']);
            $row['id_image'] = Product::defineProductImage($row, $this->id_lang);
            $row['allow_oosp'] = Product::isAvailableWhenOutOfStock($row['out_of_stock']);
            $row['features'] = Product::getFeaturesStatic((int)$row['id_product']);

            if (array_key_exists($row['id_product_attribute'].'-'.$this->id_lang, self::$_attributesLists)) {
                $row = array_merge($row, self::$_attributesLists[$row['id_product_attribute'].'-'.$this->id_lang]);
            }

            $row = Product::getTaxesInformations($row, $cart_shop_context);

            $this->_products[] = $row;
        }

        return $this->_products;
    }

    public static function cacheSomeAttributesLists($ipa_list, $id_lang)
    {
        if (!Combination::isFeatureActive()) {
            return;
        }

        $pa_implode = array();

        foreach ($ipa_list as $id_product_attribute) {
            if ((int)$id_product_attribute && !array_key_exists($id_product_attribute.'-'.$id_lang, self::$_attributesLists)) {
                $pa_implode[] = (int)$id_product_attribute;
                self::$_attributesLists[(int)$id_product_attribute.'-'.$id_lang] = array('attributes' => '', 'attributes_small' => '');
            }
        }

        if (!count($pa_implode)) {
            return;
        }

        $result = Db::getInstance()->executeS('
			SELECT pac.`id_product_attribute`, agl.`public_name` AS public_group_name, al.`name` AS attribute_name
			FROM `'._DB_PREFIX_.'product_attribute_combination` pac
			LEFT JOIN `'._DB_PREFIX_.'attribute` a ON a.`id_attribute` = pac.`id_attribute`
			LEFT JOIN `'._DB_PREFIX_.'attribute_group` ag ON ag.`id_attribute_group` = a.`id_attribute_group`
			LEFT JOIN `'._DB_PREFIX_.'attribute_lang` al ON (
				a.`id_attribute` = al.`id_attribute`
				AND al.`id_lang` = '.(int)$id_lang.'
			)
			LEFT JOIN `'._DB_PREFIX_.'attribute_group_lang` agl ON (
				ag.`id_attribute_group` = agl.`id_attribute_group`
				AND agl.`id_lang` = '.(int)$id_lang.'
			)
			WHERE pac.`id_product_attribute` IN ('.implode(',', $pa_implode).')
			ORDER BY ag.`position` ASC, a.`position` ASC'
        );

        foreach ($result as $row) {
            self::$_attributesLists[$row['id_product_attribute'].'-'.$id_lang]['attributes'] .= $row['public_group_name'].' : '.$row['attribute_name'].', ';
            self::$_attributesLists[$row['id_product_attribute'].'-'.$id_lang]['attributes_small'] .= $row['attribute_name'].', ';
        }

        foreach ($pa_implode as $id_product_attribute) {
            self::$_attributesLists[$id_product_attribute.'-'.$id_lang]['attributes'] = rtrim(
                self::$_attributesLists[$id_product_attribute.'-'.$id_lang]['attributes'],
                ', '
            );

            self::$_attributesLists[$id_product_attribute.'-'.$id_lang]['attributes_small'] = rtrim(
                self::$_attributesLists[$id_product_attribute.'-'.$id_lang]['attributes_small'],
                ', '
            );
        }
    }

    /**
     * Return cart products quantity
     *
     * @result integer Products quantity
     */
    public function nbProducts()
    {
        if (!$this->id) {
            return 0;
        }

        return Cart::getNbProducts($this->id);
    }

    public static function getNbProducts($id)
    {
        // Must be strictly compared to NULL, or else an empty cart will bypass the cache and add dozens of queries
        if (isset(self::$_nbProducts[$id]) && self::$_nbProducts[$id] !== null) {
            return self::$_nbProducts[$id];
        }

        self::$_nbProducts[$id] = (int)Db::getInstance()->getValue('
			SELECT SUM(`quantity`)
			FROM `'._DB_PREFIX_.'cart_product`
			WHERE `id_cart` = '.(int)$id
        );

        return self::$_nbProducts[$id];
    }

    public function addCartRule($id_cart_rule)
    {
        // You can't add a cart rule that does not exist
        $cartRule = new CartRule($id_cart_rule, Context::getContext()->language->id);

        if (!Validate::isLoadedObject($cartRule)) {
            return false;
        }

        if (Db::getInstance()->getValue('SELECT id_cart_rule FROM '._DB_PREFIX_.'cart_cart_rule WHERE id_cart_rule = '.(int)$id_cart_rule.' AND id_cart = '.(int)$this->id)) {
            return false;
        }

        // Add the cart rule to the cart
        if (!Db::getInstance()->insert('cart_cart_rule', array(
            'id_cart_rule' => (int)$id_cart_rule,
            'id_cart' => (int)$this->id
        ))) {
            return false;
        }

        Cache::clean('Cart::getCartRules_'.$this->id.'-'.CartRule::FILTER_ACTION_ALL);
        Cache::clean('Cart::getCartRules_'.$this->id.'-'.CartRule::FILTER_ACTION_SHIPPING);
        Cache::clean('Cart::getCartRules_'.$this->id.'-'.CartRule::FILTER_ACTION_REDUCTION);
        Cache::clean('Cart::getCartRules_'.$this->id.'-'.CartRule::FILTER_ACTION_GIFT);

        Cache::clean('Cart::getCartRules_'.$this->id.'-'.CartRule::FILTER_ACTION_ALL). '-ids';
        Cache::clean('Cart::getCartRules_'.$this->id.'-'.CartRule::FILTER_ACTION_SHIPPING). '-ids';
        Cache::clean('Cart::getCartRules_'.$this->id.'-'.CartRule::FILTER_ACTION_REDUCTION). '-ids';
        Cache::clean('Cart::getCartRules_'.$this->id.'-'.CartRule::FILTER_ACTION_GIFT). '-ids';

        if ((int)$cartRule->gift_product) {
            $this->updateQty(1, $cartRule->gift_product, $cartRule->gift_product_attribute, false, 'up', 0, null, false);
        }

        return true;
    }

    public function containsProduct($id_product, $id_product_attribute = 0, $id_customization = 0, $id_address_delivery = 0)
    {
        $sql = 'SELECT cp.`quantity` FROM `'._DB_PREFIX_.'cart_product` cp';

        if ($id_customization) {
            $sql .= '
				LEFT JOIN `'._DB_PREFIX_.'customization` c ON (
					c.`id_product` = cp.`id_product`
					AND c.`id_product_attribute` = cp.`id_product_attribute`
				)';
        }

        $sql .= '
			WHERE cp.`id_product` = '.(int)$id_product.'
			AND cp.`id_product_attribute` = '.(int)$id_product_attribute.'
			AND cp.`id_cart` = '.(int)$this->id;
        if (Configuration::get('PS_ALLOW_MULTISHIPPING') && $this->isMultiAddressDelivery()) {
            $sql .= ' AND cp.`id_address_delivery` = '.(int)$id_address_delivery;
        }

        if ($id_customization) {
            $sql .= ' AND c.`id_customization` = '.(int)$id_customization;
        }

        return Db::getInstance()->getRow($sql);
    }

    /**
     * Update product quantity
     *
     * @param int $quantity Quantity to add (or substract)
     * @param int $id_product Product ID
     * @param int $id_product_attribute Attribute ID if needed
     * @param string $operator Indicate if quantity must be increased or decreased
     */
    public function updateQty($quantity, $id_product, $id_product_attribute = null, $id_customization = false,
        $operator = 'up', $id_address_delivery = 0, Shop $shop = null, $auto_add_cart_rule = true)
    {
        if (!$shop) {
            $shop = Context::getContext()->shop;
        }

        if (Context::getContext()->customer->id) {
            if ($id_address_delivery == 0 && (int)$this->id_address_delivery) { // The $id_address_delivery is null, use the cart delivery address
                $id_address_delivery = $this->id_address_delivery;
            } elseif ($id_address_delivery == 0) { // The $id_address_delivery is null, get the default customer address
                $id_address_delivery = (int)Address::getFirstCustomerAddressId((int)Context::getContext()->customer->id);
            } elseif (!Customer::customerHasAddress(Context::getContext()->customer->id, $id_address_delivery)) { // The $id_address_delivery must be linked with customer
                $id_address_delivery = 0;
            }
        }

        $quantity = (int)$quantity;
        $id_product = (int)$id_product;
        $id_product_attribute = (int)$id_product_attribute;
        $product = new Product($id_product, false, Configuration::get('PS_LANG_DEFAULT'), $shop->id);

        if ($id_product_attribute) {
            $combination = new Combination((int)$id_product_attribute);
            if ($combination->id_product != $id_product) {
                return false;
            }
        }

        /* If we have a product combination, the minimal quantity is set with the one of this combination */
        if (!empty($id_product_attribute)) {
            $minimal_quantity = (int)Attribute::getAttributeMinimalQty($id_product_attribute);
        } else {
            $minimal_quantity = (int)$product->minimal_quantity;
        }

        if (!Validate::isLoadedObject($product)) {
            die(Tools::displayError());
        }

        if (isset(self::$_nbProducts[$this->id])) {
            unset(self::$_nbProducts[$this->id]);
        }

        if (isset(self::$_totalWeight[$this->id])) {
            unset(self::$_totalWeight[$this->id]);
        }

        Hook::exec('actionBeforeCartUpdateQty', array(
            'cart' => $this,
            'product' => $product,
            'id_product_attribute' => $id_product_attribute,
            'id_customization' => $id_customization,
            'quantity' => $quantity,
            'operator' => $operator,
            'id_address_delivery' => $id_address_delivery,
            'shop' => $shop,
            'auto_add_cart_rule' => $auto_add_cart_rule,
        ));

        if ((int)$quantity <= 0) {
            return $this->deleteProduct($id_product, $id_product_attribute, (int)$id_customization);
        } elseif (!$product->available_for_order || (Configuration::get('PS_CATALOG_MODE') && !defined('_PS_ADMIN_DIR_'))) {
            return false;
        } else {
            /* Check if the product is already in the cart */
            $result = $this->containsProduct($id_product, $id_product_attribute, (int)$id_customization, (int)$id_address_delivery);

            /* Update quantity if product already exist */
            if ($result) {
                if ($operator == 'up') {
                    $sql = 'SELECT stock.out_of_stock, IFNULL(stock.quantity, 0) as quantity
							FROM '._DB_PREFIX_.'product p
							'.Product::sqlStock('p', $id_product_attribute, true, $shop).'
							WHERE p.id_product = '.$id_product;

                    $result2 = Db::getInstance()->getRow($sql);
                    $product_qty = (int)$result2['quantity'];
                    // Quantity for product pack
                    if (Pack::isPack($id_product)) {
                        $product_qty = Pack::getQuantity($id_product, $id_product_attribute);
                    }
                    $new_qty = (int)$result['quantity'] + (int)$quantity;
                    $qty = '+ '.(int)$quantity;

                    if (!Product::isAvailableWhenOutOfStock((int)$result2['out_of_stock'])) {
                        if ($new_qty > $product_qty) {
                            return false;
                        }
                    }
                } elseif ($operator == 'down') {
                    $qty = '- '.(int)$quantity;
                    $new_qty = (int)$result['quantity'] - (int)$quantity;
                    if ($new_qty < $minimal_quantity && $minimal_quantity > 1) {
                        return -1;
                    }
                } else {
                    return false;
                }

                /* Delete product from cart */
                if ($new_qty <= 0) {
                    return $this->deleteProduct((int)$id_product, (int)$id_product_attribute, (int)$id_customization);
                } elseif ($new_qty < $minimal_quantity) {
                    return -1;
                } else {
                    Db::getInstance()->execute('
						UPDATE `'._DB_PREFIX_.'cart_product`
						SET `quantity` = `quantity` '.$qty.', `date_add` = NOW()
						WHERE `id_product` = '.(int)$id_product.
                        (!empty($id_product_attribute) ? ' AND `id_product_attribute` = '.(int)$id_product_attribute : '').'
						AND `id_cart` = '.(int)$this->id.(Configuration::get('PS_ALLOW_MULTISHIPPING') && $this->isMultiAddressDelivery() ? ' AND `id_address_delivery` = '.(int)$id_address_delivery : '').'
						LIMIT 1'
                    );
                }
            }
            /* Add product to the cart */
            elseif ($operator == 'up') {
                $sql = 'SELECT stock.out_of_stock, IFNULL(stock.quantity, 0) as quantity
						FROM '._DB_PREFIX_.'product p
						'.Product::sqlStock('p', $id_product_attribute, true, $shop).'
						WHERE p.id_product = '.$id_product;

                $result2 = Db::getInstance()->getRow($sql);

                // Quantity for product pack
                if (Pack::isPack($id_product)) {
                    $result2['quantity'] = Pack::getQuantity($id_product, $id_product_attribute);
                }

                if (!Product::isAvailableWhenOutOfStock((int)$result2['out_of_stock'])) {
                    if ((int)$quantity > $result2['quantity']) {
                        return false;
                    }
                }

                if ((int)$quantity < $minimal_quantity) {
                    return -1;
                }

                $result_add = Db::getInstance()->insert('cart_product', array(
                    'id_product' =>            (int)$id_product,
                    'id_product_attribute' =>    (int)$id_product_attribute,
                    'id_cart' =>                (int)$this->id,
                    'id_address_delivery' =>    (int)$id_address_delivery,
                    'id_shop' =>                $shop->id,
                    'quantity' =>                (int)$quantity,
                    'date_add' =>                date('Y-m-d H:i:s')
                ));

                if (!$result_add) {
                    return false;
                }
            }
        }

        // refresh cache of self::_products
        $this->_products = $this->getProducts(true);
        $this->update();
        $context = Context::getContext()->cloneContext();
        $context->cart = $this;
        Cache::clean('getContextualValue_*');
        if ($auto_add_cart_rule) {
            CartRule::autoAddToCart($context);
        }

        if ($product->customizable) {
            return $this->_updateCustomizationQuantity((int)$quantity, (int)$id_customization, (int)$id_product, (int)$id_product_attribute, (int)$id_address_delivery, $operator);
        } else {
            return true;
        }
    }

    /*
    ** Customization management
    */
    protected function _updateCustomizationQuantity($quantity, $id_customization, $id_product, $id_product_attribute, $id_address_delivery, $operator = 'up')
    {
        // Link customization to product combination when it is first added to cart
        if (empty($id_customization)) {
            $customization = $this->getProductCustomization($id_product, null, true);
            foreach ($customization as $field) {
                if ($field['quantity'] == 0) {
                    Db::getInstance()->execute('
					UPDATE `'._DB_PREFIX_.'customization`
					SET `quantity` = '.(int)$quantity.',
						`id_product_attribute` = '.(int)$id_product_attribute.',
						`id_address_delivery` = '.(int)$id_address_delivery.',
						`in_cart` = 1
					WHERE `id_customization` = '.(int)$field['id_customization']);
                }
            }
        }

        /* Deletion */
        if (!empty($id_customization) && (int)$quantity < 1) {
            return $this->_deleteCustomization((int)$id_customization, (int)$id_product, (int)$id_product_attribute);
        }

        /* Quantity update */
        if (!empty($id_customization)) {
            $result = Db::getInstance()->getRow('SELECT `quantity` FROM `'._DB_PREFIX_.'customization` WHERE `id_customization` = '.(int)$id_customization);
            if ($result && Db::getInstance()->NumRows()) {
                if ($operator == 'down' && (int)$result['quantity'] - (int)$quantity < 1) {
                    return Db::getInstance()->execute('DELETE FROM `'._DB_PREFIX_.'customization` WHERE `id_customization` = '.(int)$id_customization);
                }

                return Db::getInstance()->execute('
					UPDATE `'._DB_PREFIX_.'customization`
					SET
						`quantity` = `quantity` '.($operator == 'up' ? '+ ' : '- ').(int)$quantity.',
						`id_address_delivery` = '.(int)$id_address_delivery.',
						`in_cart` = 1
					WHERE `id_customization` = '.(int)$id_customization);
            } else {
                Db::getInstance()->execute('
					UPDATE `'._DB_PREFIX_.'customization`
					SET `id_address_delivery` = '.(int)$id_address_delivery.',
					`in_cart` = 1
					WHERE `id_customization` = '.(int)$id_customization);
            }
        }
        // refresh cache of self::_products
        $this->_products = $this->getProducts(true);
        $this->update();
        return true;
    }

    /**
     * Add customization item to database
     *
     * @param int $id_product
     * @param int $id_product_attribute
     * @param int $index
     * @param int $type
     * @param string $field
     * @param int $quantity
     * @return bool success
     */
    public function _addCustomization($id_product, $id_product_attribute, $index, $type, $field, $quantity)
    {
        $exising_customization = Db::getInstance()->executeS('
			SELECT cu.`id_customization`, cd.`index`, cd.`value`, cd.`type` FROM `'._DB_PREFIX_.'customization` cu
			LEFT JOIN `'._DB_PREFIX_.'customized_data` cd
			ON cu.`id_customization` = cd.`id_customization`
			WHERE cu.id_cart = '.(int)$this->id.'
			AND cu.id_product = '.(int)$id_product.'
			AND in_cart = 0'
        );

        if ($exising_customization) {
            // If the customization field is alreay filled, delete it
            foreach ($exising_customization as $customization) {
                if ($customization['type'] == $type && $customization['index'] == $index) {
                    Db::getInstance()->execute('
						DELETE FROM `'._DB_PREFIX_.'customized_data`
						WHERE id_customization = '.(int)$customization['id_customization'].'
						AND type = '.(int)$customization['type'].'
						AND `index` = '.(int)$customization['index']);
                    if ($type == Product::CUSTOMIZE_FILE) {
                        @unlink(_PS_UPLOAD_DIR_.$customization['value']);
                        @unlink(_PS_UPLOAD_DIR_.$customization['value'].'_small');
                    }
                    break;
                }
            }
            $id_customization = $exising_customization[0]['id_customization'];
        } else {
            Db::getInstance()->execute(
                'INSERT INTO `'._DB_PREFIX_.'customization` (`id_cart`, `id_product`, `id_product_attribute`, `quantity`)
				VALUES ('.(int)$this->id.', '.(int)$id_product.', '.(int)$id_product_attribute.', '.(int)$quantity.')'
            );
            $id_customization = Db::getInstance()->Insert_ID();
        }

        $query = 'INSERT INTO `'._DB_PREFIX_.'customized_data` (`id_customization`, `type`, `index`, `value`)
			VALUES ('.(int)$id_customization.', '.(int)$type.', '.(int)$index.', \''.pSQL($field).'\')';

        if (!Db::getInstance()->execute($query)) {
            return false;
        }
        return true;
    }

    /**
     * Check if order has already been placed
     *
     * @return bool result
     */
    public function orderExists()
    {
        $cache_id = 'Cart::orderExists_'.(int)$this->id;
        if (!Cache::isStored($cache_id)) {
            $result = (bool)Db::getInstance()->getValue('SELECT count(*) FROM `'._DB_PREFIX_.'orders` WHERE `id_cart` = '.(int)$this->id);
            Cache::store($cache_id, $result);
            return $result;
        }
        return Cache::retrieve($cache_id);
    }

    public function removeCartRule($id_cart_rule)
    {
        Cache::clean('Cart::getCartRules_'.$this->id.'-'.CartRule::FILTER_ACTION_ALL);
        Cache::clean('Cart::getCartRules_'.$this->id.'-'.CartRule::FILTER_ACTION_SHIPPING);
        Cache::clean('Cart::getCartRules_'.$this->id.'-'.CartRule::FILTER_ACTION_REDUCTION);
        Cache::clean('Cart::getCartRules_'.$this->id.'-'.CartRule::FILTER_ACTION_GIFT);

        Cache::clean('Cart::getCartRules_'.$this->id.'-'.CartRule::FILTER_ACTION_ALL). '-ids';
        Cache::clean('Cart::getCartRules_'.$this->id.'-'.CartRule::FILTER_ACTION_SHIPPING). '-ids';
        Cache::clean('Cart::getCartRules_'.$this->id.'-'.CartRule::FILTER_ACTION_REDUCTION). '-ids';
        Cache::clean('Cart::getCartRules_'.$this->id.'-'.CartRule::FILTER_ACTION_GIFT). '-ids';

        $result = Db::getInstance()->delete('cart_cart_rule', '`id_cart_rule` = '.(int)$id_cart_rule.' AND `id_cart` = '.(int)$this->id, 1);

        $cart_rule = new CartRule($id_cart_rule, Configuration::get('PS_LANG_DEFAULT'));
        if ((int)$cart_rule->gift_product) {
            $this->updateQty(1, $cart_rule->gift_product, $cart_rule->gift_product_attribute, null, 'down', 0, null, false);
        }

        return $result;
    }

    /**
     * Delete a product from the cart
     *
     * @param int $id_product Product ID
     * @param int $id_product_attribute Attribute ID if needed
     * @param int $id_customization Customization id
     * @return bool result
     */
    public function deleteProduct($id_product, $id_product_attribute = null, $id_customization = null, $id_address_delivery = 0)
    {
        if (isset(self::$_nbProducts[$this->id])) {
            unset(self::$_nbProducts[$this->id]);
        }

        if (isset(self::$_totalWeight[$this->id])) {
            unset(self::$_totalWeight[$this->id]);
        }

        if ((int)$id_customization) {
            $product_total_quantity = (int)Db::getInstance()->getValue(
                'SELECT `quantity`
				FROM `'._DB_PREFIX_.'cart_product`
				WHERE `id_product` = '.(int)$id_product.'
				AND `id_cart` = '.(int)$this->id.'
				AND `id_product_attribute` = '.(int)$id_product_attribute);

            $customization_quantity = (int)Db::getInstance()->getValue('
			SELECT `quantity`
			FROM `'._DB_PREFIX_.'customization`
			WHERE `id_cart` = '.(int)$this->id.'
			AND `id_product` = '.(int)$id_product.'
			AND `id_product_attribute` = '.(int)$id_product_attribute.'
			'.((int)$id_address_delivery ? 'AND `id_address_delivery` = '.(int)$id_address_delivery : ''));

            if (!$this->_deleteCustomization((int)$id_customization, (int)$id_product, (int)$id_product_attribute, (int)$id_address_delivery)) {
                return false;
            }

            // refresh cache of self::_products
            $this->_products = $this->getProducts(true);
            return ($customization_quantity == $product_total_quantity && $this->deleteProduct((int)$id_product, (int)$id_product_attribute, null, (int)$id_address_delivery));
        }

        /* Get customization quantity */
        $result = Db::getInstance()->getRow('
			SELECT SUM(`quantity`) AS \'quantity\'
			FROM `'._DB_PREFIX_.'customization`
			WHERE `id_cart` = '.(int)$this->id.'
			AND `id_product` = '.(int)$id_product.'
			AND `id_product_attribute` = '.(int)$id_product_attribute);

        if ($result === false) {
            return false;
        }

        /* If the product still possesses customization it does not have to be deleted */
        if (Db::getInstance()->NumRows() && (int)$result['quantity']) {
            return Db::getInstance()->execute('
				UPDATE `'._DB_PREFIX_.'cart_product`
				SET `quantity` = '.(int)$result['quantity'].'
				WHERE `id_cart` = '.(int)$this->id.'
				AND `id_product` = '.(int)$id_product.
                ($id_product_attribute != null ? ' AND `id_product_attribute` = '.(int)$id_product_attribute : '')
            );
        }

        /* Product deletion */
        $result = Db::getInstance()->execute('
		DELETE FROM `'._DB_PREFIX_.'cart_product`
		WHERE `id_product` = '.(int)$id_product.'
		'.(!is_null($id_product_attribute) ? ' AND `id_product_attribute` = '.(int)$id_product_attribute : '').'
		AND `id_cart` = '.(int)$this->id.'
		'.((int)$id_address_delivery ? 'AND `id_address_delivery` = '.(int)$id_address_delivery : ''));

        if ($result) {
            $return = $this->update();
            // refresh cache of self::_products
            $this->_products = $this->getProducts(true);
            CartRule::autoRemoveFromCart();
            CartRule::autoAddToCart();

            return $return;
        }

        return false;
    }

    /**
     * Delete a customization from the cart. If customization is a Picture,
     * then the image is also deleted
     *
     * @param int $id_customization
     * @return bool result
     */
    protected function _deleteCustomization($id_customization, $id_product, $id_product_attribute, $id_address_delivery = 0)
    {
        $result = true;
        $customization = Db::getInstance()->getRow('SELECT *
			FROM `'._DB_PREFIX_.'customization`
			WHERE `id_customization` = '.(int)$id_customization);

        if ($customization) {
            $cust_data = Db::getInstance()->getRow('SELECT *
				FROM `'._DB_PREFIX_.'customized_data`
				WHERE `id_customization` = '.(int)$id_customization);

            // Delete customization picture if necessary
            if (isset($cust_data['type']) && $cust_data['type'] == 0) {
                $result &= (@unlink(_PS_UPLOAD_DIR_.$cust_data['value']) && @unlink(_PS_UPLOAD_DIR_.$cust_data['value'].'_small'));
            }

            $result &= Db::getInstance()->execute(
                'DELETE FROM `'._DB_PREFIX_.'customized_data`
				WHERE `id_customization` = '.(int)$id_customization
            );

            if ($result) {
                $result &= Db::getInstance()->execute(
                    'UPDATE `'._DB_PREFIX_.'cart_product`
					SET `quantity` = `quantity` - '.(int)$customization['quantity'].'
					WHERE `id_cart` = '.(int)$this->id.'
					AND `id_product` = '.(int)$id_product.
                    ((int)$id_product_attribute ? ' AND `id_product_attribute` = '.(int)$id_product_attribute : '').'
					AND `id_address_delivery` = '.(int)$id_address_delivery
                );
            }

            if (!$result) {
                return false;
            }

            return Db::getInstance()->execute(
                'DELETE FROM `'._DB_PREFIX_.'customization`
				WHERE `id_customization` = '.(int)$id_customization
            );
        }

        return true;
    }

    public static function getTotalCart($id_cart, $use_tax_display = false, $type = Cart::BOTH)
    {
        $cart = new Cart($id_cart);
        if (!Validate::isLoadedObject($cart)) {
            die(Tools::displayError());
        }

        $with_taxes = $use_tax_display ? $cart->_taxCalculationMethod != PS_TAX_EXC : true;
        return Tools::displayPrice($cart->getOrderTotal($with_taxes, $type), Currency::getCurrencyInstance((int)$cart->id_currency), false);
    }


    public static function getOrderTotalUsingTaxCalculationMethod($id_cart)
    {
        return Cart::getTotalCart($id_cart, true);
    }

    /**
    * This function returns the total cart amount
    *
    * Possible values for $type:
    * Cart::ONLY_PRODUCTS
    * Cart::ONLY_DISCOUNTS
    * Cart::BOTH
    * Cart::BOTH_WITHOUT_SHIPPING
    * Cart::ONLY_SHIPPING
    * Cart::ONLY_WRAPPING
    * Cart::ONLY_PRODUCTS_WITHOUT_SHIPPING
    * Cart::ONLY_PHYSICAL_PRODUCTS_WITHOUT_SHIPPING
    *
    * @param bool $withTaxes With or without taxes
    * @param int $type Total type
    * @param bool $use_cache Allow using cache of the method CartRule::getContextualValue
    * @return float Order total
    */
    public function getOrderTotal($with_taxes = true, $type = Cart::BOTH, $products = null, $id_carrier = null, $use_cache = true)
    {
        // Dependencies
        $address_factory    = Adapter_ServiceLocator::get('Adapter_AddressFactory');
        $price_calculator    = Adapter_ServiceLocator::get('Adapter_ProductPriceCalculator');
        $configuration        = Adapter_ServiceLocator::get('Core_Business_ConfigurationInterface');

        $ps_tax_address_type = $configuration->get('PS_TAX_ADDRESS_TYPE');
        $ps_use_ecotax = $configuration->get('PS_USE_ECOTAX');
        $ps_round_type = $configuration->get('PS_ROUND_TYPE');
        $ps_ecotax_tax_rules_group_id = $configuration->get('PS_ECOTAX_TAX_RULES_GROUP_ID');
        $compute_precision = $configuration->get('_PS_PRICE_COMPUTE_PRECISION_');

        if (!$this->id) {
            return 0;
        }

        $type = (int)$type;
        $array_type = array(
            Cart::ONLY_PRODUCTS,
            Cart::ONLY_DISCOUNTS,
            Cart::BOTH,
            Cart::BOTH_WITHOUT_SHIPPING,
            Cart::ONLY_SHIPPING,
            Cart::ONLY_WRAPPING,
            Cart::ONLY_PRODUCTS_WITHOUT_SHIPPING,
            Cart::ONLY_PHYSICAL_PRODUCTS_WITHOUT_SHIPPING,
        );

        // Define virtual context to prevent case where the cart is not the in the global context
        $virtual_context = Context::getContext()->cloneContext();
        $virtual_context->cart = $this;

        if (!in_array($type, $array_type)) {
            die(Tools::displayError());
        }

        $with_shipping = in_array($type, array(Cart::BOTH, Cart::ONLY_SHIPPING));

        // if cart rules are not used
        if ($type == Cart::ONLY_DISCOUNTS && !CartRule::isFeatureActive()) {
            return 0;
        }

        // no shipping cost if is a cart with only virtuals products
        $virtual = $this->isVirtualCart();
        if ($virtual && $type == Cart::ONLY_SHIPPING) {
            return 0;
        }

        if ($virtual && $type == Cart::BOTH) {
            $type = Cart::BOTH_WITHOUT_SHIPPING;
        }

        if ($with_shipping || $type == Cart::ONLY_DISCOUNTS) {
            if (is_null($products) && is_null($id_carrier)) {
                $shipping_fees = $this->getTotalShippingCost(null, (bool)$with_taxes);
            } else {
                $shipping_fees = $this->getPackageShippingCost($id_carrier, (bool)$with_taxes, null, $products);
            }
        } else {
            $shipping_fees = 0;
        }

        if ($type == Cart::ONLY_SHIPPING) {
            return $shipping_fees;
        }

        if ($type == Cart::ONLY_PRODUCTS_WITHOUT_SHIPPING) {
            $type = Cart::ONLY_PRODUCTS;
        }

        $param_product = true;
        if (is_null($products)) {
            $param_product = false;
            $products = $this->getProducts();
        }

        if ($type == Cart::ONLY_PHYSICAL_PRODUCTS_WITHOUT_SHIPPING) {
            foreach ($products as $key => $product) {
                if ($product['is_virtual']) {
                    unset($products[$key]);
                }
            }
            $type = Cart::ONLY_PRODUCTS;
        }

        $order_total = 0;
        if (Tax::excludeTaxeOption()) {
            $with_taxes = false;
        }

        $products_total = array();
        $ecotax_total = 0;

        foreach ($products as $product) {
            // products refer to the cart details

            if ($virtual_context->shop->id != $product['id_shop']) {
                $virtual_context->shop = new Shop((int)$product['id_shop']);
            }

            if ($ps_tax_address_type == 'id_address_invoice') {
                $id_address = (int)$this->id_address_invoice;
            } else {
                $id_address = (int)$product['id_address_delivery'];
            } // Get delivery address of the product from the cart
            if (!$address_factory->addressExists($id_address)) {
                $id_address = null;
            }

            // The $null variable below is not used,
            // but it is necessary to pass it to getProductPrice because
            // it expects a reference.
            $null = null;
            $price = $price_calculator->getProductPrice(
                (int)$product['id_product'],
                $with_taxes,
                (int)$product['id_product_attribute'],
                6,
                null,
                false,
                true,
                $product['cart_quantity'],
                false,
                (int)$this->id_customer ? (int)$this->id_customer : null,
                (int)$this->id,
                $id_address,
                $null,
                $ps_use_ecotax,
                true,
                $virtual_context
            );

            $address = $address_factory->findOrCreate($id_address, true);

            if ($with_taxes) {
                $id_tax_rules_group = Product::getIdTaxRulesGroupByIdProduct((int)$product['id_product'], $virtual_context);
                $tax_calculator = TaxManagerFactory::getManager($address, $id_tax_rules_group)->getTaxCalculator();
            } else {
                $id_tax_rules_group = 0;
            }

            if (in_array($ps_round_type, array(Order::ROUND_ITEM, Order::ROUND_LINE))) {
                if (!isset($products_total[$id_tax_rules_group])) {
                    $products_total[$id_tax_rules_group] = 0;
                }
            } elseif (!isset($products_total[$id_tax_rules_group.'_'.$id_address])) {
                $products_total[$id_tax_rules_group.'_'.$id_address] = 0;
            }

            switch ($ps_round_type) {
                case Order::ROUND_TOTAL:
                    $products_total[$id_tax_rules_group.'_'.$id_address] += $price * (int)$product['cart_quantity'];
                    break;

                case Order::ROUND_LINE:
                    $product_price = $price * $product['cart_quantity'];
                    $products_total[$id_tax_rules_group] += Tools::ps_round($product_price, $compute_precision);
                    break;

                case Order::ROUND_ITEM:
                default:
                    $product_price = /*$with_taxes ? $tax_calculator->addTaxes($price) : */$price;
                    $products_total[$id_tax_rules_group] += Tools::ps_round($product_price, $compute_precision) * (int)$product['cart_quantity'];
                    break;
            }
        }

        foreach ($products_total as $key => $price) {
            $order_total += $price;
        }

        $order_total_products = $order_total;

        if ($type == Cart::ONLY_DISCOUNTS) {
            $order_total = 0;
        }

        // Wrapping Fees
        $wrapping_fees = 0;

        // With PS_ATCP_SHIPWRAP on the gift wrapping cost computation calls getOrderTotal with $type === Cart::ONLY_PRODUCTS, so the flag below prevents an infinite recursion.
        $include_gift_wrapping = (!$configuration->get('PS_ATCP_SHIPWRAP') || $type !== Cart::ONLY_PRODUCTS);

        if ($this->gift && $include_gift_wrapping) {
            $wrapping_fees = Tools::convertPrice(Tools::ps_round($this->getGiftWrappingPrice($with_taxes), $compute_precision), Currency::getCurrencyInstance((int)$this->id_currency));
        }
        if ($type == Cart::ONLY_WRAPPING) {
            return $wrapping_fees;
        }

        $order_total_discount = 0;
        $order_shipping_discount = 0;
        if (!in_array($type, array(Cart::ONLY_SHIPPING, Cart::ONLY_PRODUCTS)) && CartRule::isFeatureActive()) {
            // First, retrieve the cart rules associated to this "getOrderTotal"
            if ($with_shipping || $type == Cart::ONLY_DISCOUNTS) {
                $cart_rules = $this->getCartRules(CartRule::FILTER_ACTION_ALL);
            } else {
                $cart_rules = $this->getCartRules(CartRule::FILTER_ACTION_REDUCTION);
                // Cart Rules array are merged manually in order to avoid doubles
                foreach ($this->getCartRules(CartRule::FILTER_ACTION_GIFT) as $tmp_cart_rule) {
                    $flag = false;
                    foreach ($cart_rules as $cart_rule) {
                        if ($tmp_cart_rule['id_cart_rule'] == $cart_rule['id_cart_rule']) {
                            $flag = true;
                        }
                    }
                    if (!$flag) {
                        $cart_rules[] = $tmp_cart_rule;
                    }
                }
            }

            $id_address_delivery = 0;
            if (isset($products[0])) {
                $id_address_delivery = (is_null($products) ? $this->id_address_delivery : $products[0]['id_address_delivery']);
            }
            $package = array('id_carrier' => $id_carrier, 'id_address' => $id_address_delivery, 'products' => $products);

            // Then, calculate the contextual value for each one
            $flag = false;
            foreach ($cart_rules as $cart_rule) {
                // If the cart rule offers free shipping, add the shipping cost
                if (($with_shipping || $type == Cart::ONLY_DISCOUNTS) && $cart_rule['obj']->free_shipping && !$flag) {
                    $order_shipping_discount = (float)Tools::ps_round($cart_rule['obj']->getContextualValue($with_taxes, $virtual_context, CartRule::FILTER_ACTION_SHIPPING, ($param_product ? $package : null), $use_cache), $compute_precision);
                    $flag = true;
                }

                // If the cart rule is a free gift, then add the free gift value only if the gift is in this package
                if ((int)$cart_rule['obj']->gift_product) {
                    $in_order = false;
                    if (is_null($products)) {
                        $in_order = true;
                    } else {
                        foreach ($products as $product) {
                            if ($cart_rule['obj']->gift_product == $product['id_product'] && $cart_rule['obj']->gift_product_attribute == $product['id_product_attribute']) {
                                $in_order = true;
                            }
                        }
                    }

                    if ($in_order) {
                        $order_total_discount += $cart_rule['obj']->getContextualValue($with_taxes, $virtual_context, CartRule::FILTER_ACTION_GIFT, $package, $use_cache);
                    }
                }

                // If the cart rule offers a reduction, the amount is prorated (with the products in the package)
                if ($cart_rule['obj']->reduction_percent > 0 || $cart_rule['obj']->reduction_amount > 0) {
                    $order_total_discount += Tools::ps_round($cart_rule['obj']->getContextualValue($with_taxes, $virtual_context, CartRule::FILTER_ACTION_REDUCTION, $package, $use_cache), $compute_precision);
                }
            }
            $order_total_discount = min(Tools::ps_round($order_total_discount, 2), (float)$order_total_products) + (float)$order_shipping_discount;
            $order_total -= $order_total_discount;
        }

        if ($type == Cart::BOTH) {
            $order_total += $shipping_fees + $wrapping_fees;
        }

        if ($order_total < 0 && $type != Cart::ONLY_DISCOUNTS) {
            return 0;
        }

        if ($type == Cart::ONLY_DISCOUNTS) {
            return $order_total_discount;
        }

        return Tools::ps_round((float)$order_total, $compute_precision);
    }

    /**
    * Get the gift wrapping price
    * @param bool $with_taxes With or without taxes
    * @return float wrapping price
    */
    public function getGiftWrappingPrice($with_taxes = true, $id_address = null)
    {
        static $address = array();

        $wrapping_fees = (float)Configuration::get('PS_GIFT_WRAPPING_PRICE');

        if ($wrapping_fees <= 0) {
            return $wrapping_fees;
        }

        if ($with_taxes) {
            if (Configuration::get('PS_ATCP_SHIPWRAP')) {
                // With PS_ATCP_SHIPWRAP, wrapping fee is by default tax included
                // so nothing to do here.
            } else {
                if (!isset($address[$this->id])) {
                    if ($id_address === null) {
                        $id_address = (int)$this->{Configuration::get('PS_TAX_ADDRESS_TYPE')};
                    }
                    try {
                        $address[$this->id] = Address::initialize($id_address);
                    } catch (Exception $e) {
                        $address[$this->id] = new Address();
                        $address[$this->id]->id_country = Configuration::get('PS_COUNTRY_DEFAULT');
                    }
                }

                $tax_manager = TaxManagerFactory::getManager($address[$this->id], (int)Configuration::get('PS_GIFT_WRAPPING_TAX_RULES_GROUP'));
                $tax_calculator = $tax_manager->getTaxCalculator();
                $wrapping_fees = $tax_calculator->addTaxes($wrapping_fees);
            }
        } elseif (Configuration::get('PS_ATCP_SHIPWRAP')) {
            // With PS_ATCP_SHIPWRAP, wrapping fee is by default tax included, so we convert it
            // when asked for the pre tax price.
            $wrapping_fees = Tools::ps_round(
                $wrapping_fees / (1 + $this->getAverageProductsTaxRate()),
                _PS_PRICE_COMPUTE_PRECISION_
            );
        }

        return $wrapping_fees;
    }

    /**
     * Get the number of packages
     *
     * @return int number of packages
     */
    public function getNbOfPackages()
    {
        static $nb_packages = array();

        if (!isset($nb_packages[$this->id])) {
            $nb_packages[$this->id] = 0;
            foreach ($this->getPackageList() as $by_address) {
                $nb_packages[$this->id] += count($by_address);
            }
        }

        return $nb_packages[$this->id];
    }

    /**
     * Get products grouped by package and by addresses to be sent individualy (one package = one shipping cost).
     *
     * @return array array(
     *                   0 => array( // First address
     *                       0 => array(  // First package
     *                           'product_list' => array(...),
     *                           'carrier_list' => array(...),
     *                           'id_warehouse' => array(...),
     *                       ),
     *                   ),
     *               );
     * @todo Add avaibility check
     */
    public function getPackageList($flush = false)
    {
        static $cache = array();
        $cache_key = (int)$this->id.'_'.(int)$this->id_address_delivery;
        if (isset($cache[$cache_key]) && $cache[$cache_key] !== false && !$flush) {
            return $cache[$cache_key];
        }

        $product_list = $this->getProducts($flush);
        // Step 1 : Get product informations (warehouse_list and carrier_list), count warehouse
        // Determine the best warehouse to determine the packages
        // For that we count the number of time we can use a warehouse for a specific delivery address
        $warehouse_count_by_address = array();

        $stock_management_active = Configuration::get('PS_ADVANCED_STOCK_MANAGEMENT');

        foreach ($product_list as &$product) {
            if ((int)$product['id_address_delivery'] == 0) {
                $product['id_address_delivery'] = (int)$this->id_address_delivery;
            }

            if (!isset($warehouse_count_by_address[$product['id_address_delivery']])) {
                $warehouse_count_by_address[$product['id_address_delivery']] = array();
            }

            $product['warehouse_list'] = array();

            if ($stock_management_active &&
                (int)$product['advanced_stock_management'] == 1) {
                $warehouse_list = Warehouse::getProductWarehouseList($product['id_product'], $product['id_product_attribute'], $this->id_shop);
                if (count($warehouse_list) == 0) {
                    $warehouse_list = Warehouse::getProductWarehouseList($product['id_product'], $product['id_product_attribute']);
                }
                // Does the product is in stock ?
                // If yes, get only warehouse where the product is in stock

                $warehouse_in_stock = array();
                $manager = StockManagerFactory::getManager();

                foreach ($warehouse_list as $key => $warehouse) {
                    $product_real_quantities = $manager->getProductRealQuantities(
                        $product['id_product'],
                        $product['id_product_attribute'],
                        array($warehouse['id_warehouse']),
                        true
                    );

                    if ($product_real_quantities > 0 || Pack::isPack((int)$product['id_product'])) {
                        $warehouse_in_stock[] = $warehouse;
                    }
                }

                if (!empty($warehouse_in_stock)) {
                    $warehouse_list = $warehouse_in_stock;
                    $product['in_stock'] = true;
                } else {
                    $product['in_stock'] = false;
                }
            } else {
                //simulate default warehouse
                $warehouse_list = array(0 => array('id_warehouse' => 0));
                $product['in_stock'] = StockAvailable::getQuantityAvailableByProduct($product['id_product'], $product['id_product_attribute']) > 0;
            }

            foreach ($warehouse_list as $warehouse) {
                $product['warehouse_list'][$warehouse['id_warehouse']] = $warehouse['id_warehouse'];
                if (!isset($warehouse_count_by_address[$product['id_address_delivery']][$warehouse['id_warehouse']])) {
                    $warehouse_count_by_address[$product['id_address_delivery']][$warehouse['id_warehouse']] = 0;
                }

                $warehouse_count_by_address[$product['id_address_delivery']][$warehouse['id_warehouse']]++;
            }
        }
        unset($product);

        arsort($warehouse_count_by_address);

        // Step 2 : Group product by warehouse
        $grouped_by_warehouse = array();

        foreach ($product_list as &$product) {
            if (!isset($grouped_by_warehouse[$product['id_address_delivery']])) {
                $grouped_by_warehouse[$product['id_address_delivery']] = array(
                    'in_stock' => array(),
                    'out_of_stock' => array(),
                );
            }

            $product['carrier_list'] = array();
            $id_warehouse = 0;
            foreach ($warehouse_count_by_address[$product['id_address_delivery']] as $id_war => $val) {
                if (array_key_exists((int)$id_war, $product['warehouse_list'])) {
                    $product['carrier_list'] = Tools::array_replace($product['carrier_list'], Carrier::getAvailableCarrierList(new Product($product['id_product']), $id_war, $product['id_address_delivery'], null, $this));
                    if (!$id_warehouse) {
                        $id_warehouse = (int)$id_war;
                    }
                }
            }

            if (!isset($grouped_by_warehouse[$product['id_address_delivery']]['in_stock'][$id_warehouse])) {
                $grouped_by_warehouse[$product['id_address_delivery']]['in_stock'][$id_warehouse] = array();
                $grouped_by_warehouse[$product['id_address_delivery']]['out_of_stock'][$id_warehouse] = array();
            }

            if (!$this->allow_seperated_package) {
                $key = 'in_stock';
            } else {
                $key = $product['in_stock'] ? 'in_stock' : 'out_of_stock';
                $product_quantity_in_stock = StockAvailable::getQuantityAvailableByProduct($product['id_product'], $product['id_product_attribute']);
                if ($product['in_stock'] && $product['cart_quantity'] > $product_quantity_in_stock) {
                    $out_stock_part = $product['cart_quantity'] - $product_quantity_in_stock;
                    $product_bis = $product;
                    $product_bis['cart_quantity'] = $out_stock_part;
                    $product_bis['in_stock'] = 0;
                    $product['cart_quantity'] -= $out_stock_part;
                    $grouped_by_warehouse[$product['id_address_delivery']]['out_of_stock'][$id_warehouse][] = $product_bis;
                }
            }

            if (empty($product['carrier_list'])) {
                $product['carrier_list'] = array(0 => 0);
            }

            $grouped_by_warehouse[$product['id_address_delivery']][$key][$id_warehouse][] = $product;
        }
        unset($product);

        // Step 3 : grouped product from grouped_by_warehouse by available carriers
        $grouped_by_carriers = array();
        foreach ($grouped_by_warehouse as $id_address_delivery => $products_in_stock_list) {
            if (!isset($grouped_by_carriers[$id_address_delivery])) {
                $grouped_by_carriers[$id_address_delivery] = array(
                    'in_stock' => array(),
                    'out_of_stock' => array(),
                );
            }
            foreach ($products_in_stock_list as $key => $warehouse_list) {
                if (!isset($grouped_by_carriers[$id_address_delivery][$key])) {
                    $grouped_by_carriers[$id_address_delivery][$key] = array();
                }
                foreach ($warehouse_list as $id_warehouse => $product_list) {
                    if (!isset($grouped_by_carriers[$id_address_delivery][$key][$id_warehouse])) {
                        $grouped_by_carriers[$id_address_delivery][$key][$id_warehouse] = array();
                    }
                    foreach ($product_list as $product) {
                        $package_carriers_key = implode(',', $product['carrier_list']);

                        if (!isset($grouped_by_carriers[$id_address_delivery][$key][$id_warehouse][$package_carriers_key])) {
                            $grouped_by_carriers[$id_address_delivery][$key][$id_warehouse][$package_carriers_key] = array(
                                'product_list' => array(),
                                'carrier_list' => $product['carrier_list'],
                                'warehouse_list' => $product['warehouse_list']
                            );
                        }

                        $grouped_by_carriers[$id_address_delivery][$key][$id_warehouse][$package_carriers_key]['product_list'][] = $product;
                    }
                }
            }
        }

        $package_list = array();
        // Step 4 : merge product from grouped_by_carriers into $package to minimize the number of package
        foreach ($grouped_by_carriers as $id_address_delivery => $products_in_stock_list) {
            if (!isset($package_list[$id_address_delivery])) {
                $package_list[$id_address_delivery] = array(
                    'in_stock' => array(),
                    'out_of_stock' => array(),
                );
            }

            foreach ($products_in_stock_list as $key => $warehouse_list) {
                if (!isset($package_list[$id_address_delivery][$key])) {
                    $package_list[$id_address_delivery][$key] = array();
                }
                // Count occurance of each carriers to minimize the number of packages
                $carrier_count = array();
                foreach ($warehouse_list as $id_warehouse => $products_grouped_by_carriers) {
                    foreach ($products_grouped_by_carriers as $data) {
                        foreach ($data['carrier_list'] as $id_carrier) {
                            if (!isset($carrier_count[$id_carrier])) {
                                $carrier_count[$id_carrier] = 0;
                            }
                            $carrier_count[$id_carrier]++;
                        }
                    }
                }
                arsort($carrier_count);
                foreach ($warehouse_list as $id_warehouse => $products_grouped_by_carriers) {
                    if (!isset($package_list[$id_address_delivery][$key][$id_warehouse])) {
                        $package_list[$id_address_delivery][$key][$id_warehouse] = array();
                    }
                    foreach ($products_grouped_by_carriers as $data) {
                        foreach ($carrier_count as $id_carrier => $rate) {
                            if (array_key_exists($id_carrier, $data['carrier_list'])) {
                                if (!isset($package_list[$id_address_delivery][$key][$id_warehouse][$id_carrier])) {
                                    $package_list[$id_address_delivery][$key][$id_warehouse][$id_carrier] = array(
                                        'carrier_list' => $data['carrier_list'],
                                        'warehouse_list' => $data['warehouse_list'],
                                        'product_list' => array(),
                                    );
                                }
                                $package_list[$id_address_delivery][$key][$id_warehouse][$id_carrier]['carrier_list'] =
                                    array_intersect($package_list[$id_address_delivery][$key][$id_warehouse][$id_carrier]['carrier_list'], $data['carrier_list']);
                                $package_list[$id_address_delivery][$key][$id_warehouse][$id_carrier]['product_list'] =
                                    array_merge($package_list[$id_address_delivery][$key][$id_warehouse][$id_carrier]['product_list'], $data['product_list']);

                                break;
                            }
                        }
                    }
                }
            }
        }

        // Step 5 : Reduce depth of $package_list
        $final_package_list = array();
        foreach ($package_list as $id_address_delivery => $products_in_stock_list) {
            if (!isset($final_package_list[$id_address_delivery])) {
                $final_package_list[$id_address_delivery] = array();
            }

            foreach ($products_in_stock_list as $key => $warehouse_list) {
                foreach ($warehouse_list as $id_warehouse => $products_grouped_by_carriers) {
                    foreach ($products_grouped_by_carriers as $data) {
                        $final_package_list[$id_address_delivery][] = array(
                            'product_list' => $data['product_list'],
                            'carrier_list' => $data['carrier_list'],
                            'warehouse_list' => $data['warehouse_list'],
                            'id_warehouse' => $id_warehouse,
                        );
                    }
                }
            }
        }
        $cache[$cache_key] = $final_package_list;
        return $final_package_list;
    }

    public function getPackageIdWarehouse($package, $id_carrier = null)
    {
        if ($id_carrier === null) {
            if (isset($package['id_carrier'])) {
                $id_carrier = (int)$package['id_carrier'];
            }
        }

        if ($id_carrier == null) {
            return $package['id_warehouse'];
        }

        foreach ($package['warehouse_list'] as $id_warehouse) {
            $warehouse = new Warehouse((int)$id_warehouse);
            $available_warehouse_carriers = $warehouse->getCarriers();
            if (in_array($id_carrier, $available_warehouse_carriers)) {
                return (int)$id_warehouse;
            }
        }
        return 0;
    }

    /**
     * Get all deliveries options available for the current cart
     * @param Country $default_country
     * @param bool $flush Force flushing cache
     *
     * @return array array(
     *                   0 => array( // First address
     *                       '12,' => array(  // First delivery option available for this address
     *                           carrier_list => array(
     *                               12 => array( // First carrier for this option
     *                                   'instance' => Carrier Object,
     *                                   'logo' => <url to the carriers logo>,
     *                                   'price_with_tax' => 12.4,
     *                                   'price_without_tax' => 12.4,
     *                                   'package_list' => array(
     *                                       1,
     *                                       3,
     *                                   ),
     *                               ),
     *                           ),
     *                           is_best_grade => true, // Does this option have the biggest grade (quick shipping) for this shipping address
     *                           is_best_price => true, // Does this option have the lower price for this shipping address
     *                           unique_carrier => true, // Does this option use a unique carrier
     *                           total_price_with_tax => 12.5,
     *                           total_price_without_tax => 12.5,
     *                           position => 5, // Average of the carrier position
     *                       ),
     *                   ),
     *               );
     *               If there are no carriers available for an address, return an empty  array
     */
    public function getDeliveryOptionList(Country $default_country = null, $flush = false)
    {
        static $cache = array();
        if (isset($cache[$this->id]) && !$flush) {
            return $cache[$this->id];
        }

        $delivery_option_list = array();
        $carriers_price = array();
        $carrier_collection = array();
        $package_list = $this->getPackageList($flush);

        // Foreach addresses
        foreach ($package_list as $id_address => $packages) {
            // Initialize vars
            $delivery_option_list[$id_address] = array();
            $carriers_price[$id_address] = array();
            $common_carriers = null;
            $best_price_carriers = array();
            $best_grade_carriers = array();
            $carriers_instance = array();

            // Get country
            if ($id_address) {
                $address = new Address($id_address);
                $country = new Country($address->id_country);
            } else {
                $country = $default_country;
            }

            // Foreach packages, get the carriers with best price, best position and best grade
            foreach ($packages as $id_package => $package) {
                // No carriers available
                if (count($packages) == 1 && count($package['carrier_list']) == 1 && current($package['carrier_list']) == 0) {
                    $cache[$this->id] = array();
                    return $cache[$this->id];
                }

                $carriers_price[$id_address][$id_package] = array();

                // Get all common carriers for each packages to the same address
                if (is_null($common_carriers)) {
                    $common_carriers = $package['carrier_list'];
                } else {
                    $common_carriers = array_intersect($common_carriers, $package['carrier_list']);
                }

                $best_price = null;
                $best_price_carrier = null;
                $best_grade = null;
                $best_grade_carrier = null;

                // Foreach carriers of the package, calculate his price, check if it the best price, position and grade
                foreach ($package['carrier_list'] as $id_carrier) {
                    if (!isset($carriers_instance[$id_carrier])) {
                        $carriers_instance[$id_carrier] = new Carrier($id_carrier);
                    }

                    $price_with_tax = $this->getPackageShippingCost($id_carrier, true, $country, $package['product_list']);
                    $price_without_tax = $this->getPackageShippingCost($id_carrier, false, $country, $package['product_list']);
                    if (is_null($best_price) || $price_with_tax < $best_price) {
                        $best_price = $price_with_tax;
                        $best_price_carrier = $id_carrier;
                    }
                    $carriers_price[$id_address][$id_package][$id_carrier] = array(
                        'without_tax' => $price_without_tax,
                        'with_tax' => $price_with_tax);

                    $grade = $carriers_instance[$id_carrier]->grade;
                    if (is_null($best_grade) || $grade > $best_grade) {
                        $best_grade = $grade;
                        $best_grade_carrier = $id_carrier;
                    }
                }

                $best_price_carriers[$id_package] = $best_price_carrier;
                $best_grade_carriers[$id_package] = $best_grade_carrier;
            }

            // Reset $best_price_carrier, it's now an array
            $best_price_carrier = array();
            $key = '';

            // Get the delivery option with the lower price
            foreach ($best_price_carriers as $id_package => $id_carrier) {
                $key .= $id_carrier.',';
                if (!isset($best_price_carrier[$id_carrier])) {
                    $best_price_carrier[$id_carrier] = array(
                        'price_with_tax' => 0,
                        'price_without_tax' => 0,
                        'package_list' => array(),
                        'product_list' => array(),
                    );
                }
                $best_price_carrier[$id_carrier]['price_with_tax'] += $carriers_price[$id_address][$id_package][$id_carrier]['with_tax'];
                $best_price_carrier[$id_carrier]['price_without_tax'] += $carriers_price[$id_address][$id_package][$id_carrier]['without_tax'];
                $best_price_carrier[$id_carrier]['package_list'][] = $id_package;
                $best_price_carrier[$id_carrier]['product_list'] = array_merge($best_price_carrier[$id_carrier]['product_list'], $packages[$id_package]['product_list']);
                $best_price_carrier[$id_carrier]['instance'] = $carriers_instance[$id_carrier];
                $real_best_price = !isset($real_best_price) || $real_best_price > $carriers_price[$id_address][$id_package][$id_carrier]['with_tax'] ?
                    $carriers_price[$id_address][$id_package][$id_carrier]['with_tax'] : $real_best_price;
                $real_best_price_wt = !isset($real_best_price_wt) || $real_best_price_wt > $carriers_price[$id_address][$id_package][$id_carrier]['without_tax'] ?
                    $carriers_price[$id_address][$id_package][$id_carrier]['without_tax'] : $real_best_price_wt;
            }

            // Add the delivery option with best price as best price
            $delivery_option_list[$id_address][$key] = array(
                'carrier_list' => $best_price_carrier,
                'is_best_price' => true,
                'is_best_grade' => false,
                'unique_carrier' => (count($best_price_carrier) <= 1)
            );

            // Reset $best_grade_carrier, it's now an array
            $best_grade_carrier = array();
            $key = '';

            // Get the delivery option with the best grade
            foreach ($best_grade_carriers as $id_package => $id_carrier) {
                $key .= $id_carrier.',';
                if (!isset($best_grade_carrier[$id_carrier])) {
                    $best_grade_carrier[$id_carrier] = array(
                        'price_with_tax' => 0,
                        'price_without_tax' => 0,
                        'package_list' => array(),
                        'product_list' => array(),
                    );
                }
                $best_grade_carrier[$id_carrier]['price_with_tax'] += $carriers_price[$id_address][$id_package][$id_carrier]['with_tax'];
                $best_grade_carrier[$id_carrier]['price_without_tax'] += $carriers_price[$id_address][$id_package][$id_carrier]['without_tax'];
                $best_grade_carrier[$id_carrier]['package_list'][] = $id_package;
                $best_grade_carrier[$id_carrier]['product_list'] = array_merge($best_grade_carrier[$id_carrier]['product_list'], $packages[$id_package]['product_list']);
                $best_grade_carrier[$id_carrier]['instance'] = $carriers_instance[$id_carrier];
            }

            // Add the delivery option with best grade as best grade
            if (!isset($delivery_option_list[$id_address][$key])) {
                $delivery_option_list[$id_address][$key] = array(
                    'carrier_list' => $best_grade_carrier,
                    'is_best_price' => false,
                    'unique_carrier' => (count($best_grade_carrier) <= 1)
                );
            }
            $delivery_option_list[$id_address][$key]['is_best_grade'] = true;

            // Get all delivery options with a unique carrier
            foreach ($common_carriers as $id_carrier) {
                $key = '';
                $package_list = array();
                $product_list = array();
                $price_with_tax = 0;
                $price_without_tax = 0;

                foreach ($packages as $id_package => $package) {
                    $key .= $id_carrier.',';
                    $price_with_tax += $carriers_price[$id_address][$id_package][$id_carrier]['with_tax'];
                    $price_without_tax += $carriers_price[$id_address][$id_package][$id_carrier]['without_tax'];
                    $package_list[] = $id_package;
                    $product_list = array_merge($product_list, $package['product_list']);
                }

                if (!isset($delivery_option_list[$id_address][$key])) {
                    $delivery_option_list[$id_address][$key] = array(
                        'is_best_price' => false,
                        'is_best_grade' => false,
                        'unique_carrier' => true,
                        'carrier_list' => array(
                            $id_carrier => array(
                                'price_with_tax' => $price_with_tax,
                                'price_without_tax' => $price_without_tax,
                                'instance' => $carriers_instance[$id_carrier],
                                'package_list' => $package_list,
                                'product_list' => $product_list,
                            )
                        )
                    );
                } else {
                    $delivery_option_list[$id_address][$key]['unique_carrier'] = (count($delivery_option_list[$id_address][$key]['carrier_list']) <= 1);
                }
            }
        }

        $cart_rules = CartRule::getCustomerCartRules(Context::getContext()->cookie->id_lang, Context::getContext()->cookie->id_customer, true, true, false, $this, true);

        $result = false;
        if ($this->id) {
            $result = Db::getInstance()->executeS('SELECT * FROM '._DB_PREFIX_.'cart_cart_rule WHERE id_cart = '.(int)$this->id);
        }

        $cart_rules_in_cart = array();

        if (is_array($result)) {
            foreach ($result as $row) {
                $cart_rules_in_cart[] = $row['id_cart_rule'];
            }
        }

        $total_products_wt = $this->getOrderTotal(true, Cart::ONLY_PRODUCTS);
        $total_products = $this->getOrderTotal(false, Cart::ONLY_PRODUCTS);

        $free_carriers_rules = array();

        $context = Context::getContext();
        foreach ($cart_rules as $cart_rule) {
            $total_price = $cart_rule['minimum_amount_tax'] ? $total_products_wt : $total_products;
            $total_price += $cart_rule['minimum_amount_tax'] && $cart_rule['minimum_amount_shipping'] ? $real_best_price : 0;
            $total_price += !$cart_rule['minimum_amount_tax'] && $cart_rule['minimum_amount_shipping'] ? $real_best_price_wt : 0;
            if ($cart_rule['free_shipping'] && $cart_rule['carrier_restriction']
                && in_array($cart_rule['id_cart_rule'], $cart_rules_in_cart)
                && $cart_rule['minimum_amount'] <= $total_price) {
                $cr = new CartRule((int)$cart_rule['id_cart_rule']);
                if (Validate::isLoadedObject($cr) &&
                    $cr->checkValidity($context, in_array((int)$cart_rule['id_cart_rule'], $cart_rules_in_cart), false, false)) {
                    $carriers = $cr->getAssociatedRestrictions('carrier', true, false);
                    if (is_array($carriers) && count($carriers) && isset($carriers['selected'])) {
                        foreach ($carriers['selected'] as $carrier) {
                            if (isset($carrier['id_carrier']) && $carrier['id_carrier']) {
                                $free_carriers_rules[] = (int)$carrier['id_carrier'];
                            }
                        }
                    }
                }
            }
        }

        // For each delivery options :
        //    - Set the carrier list
        //    - Calculate the price
        //    - Calculate the average position
        foreach ($delivery_option_list as $id_address => $delivery_option) {
            foreach ($delivery_option as $key => $value) {
                $total_price_with_tax = 0;
                $total_price_without_tax = 0;
                $position = 0;
                foreach ($value['carrier_list'] as $id_carrier => $data) {
                    $total_price_with_tax += $data['price_with_tax'];
                    $total_price_without_tax += $data['price_without_tax'];
                    $total_price_without_tax_with_rules = (in_array($id_carrier, $free_carriers_rules)) ? 0 : $total_price_without_tax;

                    if (!isset($carrier_collection[$id_carrier])) {
                        $carrier_collection[$id_carrier] = new Carrier($id_carrier);
                    }
                    $delivery_option_list[$id_address][$key]['carrier_list'][$id_carrier]['instance'] = $carrier_collection[$id_carrier];

                    if (file_exists(_PS_SHIP_IMG_DIR_.$id_carrier.'.jpg')) {
                        $delivery_option_list[$id_address][$key]['carrier_list'][$id_carrier]['logo'] = _THEME_SHIP_DIR_.$id_carrier.'.jpg';
                    } else {
                        $delivery_option_list[$id_address][$key]['carrier_list'][$id_carrier]['logo'] = false;
                    }

                    $position += $carrier_collection[$id_carrier]->position;
                }
                $delivery_option_list[$id_address][$key]['total_price_with_tax'] = $total_price_with_tax;
                $delivery_option_list[$id_address][$key]['total_price_without_tax'] = $total_price_without_tax;
                $delivery_option_list[$id_address][$key]['is_free'] = !$total_price_without_tax_with_rules ? true : false;
                $delivery_option_list[$id_address][$key]['position'] = $position / count($value['carrier_list']);
            }
        }

        // Sort delivery option list
        foreach ($delivery_option_list as &$array) {
            uasort($array, array('Cart', 'sortDeliveryOptionList'));
        }

        $cache[$this->id] = $delivery_option_list;
        return $cache[$this->id];
    }

    /**
     *
     * Sort list of option delivery by parameters define in the BO
     * @param $option1
     * @param $option2
     * @return int -1 if $option 1 must be placed before and 1 if the $option1 must be placed after the $option2
     */
    public static function sortDeliveryOptionList($option1, $option2)
    {
        static $order_by_price = null;
        static $order_way = null;
        if (is_null($order_by_price)) {
            $order_by_price = !Configuration::get('PS_CARRIER_DEFAULT_SORT');
        }
        if (is_null($order_way)) {
            $order_way = Configuration::get('PS_CARRIER_DEFAULT_ORDER');
        }

        if ($order_by_price) {
            if ($order_way) {
                return ($option1['total_price_with_tax'] < $option2['total_price_with_tax']) * 2 - 1;
            } // return -1 or 1
            else {
                return ($option1['total_price_with_tax'] >= $option2['total_price_with_tax']) * 2 - 1;
            }
        } // return -1 or 1
        elseif ($order_way) {
            return ($option1['position'] < $option2['position']) * 2 - 1;
        } // return -1 or 1
            else {
                return ($option1['position'] >= $option2['position']) * 2 - 1;
            } // return -1 or 1
    }

    public function carrierIsSelected($id_carrier, $id_address)
    {
        $delivery_option = $this->getDeliveryOption();
        $delivery_option_list = $this->getDeliveryOptionList();

        if (!isset($delivery_option[$id_address])) {
            return false;
        }

        if (!isset($delivery_option_list[$id_address][$delivery_option[$id_address]])) {
            return false;
        }

        if (!in_array($id_carrier, array_keys($delivery_option_list[$id_address][$delivery_option[$id_address]]['carrier_list']))) {
            return false;
        }

        return true;
    }

<<<<<<< HEAD
=======
    /**
     * Get all deliveries options available for the current cart formated like Carriers::getCarriersForOrder
     * This method was wrote for retrocompatibility with 1.4 theme
     * New theme need to use Cart::getDeliveryOptionList() to generate carriers option in the checkout process
     *
     * @since 1.5.0
     *
     * @param Country $default_country
     * @param bool $flush Force flushing cache
     *
     */
    public function simulateCarriersOutput(Country $default_country = null, $flush = false)
    {
        $delivery_option_list = $this->getDeliveryOptionList($default_country, $flush);

        // This method cannot work if there is multiple address delivery
        if (count($delivery_option_list) > 1 || empty($delivery_option_list)) {
            return array();
        }

        $carriers = array();
        foreach (reset($delivery_option_list) as $key => $option) {
            $price = $option['total_price_with_tax'];
            $price_tax_exc = $option['total_price_without_tax'];
            $name = $img = $delay = '';

            if ($option['unique_carrier']) {
                $carrier = reset($option['carrier_list']);
                if (isset($carrier['instance'])) {
                    $name = $carrier['instance']->name;
                    $delay = $carrier['instance']->delay;
                    $delay = isset($delay[Context::getContext()->language->id]) ?
                        $delay[Context::getContext()->language->id] : $delay[(int)Configuration::get('PS_LANG_DEFAULT')];
                }
                if (isset($carrier['logo'])) {
                    $img = $carrier['logo'];
                }
            } else {
                $nameList = array();
                foreach ($option['carrier_list'] as $carrier) {
                    $nameList[] = $carrier['instance']->name;
                }
                $name = join(' -', $nameList);
                $img = ''; // No images if multiple carriers
                $delay = '';
            }
            $carriers[] = array(
                'name' => $name,
                'img' => $img,
                'delay' => $delay,
                'price' => $price,
                'price_tax_exc' => $price_tax_exc,
                'id_carrier' => Cart::intifier($key), // Need to translate to an integer for retrocompatibility reason, in 1.4 template we used intval
                'is_module' => false,
            );
        }
        return $carriers;
    }

>>>>>>> b0de783f
    public function simulateCarrierSelectedOutput($use_cache = true)
    {
        $delivery_option = $this->getDeliveryOption(null, false, $use_cache);

        if (count($delivery_option) > 1 || empty($delivery_option)) {
            return 0;
        }

        return Cart::intifier(reset($delivery_option));
    }

    /**
     * Translate a string option_delivery identifier ('24,3,') in a int (3240002000)
     *
     * The  option_delivery identifier is a list of integers separated by a ','.
     * This method replace the delimiter by a sequence of '0'.
     * The size of this sequence is fixed by the first digit of the return
     *
     * @return int
     */
    public static function intifier($string, $delimiter = ',')
    {
        $elm = explode($delimiter, $string);
        $max = max($elm);
        return strlen($max).implode(str_repeat('0', strlen($max) + 1), $elm);
    }

    /**
     * Translate a int option_delivery identifier (3240002000) in a string ('24,3,')
     */
    public static function desintifier($int, $delimiter = ',')
    {
        $delimiter_len = $int[0];
        $int = strrev(substr($int, 1));
        $elm = explode(str_repeat('0', $delimiter_len + 1), $int);
        return strrev(implode($delimiter, $elm));
    }

    /**
     * Does the cart use multiple address
     * @return bool
     */
    public function isMultiAddressDelivery()
    {
        static $cache = array();

        if (!isset($cache[$this->id])) {
            $sql = new DbQuery();
            $sql->select('count(distinct id_address_delivery)');
            $sql->from('cart_product', 'cp');
            $sql->where('id_cart = '.(int)$this->id);

            $cache[$this->id] = Db::getInstance()->getValue($sql) > 1;
        }
        return $cache[$this->id];
    }

    /**
     * Get all delivery addresses object for the current cart
     */
    public function getAddressCollection()
    {
        $collection = array();
        $cache_id = 'Cart::getAddressCollection'.(int)$this->id;
        if (!Cache::isStored($cache_id)) {
            $result = Db::getInstance()->executeS(
                'SELECT DISTINCT `id_address_delivery`
				FROM `'._DB_PREFIX_.'cart_product`
				WHERE id_cart = '.(int)$this->id
            );
            Cache::store($cache_id, $result);
        } else {
            $result = Cache::retrieve($cache_id);
        }

        $result[] = array('id_address_delivery' => (int)$this->id_address_delivery);

        foreach ($result as $row) {
            if ((int)$row['id_address_delivery'] != 0) {
                $collection[(int)$row['id_address_delivery']] = new Address((int)$row['id_address_delivery']);
            }
        }
        return $collection;
    }

    /**
    * Set the delivery option and id_carrier, if there is only one carrier
    */
    public function setDeliveryOption($delivery_option = null)
    {
        if (empty($delivery_option) || count($delivery_option) == 0) {
            $this->delivery_option = '';
            $this->id_carrier = 0;
            return;
        }
        Cache::clean('getContextualValue_*');
        $delivery_option_list = $this->getDeliveryOptionList(null, true);

        foreach ($delivery_option_list as $id_address => $options) {
            if (!isset($delivery_option[$id_address])) {
                foreach ($options as $key => $option) {
                    if ($option['is_best_price']) {
                        $delivery_option[$id_address] = $key;
                        break;
                    }
                }
            }
        }

        if (count($delivery_option) == 1) {
            $this->id_carrier = $this->getIdCarrierFromDeliveryOption($delivery_option);
        }

        $this->delivery_option = serialize($delivery_option);
    }

    protected function getIdCarrierFromDeliveryOption($delivery_option)
    {
        $delivery_option_list = $this->getDeliveryOptionList();
        foreach ($delivery_option as $key => $value) {
            if (isset($delivery_option_list[$key]) && isset($delivery_option_list[$key][$value])) {
                if (count($delivery_option_list[$key][$value]['carrier_list']) == 1) {
                    return current(array_keys($delivery_option_list[$key][$value]['carrier_list']));
                }
            }
        }

        return 0;
    }

    /**
     * Get the delivery option selected, or if no delivery option was selected,
     * the cheapest option for each address
     *
     * @param Country|null $default_country
     * @param bool         $dontAutoSelectOptions
     * @param bool         $use_cache
     *
     * @return array|bool|mixed Delivery option
     */
    public function getDeliveryOption($default_country = null, $dontAutoSelectOptions = false, $use_cache = true)
    {
        static $cache = array();
        $cache_id = (int)(is_object($default_country) ? $default_country->id : 0).'-'.(int)$dontAutoSelectOptions;
        if (isset($cache[$cache_id]) && $use_cache) {
            return $cache[$cache_id];
        }

        $delivery_option_list = $this->getDeliveryOptionList($default_country);

        // The delivery option was selected
        if (isset($this->delivery_option) && $this->delivery_option != '') {
            $delivery_option = Tools::unSerialize($this->delivery_option);
            $validated = true;
            foreach ($delivery_option as $id_address => $key) {
                if (!isset($delivery_option_list[$id_address][$key])) {
                    $validated = false;
                    break;
                }
            }

            if ($validated) {
                $cache[$cache_id] = $delivery_option;
                return $delivery_option;
            }
        }

        if ($dontAutoSelectOptions) {
            return false;
        }

        // No delivery option selected or delivery option selected is not valid, get the better for all options
        $delivery_option = array();
        foreach ($delivery_option_list as $id_address => $options) {
            foreach ($options as $key => $option) {
                if (Configuration::get('PS_CARRIER_DEFAULT') == -1 && $option['is_best_price']) {
                    $delivery_option[$id_address] = $key;
                    break;
                } elseif (Configuration::get('PS_CARRIER_DEFAULT') == -2 && $option['is_best_grade']) {
                    $delivery_option[$id_address] = $key;
                    break;
                } elseif ($option['unique_carrier'] && in_array(Configuration::get('PS_CARRIER_DEFAULT'), array_keys($option['carrier_list']))) {
                    $delivery_option[$id_address] = $key;
                    break;
                }
            }

            reset($options);
            if (!isset($delivery_option[$id_address])) {
                $delivery_option[$id_address] = key($options);
            }
        }

        $cache[$cache_id] = $delivery_option;

        return $delivery_option;
    }

    /**
    * Return shipping total for the cart
    *
    * @param array|null $delivery_option Array of the delivery option for each address
    * @param bool $use_tax
    * @param Country|null $default_country
    * @return float Shipping total
    */
    public function getTotalShippingCost($delivery_option = null, $use_tax = true, Country $default_country = null)
    {
        if (isset(Context::getContext()->cookie->id_country)) {
            $default_country = new Country(Context::getContext()->cookie->id_country);
        }
        if (is_null($delivery_option)) {
            $delivery_option = $this->getDeliveryOption($default_country, false, false);
        }

        $total_shipping = 0;
        $delivery_option_list = $this->getDeliveryOptionList($default_country);
        foreach ($delivery_option as $id_address => $key) {
            if (!isset($delivery_option_list[$id_address]) || !isset($delivery_option_list[$id_address][$key])) {
                continue;
            }
            if ($use_tax) {
                $total_shipping += $delivery_option_list[$id_address][$key]['total_price_with_tax'];
            } else {
                $total_shipping += $delivery_option_list[$id_address][$key]['total_price_without_tax'];
            }
        }

        return $total_shipping;
    }

    /**
     * Return shipping total of a specific carriers for the cart
     *
     * @param int $id_carrier
     * @param array $delivery_option Array of the delivery option for each address
     * @param bool $useTax
     * @param Country|null $default_country
     * @param array|null $delivery_option
     * @return float Shipping total
     */
    public function getCarrierCost($id_carrier, $useTax = true, Country $default_country = null, $delivery_option = null)
    {
        if (is_null($delivery_option)) {
            $delivery_option = $this->getDeliveryOption($default_country);
        }

        $total_shipping = 0;
        $delivery_option_list = $this->getDeliveryOptionList();


        foreach ($delivery_option as $id_address => $key) {
            if (!isset($delivery_option_list[$id_address]) || !isset($delivery_option_list[$id_address][$key])) {
                continue;
            }
            if (isset($delivery_option_list[$id_address][$key]['carrier_list'][$id_carrier])) {
                if ($useTax) {
                    $total_shipping += $delivery_option_list[$id_address][$key]['carrier_list'][$id_carrier]['price_with_tax'];
                } else {
                    $total_shipping += $delivery_option_list[$id_address][$key]['carrier_list'][$id_carrier]['price_without_tax'];
                }
            }
        }

        return $total_shipping;
    }

    /**
     * Return package shipping cost
     *
     * @param int          $id_carrier      Carrier ID (default : current carrier)
     * @param bool         $use_tax
     * @param Country|null $default_country
     * @param array|null   $product_list    List of product concerned by the shipping.
     *                                      If null, all the product of the cart are used to calculate the shipping cost
     * @param int|null $id_zone
     *
     * @return float Shipping total
     */
    public function getPackageShippingCost($id_carrier = null, $use_tax = true, Country $default_country = null, $product_list = null, $id_zone = null)
    {
        if ($this->isVirtualCart()) {
            return 0;
        }

        if (!$default_country) {
            $default_country = Context::getContext()->country;
        }

        if (!is_null($product_list)) {
            foreach ($product_list as $key => $value) {
                if ($value['is_virtual'] == 1) {
                    unset($product_list[$key]);
                }
            }
        }

        if (is_null($product_list)) {
            $products = $this->getProducts();
        } else {
            $products = $product_list;
        }

        if (Configuration::get('PS_TAX_ADDRESS_TYPE') == 'id_address_invoice') {
            $address_id = (int)$this->id_address_invoice;
        } elseif (count($product_list)) {
            $prod = current($product_list);
            $address_id = (int)$prod['id_address_delivery'];
        } else {
            $address_id = null;
        }
        if (!Address::addressExists($address_id)) {
            $address_id = null;
        }

        $cache_id = 'getPackageShippingCost_'.(int)$this->id.'_'.(int)$address_id.'_'.(int)$id_carrier.'_'.(int)$use_tax.'_'.(int)$default_country->id;
        if ($products) {
            foreach ($products as $product) {
                $cache_id .= '_'.(int)$product['id_product'].'_'.(int)$product['id_product_attribute'];
            }
        }

        if (Cache::isStored($cache_id)) {
            return Cache::retrieve($cache_id);
        }

        // Order total in default currency without fees
        $order_total = $this->getOrderTotal(true, Cart::ONLY_PHYSICAL_PRODUCTS_WITHOUT_SHIPPING, $product_list);

        // Start with shipping cost at 0
        $shipping_cost = 0;
        // If no product added, return 0
        if (!count($products)) {
            Cache::store($cache_id, $shipping_cost);
            return $shipping_cost;
        }

        if (!isset($id_zone)) {
            // Get id zone
            if (!$this->isMultiAddressDelivery()
                && isset($this->id_address_delivery) // Be carefull, id_address_delivery is not usefull one 1.5
                && $this->id_address_delivery
                && Customer::customerHasAddress($this->id_customer, $this->id_address_delivery
            )) {
                $id_zone = Address::getZoneById((int)$this->id_address_delivery);
            } else {
                if (!Validate::isLoadedObject($default_country)) {
                    $default_country = new Country(Configuration::get('PS_COUNTRY_DEFAULT'), Configuration::get('PS_LANG_DEFAULT'));
                }

                $id_zone = (int)$default_country->id_zone;
            }
        }

        if ($id_carrier && !$this->isCarrierInRange((int)$id_carrier, (int)$id_zone)) {
            $id_carrier = '';
        }

        if (empty($id_carrier) && $this->isCarrierInRange((int)Configuration::get('PS_CARRIER_DEFAULT'), (int)$id_zone)) {
            $id_carrier = (int)Configuration::get('PS_CARRIER_DEFAULT');
        }

        $total_package_without_shipping_tax_inc = $this->getOrderTotal(true, Cart::BOTH_WITHOUT_SHIPPING, $product_list);
        if (empty($id_carrier)) {
            if ((int)$this->id_customer) {
                $customer = new Customer((int)$this->id_customer);
                $result = Carrier::getCarriers((int)Configuration::get('PS_LANG_DEFAULT'), true, false, (int)$id_zone, $customer->getGroups());
                unset($customer);
            } else {
                $result = Carrier::getCarriers((int)Configuration::get('PS_LANG_DEFAULT'), true, false, (int)$id_zone);
            }

            foreach ($result as $k => $row) {
                if ($row['id_carrier'] == Configuration::get('PS_CARRIER_DEFAULT')) {
                    continue;
                }

                if (!isset(self::$_carriers[$row['id_carrier']])) {
                    self::$_carriers[$row['id_carrier']] = new Carrier((int)$row['id_carrier']);
                }

                /** @var Carrier $carrier */
                $carrier = self::$_carriers[$row['id_carrier']];

                $shipping_method = $carrier->getShippingMethod();
                // Get only carriers that are compliant with shipping method
                if (($shipping_method == Carrier::SHIPPING_METHOD_WEIGHT && $carrier->getMaxDeliveryPriceByWeight((int)$id_zone) === false)
                || ($shipping_method == Carrier::SHIPPING_METHOD_PRICE && $carrier->getMaxDeliveryPriceByPrice((int)$id_zone) === false)) {
                    unset($result[$k]);
                    continue;
                }

                // If out-of-range behavior carrier is set on "Desactivate carrier"
                if ($row['range_behavior']) {
                    $check_delivery_price_by_weight = Carrier::checkDeliveryPriceByWeight($row['id_carrier'], $this->getTotalWeight(), (int)$id_zone);

                    $total_order = $total_package_without_shipping_tax_inc;
                    $check_delivery_price_by_price = Carrier::checkDeliveryPriceByPrice($row['id_carrier'], $total_order, (int)$id_zone, (int)$this->id_currency);

                    // Get only carriers that have a range compatible with cart
                    if (($shipping_method == Carrier::SHIPPING_METHOD_WEIGHT && !$check_delivery_price_by_weight)
                    || ($shipping_method == Carrier::SHIPPING_METHOD_PRICE && !$check_delivery_price_by_price)) {
                        unset($result[$k]);
                        continue;
                    }
                }

                if ($shipping_method == Carrier::SHIPPING_METHOD_WEIGHT) {
                    $shipping = $carrier->getDeliveryPriceByWeight($this->getTotalWeight($product_list), (int)$id_zone);
                } else {
                    $shipping = $carrier->getDeliveryPriceByPrice($order_total, (int)$id_zone, (int)$this->id_currency);
                }

                if (!isset($min_shipping_price)) {
                    $min_shipping_price = $shipping;
                }

                if ($shipping <= $min_shipping_price) {
                    $id_carrier = (int)$row['id_carrier'];
                    $min_shipping_price = $shipping;
                }
            }
        }

        if (empty($id_carrier)) {
            $id_carrier = Configuration::get('PS_CARRIER_DEFAULT');
        }

        if (!isset(self::$_carriers[$id_carrier])) {
            self::$_carriers[$id_carrier] = new Carrier((int)$id_carrier, Configuration::get('PS_LANG_DEFAULT'));
        }

        $carrier = self::$_carriers[$id_carrier];

        // No valid Carrier or $id_carrier <= 0 ?
        if (!Validate::isLoadedObject($carrier)) {
            Cache::store($cache_id, 0);
            return 0;
        }
        $shipping_method = $carrier->getShippingMethod();

        if (!$carrier->active) {
            Cache::store($cache_id, $shipping_cost);
            return $shipping_cost;
        }

        // Free fees if free carrier
        if ($carrier->is_free == 1) {
            Cache::store($cache_id, 0);
            return 0;
        }

        // Select carrier tax
        if ($use_tax && !Tax::excludeTaxeOption()) {
            $address = Address::initialize((int)$address_id);

            if (Configuration::get('PS_ATCP_SHIPWRAP')) {
                // With PS_ATCP_SHIPWRAP, pre-tax price is deduced
                // from post tax price, so no $carrier_tax here
                // even though it sounds weird.
                $carrier_tax = 0;
            } else {
                $carrier_tax = $carrier->getTaxesRate($address);
            }
        }

        $configuration = Configuration::getMultiple(array(
            'PS_SHIPPING_FREE_PRICE',
            'PS_SHIPPING_HANDLING',
            'PS_SHIPPING_METHOD',
            'PS_SHIPPING_FREE_WEIGHT'
        ));

        // Free fees
        $free_fees_price = 0;
        if (isset($configuration['PS_SHIPPING_FREE_PRICE'])) {
            $free_fees_price = Tools::convertPrice((float)$configuration['PS_SHIPPING_FREE_PRICE'], Currency::getCurrencyInstance((int)$this->id_currency));
        }
        $orderTotalwithDiscounts = $this->getOrderTotal(true, Cart::BOTH_WITHOUT_SHIPPING, null, null, false);
        if ($orderTotalwithDiscounts >= (float)($free_fees_price) && (float)($free_fees_price) > 0) {
            Cache::store($cache_id, $shipping_cost);
            return $shipping_cost;
        }

        if (isset($configuration['PS_SHIPPING_FREE_WEIGHT'])
            && $this->getTotalWeight() >= (float)$configuration['PS_SHIPPING_FREE_WEIGHT']
            && (float)$configuration['PS_SHIPPING_FREE_WEIGHT'] > 0) {
            Cache::store($cache_id, $shipping_cost);
            return $shipping_cost;
        }

        // Get shipping cost using correct method
        if ($carrier->range_behavior) {
            if (!isset($id_zone)) {
                // Get id zone
                if (isset($this->id_address_delivery)
                    && $this->id_address_delivery
                    && Customer::customerHasAddress($this->id_customer, $this->id_address_delivery)) {
                    $id_zone = Address::getZoneById((int)$this->id_address_delivery);
                } else {
                    $id_zone = (int)$default_country->id_zone;
                }
            }

            if (($shipping_method == Carrier::SHIPPING_METHOD_WEIGHT && !Carrier::checkDeliveryPriceByWeight($carrier->id, $this->getTotalWeight(), (int)$id_zone))
            || ($shipping_method == Carrier::SHIPPING_METHOD_PRICE && !Carrier::checkDeliveryPriceByPrice($carrier->id, $total_package_without_shipping_tax_inc, $id_zone, (int)$this->id_currency)
            )) {
                $shipping_cost += 0;
            } else {
                if ($shipping_method == Carrier::SHIPPING_METHOD_WEIGHT) {
                    $shipping_cost += $carrier->getDeliveryPriceByWeight($this->getTotalWeight($product_list), $id_zone);
                } else { // by price
                    $shipping_cost += $carrier->getDeliveryPriceByPrice($order_total, $id_zone, (int)$this->id_currency);
                }
            }
        } else {
            if ($shipping_method == Carrier::SHIPPING_METHOD_WEIGHT) {
                $shipping_cost += $carrier->getDeliveryPriceByWeight($this->getTotalWeight($product_list), $id_zone);
            } else {
                $shipping_cost += $carrier->getDeliveryPriceByPrice($order_total, $id_zone, (int)$this->id_currency);
            }
        }
        // Adding handling charges
        if (isset($configuration['PS_SHIPPING_HANDLING']) && $carrier->shipping_handling) {
            $shipping_cost += (float)$configuration['PS_SHIPPING_HANDLING'];
        }

        // Additional Shipping Cost per product
        foreach ($products as $product) {
            if (!$product['is_virtual']) {
                $shipping_cost += $product['additional_shipping_cost'] * $product['cart_quantity'];
            }
        }

        $shipping_cost = Tools::convertPrice($shipping_cost, Currency::getCurrencyInstance((int)$this->id_currency));

        //get external shipping cost from module
        if ($carrier->shipping_external) {
            $module_name = $carrier->external_module_name;

            /** @var CarrierModule $module */
            $module = Module::getInstanceByName($module_name);

            if (Validate::isLoadedObject($module)) {
                if (array_key_exists('id_carrier', $module)) {
                    $module->id_carrier = $carrier->id;
                }
                if ($carrier->need_range) {
                    if (method_exists($module, 'getPackageShippingCost')) {
                        $shipping_cost = $module->getPackageShippingCost($this, $shipping_cost, $products);
                    } else {
                        $shipping_cost = $module->getOrderShippingCost($this, $shipping_cost);
                    }
                } else {
                    $shipping_cost = $module->getOrderShippingCostExternal($this);
                }

                // Check if carrier is available
                if ($shipping_cost === false) {
                    Cache::store($cache_id, false);
                    return false;
                }
            } else {
                Cache::store($cache_id, false);
                return false;
            }
        }

        if (Configuration::get('PS_ATCP_SHIPWRAP')) {
            if (!$use_tax) {
                // With PS_ATCP_SHIPWRAP, we deduce the pre-tax price from the post-tax
                    // price. This is on purpose and required in Germany.
                    $shipping_cost /= (1 + $this->getAverageProductsTaxRate());
            }
        } else {
            // Apply tax
            if ($use_tax && isset($carrier_tax)) {
                $shipping_cost *= 1 + ($carrier_tax / 100);
            }
        }

        $shipping_cost = (float)Tools::ps_round((float)$shipping_cost, 2);
        Cache::store($cache_id, $shipping_cost);

        return $shipping_cost;
    }

    /**
    * Return cart weight
    * @return float Cart weight
    */
    public function getTotalWeight($products = null)
    {
        if (!is_null($products)) {
            $total_weight = 0;
            foreach ($products as $product) {
                if (!isset($product['weight_attribute']) || is_null($product['weight_attribute'])) {
                    $total_weight += $product['weight'] * $product['cart_quantity'];
                } else {
                    $total_weight += $product['weight_attribute'] * $product['cart_quantity'];
                }
            }
            return $total_weight;
        }

        if (!isset(self::$_totalWeight[$this->id])) {
            if (Combination::isFeatureActive()) {
                $weight_product_with_attribute = Db::getInstance()->getValue('
				SELECT SUM((p.`weight` + pa.`weight`) * cp.`quantity`) as nb
				FROM `'._DB_PREFIX_.'cart_product` cp
				LEFT JOIN `'._DB_PREFIX_.'product` p ON (cp.`id_product` = p.`id_product`)
				LEFT JOIN `'._DB_PREFIX_.'product_attribute` pa ON (cp.`id_product_attribute` = pa.`id_product_attribute`)
				WHERE (cp.`id_product_attribute` IS NOT NULL AND cp.`id_product_attribute` != 0)
				AND cp.`id_cart` = '.(int)$this->id);
            } else {
                $weight_product_with_attribute = 0;
            }

            $weight_product_without_attribute = Db::getInstance()->getValue('
			SELECT SUM(p.`weight` * cp.`quantity`) as nb
			FROM `'._DB_PREFIX_.'cart_product` cp
			LEFT JOIN `'._DB_PREFIX_.'product` p ON (cp.`id_product` = p.`id_product`)
			WHERE (cp.`id_product_attribute` IS NULL OR cp.`id_product_attribute` = 0)
			AND cp.`id_cart` = '.(int)$this->id);

            self::$_totalWeight[$this->id] = round((float)$weight_product_with_attribute + (float)$weight_product_without_attribute, 3);
        }

        return self::$_totalWeight[$this->id];
    }

    /**
     * @deprecated 1.5.0
     * @param CartRule $obj
     * @return bool|string
     */
    public function checkDiscountValidity($obj, $discounts, $order_total, $products, $check_cart_discount = false)
    {
        Tools::displayAsDeprecated();
        $context = Context::getContext()->cloneContext();
        $context->cart = $this;

        return $obj->checkValidity($context);
    }

    /**
    * Return useful informations for cart
    *
    * @return array Cart details
    */
    public function getSummaryDetails($id_lang = null, $refresh = false)
    {
        $context = Context::getContext();
        if (!$id_lang) {
            $id_lang = $context->language->id;
        }

        $delivery = new Address((int)$this->id_address_delivery);
        $invoice = new Address((int)$this->id_address_invoice);

        // New layout system with personalization fields
        $formatted_addresses = array(
            'delivery' => AddressFormat::getFormattedLayoutData($delivery),
            'invoice' => AddressFormat::getFormattedLayoutData($invoice)
        );

        $base_total_tax_inc = $this->getOrderTotal(true);
        $base_total_tax_exc = $this->getOrderTotal(false);

        $total_tax = $base_total_tax_inc - $base_total_tax_exc;

        if ($total_tax < 0) {
            $total_tax = 0;
        }

        $currency = new Currency($this->id_currency);

        $products = $this->getProducts($refresh);

        foreach ($products as $key => &$product) {
            $product['price_without_quantity_discount'] = Product::getPriceStatic(
                $product['id_product'],
                !Product::getTaxCalculationMethod(),
                $product['id_product_attribute'],
                6,
                null,
                false,
                false
            );

            if ($product['reduction_type'] == 'amount') {
				$reduction = (!Product::getTaxCalculationMethod() ? (float)$product['price_wt'] : (float)$product['price']) - (float)$product['price_without_quantity_discount'];
                $product['reduction_formatted'] = Tools::displayPrice($reduction);
            }
        }

        $gift_products = array();
        $cart_rules = $this->getCartRules();
        $total_shipping = $this->getTotalShippingCost();
        $total_shipping_tax_exc = $this->getTotalShippingCost(null, false);
        $total_products_wt = $this->getOrderTotal(true, Cart::ONLY_PRODUCTS);
        $total_products = $this->getOrderTotal(false, Cart::ONLY_PRODUCTS);
        $total_discounts = $this->getOrderTotal(true, Cart::ONLY_DISCOUNTS);
        $total_discounts_tax_exc = $this->getOrderTotal(false, Cart::ONLY_DISCOUNTS);

        // The cart content is altered for display
        foreach ($cart_rules as &$cart_rule) {
            // If the cart rule is automatic (wihtout any code) and include free shipping, it should not be displayed as a cart rule but only set the shipping cost to 0
            if ($cart_rule['free_shipping'] && (empty($cart_rule['code']) || preg_match('/^'.CartRule::BO_ORDER_CODE_PREFIX.'[0-9]+/', $cart_rule['code']))) {

                $cart_rule['value_real'] -= $total_shipping;
                $cart_rule['value_tax_exc'] -= $total_shipping_tax_exc;
                $cart_rule['value_real'] = Tools::ps_round($cart_rule['value_real'], (int)$context->currency->decimals * _PS_PRICE_COMPUTE_PRECISION_);
                $cart_rule['value_tax_exc'] = Tools::ps_round($cart_rule['value_tax_exc'], (int)$context->currency->decimals * _PS_PRICE_COMPUTE_PRECISION_);
                if ($total_discounts > $cart_rule['value_real']) {
                    $total_discounts -= $total_shipping;
                }
                if ($total_discounts_tax_exc > $cart_rule['value_tax_exc']) {
                    $total_discounts_tax_exc -= $total_shipping_tax_exc;
                }

                // Update total shipping
                $total_shipping = 0;
                $total_shipping_tax_exc = 0;
            }

            if ($cart_rule['gift_product']) {
                foreach ($products as $key => &$product) {
                    if (empty($product['gift']) && $product['id_product'] == $cart_rule['gift_product'] && $product['id_product_attribute'] == $cart_rule['gift_product_attribute']) {
                        // Update total products
                        $total_products_wt = Tools::ps_round($total_products_wt - $product['price_wt'], (int)$context->currency->decimals * _PS_PRICE_COMPUTE_PRECISION_);
                        $total_products = Tools::ps_round($total_products - $product['price'], (int)$context->currency->decimals * _PS_PRICE_COMPUTE_PRECISION_);

                        // Update total discounts
                        $total_discounts = Tools::ps_round($total_discounts - $product['price_wt'], (int)$context->currency->decimals * _PS_PRICE_COMPUTE_PRECISION_);
                        $total_discounts_tax_exc = Tools::ps_round($total_discounts_tax_exc - $product['price'], (int)$context->currency->decimals * _PS_PRICE_COMPUTE_PRECISION_);

                        // Update cart rule value
                        $cart_rule['value_real'] = Tools::ps_round($cart_rule['value_real'] - $product['price_wt'], (int)$context->currency->decimals * _PS_PRICE_COMPUTE_PRECISION_);
                        $cart_rule['value_tax_exc'] = Tools::ps_round($cart_rule['value_tax_exc'] - $product['price'], (int)$context->currency->decimals * _PS_PRICE_COMPUTE_PRECISION_);

                        // Update product quantity
                        $product['total_wt'] = Tools::ps_round($product['total_wt'] - $product['price_wt'], (int)$currency->decimals * _PS_PRICE_COMPUTE_PRECISION_);
                        $product['total'] = Tools::ps_round($product['total'] - $product['price'], (int)$currency->decimals * _PS_PRICE_COMPUTE_PRECISION_);
                        $product['cart_quantity']--;

                        if (!$product['cart_quantity']) {
                            unset($products[$key]);
                        }

                        // Add a new product line
                        $gift_product = $product;
                        $gift_product['cart_quantity'] = 1;
                        $gift_product['price'] = 0;
                        $gift_product['price_wt'] = 0;
                        $gift_product['total_wt'] = 0;
                        $gift_product['total'] = 0;
                        $gift_product['gift'] = true;
                        $gift_products[] = $gift_product;

                        break; // One gift product per cart rule
                    }
                }
            }
        }

        foreach ($cart_rules as $key => &$cart_rule) {
            if (((float)$cart_rule['value_real'] == 0 && (int)$cart_rule['free_shipping'] == 0)) {
                unset($cart_rules[$key]);
            }
        }

        $summary = array(
            'delivery' => $delivery,
            'delivery_state' => State::getNameById($delivery->id_state),
            'invoice' => $invoice,
            'invoice_state' => State::getNameById($invoice->id_state),
            'formattedAddresses' => $formatted_addresses,
            'products' => array_values($products),
            'gift_products' => $gift_products,
            'discounts' => array_values($cart_rules),
            'is_virtual_cart' => (int)$this->isVirtualCart(),
            'total_discounts' => $total_discounts,
            'total_discounts_tax_exc' => $total_discounts_tax_exc,
            'total_wrapping' => $this->getOrderTotal(true, Cart::ONLY_WRAPPING),
            'total_wrapping_tax_exc' => $this->getOrderTotal(false, Cart::ONLY_WRAPPING),
            'total_shipping' => $total_shipping,
            'total_shipping_tax_exc' => $total_shipping_tax_exc,
            'total_products_wt' => $total_products_wt,
            'total_products' => $total_products,
            'total_price' => $base_total_tax_inc,
            'total_tax' => $total_tax,
            'total_price_without_tax' => $base_total_tax_exc,
            'is_multi_address_delivery' => $this->isMultiAddressDelivery() || ((int)Tools::getValue('multi-shipping') == 1),
            'free_ship' =>!$total_shipping && !count($this->getDeliveryAddressesWithoutCarriers(true, $errors)),
            'carrier' => new Carrier($this->id_carrier, $id_lang),
        );

        $hook = Hook::exec('actionCartSummary', $summary, null, true);
        if (is_array($hook)) {
            $summary = array_merge($summary, array_shift($hook));
        }

        return $summary;
    }

    public function checkQuantities($return_product = false)
    {
        if (Configuration::get('PS_CATALOG_MODE') && !defined('_PS_ADMIN_DIR_')) {
            return false;
        }

        foreach ($this->getProducts() as $product) {
            if (!$this->allow_seperated_package && !$product['allow_oosp'] && StockAvailable::dependsOnStock($product['id_product']) &&
                $product['advanced_stock_management'] && (bool)Context::getContext()->customer->isLogged() && ($delivery = $this->getDeliveryOption()) && !empty($delivery)) {
                $product['stock_quantity'] = StockManager::getStockByCarrier((int)$product['id_product'], (int)$product['id_product_attribute'], $delivery);
            }
            if (!$product['active'] || !$product['available_for_order']
                || (!$product['allow_oosp'] && $product['stock_quantity'] < $product['cart_quantity'])) {
                return $return_product ? $product : false;
            }
        }

        return true;
    }

    public function checkProductsAccess()
    {
        if (Configuration::get('PS_CATALOG_MODE')) {
            return true;
        }

        foreach ($this->getProducts() as $product) {
            if (!Product::checkAccessStatic($product['id_product'], $this->id_customer)) {
                return $product['id_product'];
            }
        }

        return false;
    }


    public static function lastNoneOrderedCart($id_customer)
    {
        $sql = 'SELECT c.`id_cart`
				FROM '._DB_PREFIX_.'cart c
				WHERE NOT EXISTS (SELECT 1 FROM '._DB_PREFIX_.'orders o WHERE o.`id_cart` = c.`id_cart`
									AND o.`id_customer` = '.(int)$id_customer.')
				AND c.`id_customer` = '.(int)$id_customer.'
					'.Shop::addSqlRestriction(Shop::SHARE_ORDER, 'c').'
				ORDER BY c.`date_upd` DESC';

        if (!$id_cart = Db::getInstance()->getValue($sql)) {
            return false;
        }

        return (int)$id_cart;
    }

    /**
    * Check if cart contains only virtual products
    *
    * @return bool true if is a virtual cart or false
    */
    public function isVirtualCart($strict = false)
    {
        if (!ProductDownload::isFeatureActive()) {
            return false;
        }

        if (!isset(self::$_isVirtualCart[$this->id])) {
            $products = $this->getProducts();
            if (!count($products)) {
                return false;
            }

            $is_virtual = 1;
            foreach ($products as $product) {
                if (empty($product['is_virtual'])) {
                    $is_virtual = 0;
                }
            }
            self::$_isVirtualCart[$this->id] = (int)$is_virtual;
        }

        return self::$_isVirtualCart[$this->id];
    }

    /**
     * Build cart object from provided id_order
     *
     * @param int $id_order
     * @return Cart|bool
     */
    public static function getCartByOrderId($id_order)
    {
        if ($id_cart = Cart::getCartIdByOrderId($id_order)) {
            return new Cart((int)$id_cart);
        }

        return false;
    }

    public static function getCartIdByOrderId($id_order)
    {
        $result = Db::getInstance()->getRow('SELECT `id_cart` FROM '._DB_PREFIX_.'orders WHERE `id_order` = '.(int)$id_order);
        if (!$result || empty($result) || !array_key_exists('id_cart', $result)) {
            return false;
        }
        return $result['id_cart'];
    }

    /**
     * Add customer's text
     *
     * @params int $id_product
     * @params int $index
     * @params int $type
     * @params string $textValue
     *
     * @return bool Always true
     */
    public function addTextFieldToProduct($id_product, $index, $type, $text_value)
    {
        return $this->_addCustomization($id_product, 0, $index, $type, $text_value, 0);
    }

    /**
     * Add customer's pictures
     *
     * @return bool Always true
     */
    public function addPictureToProduct($id_product, $index, $type, $file)
    {
        return $this->_addCustomization($id_product, 0, $index, $type, $file, 0);
    }

    /**
     * @deprecated 1.5.5.0
     * @param int $id_product
     * @param $index
     * @return bool
     */
    public function deletePictureToProduct($id_product, $index)
    {
        Tools::displayAsDeprecated();
        return $this->deleteCustomizationToProduct($id_product, 0);
    }

    /**
     * Remove a customer's customization
     *
     * @param int $id_product
     * @param int $index
     * @return bool
     */
    public function deleteCustomizationToProduct($id_product, $index)
    {
        $result = true;

        $cust_data = Db::getInstance()->getRow('
			SELECT cu.`id_customization`, cd.`index`, cd.`value`, cd.`type` FROM `'._DB_PREFIX_.'customization` cu
			LEFT JOIN `'._DB_PREFIX_.'customized_data` cd
			ON cu.`id_customization` = cd.`id_customization`
			WHERE cu.`id_cart` = '.(int)$this->id.'
			AND cu.`id_product` = '.(int)$id_product.'
			AND `index` = '.(int)$index.'
			AND `in_cart` = 0'
        );

        // Delete customization picture if necessary
        if ($cust_data['type'] == 0) {
            $result &= (@unlink(_PS_UPLOAD_DIR_.$cust_data['value']) && @unlink(_PS_UPLOAD_DIR_.$cust_data['value'].'_small'));
        }

        $result &= Db::getInstance()->execute('DELETE
			FROM `'._DB_PREFIX_.'customized_data`
			WHERE `id_customization` = '.(int)$cust_data['id_customization'].'
			AND `index` = '.(int)$index
        );
        return $result;
    }

    /**
     * Return custom pictures in this cart for a specified product
     *
     * @param int $id_product
     * @param int $type only return customization of this type
     * @param bool $not_in_cart only return customizations that are not in cart already
     * @return array result rows
     */
    public function getProductCustomization($id_product, $type = null, $not_in_cart = false)
    {
        if (!Customization::isFeatureActive()) {
            return array();
        }

        $result = Db::getInstance()->executeS('
			SELECT cu.id_customization, cd.index, cd.value, cd.type, cu.in_cart, cu.quantity
			FROM `'._DB_PREFIX_.'customization` cu
			LEFT JOIN `'._DB_PREFIX_.'customized_data` cd ON (cu.`id_customization` = cd.`id_customization`)
			WHERE cu.id_cart = '.(int)$this->id.'
			AND cu.id_product = '.(int)$id_product.
            ($type === Product::CUSTOMIZE_FILE ? ' AND type = '.(int)Product::CUSTOMIZE_FILE : '').
            ($type === Product::CUSTOMIZE_TEXTFIELD ? ' AND type = '.(int)Product::CUSTOMIZE_TEXTFIELD : '').
            ($not_in_cart ? ' AND in_cart = 0' : '')
        );
        return $result;
    }

    public static function getCustomerCarts($id_customer, $with_order = true)
    {
        return Db::getInstance(_PS_USE_SQL_SLAVE_)->executeS('
		SELECT *
		FROM '._DB_PREFIX_.'cart c
		WHERE c.`id_customer` = '.(int)$id_customer.'
		'.(!$with_order ? 'AND NOT EXISTS (SELECT 1 FROM '._DB_PREFIX_.'orders o WHERE o.`id_cart` = c.`id_cart`)' : '').'
		ORDER BY c.`date_add` DESC');
    }

    public static function replaceZeroByShopName($echo, $tr)
    {
        return ($echo == '0' ? Carrier::getCarrierNameFromShopName() : $echo);
    }

    public function duplicate()
    {
        if (!Validate::isLoadedObject($this)) {
            return false;
        }

        $cart = new Cart($this->id);
        $cart->id = null;
        $cart->id_shop = $this->id_shop;
        $cart->id_shop_group = $this->id_shop_group;

        if (!Customer::customerHasAddress((int)$cart->id_customer, (int)$cart->id_address_delivery)) {
            $cart->id_address_delivery = (int)Address::getFirstCustomerAddressId((int)$cart->id_customer);
        }

        if (!Customer::customerHasAddress((int)$cart->id_customer, (int)$cart->id_address_invoice)) {
            $cart->id_address_invoice = (int)Address::getFirstCustomerAddressId((int)$cart->id_customer);
        }

        if ($cart->id_customer) {
            $cart->secure_key = Cart::$_customer->secure_key;
        }

        $cart->add();

        if (!Validate::isLoadedObject($cart)) {
            return false;
        }

        $success = true;
        $products = Db::getInstance(_PS_USE_SQL_SLAVE_)->executeS('SELECT * FROM `'._DB_PREFIX_.'cart_product` WHERE `id_cart` = '.(int)$this->id);

        $product_gift = Db::getInstance(_PS_USE_SQL_SLAVE_)->executeS('SELECT cr.`gift_product`, cr.`gift_product_attribute` FROM `'._DB_PREFIX_.'cart_rule` cr LEFT JOIN `'._DB_PREFIX_.'order_cart_rule` ocr ON (ocr.`id_order` = '.(int)$this->id.') WHERE ocr.`id_cart_rule` = cr.`id_cart_rule`');

        $id_address_delivery = Configuration::get('PS_ALLOW_MULTISHIPPING') ? $cart->id_address_delivery : 0;

        foreach ($products as $product) {
            if ($id_address_delivery) {
                if (Customer::customerHasAddress((int)$cart->id_customer, $product['id_address_delivery'])) {
                    $id_address_delivery = $product['id_address_delivery'];
                }
            }

            foreach ($product_gift as $gift) {
                if (isset($gift['gift_product']) && isset($gift['gift_product_attribute']) && (int)$gift['gift_product'] == (int)$product['id_product'] && (int)$gift['gift_product_attribute'] == (int)$product['id_product_attribute']) {
                    $product['quantity'] = (int)$product['quantity'] - 1;
                }
            }

            $success &= $cart->updateQty(
                (int)$product['quantity'],
                (int)$product['id_product'],
                (int)$product['id_product_attribute'],
                null,
                'up',
                (int)$id_address_delivery,
                new Shop((int)$cart->id_shop),
                false
            );
        }

        // Customized products
        $customs = Db::getInstance(_PS_USE_SQL_SLAVE_)->executeS('
			SELECT *
			FROM '._DB_PREFIX_.'customization c
			LEFT JOIN '._DB_PREFIX_.'customized_data cd ON cd.id_customization = c.id_customization
			WHERE c.id_cart = '.(int)$this->id
        );

        // Get datas from customization table
        $customs_by_id = array();
        foreach ($customs as $custom) {
            if (!isset($customs_by_id[$custom['id_customization']])) {
                $customs_by_id[$custom['id_customization']] = array(
                    'id_product_attribute' => $custom['id_product_attribute'],
                    'id_product' => $custom['id_product'],
                    'quantity' => $custom['quantity']
                );
            }
        }

        // Insert new customizations
        $custom_ids = array();
        foreach ($customs_by_id as $customization_id => $val) {
            Db::getInstance()->execute('
				INSERT INTO `'._DB_PREFIX_.'customization` (id_cart, id_product_attribute, id_product, `id_address_delivery`, quantity, `quantity_refunded`, `quantity_returned`, `in_cart`)
				VALUES('.(int)$cart->id.', '.(int)$val['id_product_attribute'].', '.(int)$val['id_product'].', '.(int)$id_address_delivery.', '.(int)$val['quantity'].', 0, 0, 1)'
            );
            $custom_ids[$customization_id] = Db::getInstance(_PS_USE_SQL_SLAVE_)->Insert_ID();
        }

        // Insert customized_data
        if (count($customs)) {
            $first = true;
            $sql_custom_data = 'INSERT INTO '._DB_PREFIX_.'customized_data (`id_customization`, `type`, `index`, `value`) VALUES ';
            foreach ($customs as $custom) {
                if (!$first) {
                    $sql_custom_data .= ',';
                } else {
                    $first = false;
                }

                $sql_custom_data .= '('.(int)$custom_ids[$custom['id_customization']].', '.(int)$custom['type'].', '.
                    (int)$custom['index'].', \''.pSQL($custom['value']).'\')';
            }
            Db::getInstance()->execute($sql_custom_data);
        }

        return array('cart' => $cart, 'success' => $success);
    }

    public function getWsCartRows()
    {
        return Db::getInstance()->executeS('
			SELECT id_product, id_product_attribute, quantity, id_address_delivery
			FROM `'._DB_PREFIX_.'cart_product`
			WHERE id_cart = '.(int)$this->id.' AND id_shop = '.(int)Context::getContext()->shop->id
        );
    }

    public function setWsCartRows($values)
    {
        if ($this->deleteAssociations()) {
            $query = 'INSERT INTO `'._DB_PREFIX_.'cart_product`(`id_cart`, `id_product`, `id_product_attribute`, `id_address_delivery`, `quantity`, `date_add`, `id_shop`) VALUES ';

            foreach ($values as $value) {
                $query .= '('.(int)$this->id.', '.(int)$value['id_product'].', '.
                    (isset($value['id_product_attribute']) ? (int)$value['id_product_attribute'] : 'NULL').', '.
                    (isset($value['id_address_delivery']) ? (int)$value['id_address_delivery'] : 0).', '.
                    (int)$value['quantity'].', NOW(), '.(int)Context::getContext()->shop->id.'),';
            }

            Db::getInstance()->execute(rtrim($query, ','));
        }

        return true;
    }

    public function setProductAddressDelivery($id_product, $id_product_attribute, $old_id_address_delivery, $new_id_address_delivery)
    {
        // Check address is linked with the customer
        if (!Customer::customerHasAddress(Context::getContext()->customer->id, $new_id_address_delivery)) {
            return false;
        }

        if ($new_id_address_delivery == $old_id_address_delivery) {
            return false;
        }

        // Checking if the product with the old address delivery exists
        $sql = new DbQuery();
        $sql->select('count(*)');
        $sql->from('cart_product', 'cp');
        $sql->where('id_product = '.(int)$id_product);
        $sql->where('id_product_attribute = '.(int)$id_product_attribute);
        $sql->where('id_address_delivery = '.(int)$old_id_address_delivery);
        $sql->where('id_cart = '.(int)$this->id);
        $result = Db::getInstance()->getValue($sql);

        if ($result == 0) {
            return false;
        }

        // Checking if there is no others similar products with this new address delivery
        $sql = new DbQuery();
        $sql->select('sum(quantity) as qty');
        $sql->from('cart_product', 'cp');
        $sql->where('id_product = '.(int)$id_product);
        $sql->where('id_product_attribute = '.(int)$id_product_attribute);
        $sql->where('id_address_delivery = '.(int)$new_id_address_delivery);
        $sql->where('id_cart = '.(int)$this->id);
        $result = Db::getInstance()->getValue($sql);

        // Removing similar products with this new address delivery
        $sql = 'DELETE FROM '._DB_PREFIX_.'cart_product
			WHERE id_product = '.(int)$id_product.'
			AND id_product_attribute = '.(int)$id_product_attribute.'
			AND id_address_delivery = '.(int)$new_id_address_delivery.'
			AND id_cart = '.(int)$this->id.'
			LIMIT 1';
        Db::getInstance()->execute($sql);

        // Changing the address
        $sql = 'UPDATE '._DB_PREFIX_.'cart_product
			SET `id_address_delivery` = '.(int)$new_id_address_delivery.',
			`quantity` = `quantity` + '.(int)$result.'
			WHERE id_product = '.(int)$id_product.'
			AND id_product_attribute = '.(int)$id_product_attribute.'
			AND id_address_delivery = '.(int)$old_id_address_delivery.'
			AND id_cart = '.(int)$this->id.'
			LIMIT 1';
        Db::getInstance()->execute($sql);

        // Changing the address of the customizations
        $sql = 'UPDATE '._DB_PREFIX_.'customization
			SET `id_address_delivery` = '.(int)$new_id_address_delivery.'
			WHERE id_product = '.(int)$id_product.'
			AND id_product_attribute = '.(int)$id_product_attribute.'
			AND id_address_delivery = '.(int)$old_id_address_delivery.'
			AND id_cart = '.(int)$this->id;
        Db::getInstance()->execute($sql);

        return true;
    }

    public function duplicateProduct($id_product, $id_product_attribute, $id_address_delivery,
        $new_id_address_delivery, $quantity = 1, $keep_quantity = false)
    {
        // Check address is linked with the customer
        if (!Customer::customerHasAddress(Context::getContext()->customer->id, $new_id_address_delivery)) {
            return false;
        }

        // Checking the product do not exist with the new address
        $sql = new DbQuery();
        $sql->select('count(*)');
        $sql->from('cart_product', 'c');
        $sql->where('id_product = '.(int)$id_product);
        $sql->where('id_product_attribute = '.(int)$id_product_attribute);
        $sql->where('id_address_delivery = '.(int)$new_id_address_delivery);
        $sql->where('id_cart = '.(int)$this->id);
        $result = Db::getInstance()->getValue($sql);

        if ($result > 0) {
            return false;
        }

        // Duplicating cart_product line
        $sql = 'INSERT INTO '._DB_PREFIX_.'cart_product
			(`id_cart`, `id_product`, `id_shop`, `id_product_attribute`, `quantity`, `date_add`, `id_address_delivery`)
			values(
				'.(int)$this->id.',
				'.(int)$id_product.',
				'.(int)$this->id_shop.',
				'.(int)$id_product_attribute.',
				'.(int)$quantity.',
				NOW(),
				'.(int)$new_id_address_delivery.')';

        Db::getInstance()->execute($sql);

        if (!$keep_quantity) {
            $sql = new DbQuery();
            $sql->select('quantity');
            $sql->from('cart_product', 'c');
            $sql->where('id_product = '.(int)$id_product);
            $sql->where('id_product_attribute = '.(int)$id_product_attribute);
            $sql->where('id_address_delivery = '.(int)$id_address_delivery);
            $sql->where('id_cart = '.(int)$this->id);
            $duplicatedQuantity = Db::getInstance()->getValue($sql);

            if ($duplicatedQuantity > $quantity) {
                $sql = 'UPDATE '._DB_PREFIX_.'cart_product
					SET `quantity` = `quantity` - '.(int)$quantity.'
					WHERE id_cart = '.(int)$this->id.'
					AND id_product = '.(int)$id_product.'
					AND id_shop = '.(int)$this->id_shop.'
					AND id_product_attribute = '.(int)$id_product_attribute.'
					AND id_address_delivery = '.(int)$id_address_delivery;
                Db::getInstance()->execute($sql);
            }
        }

        // Checking if there is customizations
        $sql = new DbQuery();
        $sql->select('*');
        $sql->from('customization', 'c');
        $sql->where('id_product = '.(int)$id_product);
        $sql->where('id_product_attribute = '.(int)$id_product_attribute);
        $sql->where('id_address_delivery = '.(int)$id_address_delivery);
        $sql->where('id_cart = '.(int)$this->id);
        $results = Db::getInstance()->executeS($sql);

        foreach ($results as $customization) {
            // Duplicate customization
            $sql = 'INSERT INTO '._DB_PREFIX_.'customization
				(`id_product_attribute`, `id_address_delivery`, `id_cart`, `id_product`, `quantity`, `in_cart`)
				VALUES (
					'.(int)$customization['id_product_attribute'].',
					'.(int)$new_id_address_delivery.',
					'.(int)$customization['id_cart'].',
					'.(int)$customization['id_product'].',
					'.(int)$quantity.',
					'.(int)$customization['in_cart'].')';

            Db::getInstance()->execute($sql);

            // Save last insert ID before doing another query
            $last_id = (int)Db::getInstance()->Insert_ID();

            // Get data from duplicated customizations
            $sql = new DbQuery();
            $sql->select('`type`, `index`, `value`');
            $sql->from('customized_data');
            $sql->where('id_customization = '.$customization['id_customization']);
            $last_row = Db::getInstance()->getRow($sql);

            // Insert new copied data with new customization ID into customized_data table
            $last_row['id_customization'] = $last_id;
            Db::getInstance()->insert('customized_data', $last_row);
        }

        $customization_count = count($results);
        if ($customization_count > 0) {
            $sql = 'UPDATE '._DB_PREFIX_.'cart_product
				SET `quantity` = `quantity` + '.(int)$customization_count * $quantity.'
				WHERE id_cart = '.(int)$this->id.'
				AND id_product = '.(int)$id_product.'
				AND id_shop = '.(int)$this->id_shop.'
				AND id_product_attribute = '.(int)$id_product_attribute.'
				AND id_address_delivery = '.(int)$new_id_address_delivery;
            Db::getInstance()->execute($sql);
        }

        return true;
    }

    /**
     * Update products cart address delivery with the address delivery of the cart
     */
    public function setNoMultishipping()
    {
        $emptyCache = false;
        if (Configuration::get('PS_ALLOW_MULTISHIPPING')) {
            // Upgrading quantities
            $sql = 'SELECT sum(`quantity`) as quantity, id_product, id_product_attribute, count(*) as count
					FROM `'._DB_PREFIX_.'cart_product`
					WHERE `id_cart` = '.(int)$this->id.'
						AND `id_shop` = '.(int)$this->id_shop.'
					GROUP BY id_product, id_product_attribute
					HAVING count > 1';

            foreach (Db::getInstance()->executeS($sql) as $product) {
                $sql = 'UPDATE `'._DB_PREFIX_.'cart_product`
					SET `quantity` = '.$product['quantity'].'
					WHERE  `id_cart` = '.(int)$this->id.'
						AND `id_shop` = '.(int)$this->id_shop.'
						AND id_product = '.$product['id_product'].'
						AND id_product_attribute = '.$product['id_product_attribute'];
                if (Db::getInstance()->execute($sql)) {
                    $emptyCache = true;
                }
            }

            // Merging multiple lines
            $sql = 'DELETE cp1
				FROM `'._DB_PREFIX_.'cart_product` cp1
					INNER JOIN `'._DB_PREFIX_.'cart_product` cp2
					ON (
						(cp1.id_cart = cp2.id_cart)
						AND (cp1.id_product = cp2.id_product)
						AND (cp1.id_product_attribute = cp2.id_product_attribute)
						AND (cp1.id_address_delivery <> cp2.id_address_delivery)
						AND (cp1.date_add > cp2.date_add)
					)';
            Db::getInstance()->execute($sql);
        }

        // Update delivery address for each product line
        $sql = 'UPDATE `'._DB_PREFIX_.'cart_product`
		SET `id_address_delivery` = (
			SELECT `id_address_delivery` FROM `'._DB_PREFIX_.'cart`
			WHERE `id_cart` = '.(int)$this->id.' AND `id_shop` = '.(int)$this->id_shop.'
		)
		WHERE `id_cart` = '.(int)$this->id.'
		'.(Configuration::get('PS_ALLOW_MULTISHIPPING') ? ' AND `id_shop` = '.(int)$this->id_shop : '');

        $cache_id = 'Cart::setNoMultishipping'.(int)$this->id.'-'.(int)$this->id_shop.((isset($this->id_address_delivery) && $this->id_address_delivery) ? '-'.(int)$this->id_address_delivery : '');
        if (!Cache::isStored($cache_id)) {
            if ($result = (bool)Db::getInstance()->execute($sql)) {
                $emptyCache = true;
            }
            Cache::store($cache_id, $result);
        }

        if (Customization::isFeatureActive()) {
            Db::getInstance()->execute('
			UPDATE `'._DB_PREFIX_.'customization`
			SET `id_address_delivery` = (
				SELECT `id_address_delivery` FROM `'._DB_PREFIX_.'cart`
				WHERE `id_cart` = '.(int)$this->id.'
			)
			WHERE `id_cart` = '.(int)$this->id);
        }

        if ($emptyCache) {
            $this->_products = null;
        }
    }

    /**
     * Set an address to all products on the cart without address delivery
     */
    public function autosetProductAddress()
    {
        $id_address_delivery = 0;
        // Get the main address of the customer
        if ((int)$this->id_address_delivery > 0) {
            $id_address_delivery = (int)$this->id_address_delivery;
        } else {
            $id_address_delivery = (int)Address::getFirstCustomerAddressId(Context::getContext()->customer->id);
        }

        if (!$id_address_delivery) {
            return;
        }

        // Update
        $sql = 'UPDATE `'._DB_PREFIX_.'cart_product`
			SET `id_address_delivery` = '.(int)$id_address_delivery.'
			WHERE `id_cart` = '.(int)$this->id.'
				AND (`id_address_delivery` = 0 OR `id_address_delivery` IS NULL)
				AND `id_shop` = '.(int)$this->id_shop;
        Db::getInstance()->execute($sql);

        $sql = 'UPDATE `'._DB_PREFIX_.'customization`
			SET `id_address_delivery` = '.(int)$id_address_delivery.'
			WHERE `id_cart` = '.(int)$this->id.'
				AND (`id_address_delivery` = 0 OR `id_address_delivery` IS NULL)';

        Db::getInstance()->execute($sql);
    }

    public function deleteAssociations()
    {
        return (Db::getInstance()->execute('
				DELETE FROM `'._DB_PREFIX_.'cart_product`
				WHERE `id_cart` = '.(int)$this->id) !== false);
    }

    /**
     * isGuestCartByCartId
     *
     * @param int $id_cart
     * @return bool true if cart has been made by a guest customer
     */
    public static function isGuestCartByCartId($id_cart)
    {
        if (!(int)$id_cart) {
            return false;
        }
        return (bool)Db::getInstance()->getValue('
			SELECT `is_guest`
			FROM `'._DB_PREFIX_.'customer` cu
			LEFT JOIN `'._DB_PREFIX_.'cart` ca ON (ca.`id_customer` = cu.`id_customer`)
			WHERE ca.`id_cart` = '.(int)$id_cart);
    }

    /**
     * isCarrierInRange
     *
     * Check if the specified carrier is in range
     *
     * @id_carrier int
     * @id_zone int
     */
    public function isCarrierInRange($id_carrier, $id_zone)
    {
        $carrier = new Carrier((int)$id_carrier, Configuration::get('PS_LANG_DEFAULT'));
        $shipping_method = $carrier->getShippingMethod();
        if (!$carrier->range_behavior) {
            return true;
        }

        if ($shipping_method == Carrier::SHIPPING_METHOD_FREE) {
            return true;
        }

        $check_delivery_price_by_weight = Carrier::checkDeliveryPriceByWeight(
            (int)$id_carrier,
            $this->getTotalWeight(),
            $id_zone
        );
        if ($shipping_method == Carrier::SHIPPING_METHOD_WEIGHT && $check_delivery_price_by_weight) {
            return true;
        }

        $check_delivery_price_by_price = Carrier::checkDeliveryPriceByPrice(
            (int)$id_carrier,
            $this->getOrderTotal(
                true,
                Cart::BOTH_WITHOUT_SHIPPING
            ),
            $id_zone,
            (int)$this->id_currency
        );
        if ($shipping_method == Carrier::SHIPPING_METHOD_PRICE && $check_delivery_price_by_price) {
            return true;
        }

        return false;
    }

    /**
     * @param bool $ignore_virtual Ignore virtual product
     * @param bool $exclusive If true, the validation is exclusive : it must be present product in stock and out of stock
     * @since 1.5.0
     *
     * @return bool false is some products from the cart are out of stock
     */
    public function isAllProductsInStock($ignore_virtual = false, $exclusive = false)
    {
        $product_out_of_stock = 0;
        $product_in_stock = 0;
        foreach ($this->getProducts() as $product) {
            if (!$exclusive) {
                if (((int)$product['quantity_available'] - (int)$product['cart_quantity']) <= 0
                    && (!$ignore_virtual || !$product['is_virtual'])) {
                    return false;
                }
            } else {
                if ((int)$product['quantity_available'] <= 0
                    && (!$ignore_virtual || !$product['is_virtual'])) {
                    $product_out_of_stock++;
                }
                if ((int)$product['quantity_available'] > 0
                    && (!$ignore_virtual || !$product['is_virtual'])) {
                    $product_in_stock++;
                }

                if ($product_in_stock > 0 && $product_out_of_stock > 0) {
                    return false;
                }
            }
        }
        return true;
    }

    /**
     *
     * Execute hook displayCarrierList (extraCarrier) and merge theme to the $array
     * @param array $array
     */
    public static function addExtraCarriers(&$array)
    {
        $first = true;
        $hook_extracarrier_addr = array();
        foreach (Context::getContext()->cart->getAddressCollection() as $address) {
            $hook = Hook::exec('displayCarrierList', array('address' => $address));
            $hook_extracarrier_addr[$address->id] = $hook;

            if ($first) {
                $array = array_merge(
                    $array,
                    array('HOOK_EXTRACARRIER' => $hook)
                );
                $first = false;
            }
            $array = array_merge(
                $array,
                array('HOOK_EXTRACARRIER_ADDR' => $hook_extracarrier_addr)
            );
        }
    }

    /**
     * Get all the ids of the delivery addresses without carriers
     *
     * @param bool $return_collection Return a collection
     * @param array &$error contain an error message if an error occurs
     * @return array Array of address id or of address object
     */
    public function getDeliveryAddressesWithoutCarriers($return_collection = false, &$error = array())
    {
        $addresses_without_carriers = array();
        foreach ($this->getProducts() as $product) {
            if (!in_array($product['id_address_delivery'], $addresses_without_carriers)
                && !count(Carrier::getAvailableCarrierList(new Product($product['id_product']), null, $product['id_address_delivery'], null, null, $error))) {
                $addresses_without_carriers[] = $product['id_address_delivery'];
            }
        }
        if (!$return_collection) {
            return $addresses_without_carriers;
        } else {
            $addresses_instance_without_carriers = array();
            foreach ($addresses_without_carriers as $id_address) {
                $addresses_instance_without_carriers[] = new Address($id_address);
            }
            return $addresses_instance_without_carriers;
        }
    }
}<|MERGE_RESOLUTION|>--- conflicted
+++ resolved
@@ -2355,8 +2355,6 @@
         return true;
     }
 
-<<<<<<< HEAD
-=======
     /**
      * Get all deliveries options available for the current cart formated like Carriers::getCarriersForOrder
      * This method was wrote for retrocompatibility with 1.4 theme
@@ -2416,7 +2414,6 @@
         return $carriers;
     }
 
->>>>>>> b0de783f
     public function simulateCarrierSelectedOutput($use_cache = true)
     {
         $delivery_option = $this->getDeliveryOption(null, false, $use_cache);
