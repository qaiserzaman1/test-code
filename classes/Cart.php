--- conflicted
+++ resolved
@@ -642,55 +642,24 @@
 			$row['total_wt'] += $ecotax_tax_amount * $row['cart_quantity'];
 			$row['description_short'] = Tools::nl2br($row['description_short']);
 
-			$cache_id = 'Cart::getProducts_'.'-pai_id_image-'.(int)$row['id_product'].'-'.(int)$row['id_product_attribute'].'-'.(int)$this->id_lang.'-'.(int)$row['id_shop'];
+			$cache_id = 'Cart::getProducts_'.'-pai_id_image-'.(int)$row['id_product'].'-'.(int)$this->id_lang.'-'.(int)$row['id_shop'];
+
 			if (!Cache::isStored($cache_id))
 			{
-<<<<<<< HEAD
-				$flag = (int)$row['id_product_attribute'] && (int)$row['pai_id_image'];
 				$row2 = Db::getInstance()->getRow('
 					SELECT image_shop.`id_image` id_image, il.`legend`
-					FROM `'._DB_PREFIX_.'image` i
-					INNER JOIN `'._DB_PREFIX_.'image_shop` image_shop
-						ON (i.id_image = image_shop.id_image'.(!$flag ? ' AND image_shop.cover = 1' : '').' AND image_shop.id_shop = '.(int)$row['id_shop'].')'
-					.($flag ? '
-					INNER JOIN `'._DB_PREFIX_.'product_attribute_image` pai
-						ON (pai.`id_image` = i.`id_image` AND pai.`id_product_attribute` = '.(int)$row['id_product_attribute'].')' : '')
-					.'
-					LEFT JOIN `'._DB_PREFIX_.'image_lang` il
-						ON (image_shop.`id_image` = il.`id_image` AND il.`id_lang` = '.(int)$this->id_lang.')
-					WHERE i.`id_product` = '.(int)$row['id_product']
-					.($flag ? '
-					ORDER BY i.`position` ASC' : '')
+					FROM `'._DB_PREFIX_.'image_shop` image_shop
+					LEFT JOIN `'._DB_PREFIX_.'image_lang` il ON (image_shop.`id_image` = il.`id_image` AND il.`id_lang` = '.(int)$this->id_lang.')
+					WHERE image_shop.`id_product` = '.(int)$row['id_product'].' AND image_shop.`cover` = 1 AND image_shop.id_shop='.(int)$row['id_shop']
 				);
 				Cache::store($cache_id, $row2);
-=======
-				$cache_id = 'Cart::getProducts_'.'-pai_id_image-'.(int)$row['id_product'].'-'.(int)$this->id_lang.'-'.(int)$row['id_shop'];
-				if (!Cache::isStored($cache_id))
-				{
-					$row2 = Db::getInstance()->getRow('
-						SELECT image_shop.`id_image` id_image, il.`legend`
-						FROM `'._DB_PREFIX_.'image_shop` image_shop
-						LEFT JOIN `'._DB_PREFIX_.'image_lang` il ON (image_shop.`id_image` = il.`id_image` AND il.`id_lang` = '.(int)$this->id_lang.')
-						WHERE image_shop.`id_product` = '.(int)$row['id_product'].' AND image_shop.`cover` = 1 AND image_shop.id_shop='.(int)$row['id_shop']
-					);
-					Cache::store($cache_id, $row2);
-				}
-				$row2 = Cache::retrieve($cache_id);
-				if (!$row2)
-					$row2 = array('id_image' => false, 'legend' => false);
-
-				$row = array_merge($row, $row2);
-			}
-			else
-			{
-				$row['id_image'] = $row['pai_id_image'];
-				$row['legend'] = $row['pai_legend'];
->>>>>>> 18480a81
-			}
+			}
+
 			$row2 = Cache::retrieve($cache_id);
 
 			if (!$row2)
 				$row2 = array('id_image' => false, 'legend' => false);
+
 			$row = array_merge($row, $row2);
 
 			$row['reduction_applies'] = ($specific_price_output && (float)$specific_price_output['reduction']);
