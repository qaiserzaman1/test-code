--- conflicted
+++ resolved
@@ -137,19 +137,12 @@
      */
     protected function flushCache()
     {
-<<<<<<< HEAD
-        SpecificPrice::$_specificPriceCache = array();
-        SpecificPrice::$_filterOutCache = array();
-        SpecificPrice::$_cache_priorities = array();
-        SpecificPrice::$_no_specific_values = array();
-=======
         self::$_specificPriceCache = array();
         self::$_couldHaveSpecificPriceCache = array();
         self::$_hasGlobalProductRules = null;
         self::$_filterOutCache = array();
         self::$_cache_priorities = array();
         self::$_no_specific_values = array();
->>>>>>> e344776c
         Product::flushPriceCache();
     }
 
