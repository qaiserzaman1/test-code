--- conflicted
+++ resolved
@@ -4169,19 +4169,11 @@
     /**
      * Get available product quantities (this method already have decreased products in cart).
      *
-<<<<<<< HEAD
      * @param int $idProduct Product identifier
-     * @param int|null $idProductAttribute Attribute identifier
-     * @param bool|null $cacheIsPack
-     * @param Cart|null $cart
-     * @param int|null $idCustomization Customization identifier
-=======
-     * @param int $idProduct Product id
      * @param int|null $idProductAttribute Product attribute id (optional)
      * @param bool|null $cacheIsPack
      * @param Cart|null $cart
      * @param int|null $idCustomization Product customization id (optional)
->>>>>>> 69ee6fad
      *
      * @return int Available quantities
      */
@@ -4283,16 +4275,11 @@
 
     /**
      * @param int $out_of_stock
-<<<<<<< HEAD
      *                          - O Deny orders
      *                          - 1 Allow orders
      *                          - 2 Use global setting
      *
-     * @return int|true
-=======
-     *
      * @return bool|int Returns false is Stock Management is disabled, or the (int) configuration if it's enabled
->>>>>>> 69ee6fad
      */
     public static function isAvailableWhenOutOfStock($out_of_stock)
     {
