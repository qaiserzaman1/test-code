--- conflicted
+++ resolved
@@ -1105,11 +1105,23 @@
     }
 
     /**
-<<<<<<< HEAD
+     * @see ObjectModel::resetStaticCache()
+     *
+     * reset static cache (eg unit testing purpose).
+     */
+    public static function resetStaticCache()
+    {
+        static::$loaded_classes = [];
+        static::$productPropertiesCache = [];
+        static::$_cacheFeatures = [];
+        static::$_frontFeaturesCache = [];
+        static::$_prices = [];
+        static::$_pricesLevel2 = [];
+        static::$_incat = [];
+    }
+
+    /**
      * {@inheritdoc}
-=======
-     * @see ObjectModel::validateField()
->>>>>>> 09e6d3da
      */
     public function validateField($field, $value, $id_lang = null, $skip = [], $human_errors = false)
     {
