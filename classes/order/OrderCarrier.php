--- conflicted
+++ resolved
@@ -108,15 +108,9 @@
             $prod_obj = new Product((int) $product['product_id']);
 
             //try to get the first image for the purchased combination
-<<<<<<< HEAD
-            $img = $prod_obj->getCombinationImages($order->id_lang);
-            $link_rewrite = $prod_obj->link_rewrite[$order->id_lang];
-            $combination_img = $img[$product['product_attribute_id']][0]['id_image'] ?? null;
-=======
             $img = $prod_obj->getCombinationImages($orderLanguageId);
             $link_rewrite = $prod_obj->link_rewrite[$orderLanguageId];
-            $combination_img = $img[$product['product_attribute_id']][0]['id_image'];
->>>>>>> 73f99cca
+            $combination_img = $img[$product['product_attribute_id']][0]['id_image'] ?? null;
             if ($combination_img != null) {
                 $img_url = $link->getImageLink($link_rewrite, $combination_img, 'large_default');
             } else {
