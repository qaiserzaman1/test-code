<?php
/**
 * 2007-2015 PrestaShop
 *
 * NOTICE OF LICENSE
 *
 * This source file is subject to the Open Software License (OSL 3.0)
 * that is bundled with this package in the file LICENSE.txt.
 * It is also available through the world-wide-web at this URL:
 * http://opensource.org/licenses/osl-3.0.php
 * If you did not receive a copy of the license and are unable to
 * obtain it through the world-wide-web, please send an email
 * to license@prestashop.com so we can send you a copy immediately.
 *
 * DISCLAIMER
 *
 * Do not edit or add to this file if you wish to upgrade PrestaShop to newer
 * versions in the future. If you wish to customize PrestaShop for your
 * needs please refer to http://www.prestashop.com for more information.
 *
 * @author    PrestaShop SA <contact@prestashop.com>
 * @copyright 2007-2015 PrestaShop SA
 * @license   http://opensource.org/licenses/osl-3.0.php Open Software License (OSL 3.0)
 * International Registered Trademark & Property of PrestaShop SA
 */

class OrderCore extends ObjectModel
{
    const ROUND_ITEM = 1;
    const ROUND_LINE = 2;
    const ROUND_TOTAL = 3;


    /** @var int Delivery address id */
    public $id_address_delivery;

    /** @var int Invoice address id */
    public $id_address_invoice;

    public $id_shop_group;

    public $id_shop;

    /** @var int Cart id */
    public $id_cart;

    /** @var int Currency id */
    public $id_currency;

    /** @var int Language id */
    public $id_lang;

    /** @var int Customer id */
    public $id_customer;

    /** @var int Carrier id */
    public $id_carrier;

    /** @var int Order Status id */
    public $current_state;

    /** @var string Secure key */
    public $secure_key;

    /** @var string Payment method */
    public $payment;

    /** @var string Payment module */
    public $module;

    /** @var float Currency exchange rate */
    public $conversion_rate;

    /** @var bool Customer is ok for a recyclable package */
    public $recyclable = 1;

    /** @var bool True if the customer wants a gift wrapping */
    public $gift = 0;

    /** @var string Gift message if specified */
    public $gift_message;

    /** @var bool Mobile Theme */
    public $mobile_theme;

    /**
     * @var string Shipping number
     * @deprecated 1.5.0.4
     * @see OrderCarrier->tracking_number
     */
    public $shipping_number;

    /** @var float Discounts total */
    public $total_discounts;

    public $total_discounts_tax_incl;
    public $total_discounts_tax_excl;

    /** @var float Total to pay */
    public $total_paid;

    /** @var float Total to pay tax included */
    public $total_paid_tax_incl;

    /** @var float Total to pay tax excluded */
    public $total_paid_tax_excl;

    /** @var float Total really paid @deprecated 1.5.0.1 */
    public $total_paid_real;

    /** @var float Products total */
    public $total_products;

    /** @var float Products total tax included */
    public $total_products_wt;

    /** @var float Shipping total */
    public $total_shipping;

    /** @var float Shipping total tax included */
    public $total_shipping_tax_incl;

    /** @var float Shipping total tax excluded */
    public $total_shipping_tax_excl;

    /** @var float Shipping tax rate */
    public $carrier_tax_rate;

    /** @var float Wrapping total */
    public $total_wrapping;

    /** @var float Wrapping total tax included */
    public $total_wrapping_tax_incl;

    /** @var float Wrapping total tax excluded */
    public $total_wrapping_tax_excl;

    /** @var int Invoice number */
    public $invoice_number;

    /** @var int Delivery number */
    public $delivery_number;

    /** @var string Invoice creation date */
    public $invoice_date;

    /** @var string Delivery creation date */
    public $delivery_date;

    /** @var bool Order validity: current order status is logable (usually paid and not canceled) */
    public $valid;

    /** @var string Object creation date */
    public $date_add;

    /** @var string Object last modification date */
    public $date_upd;

    /**
     * @var string Order reference, this reference is not unique, but unique for a payment
     */
    public $reference;

    /**
     * @var int Round mode method used for this order
     */
    public $round_mode;

    /**
    * @var int Round type method used for this order
    */
    public $round_type;

    /**
     * @see ObjectModel::$definition
     */
    public static $definition = array(
        'table' => 'orders',
        'primary' => 'id_order',
        'fields' => array(
            'id_address_delivery' =>        array('type' => self::TYPE_INT, 'validate' => 'isUnsignedId', 'required' => true),
            'id_address_invoice' =>        array('type' => self::TYPE_INT, 'validate' => 'isUnsignedId', 'required' => true),
            'id_cart' =>                    array('type' => self::TYPE_INT, 'validate' => 'isUnsignedId', 'required' => true),
            'id_currency' =>                array('type' => self::TYPE_INT, 'validate' => 'isUnsignedId', 'required' => true),
            'id_shop_group' =>                array('type' => self::TYPE_INT, 'validate' => 'isUnsignedId'),
            'id_shop' =>                    array('type' => self::TYPE_INT, 'validate' => 'isUnsignedId'),
            'id_lang' =>                    array('type' => self::TYPE_INT, 'validate' => 'isUnsignedId', 'required' => true),
            'id_customer' =>                array('type' => self::TYPE_INT, 'validate' => 'isUnsignedId', 'required' => true),
            'id_carrier' =>                array('type' => self::TYPE_INT, 'validate' => 'isUnsignedId', 'required' => true),
            'current_state' =>                array('type' => self::TYPE_INT, 'validate' => 'isUnsignedId'),
            'secure_key' =>                array('type' => self::TYPE_STRING, 'validate' => 'isMd5'),
            'payment' =>                    array('type' => self::TYPE_STRING, 'validate' => 'isGenericName', 'required' => true),
            'module' =>                    array('type' => self::TYPE_STRING, 'validate' => 'isModuleName', 'required' => true),
            'recyclable' =>                array('type' => self::TYPE_BOOL, 'validate' => 'isBool'),
            'gift' =>                        array('type' => self::TYPE_BOOL, 'validate' => 'isBool'),
            'gift_message' =>                array('type' => self::TYPE_STRING, 'validate' => 'isMessage'),
            'mobile_theme' =>                array('type' => self::TYPE_BOOL, 'validate' => 'isBool'),
            'total_discounts' =>            array('type' => self::TYPE_FLOAT, 'validate' => 'isPrice'),
            'total_discounts_tax_incl' =>    array('type' => self::TYPE_FLOAT, 'validate' => 'isPrice'),
            'total_discounts_tax_excl' =>    array('type' => self::TYPE_FLOAT, 'validate' => 'isPrice'),
            'total_paid' =>                array('type' => self::TYPE_FLOAT, 'validate' => 'isPrice', 'required' => true),
            'total_paid_tax_incl' =>        array('type' => self::TYPE_FLOAT, 'validate' => 'isPrice'),
            'total_paid_tax_excl' =>        array('type' => self::TYPE_FLOAT, 'validate' => 'isPrice'),
            'total_paid_real' =>            array('type' => self::TYPE_FLOAT, 'validate' => 'isPrice', 'required' => true),
            'total_products' =>            array('type' => self::TYPE_FLOAT, 'validate' => 'isPrice', 'required' => true),
            'total_products_wt' =>            array('type' => self::TYPE_FLOAT, 'validate' => 'isPrice', 'required' => true),
            'total_shipping' =>            array('type' => self::TYPE_FLOAT, 'validate' => 'isPrice'),
            'total_shipping_tax_incl' =>    array('type' => self::TYPE_FLOAT, 'validate' => 'isPrice'),
            'total_shipping_tax_excl' =>    array('type' => self::TYPE_FLOAT, 'validate' => 'isPrice'),
            'carrier_tax_rate' =>            array('type' => self::TYPE_FLOAT, 'validate' => 'isFloat'),
            'total_wrapping' =>            array('type' => self::TYPE_FLOAT, 'validate' => 'isPrice'),
            'total_wrapping_tax_incl' =>    array('type' => self::TYPE_FLOAT, 'validate' => 'isPrice'),
            'total_wrapping_tax_excl' =>    array('type' => self::TYPE_FLOAT, 'validate' => 'isPrice'),
            'round_mode' =>                    array('type' => self::TYPE_INT, 'validate' => 'isUnsignedId'),
            'round_type' =>                    array('type' => self::TYPE_INT, 'validate' => 'isUnsignedId'),
            'shipping_number' =>            array('type' => self::TYPE_STRING, 'validate' => 'isTrackingNumber'),
            'conversion_rate' =>            array('type' => self::TYPE_FLOAT, 'validate' => 'isFloat', 'required' => true),
            'invoice_number' =>            array('type' => self::TYPE_INT),
            'delivery_number' =>            array('type' => self::TYPE_INT),
            'invoice_date' =>                array('type' => self::TYPE_DATE),
            'delivery_date' =>                array('type' => self::TYPE_DATE),
            'valid' =>                        array('type' => self::TYPE_BOOL),
            'reference' =>                    array('type' => self::TYPE_STRING),
            'date_add' =>                    array('type' => self::TYPE_DATE, 'validate' => 'isDate'),
            'date_upd' =>                    array('type' => self::TYPE_DATE, 'validate' => 'isDate'),
        ),
    );

    protected $webserviceParameters = array(
        'objectMethods' => array('add' => 'addWs'),
        'objectNodeName' => 'order',
        'objectsNodeName' => 'orders',
        'fields' => array(
            'id_address_delivery' => array('xlink_resource'=> 'addresses'),
            'id_address_invoice' => array('xlink_resource'=> 'addresses'),
            'id_cart' => array('xlink_resource'=> 'carts'),
            'id_currency' => array('xlink_resource'=> 'currencies'),
            'id_lang' => array('xlink_resource'=> 'languages'),
            'id_customer' => array('xlink_resource'=> 'customers'),
            'id_carrier' => array('xlink_resource'=> 'carriers'),
            'current_state' => array(
                'xlink_resource'=> 'order_states',
                'setter' => 'setWsCurrentState'
            ),
            'module' => array('required' => true),
            'invoice_number' => array(),
            'invoice_date' => array(),
            'delivery_number' => array(),
            'delivery_date' => array(),
            'valid' => array(),
            'date_add' => array(),
            'date_upd' => array(),
            'shipping_number' => array(
                'getter' => 'getWsShippingNumber',
                'setter' => 'setWsShippingNumber'
            ),
        ),
        'associations' => array(
            'order_rows' => array('resource' => 'order_row', 'setter' => false, 'virtual_entity' => true,
                'fields' => array(
                    'id' =>  array(),
                    'product_id' => array('required' => true),
                    'product_attribute_id' => array('required' => true),
                    'product_quantity' => array('required' => true),
                    'product_name' => array('setter' => false),
                    'product_reference' => array('setter' => false),
                    'product_ean13' => array('setter' => false),
                    'product_upc' => array('setter' => false),
                    'product_price' => array('setter' => false),
                    'unit_price_tax_incl' => array('setter' => false),
                    'unit_price_tax_excl' => array('setter' => false),
                )),
        ),

    );

    protected $_taxCalculationMethod = PS_TAX_EXC;

    protected static $_historyCache = array();

    public function __construct($id = null, $id_lang = null)
    {
        parent::__construct($id, $id_lang);

        $is_admin = (is_object(Context::getContext()->controller) && Context::getContext()->controller->controller_type == 'admin');
        if ($this->id_customer && !$is_admin) {
            $customer = new Customer((int)$this->id_customer);
            $this->_taxCalculationMethod = Group::getPriceDisplayMethod((int)$customer->id_default_group);
        } else {
            $this->_taxCalculationMethod = Group::getDefaultPriceDisplayMethod();
        }
    }

    /**
     * @see ObjectModel::getFields()
     * @return array
     */
    public function getFields()
    {
        if (!$this->id_lang) {
            $this->id_lang = Configuration::get('PS_LANG_DEFAULT', null, null, $this->id_shop);
        }

        return parent::getFields();
    }

    public function add($autodate = true, $null_values = true)
    {
        if (parent::add($autodate, $null_values)) {
            return SpecificPrice::deleteByIdCart($this->id_cart);
        }
        return false;
    }

    public function getTaxCalculationMethod()
    {
        return (int)$this->_taxCalculationMethod;
    }

    /**
     * Does NOT delete a product but "cancel" it (which means return/refund/delete it depending of the case)
     *
     * @param $order
     * @param OrderDetail $order_detail
     * @param int $quantity
     * @return bool
     * @throws PrestaShopException
     */
    public function deleteProduct($order, $order_detail, $quantity)
    {
        if (!(int)$this->getCurrentState() || !validate::isLoadedObject($order_detail)) {
            return false;
        }

        if ($this->hasBeenDelivered()) {
            if (!Configuration::get('PS_ORDER_RETURN', null, null, $this->id_shop)) {
                throw new PrestaShopException('PS_ORDER_RETURN is not defined in table configuration');
            }
            $order_detail->product_quantity_return += (int)$quantity;
            return $order_detail->update();
        } elseif ($this->hasBeenPaid()) {
            $order_detail->product_quantity_refunded += (int)$quantity;
            return $order_detail->update();
        }
        return $this->_deleteProduct($order_detail, (int)$quantity);
    }

    /**
     * This function return products of the orders
     * It's similar to Order::getProducts but with similar outputs of Cart::getProducts
     *
     * @return array
     */
    public function getCartProducts()
    {
        $product_id_list = array();
        $products = $this->getProducts();
        foreach ($products as &$product) {
            $product['id_product_attribute'] = $product['product_attribute_id'];
            $product['cart_quantity'] = $product['product_quantity'];
            $product_id_list[] = $this->id_address_delivery.'_'
                .$product['product_id'].'_'
                .$product['product_attribute_id'].'_'
                .(isset($product['id_customization']) ? $product['id_customization'] : '0');
        }
        unset($product);

        $product_list = array();
        foreach ($products as $product) {
            $key = $this->id_address_delivery.'_'
                .$product['id_product'].'_'
                .(isset($product['id_product_attribute']) ? $product['id_product_attribute'] : '0').'_'
                .(isset($product['id_customization']) ? $product['id_customization'] : '0');

            if (in_array($key, $product_id_list)) {
                $product_list[] = $product;
            }
        }
        return $product_list;
    }

    /**
     * DOES delete the product
     *
     * @param OrderDetail $order_detail
     * @param int $quantity
     * @return bool
     * @throws PrestaShopException
     */
    protected function _deleteProduct($order_detail, $quantity)
    {
        $product_price_tax_excl = $order_detail->unit_price_tax_excl * $quantity;
        $product_price_tax_incl = $order_detail->unit_price_tax_incl * $quantity;

        /* Update cart */
        $cart = new Cart($this->id_cart);
        $cart->updateQty($quantity, $order_detail->product_id, $order_detail->product_attribute_id, false, 'down'); // customization are deleted in deleteCustomization
        $cart->update();

        /* Update order */
        $shipping_diff_tax_incl = $this->total_shipping_tax_incl - $cart->getPackageShippingCost($this->id_carrier, true, null, $this->getCartProducts());
        $shipping_diff_tax_excl = $this->total_shipping_tax_excl - $cart->getPackageShippingCost($this->id_carrier, false, null, $this->getCartProducts());
        $this->total_shipping -= $shipping_diff_tax_incl;
        $this->total_shipping_tax_excl -= $shipping_diff_tax_excl;
        $this->total_shipping_tax_incl -= $shipping_diff_tax_incl;
        $this->total_products -= $product_price_tax_excl;
        $this->total_products_wt -= $product_price_tax_incl;
        $this->total_paid -= $product_price_tax_incl + $shipping_diff_tax_incl;
        $this->total_paid_tax_incl -= $product_price_tax_incl + $shipping_diff_tax_incl;
        $this->total_paid_tax_excl -= $product_price_tax_excl + $shipping_diff_tax_excl;
        $this->total_paid_real -= $product_price_tax_incl + $shipping_diff_tax_incl;

        $fields = array(
            'total_shipping',
            'total_shipping_tax_excl',
            'total_shipping_tax_incl',
            'total_products',
            'total_products_wt',
            'total_paid',
            'total_paid_tax_incl',
            'total_paid_tax_excl',
            'total_paid_real'
        );

        /* Prevent from floating precision issues */
        foreach ($fields as $field) {
            if ($this->{$field} < 0) {
                $this->{$field} = 0;
            }
        }

        /* Prevent from floating precision issues */
        foreach ($fields as $field) {
            $this->{$field} = number_format($this->{$field}, _PS_PRICE_COMPUTE_PRECISION_, '.', '');
        }

        /* Update order detail */
        $order_detail->product_quantity -= (int)$quantity;
        if ($order_detail->product_quantity == 0) {
            if (!$order_detail->delete()) {
                return false;
            }
            if (count($this->getProductsDetail()) == 0) {
                $history = new OrderHistory();
                $history->id_order = (int)$this->id;
                $history->changeIdOrderState(Configuration::get('PS_OS_CANCELED'), $this);
                if (!$history->addWithemail()) {
                    return false;
                }
            }
            return $this->update();
        } else {
            $order_detail->total_price_tax_incl -= $product_price_tax_incl;
            $order_detail->total_price_tax_excl -= $product_price_tax_excl;
            $order_detail->total_shipping_price_tax_incl -= $shipping_diff_tax_incl;
            $order_detail->total_shipping_price_tax_excl -= $shipping_diff_tax_excl;
        }
        return $order_detail->update() && $this->update();
    }

    public function deleteCustomization($id_customization, $quantity, $order_detail)
    {
        if (!(int)$this->getCurrentState()) {
            return false;
        }

        if ($this->hasBeenDelivered()) {
            return Db::getInstance()->execute('UPDATE `'._DB_PREFIX_.'customization` SET `quantity_returned` = `quantity_returned` + '.(int)$quantity.' WHERE `id_customization` = '.(int)$id_customization.' AND `id_cart` = '.(int)$this->id_cart.' AND `id_product` = '.(int)$order_detail->product_id);
        } elseif ($this->hasBeenPaid()) {
            return Db::getInstance()->execute('UPDATE `'._DB_PREFIX_.'customization` SET `quantity_refunded` = `quantity_refunded` + '.(int)$quantity.' WHERE `id_customization` = '.(int)$id_customization.' AND `id_cart` = '.(int)$this->id_cart.' AND `id_product` = '.(int)$order_detail->product_id);
        }
        if (!Db::getInstance()->execute('UPDATE `'._DB_PREFIX_.'customization` SET `quantity` = `quantity` - '.(int)$quantity.' WHERE `id_customization` = '.(int)$id_customization.' AND `id_cart` = '.(int)$this->id_cart.' AND `id_product` = '.(int)$order_detail->product_id)) {
            return false;
        }
        if (!Db::getInstance()->execute('DELETE FROM `'._DB_PREFIX_.'customization` WHERE `quantity` = 0')) {
            return false;
        }
        return $this->_deleteProduct($order_detail, (int)$quantity);
    }

    /**
     * Get order history
     *
     * @param int $id_lang Language id
     * @param int $id_order_state Filter a specific order status
     * @param int $no_hidden Filter no hidden status
     * @param int $filters Flag to use specific field filter
     *
     * @return array History entries ordered by date DESC
     */
    public function getHistory($id_lang, $id_order_state = false, $no_hidden = false, $filters = 0)
    {
        if (!$id_order_state) {
            $id_order_state = 0;
        }

        $logable = false;
        $delivery = false;
        $paid = false;
        $shipped = false;
        if ($filters > 0) {
            if ($filters & OrderState::FLAG_NO_HIDDEN) {
                $no_hidden = true;
            }
            if ($filters & OrderState::FLAG_DELIVERY) {
                $delivery = true;
            }
            if ($filters & OrderState::FLAG_LOGABLE) {
                $logable = true;
            }
            if ($filters & OrderState::FLAG_PAID) {
                $paid = true;
            }
            if ($filters & OrderState::FLAG_SHIPPED) {
                $shipped = true;
            }
        }

        if (!isset(self::$_historyCache[$this->id.'_'.$id_order_state.'_'.$filters]) || $no_hidden) {
            $id_lang = $id_lang ? (int)$id_lang : 'o.`id_lang`';
            $result = Db::getInstance()->executeS('
			SELECT os.*, oh.*, e.`firstname` as employee_firstname, e.`lastname` as employee_lastname, osl.`name` as ostate_name
			FROM `'._DB_PREFIX_.'orders` o
			LEFT JOIN `'._DB_PREFIX_.'order_history` oh ON o.`id_order` = oh.`id_order`
			LEFT JOIN `'._DB_PREFIX_.'order_state` os ON os.`id_order_state` = oh.`id_order_state`
			LEFT JOIN `'._DB_PREFIX_.'order_state_lang` osl ON (os.`id_order_state` = osl.`id_order_state` AND osl.`id_lang` = '.(int)($id_lang).')
			LEFT JOIN `'._DB_PREFIX_.'employee` e ON e.`id_employee` = oh.`id_employee`
			WHERE oh.id_order = '.(int)$this->id.'
			'.($no_hidden ? ' AND os.hidden = 0' : '').'
			'.($logable ? ' AND os.logable = 1' : '').'
			'.($delivery ? ' AND os.delivery = 1' : '').'
			'.($paid ? ' AND os.paid = 1' : '').'
			'.($shipped ? ' AND os.shipped = 1' : '').'
			'.((int)$id_order_state ? ' AND oh.`id_order_state` = '.(int)$id_order_state : '').'
			ORDER BY oh.date_add DESC, oh.id_order_history DESC');
            if ($no_hidden) {
                return $result;
            }
            self::$_historyCache[$this->id.'_'.$id_order_state.'_'.$filters] = $result;
        }
        return self::$_historyCache[$this->id.'_'.$id_order_state.'_'.$filters];
    }

    public function getProductsDetail()
    {
        return Db::getInstance(_PS_USE_SQL_SLAVE_)->executeS('
		SELECT *
		FROM `'._DB_PREFIX_.'order_detail` od
		LEFT JOIN `'._DB_PREFIX_.'product` p ON (p.id_product = od.product_id)
		LEFT JOIN `'._DB_PREFIX_.'product_shop` ps ON (ps.id_product = p.id_product AND ps.id_shop = od.id_shop)
		WHERE od.`id_order` = '.(int)$this->id);
    }

    public function getFirstMessage()
    {
        return Db::getInstance(_PS_USE_SQL_SLAVE_)->getValue('
			SELECT `message`
			FROM `'._DB_PREFIX_.'message`
			WHERE `id_order` = '.(int)$this->id.'
			ORDER BY `id_message`
		');
    }

    /**
     * Marked as deprecated but should not throw any "deprecated" message
     * This function is used in order to keep front office backward compatibility 14 -> 1.5
     * (Order History)
     *
     * @deprecated
     */
    public function setProductPrices(&$row)
    {
        $tax_calculator = OrderDetail::getTaxCalculatorStatic((int)$row['id_order_detail']);
        $row['tax_calculator'] = $tax_calculator;
        $row['tax_rate'] = $tax_calculator->getTotalRate();

        $row['product_price'] = Tools::ps_round($row['unit_price_tax_excl'], 2);
        $row['product_price_wt'] = Tools::ps_round($row['unit_price_tax_incl'], 2);

        $group_reduction = 1;
        if ($row['group_reduction'] > 0) {
            $group_reduction = 1 - $row['group_reduction'] / 100;
        }

        $row['product_price_wt_but_ecotax'] = $row['product_price_wt'] - $row['ecotax'];

        $row['total_wt'] = $row['total_price_tax_incl'];
        $row['total_price'] = $row['total_price_tax_excl'];
    }


    /**
     * Get order products
     *
     * @return array Products with price, quantity (with taxe and without)
     */
    public function getProducts($products = false, $selected_products = false, $selected_qty = false)
    {
        if (!$products) {
            $products = $this->getProductsDetail();
        }

        $customized_datas = Product::getAllCustomizedDatas($this->id_cart);

        $result_array = array();
        foreach ($products as $row) {
            // Change qty if selected
            if ($selected_qty) {
                $row['product_quantity'] = 0;
                foreach ($selected_products as $key => $id_product) {
                    if ($row['id_order_detail'] == $id_product) {
                        $row['product_quantity'] = (int)$selected_qty[$key];
                    }
                }
                if (!$row['product_quantity']) {
                    continue;
                }
            }

            $this->setProductImageInformations($row);
            $this->setProductCurrentStock($row);

            // Backward compatibility 1.4 -> 1.5
            $this->setProductPrices($row);

            $this->setProductCustomizedDatas($row, $customized_datas);

            // Add information for virtual product
            if ($row['download_hash'] && !empty($row['download_hash'])) {
                $row['filename'] = ProductDownload::getFilenameFromIdProduct((int)$row['product_id']);
                // Get the display filename
                $row['display_filename'] = ProductDownload::getFilenameFromFilename($row['filename']);
            }

            $row['id_address_delivery'] = $this->id_address_delivery;

            /* Stock product */
            $result_array[(int)$row['id_order_detail']] = $row;
        }

        if ($customized_datas) {
            Product::addCustomizationPrice($result_array, $customized_datas);
        }

        return $result_array;
    }

    public static function getIdOrderProduct($id_customer, $id_product)
    {
        return (int)Db::getInstance()->getValue('
			SELECT o.id_order
			FROM '._DB_PREFIX_.'orders o
			LEFT JOIN '._DB_PREFIX_.'order_detail od
				ON o.id_order = od.id_order
			WHERE o.id_customer = '.(int)$id_customer.'
				AND od.product_id = '.(int)$id_product.'
			ORDER BY o.date_add DESC
		');
    }

    protected function setProductCustomizedDatas(&$product, $customized_datas)
    {
        $product['customizedDatas'] = null;
        if (isset($customized_datas[$product['product_id']][$product['product_attribute_id']])) {
            $product['customizedDatas'] = $customized_datas[$product['product_id']][$product['product_attribute_id']];
        } else {
            $product['customizationQuantityTotal'] = 0;
        }
    }

    /**
     *
     * This method allow to add stock information on a product detail
     *
     * If advanced stock management is active, get physical stock of this product in the warehouse associated to the ptoduct for the current order
     * Else get the available quantity of the product in fucntion of the shop associated to the order
     *
     * @param array &$product
     */
    protected function setProductCurrentStock(&$product)
    {
        if (Configuration::get('PS_ADVANCED_STOCK_MANAGEMENT')
            && (int)$product['advanced_stock_management'] == 1
            && (int)$product['id_warehouse'] > 0) {
            $product['current_stock'] = StockManagerFactory::getManager()->getProductPhysicalQuantities($product['product_id'], $product['product_attribute_id'], (int)$product['id_warehouse'], true);
        } else {
            $product['current_stock'] = StockAvailable::getQuantityAvailableByProduct($product['product_id'], $product['product_attribute_id'], (int)$this->id_shop);
        }
    }

    /**
     *
     * This method allow to add image information on a product detail
     * @param array &$product
     */
    protected function setProductImageInformations(&$product)
    {
        if (isset($product['product_attribute_id']) && $product['product_attribute_id']) {
            $id_image = Db::getInstance()->getValue('
				SELECT `image_shop`.id_image
				FROM `'._DB_PREFIX_.'product_attribute_image` pai'.
                Shop::addSqlAssociation('image', 'pai', true).'
				LEFT JOIN `'._DB_PREFIX_.'image` i ON (i.`id_image` = pai.`id_image`)
				WHERE id_product_attribute = '.(int)$product['product_attribute_id']. ' ORDER by i.position ASC');
        }

        if (!isset($id_image) || !$id_image) {
            $id_image = Db::getInstance()->getValue(
                'SELECT `image_shop`.id_image
				FROM `'._DB_PREFIX_.'image` i'.
                Shop::addSqlAssociation('image', 'i', true, 'image_shop.cover=1').'
				WHERE i.id_product = '.(int)$product['product_id']);
        }

        $product['image'] = null;
        $product['image_size'] = null;

        if ($id_image) {
            $product['image'] = new Image($id_image);
        }
    }

    public function getTaxesAverageUsed()
    {
        return Cart::getTaxesAverageUsed((int)$this->id_cart);
    }

    /**
     * Count virtual products in order
     *
     * @return int number of virtual products
     */
    public function getVirtualProducts()
    {
        $sql = '
			SELECT `product_id`, `product_attribute_id`, `download_hash`, `download_deadline`
			FROM `'._DB_PREFIX_.'order_detail` od
			WHERE od.`id_order` = '.(int)$this->id.'
				AND `download_hash` <> \'\'';
        return Db::getInstance()->executeS($sql);
    }

    /**
    * Check if order contains (only) virtual products
    *
    * @param bool $strict If false return true if there are at least one product virtual
    * @return bool true if is a virtual order or false
    *
    */
    public function isVirtual($strict = true)
    {
        $products = $this->getProducts();
        if (count($products) < 1) {
            return false;
        }
        $virtual = true;
        foreach ($products as $product) {
            $pd = ProductDownload::getIdFromIdProduct((int)$product['product_id']);
            if ($pd && Validate::isUnsignedInt($pd) && $product['download_hash'] && $product['display_filename'] != '') {
                if ($strict === false) {
                    return true;
                }
            } else {
                $virtual &= false;
            }
        }
        return $virtual;
    }

    /**
     * @deprecated 1.5.0.1
     */
    public function getDiscounts($details = false)
    {
        Tools::displayAsDeprecated();
        return Order::getCartRules();
    }

    public function getCartRules()
    {
        return Db::getInstance(_PS_USE_SQL_SLAVE_)->executeS('
		SELECT *
		FROM `'._DB_PREFIX_.'order_cart_rule` ocr
		WHERE ocr.`id_order` = '.(int)$this->id);
    }

    public static function getDiscountsCustomer($id_customer, $id_cart_rule)
    {
        $cache_id = 'Order::getDiscountsCustomer_'.(int)$id_customer.'-'.(int)$id_cart_rule;
        if (!Cache::isStored($cache_id)) {
            $result = (int)Db::getInstance()->getValue('
			SELECT COUNT(*) FROM `'._DB_PREFIX_.'orders` o
			LEFT JOIN '._DB_PREFIX_.'order_cart_rule ocr ON (ocr.id_order = o.id_order)
			WHERE o.id_customer = '.(int)$id_customer.'
			AND ocr.id_cart_rule = '.(int)$id_cart_rule);
            Cache::store($cache_id, $result);
            return $result;
        }
        return Cache::retrieve($cache_id);
    }

    /**
     * Get current order status (eg. Awaiting payment, Delivered...)
     *
     * @return int Order status id
     */
    public function getCurrentState()
    {
        return $this->current_state;
    }

    /**
     * Get current order status name (eg. Awaiting payment, Delivered...)
     *
     * @return array Order status details
     */
    public function getCurrentStateFull($id_lang)
    {
        return Db::getInstance()->getRow('
			SELECT os.`id_order_state`, osl.`name`, os.`logable`, os.`shipped`
			FROM `'._DB_PREFIX_.'order_state` os
			LEFT JOIN `'._DB_PREFIX_.'order_state_lang` osl ON (osl.`id_order_state` = os.`id_order_state`)
			WHERE osl.`id_lang` = '.(int)$id_lang.' AND os.`id_order_state` = '.(int)$this->current_state);
    }

    public function hasBeenDelivered()
    {
        return count($this->getHistory((int)$this->id_lang, false, false, OrderState::FLAG_DELIVERY));
    }

    /**
     * Has products returned by the merchant or by the customer?
     */
    public function hasProductReturned()
    {
        return Db::getInstance(_PS_USE_SQL_SLAVE_)->getValue('
			SELECT IFNULL(SUM(ord.product_quantity), SUM(product_quantity_return))
			FROM `'._DB_PREFIX_.'orders` o
			INNER JOIN `'._DB_PREFIX_.'order_detail` od
			ON od.id_order = o.id_order
			LEFT JOIN `'._DB_PREFIX_.'order_return_detail` ord
			ON ord.id_order_detail = od.id_order_detail
			WHERE o.id_order = '.(int)$this->id);
    }

    public function hasBeenPaid()
    {
        return count($this->getHistory((int)$this->id_lang, false, false, OrderState::FLAG_PAID));
    }

    public function hasBeenShipped()
    {
        return count($this->getHistory((int)$this->id_lang, false, false, OrderState::FLAG_SHIPPED));
    }

    public function isInPreparation()
    {
        return count($this->getHistory((int)$this->id_lang, Configuration::get('PS_OS_PREPARATION')));
    }

    /**
     * Checks if the current order status is paid and shipped
     *
     * @return bool
     */
    public function isPaidAndShipped()
    {
        $order_state = $this->getCurrentOrderState();
        if ($order_state && $order_state->paid && $order_state->shipped) {
            return true;
        }
        return false;
    }

    /**
     * Get customer orders
     *
     * @param int $id_customer Customer id
     * @param bool $show_hidden_status Display or not hidden order statuses
     * @return array Customer orders
     */
    public static function getCustomerOrders($id_customer, $show_hidden_status = false, Context $context = null)
    {
        if (!$context) {
            $context = Context::getContext();
        }

        $res = Db::getInstance(_PS_USE_SQL_SLAVE_)->executeS('
        SELECT o.*, (SELECT SUM(od.`product_quantity`) FROM `'._DB_PREFIX_.'order_detail` od WHERE od.`id_order` = o.`id_order`) nb_products
        FROM `'._DB_PREFIX_.'orders` o
        WHERE o.`id_customer` = '.(int)$id_customer.
        Shop::addSqlRestriction(Shop::SHARE_ORDER).'
        GROUP BY o.`id_order`
        ORDER BY o.`date_add` DESC');
        if (!$res) {
            return array();
        }

        foreach ($res as $key => $val) {
            $res2 = Db::getInstance(_PS_USE_SQL_SLAVE_)->executeS('
				SELECT os.`id_order_state`, osl.`name` AS order_state, os.`invoice`, os.`color` as order_state_color
				FROM `'._DB_PREFIX_.'order_history` oh
				LEFT JOIN `'._DB_PREFIX_.'order_state` os ON (os.`id_order_state` = oh.`id_order_state`)
				INNER JOIN `'._DB_PREFIX_.'order_state_lang` osl ON (os.`id_order_state` = osl.`id_order_state` AND osl.`id_lang` = '.(int)$context->language->id.')
			WHERE oh.`id_order` = '.(int)$val['id_order'].(!$show_hidden_status ? ' AND os.`hidden` != 1' : '').'
				ORDER BY oh.`date_add` DESC, oh.`id_order_history` DESC
			LIMIT 1');

            if ($res2) {
                $res[$key] = array_merge($res[$key], $res2[0]);
            }
        }
        return $res;
    }

    public static function getOrdersIdByDate($date_from, $date_to, $id_customer = null, $type = null)
    {
        $sql = 'SELECT `id_order`
				FROM `'._DB_PREFIX_.'orders`
				WHERE DATE_ADD(date_upd, INTERVAL -1 DAY) <= \''.pSQL($date_to).'\' AND date_upd >= \''.pSQL($date_from).'\'
					'.Shop::addSqlRestriction()
                    .($type ? ' AND `'.bqSQL($type).'_number` != 0' : '')
                    .($id_customer ? ' AND id_customer = '.(int)$id_customer : '');
        $result = Db::getInstance(_PS_USE_SQL_SLAVE_)->executeS($sql);

        $orders = array();
        foreach ($result as $order) {
            $orders[] = (int)$order['id_order'];
        }
        return $orders;
    }

    public static function getOrdersWithInformations($limit = null, Context $context = null)
    {
        if (!$context) {
            $context = Context::getContext();
        }

        $sql = 'SELECT *, (
					SELECT osl.`name`
					FROM `'._DB_PREFIX_.'order_state_lang` osl
					WHERE osl.`id_order_state` = o.`current_state`
					AND osl.`id_lang` = '.(int)$context->language->id.'
					LIMIT 1
				) AS `state_name`, o.`date_add` AS `date_add`, o.`date_upd` AS `date_upd`
				FROM `'._DB_PREFIX_.'orders` o
				LEFT JOIN `'._DB_PREFIX_.'customer` c ON (c.`id_customer` = o.`id_customer`)
				WHERE 1
					'.Shop::addSqlRestriction(false, 'o').'
				ORDER BY o.`date_add` DESC
				'.((int)$limit ? 'LIMIT 0, '.(int)$limit : '');
        return Db::getInstance(_PS_USE_SQL_SLAVE_)->executeS($sql);
    }

    /**
     * @deprecated since 1.5.0.2
     *
     * @param $date_from
     * @param $date_to
     * @param $id_customer
     * @param $type
     *
     * @return array
     */
    public static function getOrdersIdInvoiceByDate($date_from, $date_to, $id_customer = null, $type = null)
    {
        Tools::displayAsDeprecated();
        $sql = 'SELECT `id_order`
				FROM `'._DB_PREFIX_.'orders`
				WHERE DATE_ADD(invoice_date, INTERVAL -1 DAY) <= \''.pSQL($date_to).'\' AND invoice_date >= \''.pSQL($date_from).'\'
					'.Shop::addSqlRestriction()
                    .($type ? ' AND `'.bqSQL($type).'_number` != 0' : '')
                    .($id_customer ? ' AND id_customer = '.(int)$id_customer : '').
                ' ORDER BY invoice_date ASC';
        $result = Db::getInstance(_PS_USE_SQL_SLAVE_)->executeS($sql);

        $orders = array();
        foreach ($result as $order) {
            $orders[] = (int)$order['id_order'];
        }
        return $orders;
    }

    /**
     * @deprecated 1.5.0.3
     *
     * @param $id_order_state
     * @return array
     */
    public static function getOrderIdsByStatus($id_order_state)
    {
        Tools::displayAsDeprecated();
        $sql = 'SELECT id_order
				FROM '._DB_PREFIX_.'orders o
				WHERE o.`current_state` = '.(int)$id_order_state.'
				'.Shop::addSqlRestriction(false, 'o').'
				ORDER BY invoice_date ASC';
        $result = Db::getInstance(_PS_USE_SQL_SLAVE_)->executeS($sql);

        $orders = array();
        foreach ($result as $order) {
            $orders[] = (int)$order['id_order'];
        }
        return $orders;
    }

    /**
     * Get product total without taxes
     *
     * @return Product total without taxes
     */
    public function getTotalProductsWithoutTaxes($products = false)
    {
        return $this->total_products;
    }

    /**
     * Get product total with taxes
     *
     * @return Product total with taxes
     */
    public function getTotalProductsWithTaxes($products = false)
    {
        if ($this->total_products_wt != '0.00' && !$products) {
            return $this->total_products_wt;
        }
        /* Retro-compatibility (now set directly on the validateOrder() method) */

        if (!$products) {
            $products = $this->getProductsDetail();
        }

        $return = 0;
        foreach ($products as $row) {
            $return += $row['total_price_tax_incl'];
        }

        if (!$products) {
            $this->total_products_wt = $return;
            $this->update();
        }
        return $return;
    }

    /**
     * used to cache order customer
     */
    protected $cacheCustomer = null;

    /**
     * Get order customer
     *
     * @return Customer $customer
     */
    public function getCustomer()
    {
        if (is_null($this->cacheCustomer)) {
            $this->cacheCustomer = new Customer((int)$this->id_customer);
        }

        return $this->cacheCustomer;
    }

    /**
     * Get customer orders number
     *
     * @param int $id_customer Customer id
     * @return array Customer orders number
     */
    public static function getCustomerNbOrders($id_customer)
    {
        $sql = 'SELECT COUNT(`id_order`) AS nb
				FROM `'._DB_PREFIX_.'orders`
				WHERE `id_customer` = '.(int)$id_customer
                    .Shop::addSqlRestriction();
        $result = Db::getInstance(_PS_USE_SQL_SLAVE_)->getRow($sql);

        return isset($result['nb']) ? $result['nb'] : 0;
    }

    /**
     * Get an order by its cart id
     *
     * @param int $id_cart Cart id
     * @return array Order details
     */
    public static function getOrderByCartId($id_cart)
    {
        $sql = 'SELECT `id_order`
				FROM `'._DB_PREFIX_.'orders`
				WHERE `id_cart` = '.(int)$id_cart
                    .Shop::addSqlRestriction();
        $result = Db::getInstance()->getRow($sql);

        return isset($result['id_order']) ? $result['id_order'] : false;
    }

    /**
     * @deprecated 1.5.0.1
     * @see Order::addCartRule()
     * @param int $id_cart_rule
     * @param string $name
     * @param float $value
     * @return bool
     */
    public function addDiscount($id_cart_rule, $name, $value)
    {
        Tools::displayAsDeprecated();
        return Order::addCartRule($id_cart_rule, $name, array('tax_incl' => $value, 'tax_excl' => '0.00'));
    }

    /**
     * @since 1.5.0.1
     * @param int $id_cart_rule
     * @param string $name
     * @param array $values
     * @param int $id_order_invoice
     * @return bool
     */
    public function addCartRule($id_cart_rule, $name, $values, $id_order_invoice = 0, $free_shipping = null)
    {
        $order_cart_rule = new OrderCartRule();
        $order_cart_rule->id_order = $this->id;
        $order_cart_rule->id_cart_rule = $id_cart_rule;
        $order_cart_rule->id_order_invoice = $id_order_invoice;
        $order_cart_rule->name = $name;
        $order_cart_rule->value = $values['tax_incl'];
        $order_cart_rule->value_tax_excl = $values['tax_excl'];
        if ($free_shipping === null) {
            $cart_rule = new CartRule($id_cart_rule);
            $free_shipping = $cart_rule->free_shipping;
        }
        $order_cart_rule->free_shipping = (int)$free_shipping;
        $order_cart_rule->add();
    }

    public function getNumberOfDays()
    {
        $nb_return_days = (int)Configuration::get('PS_ORDER_RETURN_NB_DAYS', null, null, $this->id_shop);
        if (!$nb_return_days) {
            return true;
        }
        $result = Db::getInstance(_PS_USE_SQL_SLAVE_)->getRow('
		SELECT TO_DAYS("'.date('Y-m-d').' 00:00:00") - TO_DAYS(`delivery_date`)  AS days FROM `'._DB_PREFIX_.'orders`
		WHERE `id_order` = '.(int)$this->id);
        if ($result['days'] <= $nb_return_days) {
            return true;
        }
        return false;
    }

    /**
     * Can this order be returned by the client?
     *
     * @return bool
     */
    public function isReturnable()
    {
        if (Configuration::get('PS_ORDER_RETURN', null, null, $this->id_shop) && $this->isPaidAndShipped()) {
            return $this->getNumberOfDays();
        }

        return false;
    }

    public static function getLastInvoiceNumber()
    {
        $sql = 'SELECT MAX(`number`) FROM `'._DB_PREFIX_.'order_invoice`';
        if (Configuration::get('PS_INVOICE_RESET')) {
            $sql .= ' WHERE DATE_FORMAT(`date_add`, "%Y") = '.(int)date('Y');
        }
        return Db::getInstance()->getValue($sql);
    }

    public static function setLastInvoiceNumber($order_invoice_id, $id_shop)
    {
        if (!$order_invoice_id) {
            return false;
        }

        $number = Configuration::get('PS_INVOICE_START_NUMBER', null, null, $id_shop);
        // If invoice start number has been set, you clean the value of this configuration
        if ($number) {
            Configuration::updateValue('PS_INVOICE_START_NUMBER', false, false, null, $id_shop);
        }

        $sql = 'UPDATE `'._DB_PREFIX_.'order_invoice` SET number =';

        if ($number) {
            $sql .= (int)$number;
        } else {
            $sql .= '(SELECT new_number FROM (SELECT (MAX(`number`) + 1) AS new_number
			FROM `'._DB_PREFIX_.'order_invoice`'.(Configuration::get('PS_INVOICE_RESET') ?
                ' WHERE DATE_FORMAT(`date_add`, "%Y") = '.(int)date('Y') : '').') AS result)';
        }

        $sql .= ' WHERE `id_order_invoice` = '.(int)$order_invoice_id;

        return Db::getInstance()->execute($sql);
    }

    public function getInvoiceNumber($order_invoice_id)
    {
        if (!$order_invoice_id) {
            return false;
        }

        return Db::getInstance()->getValue(
            'SELECT `number`
			FROM `'._DB_PREFIX_.'order_invoice`
			WHERE `id_order_invoice` = '.(int)$order_invoice_id);
    }

    /**
     * This method allows to generate first invoice of the current order
     */
    public function setInvoice($use_existing_payment = false)
    {
        if (!$this->hasInvoice()) {
            if ($id = (int)$this->getOrderInvoiceIdIfHasDelivery()) {
                $order_invoice = new OrderInvoice($id);
            } else {
                $order_invoice = new OrderInvoice();
            }
            $order_invoice->id_order = $this->id;
            if (!$id) {
                $order_invoice->number = 0;
            }

            // Save Order invoice

            $this->setInvoiceDetails($order_invoice);

            if (Configuration::get('PS_INVOICE')) {
                $this->setLastInvoiceNumber($order_invoice->id, $this->id_shop);
            }



            // Update order_carrier
            $id_order_carrier = Db::getInstance()->getValue('
				SELECT `id_order_carrier`
				FROM `'._DB_PREFIX_.'order_carrier`
				WHERE `id_order` = '.(int)$order_invoice->id_order.'
				AND (`id_order_invoice` IS NULL OR `id_order_invoice` = 0)');

            if ($id_order_carrier) {
                $order_carrier = new OrderCarrier($id_order_carrier);
                $order_carrier->id_order_invoice = (int)$order_invoice->id;
                $order_carrier->update();
            }

            // Update order detail
            Db::getInstance()->execute('
				UPDATE `'._DB_PREFIX_.'order_detail`
				SET `id_order_invoice` = '.(int)$order_invoice->id.'
				WHERE `id_order` = '.(int)$order_invoice->id_order);

            // Update order payment
            if ($use_existing_payment) {
                $id_order_payments = Db::getInstance()->executeS('
					SELECT DISTINCT op.id_order_payment
					FROM `'._DB_PREFIX_.'order_payment` op
					INNER JOIN `'._DB_PREFIX_.'orders` o ON (o.reference = op.order_reference)
					LEFT JOIN `'._DB_PREFIX_.'order_invoice_payment` oip ON (oip.id_order_payment = op.id_order_payment)
					WHERE (oip.id_order != '.(int)$order_invoice->id_order.' OR oip.id_order IS NULL) AND o.id_order = '.(int)$order_invoice->id_order);

                if (count($id_order_payments)) {
                    foreach ($id_order_payments as $order_payment) {
                        Db::getInstance()->execute('
							INSERT INTO `'._DB_PREFIX_.'order_invoice_payment`
							SET
								`id_order_invoice` = '.(int)$order_invoice->id.',
								`id_order_payment` = '.(int)$order_payment['id_order_payment'].',
								`id_order` = '.(int)$order_invoice->id_order);
                    }
                    // Clear cache
                    Cache::clean('order_invoice_paid_*');
                }
            }

            // Update order cart rule
            Db::getInstance()->execute('
				UPDATE `'._DB_PREFIX_.'order_cart_rule`
				SET `id_order_invoice` = '.(int)$order_invoice->id.'
				WHERE `id_order` = '.(int)$order_invoice->id_order);

            // Keep it for backward compatibility, to remove on 1.6 version
            $this->invoice_date = $order_invoice->date_add;

            if (Configuration::get('PS_INVOICE')) {
                $this->invoice_number = $this->getInvoiceNumber($order_invoice->id);
                $invoice_number = Hook::exec('actionSetInvoice', array(
                    get_class($this) => $this,
                    get_class($order_invoice) => $order_invoice,
                    'use_existing_payment' => (bool)$use_existing_payment
                ));

                if (is_numeric($invoice_number)) {
                    $this->invoice_number = (int)$invoice_number;
                } else {
                    $this->invoice_number = $this->getInvoiceNumber($order_invoice->id);
                }
            }

            $this->update();
        }
    }

    /**
     * This method allows to fulfill the object order_invoice with sales figures
     */
    protected function setInvoiceDetails($order_invoice)
    {
        if (!$order_invoice || !is_object($order_invoice)) {
            return;
        }

        $address = new Address((int)$this->{Configuration::get('PS_TAX_ADDRESS_TYPE')});
        $carrier = new Carrier((int)$this->id_carrier);
        $tax_calculator = $carrier->getTaxCalculator($address);
        $order_invoice->total_discount_tax_excl = $this->total_discounts_tax_excl;
        $order_invoice->total_discount_tax_incl = $this->total_discounts_tax_incl;
        $order_invoice->total_paid_tax_excl = $this->total_paid_tax_excl;
        $order_invoice->total_paid_tax_incl = $this->total_paid_tax_incl;
        $order_invoice->total_products = $this->total_products;
        $order_invoice->total_products_wt = $this->total_products_wt;
        $order_invoice->total_shipping_tax_excl = $this->total_shipping_tax_excl;
        $order_invoice->total_shipping_tax_incl = $this->total_shipping_tax_incl;
        $order_invoice->shipping_tax_computation_method = $tax_calculator->computation_method;
        $order_invoice->total_wrapping_tax_excl = $this->total_wrapping_tax_excl;
        $order_invoice->total_wrapping_tax_incl = $this->total_wrapping_tax_incl;
        $order_invoice->save();

        if (Configuration::get('PS_ATCP_SHIPWRAP')) {
            $wrapping_tax_calculator = Adapter_ServiceLocator::get('AverageTaxOfProductsTaxCalculator')->setIdOrder($this->id);
        } else {
            $wrapping_tax_manager = TaxManagerFactory::getManager($address, (int)Configuration::get('PS_GIFT_WRAPPING_TAX_RULES_GROUP'));
            $wrapping_tax_calculator = $wrapping_tax_manager->getTaxCalculator();
        }

        $order_invoice->saveCarrierTaxCalculator(
            $tax_calculator->getTaxesAmount(
                $order_invoice->total_shipping_tax_excl,
                $order_invoice->total_shipping_tax_incl,
                _PS_PRICE_COMPUTE_PRECISION_,
                $this->round_mode
            )
        );
        $order_invoice->saveWrappingTaxCalculator(
            $wrapping_tax_calculator->getTaxesAmount(
                $order_invoice->total_wrapping_tax_excl,
                $order_invoice->total_wrapping_tax_incl,
                _PS_PRICE_COMPUTE_PRECISION_,
                $this->round_mode
            )
        );
    }

    /**
     * This method allows to generate first delivery slip of the current order
     */
    public function setDeliverySlip()
    {
        if (!$this->hasInvoice()) {
            $order_invoice = new OrderInvoice();
            $order_invoice->id_order = $this->id;
            $order_invoice->number = 0;
            $this->setInvoiceDetails($order_invoice);
            $this->delivery_date = $order_invoice->date_add;
            $this->delivery_number = $this->getDeliveryNumber($order_invoice->id);
            $this->update();
        }
    }

    public function setDeliveryNumber($order_invoice_id, $id_shop)
    {
        if (!$order_invoice_id) {
            return false;
        }

        $id_shop = shop::getTotalShops() > 1 ? $id_shop : null;

        $number = Configuration::get('PS_DELIVERY_NUMBER', null, null, $id_shop);
        // If delivery slip start number has been set, you clean the value of this configuration
        if ($number) {
            Configuration::updateValue('PS_DELIVERY_NUMBER', false, false, null, $id_shop);
        }

        $sql = 'UPDATE `'._DB_PREFIX_.'order_invoice` SET delivery_number =';

        if ($number) {
            $sql .= (int)$number;
        } else {
            $sql .= '(SELECT new_number FROM (SELECT (MAX(`delivery_number`) + 1) AS new_number
			FROM `'._DB_PREFIX_.'order_invoice`) AS result)';
        }

        $sql .= ' WHERE `id_order_invoice` = '.(int)$order_invoice_id;

        return Db::getInstance()->execute($sql);
    }

    public function getDeliveryNumber($order_invoice_id)
    {
        if (!$order_invoice_id) {
            return false;
        }

        return Db::getInstance()->getValue(
            'SELECT `delivery_number`
			FROM `'._DB_PREFIX_.'order_invoice`
			WHERE `id_order_invoice` = '.(int)$order_invoice_id);
    }

    public function setDelivery()
    {
        // Get all invoice
        $order_invoice_collection = $this->getInvoicesCollection();
        foreach ($order_invoice_collection as $order_invoice) {
            /** @var OrderInvoice $order_invoice */
            if ($order_invoice->delivery_number) {
                continue;
            }

            // Set delivery number on invoice
            $order_invoice->delivery_number = 0;
            $order_invoice->delivery_date = date('Y-m-d H:i:s');
            // Update Order Invoice
            $order_invoice->update();
            $this->setDeliveryNumber($order_invoice->id, $this->id_shop);
            $this->delivery_number = $this->getDeliveryNumber($order_invoice->id);
        }

        // Keep it for backward compatibility, to remove on 1.6 version
        // Set delivery date
        $this->delivery_date = date('Y-m-d H:i:s');
        // Update object
        $this->update();
    }

    public static function getByDelivery($id_delivery)
    {
        $sql = 'SELECT id_order
				FROM `'._DB_PREFIX_.'orders`
				WHERE `delivery_number` = '.(int)$id_delivery.'
				'.Shop::addSqlRestriction();
        $res = Db::getInstance(_PS_USE_SQL_SLAVE_)->getRow($sql);
        return new Order((int)$res['id_order']);
    }

    /**
     * Get a collection of orders using reference
     *
     * @since 1.5.0.14
     *
     * @param string $reference
     * @return PrestaShopCollection Collection of Order
     */
    public static function getByReference($reference)
    {
        $orders = new PrestaShopCollection('Order');
        $orders->where('reference', '=', $reference);
        return $orders;
    }

    public function getTotalWeight()
    {
        $result = Db::getInstance(_PS_USE_SQL_SLAVE_)->getValue('
		SELECT SUM(product_weight * product_quantity)
		FROM '._DB_PREFIX_.'order_detail
		WHERE id_order = '.(int)$this->id);
        return (float)$result;
    }

    /**
     *
     * @param int $id_invoice
     * @deprecated 1.5.0.1
     */
    public static function getInvoice($id_invoice)
    {
        Tools::displayAsDeprecated();
        return Db::getInstance(_PS_USE_SQL_SLAVE_)->getRow('
		SELECT `invoice_number`, `id_order`
		FROM `'._DB_PREFIX_.'orders`
		WHERE invoice_number = '.(int)$id_invoice);
    }

    public function isAssociatedAtGuest($email)
    {
        if (!$email) {
            return false;
        }
        $sql = 'SELECT COUNT(*)
				FROM `'._DB_PREFIX_.'orders` o
				LEFT JOIN `'._DB_PREFIX_.'customer` c ON (c.`id_customer` = o.`id_customer`)
				WHERE o.`id_order` = '.(int)$this->id.'
					AND c.`email` = \''.pSQL($email).'\'
					AND c.`is_guest` = 1
					'.Shop::addSqlRestriction(false, 'c');
        return (bool)Db::getInstance()->getValue($sql);
    }

    /**
     * @param int $id_order
     * @param int $id_customer optionnal
     * @return int id_cart
     */
    public static function getCartIdStatic($id_order, $id_customer = 0)
    {
        return (int)Db::getInstance(_PS_USE_SQL_SLAVE_)->getValue('
			SELECT `id_cart`
			FROM `'._DB_PREFIX_.'orders`
			WHERE `id_order` = '.(int)$id_order.'
			'.($id_customer ? 'AND `id_customer` = '.(int)$id_customer : ''));
    }

    public function getWsOrderRows()
    {
        $query = '
			SELECT
			`id_order_detail` as `id`,
			`product_id`,
			`product_price`,
			`id_order`,
			`product_attribute_id`,
			`product_quantity`,
			`product_name`,
			`product_reference`,
			`product_ean13`,
			`product_upc`,
			`unit_price_tax_incl`,
			`unit_price_tax_excl`
			FROM `'._DB_PREFIX_.'order_detail`
			WHERE id_order = '.(int)$this->id;
        $result = Db::getInstance()->executeS($query);
        return $result;
    }

    /** Set current order status
     * @param int $id_order_state
     * @param int $id_employee (/!\ not optional except for Webservice.
     */
    public function setCurrentState($id_order_state, $id_employee = 0)
    {
        if (empty($id_order_state)) {
            return false;
        }
        $history = new OrderHistory();
        $history->id_order = (int)$this->id;
        $history->id_employee = (int)$id_employee;
        $history->changeIdOrderState((int)$id_order_state, $this);
        $res = Db::getInstance()->getRow('
			SELECT `invoice_number`, `invoice_date`, `delivery_number`, `delivery_date`
			FROM `'._DB_PREFIX_.'orders`
			WHERE `id_order` = '.(int)$this->id);
        $this->invoice_date = $res['invoice_date'];
        $this->invoice_number = $res['invoice_number'];
        $this->delivery_date = $res['delivery_date'];
        $this->delivery_number = $res['delivery_number'];
        $this->update();

        $history->addWithemail();
    }

    public function addWs($autodate = true, $null_values = false)
    {
        /** @var PaymentModule $payment_module */
        $payment_module = Module::getInstanceByName($this->module);
        $customer = new Customer($this->id_customer);
        $payment_module->validateOrder($this->id_cart, Configuration::get('PS_OS_WS_PAYMENT'), $this->total_paid, $this->payment, null, array(), null, false, $customer->secure_key);
        $this->id = $payment_module->currentOrder;
        return true;
    }

    public function deleteAssociations()
    {
        return (Db::getInstance()->execute('
				DELETE FROM `'._DB_PREFIX_.'order_detail`
				WHERE `id_order` = '.(int)$this->id) !== false);
    }

    /**
     * This method return the ID of the previous order
     * @since 1.5.0.1
     * @return int
     */
    public function getPreviousOrderId()
    {
        return Db::getInstance()->getValue('
			SELECT id_order
			FROM '._DB_PREFIX_.'orders
			WHERE id_order < '.(int)$this->id
            .Shop::addSqlRestriction().'
			ORDER BY id_order DESC');
    }

    /**
     * This method return the ID of the next order
     * @since 1.5.0.1
     * @return int
     */
    public function getNextOrderId()
    {
        return Db::getInstance()->getValue('
			SELECT id_order
			FROM '._DB_PREFIX_.'orders
			WHERE id_order > '.(int)$this->id
            .Shop::addSqlRestriction().'
			ORDER BY id_order ASC');
    }

    /**
     * Get the an order detail list of the current order
     * @return array
     */
    public function getOrderDetailList()
    {
        return OrderDetail::getList($this->id);
    }

    /**
     * Gennerate a unique reference for orders generated with the same cart id
     * This references, is usefull for check payment
     *
     * @return String
     */
    public static function generateReference()
    {
        return strtoupper(Tools::passwdGen(9, 'NO_NUMERIC'));
    }

    public function orderContainProduct($id_product)
    {
        $product_list = $this->getOrderDetailList();
        foreach ($product_list as $product) {
            if ($product['product_id'] == (int)$id_product) {
                return true;
            }
        }
        return false;
    }
    /**
     * This method returns true if at least one order details uses the
     * One After Another tax computation method.
     *
     * @since 1.5.0.1
     * @return bool
     */
    public function useOneAfterAnotherTaxComputationMethod()
    {
        // if one of the order details use the tax computation method the display will be different
<<<<<<< HEAD
        return Db::getInstance()->getValue(
            'SELECT od.`tax_computation_method`
		    FROM `'._DB_PREFIX_.'order_detail_tax` odt
		    LEFT JOIN `'._DB_PREFIX_.'order_detail` od ON (od.`id_order_detail` = odt.`id_order_detail`)
		    WHERE od.`id_order` = '.(int)$this->id.'
		    AND od.`tax_computation_method` = '.(int)TaxCalculator::ONE_AFTER_ANOTHER_METHOD
        );
=======
        return Db::getInstance()->getValue('
		SELECT od.`tax_computation_method`
		FROM `'._DB_PREFIX_.'order_detail_tax` odt
		LEFT JOIN `'._DB_PREFIX_.'order_detail` od ON (od.`id_order_detail` = odt.`id_order_detail`)
		WHERE od.`id_order` = '.(int)$this->id.'
		AND od.`tax_computation_method` = '.(int)TaxCalculator::ONE_AFTER_ANOTHER_METHOD);
>>>>>>> fd132fac
    }

    /**
     * This method allows to get all Order Payment for the current order
     * @since 1.5.0.1
     * @return PrestaShopCollection Collection of OrderPayment
     */
    public function getOrderPaymentCollection()
    {
        $order_payments = new PrestaShopCollection('OrderPayment');
        $order_payments->where('order_reference', '=', $this->reference);
        return $order_payments;
    }

    /**
     *
     * This method allows to add a payment to the current order
     * @since 1.5.0.1
     * @param float $amount_paid
     * @param string $payment_method
     * @param string $payment_transaction_id
     * @param Currency $currency
     * @param string $date
     * @param OrderInvoice $order_invoice
     * @return bool
     */
    public function addOrderPayment($amount_paid, $payment_method = null, $payment_transaction_id = null, $currency = null, $date = null, $order_invoice = null)
    {
        $order_payment = new OrderPayment();
        $order_payment->order_reference = $this->reference;
        $order_payment->id_currency = ($currency ? $currency->id : $this->id_currency);
        // we kept the currency rate for historization reasons
        $order_payment->conversion_rate = ($currency ? $currency->conversion_rate : 1);
        // if payment_method is define, we used this
        $order_payment->payment_method = ($payment_method ? $payment_method : $this->payment);
        $order_payment->transaction_id = $payment_transaction_id;
        $order_payment->amount = $amount_paid;
        $order_payment->date_add = ($date ? $date : null);

        // Add time to the date if needed
        if ($order_payment->date_add != null && preg_match('/^[0-9]+-[0-9]+-[0-9]+$/', $order_payment->date_add)) {
            $order_payment->date_add .= ' '.date('H:i:s');
        }

        // Update total_paid_real value for backward compatibility reasons
        if ($order_payment->id_currency == $this->id_currency) {
            $this->total_paid_real += $order_payment->amount;
        } else {
            $this->total_paid_real += Tools::ps_round(Tools::convertPrice($order_payment->amount, $order_payment->id_currency, false), 2);
        }

        // We put autodate parameter of add method to true if date_add field is null
        $res = $order_payment->add(is_null($order_payment->date_add)) && $this->update();

        if (!$res) {
            return false;
        }

        if (!is_null($order_invoice)) {
            $res = Db::getInstance()->execute('
			INSERT INTO `'._DB_PREFIX_.'order_invoice_payment` (`id_order_invoice`, `id_order_payment`, `id_order`)
			VALUES('.(int)$order_invoice->id.', '.(int)$order_payment->id.', '.(int)$this->id.')');

            // Clear cache
            Cache::clean('order_invoice_paid_*');
        }

        return $res;
    }

    /**
     * Returns the correct product taxes breakdown.
     *
     * Get all documents linked to the current order
     *
     * @since 1.5.0.1
     * @return array
     */
    public function getDocuments()
    {
        $invoices = $this->getInvoicesCollection()->getResults();
        foreach ($invoices as $key => $invoice) {
            if (!$invoice->number) {
                unset($invoices[$key]);
            }
        }
        $delivery_slips = $this->getDeliverySlipsCollection()->getResults();
        // @TODO review
        foreach ($delivery_slips as $key => $delivery) {
            $delivery->is_delivery = true;
            $delivery->date_add = $delivery->delivery_date;
            if (!$invoice->delivery_number) {
                unset($delivery_slips[$key]);
            }
        }
        $order_slips = $this->getOrderSlipsCollection()->getResults();

        $documents = array_merge($invoices, $order_slips, $delivery_slips);
        usort($documents, array('Order', 'sortDocuments'));

        return $documents;
    }

    public function getReturn()
    {
        return OrderReturn::getOrdersReturn($this->id_customer, $this->id);
    }

    /**
     * @return array return all shipping method for the current order
     * state_name sql var is now deprecated - use order_state_name for the state name and carrier_name for the carrier_name
     */
    public function getShipping()
    {
        return Db::getInstance()->executeS(
            'SELECT DISTINCT oc.`id_order_invoice`, oc.`weight`, oc.`shipping_cost_tax_excl`, oc.`shipping_cost_tax_incl`, c.`url`, oc.`id_carrier`, c.`name` as `carrier_name`, oc.`date_add`, "Delivery" as `type`, "true" as `can_edit`, oc.`tracking_number`, oc.`id_order_carrier`, osl.`name` as order_state_name, c.`name` as state_name
			FROM `'._DB_PREFIX_.'orders` o
			LEFT JOIN `'._DB_PREFIX_.'order_history` oh
				ON (o.`id_order` = oh.`id_order`)
			LEFT JOIN `'._DB_PREFIX_.'order_carrier` oc
				ON (o.`id_order` = oc.`id_order`)
			LEFT JOIN `'._DB_PREFIX_.'carrier` c
				ON (oc.`id_carrier` = c.`id_carrier`)
			LEFT JOIN `'._DB_PREFIX_.'order_state_lang` osl
				ON (oh.`id_order_state` = osl.`id_order_state` AND osl.`id_lang` = '.(int)Context::getContext()->language->id.')
			WHERE o.`id_order` = '.(int)$this->id.'
			GROUP BY c.id_carrier'
        );
    }


    /**
     *
     * Get all order_slips for the current order
     * @since 1.5.0.2
     * @return PrestaShopCollection Collection of OrderSlip
     */
    public function getOrderSlipsCollection()
    {
        $order_slips = new PrestaShopCollection('OrderSlip');
        $order_slips->where('id_order', '=', $this->id);
        return $order_slips;
    }

    /**
     *
     * Get all invoices for the current order
     * @since 1.5.0.1
     * @return PrestaShopCollection Collection of OrderInvoice
     */
    public function getInvoicesCollection()
    {
        $order_invoices = new PrestaShopCollection('OrderInvoice');
        $order_invoices->where('id_order', '=', $this->id);
        return $order_invoices;
    }

    /**
     *
     * Get all delivery slips for the current order
     * @since 1.5.0.2
     * @return PrestaShopCollection Collection of OrderInvoice
     */
    public function getDeliverySlipsCollection()
    {
        $order_invoices = new PrestaShopCollection('OrderInvoice');
        $order_invoices->where('id_order', '=', $this->id);
        $order_invoices->where('delivery_number', '!=', '0');
        return $order_invoices;
    }

    /**
     * Get all not paid invoices for the current order
     * @since 1.5.0.2
     * @return PrestaShopCollection Collection of Order invoice not paid
     */
    public function getNotPaidInvoicesCollection()
    {
        $invoices = $this->getInvoicesCollection();
        foreach ($invoices as $key => $invoice) {
            /** @var OrderInvoice $invoice */
            if ($invoice->isPaid()) {
                unset($invoices[$key]);
            }
        }

        return $invoices;
    }

    /**
     * Get total paid
     *
     * @since 1.5.0.1
     * @param Currency $currency currency used for the total paid of the current order
     * @return float amount in the $currency
     */
    public function getTotalPaid($currency = null)
    {
        if (!$currency) {
            $currency = new Currency($this->id_currency);
        }

        $total = 0;
        // Retrieve all payments
        $payments = $this->getOrderPaymentCollection();
        foreach ($payments as $payment) {
            /** @var OrderPayment $payment */
            if ($payment->id_currency == $currency->id) {
                $total += $payment->amount;
            } else {
                $amount = Tools::convertPrice($payment->amount, $payment->id_currency, false);
                if ($currency->id == Configuration::get('PS_CURRENCY_DEFAULT', null, null, $this->id_shop)) {
                    $total += $amount;
                } else {
                    $total += Tools::convertPrice($amount, $currency->id, true);
                }
            }
        }

        return Tools::ps_round($total, 2);
    }

    /**
     * Get the sum of total_paid_tax_incl of the orders with similar reference
     *
     * @since 1.5.0.1
     * @return float
     */
    public function getOrdersTotalPaid()
    {
        return Db::getInstance()->getValue(
            'SELECT SUM(total_paid_tax_incl)
			FROM `'._DB_PREFIX_.'orders`
			WHERE `reference` = \''.pSQL($this->reference).'\'
			AND `id_cart` = '.(int)$this->id_cart);
    }

    /**
     *
     * This method allows to change the shipping cost of the current order
     * @since 1.5.0.1
     * @param float $amount
     * @return bool
     */
    public function updateShippingCost($amount)
    {
        $difference = $amount - $this->total_shipping;
        // if the current amount is same as the new, we return true
        if ($difference == 0) {
            return true;
        }

        // update the total_shipping value
        $this->total_shipping = $amount;
        // update the total of this order
        $this->total_paid += $difference;

        // update database
        return $this->update();
    }

    /**
     * Returns the correct product taxes breakdown.
     *
     * @since 1.5.0.1
     * @return array
     */
    public function getProductTaxesBreakdown()
    {
        $tmp_tax_infos = array();
        if ($this->useOneAfterAnotherTaxComputationMethod()) {
            // sum by taxes
            $taxes_by_tax = Db::getInstance()->executeS('
			    SELECT odt.`id_order_detail`, t.`name`, t.`rate`, SUM(`total_amount`) AS `total_amount`
			    FROM `'._DB_PREFIX_.'order_detail_tax` odt
			    LEFT JOIN `'._DB_PREFIX_.'tax` t ON (t.`id_tax` = odt.`id_tax`)
			    LEFT JOIN `'._DB_PREFIX_.'order_detail` od ON (od.`id_order_detail` = odt.`id_order_detail`)
			    WHERE od.`id_order` = '.(int)$this->id.'
			    GROUP BY odt.`id_tax`
			');

            // format response
            $tmp_tax_infos = array();
            foreach ($taxes_by_tax as $tax_infos) {
                $tmp_tax_infos[$tax_infos['rate']]['total_amount'] = $tax_infos['tax_amount'];
                $tmp_tax_infos[$tax_infos['rate']]['name'] = $tax_infos['name'];
            }
        } else {
            // sum by order details in order to retrieve real taxes rate
            $taxes_infos = Db::getInstance()->executeS('
			SELECT odt.`id_order_detail`, t.`rate` AS `name`, SUM(od.`total_price_tax_excl`) AS total_price_tax_excl, SUM(t.`rate`) AS rate, SUM(`total_amount`) AS `total_amount`
			FROM `'._DB_PREFIX_.'order_detail_tax` odt
			LEFT JOIN `'._DB_PREFIX_.'tax` t ON (t.`id_tax` = odt.`id_tax`)
			LEFT JOIN `'._DB_PREFIX_.'order_detail` od ON (od.`id_order_detail` = odt.`id_order_detail`)
			WHERE od.`id_order` = '.(int)$this->id.'
			GROUP BY odt.`id_order_detail`
			');

            // sum by taxes
            $tmp_tax_infos = array();
            foreach ($taxes_infos as $tax_infos) {
                if (!isset($tmp_tax_infos[$tax_infos['rate']])) {
                    $tmp_tax_infos[$tax_infos['rate']] = array('total_amount' => 0,
                                                                'name' => 0,
                                                                'total_price_tax_excl' => 0);
                }

                $tmp_tax_infos[$tax_infos['rate']]['total_amount'] += $tax_infos['total_amount'];
                $tmp_tax_infos[$tax_infos['rate']]['name'] = $tax_infos['name'];
                $tmp_tax_infos[$tax_infos['rate']]['total_price_tax_excl'] += $tax_infos['total_price_tax_excl'];
            }
        }

        return $tmp_tax_infos;
    }

    /**
     * Returns the shipping taxes breakdown
     *
     * @since 1.5.0.1
     * @return array
     */
    public function getShippingTaxesBreakdown()
    {
        $taxes_breakdown = array();

        $shipping_tax_amount = $this->total_shipping_tax_incl - $this->total_shipping_tax_excl;

        if ($shipping_tax_amount > 0) {
            $taxes_breakdown[] = array(
                'rate' => $this->carrier_tax_rate,
                'total_amount' => $shipping_tax_amount
            );
        }

        return $taxes_breakdown;
    }

    /**
     * Returns the wrapping taxes breakdown
     * @todo
     * @since 1.5.0.1
     * @return array
     */
    public function getWrappingTaxesBreakdown()
    {
        $taxes_breakdown = array();
        return $taxes_breakdown;
    }

    /**
     * Returns the ecotax taxes breakdown
     *
     * @since 1.5.0.1
     * @return array
     */
    public function getEcoTaxTaxesBreakdown()
    {
<<<<<<< HEAD
        return Db::getInstance()->executeS(
            'SELECT `ecotax_tax_rate`, SUM(`ecotax`) as `ecotax_tax_excl`, SUM(`ecotax`) as `ecotax_tax_incl`
		    FROM `'._DB_PREFIX_.'order_detail`
		    WHERE `id_order` = '.(int)$this->id
        );
=======
        return Db::getInstance()->executeS('
		SELECT `ecotax_tax_rate`, SUM(`ecotax`) as `ecotax_tax_excl`, SUM(`ecotax`) as `ecotax_tax_incl`
		FROM `'._DB_PREFIX_.'order_detail`
		WHERE `id_order` = '.(int)$this->id);
>>>>>>> fd132fac
    }

    /**
     * Has invoice return true if this order has already an invoice
     *
     * @return bool
     */
    public function hasInvoice()
    {
        return (bool)Db::getInstance()->getValue(
            'SELECT `id_order_invoice`
			FROM `'._DB_PREFIX_.'order_invoice`
			WHERE `id_order` =  '.(int)$this->id.
            (Configuration::get('PS_INVOICE') ? ' AND `number` > 0' : '')
        );
    }

    /**
     * Has Delivery return true if this order has already a delivery slip
     *
     * @return bool
     */
    public function hasDelivery()
    {
<<<<<<< HEAD
        return (bool)Db::getInstance()->getValue(
            'SELECT `id_order_invoice`
=======
        return (bool)$this->getOrderInvoiceIdIfHasDelivery();
    }

    /**
     * Get order invoice id if has delivery return id_order_invoice if this order has already a delivery slip
     *
     * @return int
     */
    public function getOrderInvoiceIdIfHasDelivery()
    {
        return (int)Db::getInstance()->getValue('
			SELECT `id_order_invoice`
>>>>>>> fd132fac
			FROM `'._DB_PREFIX_.'order_invoice`
			WHERE `id_order` =  '.(int)$this->id.'
			AND `delivery_number` > 0');
    }

    /**
     * Get warehouse associated to the order
     *
     * return array List of warehouse
     */
    public function getWarehouseList()
    {
        $results = Db::getInstance()->executeS(
            'SELECT id_warehouse
			FROM `'._DB_PREFIX_.'order_detail`
			WHERE `id_order` =  '.(int)$this->id.'
			GROUP BY id_warehouse'
        );
        if (!$results) {
            return array();
        }

        $warehouse_list = array();
        foreach ($results as $row) {
            $warehouse_list[] = $row['id_warehouse'];
        }

        return $warehouse_list;
    }

    /**
     * @since 1.5.0.4
     * @return OrderState or null if Order haven't a state
     */
    public function getCurrentOrderState()
    {
        if ($this->current_state) {
            return new OrderState($this->current_state);
        }
        return null;
    }

    /**
     * @see ObjectModel::getWebserviceObjectList()
     */
    public function getWebserviceObjectList($sql_join, $sql_filter, $sql_sort, $sql_limit)
    {
        $sql_filter .= Shop::addSqlRestriction(Shop::SHARE_ORDER, 'main');
        return parent::getWebserviceObjectList($sql_join, $sql_filter, $sql_sort, $sql_limit);
    }

    /**
     * Get all other orders with the same reference
     *
     * @since 1.5.0.13
     */
    public function getBrother()
    {
        $collection = new PrestaShopCollection('order');
        $collection->where('reference', '=', $this->reference);
        $collection->where('id_order', '<>', $this->id);
        return $collection;
    }

    /**
     * Get a collection of order payments
     *
     * @since 1.5.0.13
     */
    public function getOrderPayments()
    {
        return OrderPayment::getByOrderReference($this->reference);
    }

    /**
     * Return a unique reference like : GWJTHMZUN#2
     *
     * With multishipping, order reference are the same for all orders made with the same cart
     * in this case this method suffix the order reference by a # and the order number
     *
     * @since 1.5.0.14
     */
    public function getUniqReference()
    {
        $query = new DbQuery();
        $query->select('MIN(id_order) as min, MAX(id_order) as max');
        $query->from('orders');
        $query->where('id_cart = '.(int)$this->id_cart);

        $order = Db::getInstance()->getRow($query);

        if ($order['min'] == $order['max']) {
            return $this->reference;
        } else {
            return $this->reference.'#'.($this->id + 1 - $order['min']);
        }
    }

    /**
     * Return a unique reference like : GWJTHMZUN#2
     *
     * With multishipping, order reference are the same for all orders made with the same cart
     * in this case this method suffix the order reference by a # and the order number
     *
     * @since 1.5.0.14
     */
    public static function getUniqReferenceOf($id_order)
    {
        $order = new Order($id_order);
        return $order->getUniqReference();
    }

    /**
     * Return id of carrier
     *
     * Get id of the carrier used in order
     *
     * @since 1.5.5.0
     */
    public function getIdOrderCarrier()
    {
        return (int)Db::getInstance()->getValue('
				SELECT `id_order_carrier`
				FROM `'._DB_PREFIX_.'order_carrier`
				WHERE `id_order` = '.(int)$this->id);
    }

    public static function sortDocuments($a, $b)
    {
        if ($a->date_add == $b->date_add) {
            return 0;
        }
        return ($a->date_add < $b->date_add) ? -1 : 1;
    }

    public function getWsShippingNumber()
    {
        $id_order_carrier = Db::getInstance()->getValue('
			SELECT `id_order_carrier`
			FROM `'._DB_PREFIX_.'order_carrier`
			WHERE `id_order` = '.(int)$this->id);
        if ($id_order_carrier) {
            $order_carrier = new OrderCarrier($id_order_carrier);
            return $order_carrier->tracking_number;
        }
        return $this->shipping_number;
    }

    public function setWsShippingNumber($shipping_number)
    {
        $id_order_carrier = Db::getInstance()->getValue('
			SELECT `id_order_carrier`
			FROM `'._DB_PREFIX_.'order_carrier`
			WHERE `id_order` = '.(int)$this->id);
        if ($id_order_carrier) {
            $order_carrier = new OrderCarrier($id_order_carrier);
            $order_carrier->tracking_number = $shipping_number;
            $order_carrier->update();
        } else {
            $this->shipping_number = $shipping_number;
        }
        return true;
    }

    /**
     * @deprecated since 1.6.1
     */
    public function getWsCurrentState()
    {
        return $this->getCurrentState();
    }

    public function setWsCurrentState($state)
    {
        if ($this->id) {
            $this->setCurrentState($state);
        }
        return true;
    }


    /**
     * By default this function was made for invoice, to compute tax amounts and balance delta (because of computation made on round values).
     * If you provide $limitToOrderDetails, only these item will be taken into account. This option is usefull for order slip for example,
     * where only sublist of the order is refunded.
     *
     * @param $limitToOrderDetails Optional array of OrderDetails to take into account. False by default to take all OrderDetails from the current Order.
     * @return array A list of tax rows applied to the given OrderDetails (or all OrderDetails linked to the current Order).
     */
    public function getProductTaxesDetails($limitToOrderDetails = false)
    {
        $round_type = $this->round_type;
        if ($round_type == 0) {
            // if this is 0, it means the field did not exist
            // at the time the order was made.
            // Set it to old type, which was closest to line.
            $round_type = Order::ROUND_LINE;
        }

        // compute products discount
        $order_discount_tax_excl = $this->total_discounts_tax_excl;

        $free_shipping_tax = 0;
        $product_specific_discounts = array();

        $expected_total_base = $this->total_products - $this->total_discounts_tax_excl;

        foreach ($this->getCartRules() as $order_cart_rule) {
            if ($order_cart_rule['free_shipping'] && $free_shipping_tax === 0) {
                $free_shipping_tax = $this->total_shipping_tax_incl - $this->total_shipping_tax_excl;
                $order_discount_tax_excl -= $this->total_shipping_tax_excl;
                $expected_total_base += $this->total_shipping_tax_excl;
            }

            $cart_rule = new CartRule($order_cart_rule['id_cart_rule']);
            if ($cart_rule->reduction_product > 0) {
                if (empty($product_specific_discounts[$cart_rule->reduction_product])) {
                    $product_specific_discounts[$cart_rule->reduction_product] = 0;
                }

                $product_specific_discounts[$cart_rule->reduction_product] += $order_cart_rule['value_tax_excl'];
                $order_discount_tax_excl -= $order_cart_rule['value_tax_excl'];
            }
        }

        $products_tax    = $this->total_products_wt - $this->total_products;
        $discounts_tax    = $this->total_discounts_tax_incl - $this->total_discounts_tax_excl;

        // We add $free_shipping_tax because when there is free shipping, the tax that would
        // be paid if there wasn't is included in $discounts_tax.
        $expected_total_tax = $products_tax - $discounts_tax + $free_shipping_tax;
        $actual_total_tax = 0;
        $actual_total_base = 0;

        $order_detail_tax_rows = array();

        $breakdown = array();

        // Get order_details
        $order_details = $limitToOrderDetails ? $limitToOrderDetails : $this->getOrderDetailList();

        $order_ecotax_tax = 0;

        $tax_rates = array();

        foreach ($order_details as $order_detail) {
            $id_order_detail = $order_detail['id_order_detail'];
            $tax_calculator = OrderDetail::getTaxCalculatorStatic($id_order_detail);

            // TODO: probably need to make an ecotax tax breakdown here instead,
            // but it seems unlikely there will be different tax rates applied to the
            // ecotax in the same order in the real world
            $unit_ecotax_tax = $order_detail['ecotax'] * $order_detail['ecotax_tax_rate'] / 100.0;
            $order_ecotax_tax += $order_detail['product_quantity'] * $unit_ecotax_tax;

            $discount_ratio = 0;

            if ($this->total_products > 0) {
                $discount_ratio = ($order_detail['unit_price_tax_excl'] + $order_detail['ecotax']) / $this->total_products;
            }

            // share of global discount
            $discounted_price_tax_excl = $order_detail['unit_price_tax_excl'] - $discount_ratio * $order_discount_tax_excl;
            // specific discount
            if (!empty($product_specific_discounts[$order_detail['product_id']])) {
                $discounted_price_tax_excl -= $product_specific_discounts[$order_detail['product_id']];
            }

            $quantity = $order_detail['product_quantity'];

            foreach ($tax_calculator->taxes as $tax) {
                $tax_rates[$tax->id] = $tax->rate;
            }

            foreach ($tax_calculator->getTaxesAmount($discounted_price_tax_excl) as $id_tax => $unit_amount) {
                $total_tax_base = 0;
                switch ($round_type) {
                    case Order::ROUND_ITEM:
                        $total_tax_base = $quantity * Tools::ps_round($discounted_price_tax_excl, _PS_PRICE_COMPUTE_PRECISION_, $this->round_mode);
                        $total_amount = $quantity * Tools::ps_round($unit_amount, _PS_PRICE_COMPUTE_PRECISION_, $this->round_mode);
                        break;
                    case Order::ROUND_LINE:
                        $total_tax_base = Tools::ps_round($quantity * $discounted_price_tax_excl, _PS_PRICE_COMPUTE_PRECISION_, $this->round_mode);
                        $total_amount = Tools::ps_round($quantity * $unit_amount, _PS_PRICE_COMPUTE_PRECISION_, $this->round_mode);
                        break;
                    case Order::ROUND_TOTAL:
                        $total_tax_base = $quantity * $discounted_price_tax_excl;
                        $total_amount = $quantity * $unit_amount;
                        break;
                }

                if (!isset($breakdown[$id_tax])) {
                    $breakdown[$id_tax] = array('tax_base' => 0, 'tax_amount' => 0);
                }

                $breakdown[$id_tax]['tax_base'] += $total_tax_base;
                $breakdown[$id_tax]['tax_amount'] += $total_amount;

                $order_detail_tax_rows[] = array(
                    'id_order_detail' => $id_order_detail,
                    'id_tax' => $id_tax,
                    'tax_rate' => $tax_rates[$id_tax],
                    'unit_tax_base' => $discounted_price_tax_excl,
                    'total_tax_base' => $total_tax_base,
                    'unit_amount' => $unit_amount,
                    'total_amount' => $total_amount
                );
            }
        }

        if (!empty($order_detail_tax_rows)) {
            foreach ($breakdown as $data) {
                $actual_total_tax += Tools::ps_round($data['tax_amount'], _PS_PRICE_COMPUTE_PRECISION_, $this->round_mode);
                $actual_total_base += Tools::ps_round($data['tax_base'], _PS_PRICE_COMPUTE_PRECISION_, $this->round_mode);
            }

            $order_ecotax_tax = Tools::ps_round($order_ecotax_tax, _PS_PRICE_COMPUTE_PRECISION_, $this->round_mode);

            $tax_rounding_error = $expected_total_tax - $actual_total_tax - $order_ecotax_tax;
            if ($tax_rounding_error !== 0) {
                Tools::spreadAmount($tax_rounding_error, _PS_PRICE_COMPUTE_PRECISION_, $order_detail_tax_rows, 'total_amount');
            }

            $base_rounding_error = $expected_total_base - $actual_total_base;
            if ($base_rounding_error !== 0) {
                Tools::spreadAmount($base_rounding_error, _PS_PRICE_COMPUTE_PRECISION_, $order_detail_tax_rows, 'total_tax_base');
            }
        }

        return $order_detail_tax_rows;
    }

    /**
     * The primary purpose of this method is to be
     * called at the end of the generation of each order
     * in PaymentModule::validateOrder, to fill in
     * the order_detail_tax table with taxes
     * that will add up in such a way that
     * the sum of the tax amounts in the product tax breakdown
     * is equal to the difference between products with tax and
     * products without tax.
     */
    public function updateOrderDetailTax()
    {
        $order_detail_tax_rows_to_insert = $this->getProductTaxesDetails();

        if (empty($order_detail_tax_rows_to_insert)) {
            return;
        }

        $old_id_order_details = array();
        $values = array();
        foreach ($order_detail_tax_rows_to_insert as $row) {
            $old_id_order_details[] = (int)$row['id_order_detail'];
            $values[] = '('.(int)$row['id_order_detail'].', '.(int)$row['id_tax'].', '.(float)$row['unit_amount'].', '.(float)$row['total_amount'].')';
        }

        // Remove current order_detail_tax'es
        Db::getInstance()->execute(
            'DELETE FROM `'._DB_PREFIX_.'order_detail_tax` WHERE id_order_detail IN ('.implode(', ', $old_id_order_details).')'
        );

        // Insert the adjusted ones instead
        Db::getInstance()->execute(
            'INSERT INTO `'._DB_PREFIX_.'order_detail_tax` (id_order_detail, id_tax, unit_amount, total_amount) VALUES '.implode(', ', $values)
        );
    }

    public function getOrderDetailTaxes()
    {
        return Db::getInstance()->executeS(
            'SELECT od.id_tax_rules_group, od.product_quantity, odt.*, t.* FROM '._DB_PREFIX_.'orders o '.
            'INNER JOIN '._DB_PREFIX_.'order_detail od ON od.id_order = o.id_order '.
            'INNER JOIN '._DB_PREFIX_.'order_detail_tax odt ON odt.id_order_detail = od.id_order_detail '.
            'INNER JOIN '._DB_PREFIX_.'tax t ON t.id_tax = odt.id_tax '.
            'WHERE o.id_order = '.(int)$this->id
        );
    }
}<|MERGE_RESOLUTION|>--- conflicted
+++ resolved
@@ -519,20 +519,20 @@
         if (!isset(self::$_historyCache[$this->id.'_'.$id_order_state.'_'.$filters]) || $no_hidden) {
             $id_lang = $id_lang ? (int)$id_lang : 'o.`id_lang`';
             $result = Db::getInstance()->executeS('
-			SELECT os.*, oh.*, e.`firstname` as employee_firstname, e.`lastname` as employee_lastname, osl.`name` as ostate_name
-			FROM `'._DB_PREFIX_.'orders` o
-			LEFT JOIN `'._DB_PREFIX_.'order_history` oh ON o.`id_order` = oh.`id_order`
-			LEFT JOIN `'._DB_PREFIX_.'order_state` os ON os.`id_order_state` = oh.`id_order_state`
-			LEFT JOIN `'._DB_PREFIX_.'order_state_lang` osl ON (os.`id_order_state` = osl.`id_order_state` AND osl.`id_lang` = '.(int)($id_lang).')
-			LEFT JOIN `'._DB_PREFIX_.'employee` e ON e.`id_employee` = oh.`id_employee`
-			WHERE oh.id_order = '.(int)$this->id.'
-			'.($no_hidden ? ' AND os.hidden = 0' : '').'
-			'.($logable ? ' AND os.logable = 1' : '').'
-			'.($delivery ? ' AND os.delivery = 1' : '').'
-			'.($paid ? ' AND os.paid = 1' : '').'
-			'.($shipped ? ' AND os.shipped = 1' : '').'
-			'.((int)$id_order_state ? ' AND oh.`id_order_state` = '.(int)$id_order_state : '').'
-			ORDER BY oh.date_add DESC, oh.id_order_history DESC');
+            SELECT os.*, oh.*, e.`firstname` as employee_firstname, e.`lastname` as employee_lastname, osl.`name` as ostate_name
+            FROM `'._DB_PREFIX_.'orders` o
+            LEFT JOIN `'._DB_PREFIX_.'order_history` oh ON o.`id_order` = oh.`id_order`
+            LEFT JOIN `'._DB_PREFIX_.'order_state` os ON os.`id_order_state` = oh.`id_order_state`
+            LEFT JOIN `'._DB_PREFIX_.'order_state_lang` osl ON (os.`id_order_state` = osl.`id_order_state` AND osl.`id_lang` = '.(int)($id_lang).')
+            LEFT JOIN `'._DB_PREFIX_.'employee` e ON e.`id_employee` = oh.`id_employee`
+            WHERE oh.id_order = '.(int)$this->id.'
+            '.($no_hidden ? ' AND os.hidden = 0' : '').'
+            '.($logable ? ' AND os.logable = 1' : '').'
+            '.($delivery ? ' AND os.delivery = 1' : '').'
+            '.($paid ? ' AND os.paid = 1' : '').'
+            '.($shipped ? ' AND os.shipped = 1' : '').'
+            '.((int)$id_order_state ? ' AND oh.`id_order_state` = '.(int)$id_order_state : '').'
+            ORDER BY oh.date_add DESC, oh.id_order_history DESC');
             if ($no_hidden) {
                 return $result;
             }
@@ -544,21 +544,21 @@
     public function getProductsDetail()
     {
         return Db::getInstance(_PS_USE_SQL_SLAVE_)->executeS('
-		SELECT *
-		FROM `'._DB_PREFIX_.'order_detail` od
-		LEFT JOIN `'._DB_PREFIX_.'product` p ON (p.id_product = od.product_id)
-		LEFT JOIN `'._DB_PREFIX_.'product_shop` ps ON (ps.id_product = p.id_product AND ps.id_shop = od.id_shop)
-		WHERE od.`id_order` = '.(int)$this->id);
+        SELECT *
+        FROM `'._DB_PREFIX_.'order_detail` od
+        LEFT JOIN `'._DB_PREFIX_.'product` p ON (p.id_product = od.product_id)
+        LEFT JOIN `'._DB_PREFIX_.'product_shop` ps ON (ps.id_product = p.id_product AND ps.id_shop = od.id_shop)
+        WHERE od.`id_order` = '.(int)$this->id);
     }
 
     public function getFirstMessage()
     {
         return Db::getInstance(_PS_USE_SQL_SLAVE_)->getValue('
-			SELECT `message`
-			FROM `'._DB_PREFIX_.'message`
-			WHERE `id_order` = '.(int)$this->id.'
-			ORDER BY `id_message`
-		');
+            SELECT `message`
+            FROM `'._DB_PREFIX_.'message`
+            WHERE `id_order` = '.(int)$this->id.'
+            ORDER BY `id_message`
+        ');
     }
 
     /**
@@ -648,14 +648,14 @@
     public static function getIdOrderProduct($id_customer, $id_product)
     {
         return (int)Db::getInstance()->getValue('
-			SELECT o.id_order
-			FROM '._DB_PREFIX_.'orders o
-			LEFT JOIN '._DB_PREFIX_.'order_detail od
-				ON o.id_order = od.id_order
-			WHERE o.id_customer = '.(int)$id_customer.'
-				AND od.product_id = '.(int)$id_product.'
-			ORDER BY o.date_add DESC
-		');
+            SELECT o.id_order
+            FROM '._DB_PREFIX_.'orders o
+            LEFT JOIN '._DB_PREFIX_.'order_detail od
+                ON o.id_order = od.id_order
+            WHERE o.id_customer = '.(int)$id_customer.'
+                AND od.product_id = '.(int)$id_product.'
+            ORDER BY o.date_add DESC
+        ');
     }
 
     protected function setProductCustomizedDatas(&$product, $customized_datas)
@@ -697,19 +697,19 @@
     {
         if (isset($product['product_attribute_id']) && $product['product_attribute_id']) {
             $id_image = Db::getInstance()->getValue('
-				SELECT `image_shop`.id_image
-				FROM `'._DB_PREFIX_.'product_attribute_image` pai'.
+                SELECT `image_shop`.id_image
+                FROM `'._DB_PREFIX_.'product_attribute_image` pai'.
                 Shop::addSqlAssociation('image', 'pai', true).'
-				LEFT JOIN `'._DB_PREFIX_.'image` i ON (i.`id_image` = pai.`id_image`)
-				WHERE id_product_attribute = '.(int)$product['product_attribute_id']. ' ORDER by i.position ASC');
+                LEFT JOIN `'._DB_PREFIX_.'image` i ON (i.`id_image` = pai.`id_image`)
+                WHERE id_product_attribute = '.(int)$product['product_attribute_id']. ' ORDER by i.position ASC');
         }
 
         if (!isset($id_image) || !$id_image) {
             $id_image = Db::getInstance()->getValue(
                 'SELECT `image_shop`.id_image
-				FROM `'._DB_PREFIX_.'image` i'.
+                FROM `'._DB_PREFIX_.'image` i'.
                 Shop::addSqlAssociation('image', 'i', true, 'image_shop.cover=1').'
-				WHERE i.id_product = '.(int)$product['product_id']);
+                WHERE i.id_product = '.(int)$product['product_id']);
         }
 
         $product['image'] = null;
@@ -733,10 +733,10 @@
     public function getVirtualProducts()
     {
         $sql = '
-			SELECT `product_id`, `product_attribute_id`, `download_hash`, `download_deadline`
-			FROM `'._DB_PREFIX_.'order_detail` od
-			WHERE od.`id_order` = '.(int)$this->id.'
-				AND `download_hash` <> \'\'';
+            SELECT `product_id`, `product_attribute_id`, `download_hash`, `download_deadline`
+            FROM `'._DB_PREFIX_.'order_detail` od
+            WHERE od.`id_order` = '.(int)$this->id.'
+                AND `download_hash` <> \'\'';
         return Db::getInstance()->executeS($sql);
     }
 
@@ -779,9 +779,9 @@
     public function getCartRules()
     {
         return Db::getInstance(_PS_USE_SQL_SLAVE_)->executeS('
-		SELECT *
-		FROM `'._DB_PREFIX_.'order_cart_rule` ocr
-		WHERE ocr.`id_order` = '.(int)$this->id);
+        SELECT *
+        FROM `'._DB_PREFIX_.'order_cart_rule` ocr
+        WHERE ocr.`id_order` = '.(int)$this->id);
     }
 
     public static function getDiscountsCustomer($id_customer, $id_cart_rule)
@@ -789,10 +789,10 @@
         $cache_id = 'Order::getDiscountsCustomer_'.(int)$id_customer.'-'.(int)$id_cart_rule;
         if (!Cache::isStored($cache_id)) {
             $result = (int)Db::getInstance()->getValue('
-			SELECT COUNT(*) FROM `'._DB_PREFIX_.'orders` o
-			LEFT JOIN '._DB_PREFIX_.'order_cart_rule ocr ON (ocr.id_order = o.id_order)
-			WHERE o.id_customer = '.(int)$id_customer.'
-			AND ocr.id_cart_rule = '.(int)$id_cart_rule);
+            SELECT COUNT(*) FROM `'._DB_PREFIX_.'orders` o
+            LEFT JOIN '._DB_PREFIX_.'order_cart_rule ocr ON (ocr.id_order = o.id_order)
+            WHERE o.id_customer = '.(int)$id_customer.'
+            AND ocr.id_cart_rule = '.(int)$id_cart_rule);
             Cache::store($cache_id, $result);
             return $result;
         }
@@ -817,10 +817,10 @@
     public function getCurrentStateFull($id_lang)
     {
         return Db::getInstance()->getRow('
-			SELECT os.`id_order_state`, osl.`name`, os.`logable`, os.`shipped`
-			FROM `'._DB_PREFIX_.'order_state` os
-			LEFT JOIN `'._DB_PREFIX_.'order_state_lang` osl ON (osl.`id_order_state` = os.`id_order_state`)
-			WHERE osl.`id_lang` = '.(int)$id_lang.' AND os.`id_order_state` = '.(int)$this->current_state);
+            SELECT os.`id_order_state`, osl.`name`, os.`logable`, os.`shipped`
+            FROM `'._DB_PREFIX_.'order_state` os
+            LEFT JOIN `'._DB_PREFIX_.'order_state_lang` osl ON (osl.`id_order_state` = os.`id_order_state`)
+            WHERE osl.`id_lang` = '.(int)$id_lang.' AND os.`id_order_state` = '.(int)$this->current_state);
     }
 
     public function hasBeenDelivered()
@@ -834,13 +834,13 @@
     public function hasProductReturned()
     {
         return Db::getInstance(_PS_USE_SQL_SLAVE_)->getValue('
-			SELECT IFNULL(SUM(ord.product_quantity), SUM(product_quantity_return))
-			FROM `'._DB_PREFIX_.'orders` o
-			INNER JOIN `'._DB_PREFIX_.'order_detail` od
-			ON od.id_order = o.id_order
-			LEFT JOIN `'._DB_PREFIX_.'order_return_detail` ord
-			ON ord.id_order_detail = od.id_order_detail
-			WHERE o.id_order = '.(int)$this->id);
+            SELECT IFNULL(SUM(ord.product_quantity), SUM(product_quantity_return))
+            FROM `'._DB_PREFIX_.'orders` o
+            INNER JOIN `'._DB_PREFIX_.'order_detail` od
+            ON od.id_order = o.id_order
+            LEFT JOIN `'._DB_PREFIX_.'order_return_detail` ord
+            ON ord.id_order_detail = od.id_order_detail
+            WHERE o.id_order = '.(int)$this->id);
     }
 
     public function hasBeenPaid()
@@ -898,13 +898,13 @@
 
         foreach ($res as $key => $val) {
             $res2 = Db::getInstance(_PS_USE_SQL_SLAVE_)->executeS('
-				SELECT os.`id_order_state`, osl.`name` AS order_state, os.`invoice`, os.`color` as order_state_color
-				FROM `'._DB_PREFIX_.'order_history` oh
-				LEFT JOIN `'._DB_PREFIX_.'order_state` os ON (os.`id_order_state` = oh.`id_order_state`)
-				INNER JOIN `'._DB_PREFIX_.'order_state_lang` osl ON (os.`id_order_state` = osl.`id_order_state` AND osl.`id_lang` = '.(int)$context->language->id.')
-			WHERE oh.`id_order` = '.(int)$val['id_order'].(!$show_hidden_status ? ' AND os.`hidden` != 1' : '').'
-				ORDER BY oh.`date_add` DESC, oh.`id_order_history` DESC
-			LIMIT 1');
+                SELECT os.`id_order_state`, osl.`name` AS order_state, os.`invoice`, os.`color` as order_state_color
+                FROM `'._DB_PREFIX_.'order_history` oh
+                LEFT JOIN `'._DB_PREFIX_.'order_state` os ON (os.`id_order_state` = oh.`id_order_state`)
+                INNER JOIN `'._DB_PREFIX_.'order_state_lang` osl ON (os.`id_order_state` = osl.`id_order_state` AND osl.`id_lang` = '.(int)$context->language->id.')
+            WHERE oh.`id_order` = '.(int)$val['id_order'].(!$show_hidden_status ? ' AND os.`hidden` != 1' : '').'
+                ORDER BY oh.`date_add` DESC, oh.`id_order_history` DESC
+            LIMIT 1');
 
             if ($res2) {
                 $res[$key] = array_merge($res[$key], $res2[0]);
@@ -916,9 +916,9 @@
     public static function getOrdersIdByDate($date_from, $date_to, $id_customer = null, $type = null)
     {
         $sql = 'SELECT `id_order`
-				FROM `'._DB_PREFIX_.'orders`
-				WHERE DATE_ADD(date_upd, INTERVAL -1 DAY) <= \''.pSQL($date_to).'\' AND date_upd >= \''.pSQL($date_from).'\'
-					'.Shop::addSqlRestriction()
+                FROM `'._DB_PREFIX_.'orders`
+                WHERE DATE_ADD(date_upd, INTERVAL -1 DAY) <= \''.pSQL($date_to).'\' AND date_upd >= \''.pSQL($date_from).'\'
+                    '.Shop::addSqlRestriction()
                     .($type ? ' AND `'.bqSQL($type).'_number` != 0' : '')
                     .($id_customer ? ' AND id_customer = '.(int)$id_customer : '');
         $result = Db::getInstance(_PS_USE_SQL_SLAVE_)->executeS($sql);
@@ -937,18 +937,18 @@
         }
 
         $sql = 'SELECT *, (
-					SELECT osl.`name`
-					FROM `'._DB_PREFIX_.'order_state_lang` osl
-					WHERE osl.`id_order_state` = o.`current_state`
-					AND osl.`id_lang` = '.(int)$context->language->id.'
-					LIMIT 1
-				) AS `state_name`, o.`date_add` AS `date_add`, o.`date_upd` AS `date_upd`
-				FROM `'._DB_PREFIX_.'orders` o
-				LEFT JOIN `'._DB_PREFIX_.'customer` c ON (c.`id_customer` = o.`id_customer`)
-				WHERE 1
-					'.Shop::addSqlRestriction(false, 'o').'
-				ORDER BY o.`date_add` DESC
-				'.((int)$limit ? 'LIMIT 0, '.(int)$limit : '');
+                    SELECT osl.`name`
+                    FROM `'._DB_PREFIX_.'order_state_lang` osl
+                    WHERE osl.`id_order_state` = o.`current_state`
+                    AND osl.`id_lang` = '.(int)$context->language->id.'
+                    LIMIT 1
+                ) AS `state_name`, o.`date_add` AS `date_add`, o.`date_upd` AS `date_upd`
+                FROM `'._DB_PREFIX_.'orders` o
+                LEFT JOIN `'._DB_PREFIX_.'customer` c ON (c.`id_customer` = o.`id_customer`)
+                WHERE 1
+                    '.Shop::addSqlRestriction(false, 'o').'
+                ORDER BY o.`date_add` DESC
+                '.((int)$limit ? 'LIMIT 0, '.(int)$limit : '');
         return Db::getInstance(_PS_USE_SQL_SLAVE_)->executeS($sql);
     }
 
@@ -966,9 +966,9 @@
     {
         Tools::displayAsDeprecated();
         $sql = 'SELECT `id_order`
-				FROM `'._DB_PREFIX_.'orders`
-				WHERE DATE_ADD(invoice_date, INTERVAL -1 DAY) <= \''.pSQL($date_to).'\' AND invoice_date >= \''.pSQL($date_from).'\'
-					'.Shop::addSqlRestriction()
+                FROM `'._DB_PREFIX_.'orders`
+                WHERE DATE_ADD(invoice_date, INTERVAL -1 DAY) <= \''.pSQL($date_to).'\' AND invoice_date >= \''.pSQL($date_from).'\'
+                    '.Shop::addSqlRestriction()
                     .($type ? ' AND `'.bqSQL($type).'_number` != 0' : '')
                     .($id_customer ? ' AND id_customer = '.(int)$id_customer : '').
                 ' ORDER BY invoice_date ASC';
@@ -991,10 +991,10 @@
     {
         Tools::displayAsDeprecated();
         $sql = 'SELECT id_order
-				FROM '._DB_PREFIX_.'orders o
-				WHERE o.`current_state` = '.(int)$id_order_state.'
-				'.Shop::addSqlRestriction(false, 'o').'
-				ORDER BY invoice_date ASC';
+                FROM '._DB_PREFIX_.'orders o
+                WHERE o.`current_state` = '.(int)$id_order_state.'
+                '.Shop::addSqlRestriction(false, 'o').'
+                ORDER BY invoice_date ASC';
         $result = Db::getInstance(_PS_USE_SQL_SLAVE_)->executeS($sql);
 
         $orders = array();
@@ -1070,8 +1070,8 @@
     public static function getCustomerNbOrders($id_customer)
     {
         $sql = 'SELECT COUNT(`id_order`) AS nb
-				FROM `'._DB_PREFIX_.'orders`
-				WHERE `id_customer` = '.(int)$id_customer
+                FROM `'._DB_PREFIX_.'orders`
+                WHERE `id_customer` = '.(int)$id_customer
                     .Shop::addSqlRestriction();
         $result = Db::getInstance(_PS_USE_SQL_SLAVE_)->getRow($sql);
 
@@ -1087,8 +1087,8 @@
     public static function getOrderByCartId($id_cart)
     {
         $sql = 'SELECT `id_order`
-				FROM `'._DB_PREFIX_.'orders`
-				WHERE `id_cart` = '.(int)$id_cart
+                FROM `'._DB_PREFIX_.'orders`
+                WHERE `id_cart` = '.(int)$id_cart
                     .Shop::addSqlRestriction();
         $result = Db::getInstance()->getRow($sql);
 
@@ -1141,8 +1141,8 @@
             return true;
         }
         $result = Db::getInstance(_PS_USE_SQL_SLAVE_)->getRow('
-		SELECT TO_DAYS("'.date('Y-m-d').' 00:00:00") - TO_DAYS(`delivery_date`)  AS days FROM `'._DB_PREFIX_.'orders`
-		WHERE `id_order` = '.(int)$this->id);
+        SELECT TO_DAYS("'.date('Y-m-d').' 00:00:00") - TO_DAYS(`delivery_date`)  AS days FROM `'._DB_PREFIX_.'orders`
+        WHERE `id_order` = '.(int)$this->id);
         if ($result['days'] <= $nb_return_days) {
             return true;
         }
@@ -1190,7 +1190,7 @@
             $sql .= (int)$number;
         } else {
             $sql .= '(SELECT new_number FROM (SELECT (MAX(`number`) + 1) AS new_number
-			FROM `'._DB_PREFIX_.'order_invoice`'.(Configuration::get('PS_INVOICE_RESET') ?
+            FROM `'._DB_PREFIX_.'order_invoice`'.(Configuration::get('PS_INVOICE_RESET') ?
                 ' WHERE DATE_FORMAT(`date_add`, "%Y") = '.(int)date('Y') : '').') AS result)';
         }
 
@@ -1207,8 +1207,8 @@
 
         return Db::getInstance()->getValue(
             'SELECT `number`
-			FROM `'._DB_PREFIX_.'order_invoice`
-			WHERE `id_order_invoice` = '.(int)$order_invoice_id);
+            FROM `'._DB_PREFIX_.'order_invoice`
+            WHERE `id_order_invoice` = '.(int)$order_invoice_id);
     }
 
     /**
@@ -1239,10 +1239,10 @@
 
             // Update order_carrier
             $id_order_carrier = Db::getInstance()->getValue('
-				SELECT `id_order_carrier`
-				FROM `'._DB_PREFIX_.'order_carrier`
-				WHERE `id_order` = '.(int)$order_invoice->id_order.'
-				AND (`id_order_invoice` IS NULL OR `id_order_invoice` = 0)');
+                SELECT `id_order_carrier`
+                FROM `'._DB_PREFIX_.'order_carrier`
+                WHERE `id_order` = '.(int)$order_invoice->id_order.'
+                AND (`id_order_invoice` IS NULL OR `id_order_invoice` = 0)');
 
             if ($id_order_carrier) {
                 $order_carrier = new OrderCarrier($id_order_carrier);
@@ -1252,27 +1252,27 @@
 
             // Update order detail
             Db::getInstance()->execute('
-				UPDATE `'._DB_PREFIX_.'order_detail`
-				SET `id_order_invoice` = '.(int)$order_invoice->id.'
-				WHERE `id_order` = '.(int)$order_invoice->id_order);
+                UPDATE `'._DB_PREFIX_.'order_detail`
+                SET `id_order_invoice` = '.(int)$order_invoice->id.'
+                WHERE `id_order` = '.(int)$order_invoice->id_order);
 
             // Update order payment
             if ($use_existing_payment) {
                 $id_order_payments = Db::getInstance()->executeS('
-					SELECT DISTINCT op.id_order_payment
-					FROM `'._DB_PREFIX_.'order_payment` op
-					INNER JOIN `'._DB_PREFIX_.'orders` o ON (o.reference = op.order_reference)
-					LEFT JOIN `'._DB_PREFIX_.'order_invoice_payment` oip ON (oip.id_order_payment = op.id_order_payment)
-					WHERE (oip.id_order != '.(int)$order_invoice->id_order.' OR oip.id_order IS NULL) AND o.id_order = '.(int)$order_invoice->id_order);
+                    SELECT DISTINCT op.id_order_payment
+                    FROM `'._DB_PREFIX_.'order_payment` op
+                    INNER JOIN `'._DB_PREFIX_.'orders` o ON (o.reference = op.order_reference)
+                    LEFT JOIN `'._DB_PREFIX_.'order_invoice_payment` oip ON (oip.id_order_payment = op.id_order_payment)
+                    WHERE (oip.id_order != '.(int)$order_invoice->id_order.' OR oip.id_order IS NULL) AND o.id_order = '.(int)$order_invoice->id_order);
 
                 if (count($id_order_payments)) {
                     foreach ($id_order_payments as $order_payment) {
                         Db::getInstance()->execute('
-							INSERT INTO `'._DB_PREFIX_.'order_invoice_payment`
-							SET
-								`id_order_invoice` = '.(int)$order_invoice->id.',
-								`id_order_payment` = '.(int)$order_payment['id_order_payment'].',
-								`id_order` = '.(int)$order_invoice->id_order);
+                            INSERT INTO `'._DB_PREFIX_.'order_invoice_payment`
+                            SET
+                                `id_order_invoice` = '.(int)$order_invoice->id.',
+                                `id_order_payment` = '.(int)$order_payment['id_order_payment'].',
+                                `id_order` = '.(int)$order_invoice->id_order);
                     }
                     // Clear cache
                     Cache::clean('order_invoice_paid_*');
@@ -1281,9 +1281,9 @@
 
             // Update order cart rule
             Db::getInstance()->execute('
-				UPDATE `'._DB_PREFIX_.'order_cart_rule`
-				SET `id_order_invoice` = '.(int)$order_invoice->id.'
-				WHERE `id_order` = '.(int)$order_invoice->id_order);
+                UPDATE `'._DB_PREFIX_.'order_cart_rule`
+                SET `id_order_invoice` = '.(int)$order_invoice->id.'
+                WHERE `id_order` = '.(int)$order_invoice->id_order);
 
             // Keep it for backward compatibility, to remove on 1.6 version
             $this->invoice_date = $order_invoice->date_add;
@@ -1393,7 +1393,7 @@
             $sql .= (int)$number;
         } else {
             $sql .= '(SELECT new_number FROM (SELECT (MAX(`delivery_number`) + 1) AS new_number
-			FROM `'._DB_PREFIX_.'order_invoice`) AS result)';
+            FROM `'._DB_PREFIX_.'order_invoice`) AS result)';
         }
 
         $sql .= ' WHERE `id_order_invoice` = '.(int)$order_invoice_id;
@@ -1409,8 +1409,8 @@
 
         return Db::getInstance()->getValue(
             'SELECT `delivery_number`
-			FROM `'._DB_PREFIX_.'order_invoice`
-			WHERE `id_order_invoice` = '.(int)$order_invoice_id);
+            FROM `'._DB_PREFIX_.'order_invoice`
+            WHERE `id_order_invoice` = '.(int)$order_invoice_id);
     }
 
     public function setDelivery()
@@ -1442,9 +1442,9 @@
     public static function getByDelivery($id_delivery)
     {
         $sql = 'SELECT id_order
-				FROM `'._DB_PREFIX_.'orders`
-				WHERE `delivery_number` = '.(int)$id_delivery.'
-				'.Shop::addSqlRestriction();
+                FROM `'._DB_PREFIX_.'orders`
+                WHERE `delivery_number` = '.(int)$id_delivery.'
+                '.Shop::addSqlRestriction();
         $res = Db::getInstance(_PS_USE_SQL_SLAVE_)->getRow($sql);
         return new Order((int)$res['id_order']);
     }
@@ -1467,9 +1467,9 @@
     public function getTotalWeight()
     {
         $result = Db::getInstance(_PS_USE_SQL_SLAVE_)->getValue('
-		SELECT SUM(product_weight * product_quantity)
-		FROM '._DB_PREFIX_.'order_detail
-		WHERE id_order = '.(int)$this->id);
+        SELECT SUM(product_weight * product_quantity)
+        FROM '._DB_PREFIX_.'order_detail
+        WHERE id_order = '.(int)$this->id);
         return (float)$result;
     }
 
@@ -1482,9 +1482,9 @@
     {
         Tools::displayAsDeprecated();
         return Db::getInstance(_PS_USE_SQL_SLAVE_)->getRow('
-		SELECT `invoice_number`, `id_order`
-		FROM `'._DB_PREFIX_.'orders`
-		WHERE invoice_number = '.(int)$id_invoice);
+        SELECT `invoice_number`, `id_order`
+        FROM `'._DB_PREFIX_.'orders`
+        WHERE invoice_number = '.(int)$id_invoice);
     }
 
     public function isAssociatedAtGuest($email)
@@ -1493,12 +1493,12 @@
             return false;
         }
         $sql = 'SELECT COUNT(*)
-				FROM `'._DB_PREFIX_.'orders` o
-				LEFT JOIN `'._DB_PREFIX_.'customer` c ON (c.`id_customer` = o.`id_customer`)
-				WHERE o.`id_order` = '.(int)$this->id.'
-					AND c.`email` = \''.pSQL($email).'\'
-					AND c.`is_guest` = 1
-					'.Shop::addSqlRestriction(false, 'c');
+                FROM `'._DB_PREFIX_.'orders` o
+                LEFT JOIN `'._DB_PREFIX_.'customer` c ON (c.`id_customer` = o.`id_customer`)
+                WHERE o.`id_order` = '.(int)$this->id.'
+                    AND c.`email` = \''.pSQL($email).'\'
+                    AND c.`is_guest` = 1
+                    '.Shop::addSqlRestriction(false, 'c');
         return (bool)Db::getInstance()->getValue($sql);
     }
 
@@ -1510,30 +1510,30 @@
     public static function getCartIdStatic($id_order, $id_customer = 0)
     {
         return (int)Db::getInstance(_PS_USE_SQL_SLAVE_)->getValue('
-			SELECT `id_cart`
-			FROM `'._DB_PREFIX_.'orders`
-			WHERE `id_order` = '.(int)$id_order.'
-			'.($id_customer ? 'AND `id_customer` = '.(int)$id_customer : ''));
+            SELECT `id_cart`
+            FROM `'._DB_PREFIX_.'orders`
+            WHERE `id_order` = '.(int)$id_order.'
+            '.($id_customer ? 'AND `id_customer` = '.(int)$id_customer : ''));
     }
 
     public function getWsOrderRows()
     {
         $query = '
-			SELECT
-			`id_order_detail` as `id`,
-			`product_id`,
-			`product_price`,
-			`id_order`,
-			`product_attribute_id`,
-			`product_quantity`,
-			`product_name`,
-			`product_reference`,
-			`product_ean13`,
-			`product_upc`,
-			`unit_price_tax_incl`,
-			`unit_price_tax_excl`
-			FROM `'._DB_PREFIX_.'order_detail`
-			WHERE id_order = '.(int)$this->id;
+            SELECT
+            `id_order_detail` as `id`,
+            `product_id`,
+            `product_price`,
+            `id_order`,
+            `product_attribute_id`,
+            `product_quantity`,
+            `product_name`,
+            `product_reference`,
+            `product_ean13`,
+            `product_upc`,
+            `unit_price_tax_incl`,
+            `unit_price_tax_excl`
+            FROM `'._DB_PREFIX_.'order_detail`
+            WHERE id_order = '.(int)$this->id;
         $result = Db::getInstance()->executeS($query);
         return $result;
     }
@@ -1552,9 +1552,9 @@
         $history->id_employee = (int)$id_employee;
         $history->changeIdOrderState((int)$id_order_state, $this);
         $res = Db::getInstance()->getRow('
-			SELECT `invoice_number`, `invoice_date`, `delivery_number`, `delivery_date`
-			FROM `'._DB_PREFIX_.'orders`
-			WHERE `id_order` = '.(int)$this->id);
+            SELECT `invoice_number`, `invoice_date`, `delivery_number`, `delivery_date`
+            FROM `'._DB_PREFIX_.'orders`
+            WHERE `id_order` = '.(int)$this->id);
         $this->invoice_date = $res['invoice_date'];
         $this->invoice_number = $res['invoice_number'];
         $this->delivery_date = $res['delivery_date'];
@@ -1577,8 +1577,8 @@
     public function deleteAssociations()
     {
         return (Db::getInstance()->execute('
-				DELETE FROM `'._DB_PREFIX_.'order_detail`
-				WHERE `id_order` = '.(int)$this->id) !== false);
+                DELETE FROM `'._DB_PREFIX_.'order_detail`
+                WHERE `id_order` = '.(int)$this->id) !== false);
     }
 
     /**
@@ -1589,11 +1589,11 @@
     public function getPreviousOrderId()
     {
         return Db::getInstance()->getValue('
-			SELECT id_order
-			FROM '._DB_PREFIX_.'orders
-			WHERE id_order < '.(int)$this->id
+            SELECT id_order
+            FROM '._DB_PREFIX_.'orders
+            WHERE id_order < '.(int)$this->id
             .Shop::addSqlRestriction().'
-			ORDER BY id_order DESC');
+            ORDER BY id_order DESC');
     }
 
     /**
@@ -1604,11 +1604,11 @@
     public function getNextOrderId()
     {
         return Db::getInstance()->getValue('
-			SELECT id_order
-			FROM '._DB_PREFIX_.'orders
-			WHERE id_order > '.(int)$this->id
+            SELECT id_order
+            FROM '._DB_PREFIX_.'orders
+            WHERE id_order > '.(int)$this->id
             .Shop::addSqlRestriction().'
-			ORDER BY id_order ASC');
+            ORDER BY id_order ASC');
     }
 
     /**
@@ -1651,22 +1651,13 @@
     public function useOneAfterAnotherTaxComputationMethod()
     {
         // if one of the order details use the tax computation method the display will be different
-<<<<<<< HEAD
-        return Db::getInstance()->getValue(
-            'SELECT od.`tax_computation_method`
-		    FROM `'._DB_PREFIX_.'order_detail_tax` odt
-		    LEFT JOIN `'._DB_PREFIX_.'order_detail` od ON (od.`id_order_detail` = odt.`id_order_detail`)
-		    WHERE od.`id_order` = '.(int)$this->id.'
-		    AND od.`tax_computation_method` = '.(int)TaxCalculator::ONE_AFTER_ANOTHER_METHOD
+        return Db::getInstance()->getValue('
+    		SELECT od.`tax_computation_method`
+    		FROM `'._DB_PREFIX_.'order_detail_tax` odt
+    		LEFT JOIN `'._DB_PREFIX_.'order_detail` od ON (od.`id_order_detail` = odt.`id_order_detail`)
+    		WHERE od.`id_order` = '.(int)$this->id.'
+    		AND od.`tax_computation_method` = '.(int)TaxCalculator::ONE_AFTER_ANOTHER_METHOD
         );
-=======
-        return Db::getInstance()->getValue('
-		SELECT od.`tax_computation_method`
-		FROM `'._DB_PREFIX_.'order_detail_tax` odt
-		LEFT JOIN `'._DB_PREFIX_.'order_detail` od ON (od.`id_order_detail` = odt.`id_order_detail`)
-		WHERE od.`id_order` = '.(int)$this->id.'
-		AND od.`tax_computation_method` = '.(int)TaxCalculator::ONE_AFTER_ANOTHER_METHOD);
->>>>>>> fd132fac
     }
 
     /**
@@ -1727,8 +1718,8 @@
 
         if (!is_null($order_invoice)) {
             $res = Db::getInstance()->execute('
-			INSERT INTO `'._DB_PREFIX_.'order_invoice_payment` (`id_order_invoice`, `id_order_payment`, `id_order`)
-			VALUES('.(int)$order_invoice->id.', '.(int)$order_payment->id.', '.(int)$this->id.')');
+            INSERT INTO `'._DB_PREFIX_.'order_invoice_payment` (`id_order_invoice`, `id_order_payment`, `id_order`)
+            VALUES('.(int)$order_invoice->id.', '.(int)$order_payment->id.', '.(int)$this->id.')');
 
             // Clear cache
             Cache::clean('order_invoice_paid_*');
@@ -1783,17 +1774,17 @@
     {
         return Db::getInstance()->executeS(
             'SELECT DISTINCT oc.`id_order_invoice`, oc.`weight`, oc.`shipping_cost_tax_excl`, oc.`shipping_cost_tax_incl`, c.`url`, oc.`id_carrier`, c.`name` as `carrier_name`, oc.`date_add`, "Delivery" as `type`, "true" as `can_edit`, oc.`tracking_number`, oc.`id_order_carrier`, osl.`name` as order_state_name, c.`name` as state_name
-			FROM `'._DB_PREFIX_.'orders` o
-			LEFT JOIN `'._DB_PREFIX_.'order_history` oh
-				ON (o.`id_order` = oh.`id_order`)
-			LEFT JOIN `'._DB_PREFIX_.'order_carrier` oc
-				ON (o.`id_order` = oc.`id_order`)
-			LEFT JOIN `'._DB_PREFIX_.'carrier` c
-				ON (oc.`id_carrier` = c.`id_carrier`)
-			LEFT JOIN `'._DB_PREFIX_.'order_state_lang` osl
-				ON (oh.`id_order_state` = osl.`id_order_state` AND osl.`id_lang` = '.(int)Context::getContext()->language->id.')
-			WHERE o.`id_order` = '.(int)$this->id.'
-			GROUP BY c.id_carrier'
+            FROM `'._DB_PREFIX_.'orders` o
+            LEFT JOIN `'._DB_PREFIX_.'order_history` oh
+                ON (o.`id_order` = oh.`id_order`)
+            LEFT JOIN `'._DB_PREFIX_.'order_carrier` oc
+                ON (o.`id_order` = oc.`id_order`)
+            LEFT JOIN `'._DB_PREFIX_.'carrier` c
+                ON (oc.`id_carrier` = c.`id_carrier`)
+            LEFT JOIN `'._DB_PREFIX_.'order_state_lang` osl
+                ON (oh.`id_order_state` = osl.`id_order_state` AND osl.`id_lang` = '.(int)Context::getContext()->language->id.')
+            WHERE o.`id_order` = '.(int)$this->id.'
+            GROUP BY c.id_carrier'
         );
     }
 
@@ -1899,9 +1890,9 @@
     {
         return Db::getInstance()->getValue(
             'SELECT SUM(total_paid_tax_incl)
-			FROM `'._DB_PREFIX_.'orders`
-			WHERE `reference` = \''.pSQL($this->reference).'\'
-			AND `id_cart` = '.(int)$this->id_cart);
+            FROM `'._DB_PREFIX_.'orders`
+            WHERE `reference` = \''.pSQL($this->reference).'\'
+            AND `id_cart` = '.(int)$this->id_cart);
     }
 
     /**
@@ -1940,13 +1931,13 @@
         if ($this->useOneAfterAnotherTaxComputationMethod()) {
             // sum by taxes
             $taxes_by_tax = Db::getInstance()->executeS('
-			    SELECT odt.`id_order_detail`, t.`name`, t.`rate`, SUM(`total_amount`) AS `total_amount`
-			    FROM `'._DB_PREFIX_.'order_detail_tax` odt
-			    LEFT JOIN `'._DB_PREFIX_.'tax` t ON (t.`id_tax` = odt.`id_tax`)
-			    LEFT JOIN `'._DB_PREFIX_.'order_detail` od ON (od.`id_order_detail` = odt.`id_order_detail`)
-			    WHERE od.`id_order` = '.(int)$this->id.'
-			    GROUP BY odt.`id_tax`
-			');
+                SELECT odt.`id_order_detail`, t.`name`, t.`rate`, SUM(`total_amount`) AS `total_amount`
+                FROM `'._DB_PREFIX_.'order_detail_tax` odt
+                LEFT JOIN `'._DB_PREFIX_.'tax` t ON (t.`id_tax` = odt.`id_tax`)
+                LEFT JOIN `'._DB_PREFIX_.'order_detail` od ON (od.`id_order_detail` = odt.`id_order_detail`)
+                WHERE od.`id_order` = '.(int)$this->id.'
+                GROUP BY odt.`id_tax`
+            ');
 
             // format response
             $tmp_tax_infos = array();
@@ -1957,13 +1948,13 @@
         } else {
             // sum by order details in order to retrieve real taxes rate
             $taxes_infos = Db::getInstance()->executeS('
-			SELECT odt.`id_order_detail`, t.`rate` AS `name`, SUM(od.`total_price_tax_excl`) AS total_price_tax_excl, SUM(t.`rate`) AS rate, SUM(`total_amount`) AS `total_amount`
-			FROM `'._DB_PREFIX_.'order_detail_tax` odt
-			LEFT JOIN `'._DB_PREFIX_.'tax` t ON (t.`id_tax` = odt.`id_tax`)
-			LEFT JOIN `'._DB_PREFIX_.'order_detail` od ON (od.`id_order_detail` = odt.`id_order_detail`)
-			WHERE od.`id_order` = '.(int)$this->id.'
-			GROUP BY odt.`id_order_detail`
-			');
+            SELECT odt.`id_order_detail`, t.`rate` AS `name`, SUM(od.`total_price_tax_excl`) AS total_price_tax_excl, SUM(t.`rate`) AS rate, SUM(`total_amount`) AS `total_amount`
+            FROM `'._DB_PREFIX_.'order_detail_tax` odt
+            LEFT JOIN `'._DB_PREFIX_.'tax` t ON (t.`id_tax` = odt.`id_tax`)
+            LEFT JOIN `'._DB_PREFIX_.'order_detail` od ON (od.`id_order_detail` = odt.`id_order_detail`)
+            WHERE od.`id_order` = '.(int)$this->id.'
+            GROUP BY odt.`id_order_detail`
+            ');
 
             // sum by taxes
             $tmp_tax_infos = array();
@@ -2025,18 +2016,11 @@
      */
     public function getEcoTaxTaxesBreakdown()
     {
-<<<<<<< HEAD
-        return Db::getInstance()->executeS(
-            'SELECT `ecotax_tax_rate`, SUM(`ecotax`) as `ecotax_tax_excl`, SUM(`ecotax`) as `ecotax_tax_incl`
-		    FROM `'._DB_PREFIX_.'order_detail`
-		    WHERE `id_order` = '.(int)$this->id
+        return Db::getInstance()->executeS('
+    		SELECT `ecotax_tax_rate`, SUM(`ecotax`) as `ecotax_tax_excl`, SUM(`ecotax`) as `ecotax_tax_incl`
+    		FROM `'._DB_PREFIX_.'order_detail`
+    		WHERE `id_order` = '.(int)$this->id
         );
-=======
-        return Db::getInstance()->executeS('
-		SELECT `ecotax_tax_rate`, SUM(`ecotax`) as `ecotax_tax_excl`, SUM(`ecotax`) as `ecotax_tax_incl`
-		FROM `'._DB_PREFIX_.'order_detail`
-		WHERE `id_order` = '.(int)$this->id);
->>>>>>> fd132fac
     }
 
     /**
@@ -2048,8 +2032,8 @@
     {
         return (bool)Db::getInstance()->getValue(
             'SELECT `id_order_invoice`
-			FROM `'._DB_PREFIX_.'order_invoice`
-			WHERE `id_order` =  '.(int)$this->id.
+            FROM `'._DB_PREFIX_.'order_invoice`
+            WHERE `id_order` =  '.(int)$this->id.
             (Configuration::get('PS_INVOICE') ? ' AND `number` > 0' : '')
         );
     }
@@ -2061,10 +2045,6 @@
      */
     public function hasDelivery()
     {
-<<<<<<< HEAD
-        return (bool)Db::getInstance()->getValue(
-            'SELECT `id_order_invoice`
-=======
         return (bool)$this->getOrderInvoiceIdIfHasDelivery();
     }
 
@@ -2076,11 +2056,11 @@
     public function getOrderInvoiceIdIfHasDelivery()
     {
         return (int)Db::getInstance()->getValue('
-			SELECT `id_order_invoice`
->>>>>>> fd132fac
-			FROM `'._DB_PREFIX_.'order_invoice`
-			WHERE `id_order` =  '.(int)$this->id.'
-			AND `delivery_number` > 0');
+            SELECT `id_order_invoice`
+            FROM `'._DB_PREFIX_.'order_invoice`
+            WHERE `id_order` =  '.(int)$this->id.'
+            AND `delivery_number` > 0'
+        );
     }
 
     /**
@@ -2092,9 +2072,9 @@
     {
         $results = Db::getInstance()->executeS(
             'SELECT id_warehouse
-			FROM `'._DB_PREFIX_.'order_detail`
-			WHERE `id_order` =  '.(int)$this->id.'
-			GROUP BY id_warehouse'
+            FROM `'._DB_PREFIX_.'order_detail`
+            WHERE `id_order` =  '.(int)$this->id.'
+            GROUP BY id_warehouse'
         );
         if (!$results) {
             return array();
@@ -2200,9 +2180,9 @@
     public function getIdOrderCarrier()
     {
         return (int)Db::getInstance()->getValue('
-				SELECT `id_order_carrier`
-				FROM `'._DB_PREFIX_.'order_carrier`
-				WHERE `id_order` = '.(int)$this->id);
+                SELECT `id_order_carrier`
+                FROM `'._DB_PREFIX_.'order_carrier`
+                WHERE `id_order` = '.(int)$this->id);
     }
 
     public static function sortDocuments($a, $b)
@@ -2216,9 +2196,9 @@
     public function getWsShippingNumber()
     {
         $id_order_carrier = Db::getInstance()->getValue('
-			SELECT `id_order_carrier`
-			FROM `'._DB_PREFIX_.'order_carrier`
-			WHERE `id_order` = '.(int)$this->id);
+            SELECT `id_order_carrier`
+            FROM `'._DB_PREFIX_.'order_carrier`
+            WHERE `id_order` = '.(int)$this->id);
         if ($id_order_carrier) {
             $order_carrier = new OrderCarrier($id_order_carrier);
             return $order_carrier->tracking_number;
@@ -2229,9 +2209,9 @@
     public function setWsShippingNumber($shipping_number)
     {
         $id_order_carrier = Db::getInstance()->getValue('
-			SELECT `id_order_carrier`
-			FROM `'._DB_PREFIX_.'order_carrier`
-			WHERE `id_order` = '.(int)$this->id);
+            SELECT `id_order_carrier`
+            FROM `'._DB_PREFIX_.'order_carrier`
+            WHERE `id_order` = '.(int)$this->id);
         if ($id_order_carrier) {
             $order_carrier = new OrderCarrier($id_order_carrier);
             $order_carrier->tracking_number = $shipping_number;
