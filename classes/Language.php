--- conflicted
+++ resolved
@@ -765,11 +765,7 @@
 
             Cache::store($key, $id_lang);
 
-<<<<<<< HEAD
-            return $id_lang ?: null;
-=======
-            return (int) $id_lang;
->>>>>>> 5caf1a27
+            return (int) $id_lang ?: null;
         }
 
         return (int) Cache::retrieve($key);
