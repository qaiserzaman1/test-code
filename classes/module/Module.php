<?php
/**
 * 2007-2015 PrestaShop
 *
 * NOTICE OF LICENSE
 *
 * This source file is subject to the Open Software License (OSL 3.0)
 * that is bundled with this package in the file LICENSE.txt.
 * It is also available through the world-wide-web at this URL:
 * http://opensource.org/licenses/osl-3.0.php
 * If you did not receive a copy of the license and are unable to
 * obtain it through the world-wide-web, please send an email
 * to license@prestashop.com so we can send you a copy immediately.
 *
 * DISCLAIMER
 *
 * Do not edit or add to this file if you wish to upgrade PrestaShop to newer
 * versions in the future. If you wish to customize PrestaShop for your
 * needs please refer to http://www.prestashop.com for more information.
 *
 * @author    PrestaShop SA <contact@prestashop.com>
 * @copyright 2007-2015 PrestaShop SA
 * @license   http://opensource.org/licenses/osl-3.0.php Open Software License (OSL 3.0)
 * International Registered Trademark & Property of PrestaShop SA
 */

abstract class ModuleCore
{
    /** @var int Module ID */
    public $id = null;

    /** @var float Version */
    public $version;
    public $database_version;

    /**
     * @since 1.5.0.1
     * @var string Registered Version in database
     */
    public $registered_version;

    /** @var array filled with known compliant PS versions */
    public $ps_versions_compliancy = array();

    /** @var array filled with modules needed for install */
    public $dependencies = array();

    /** @var string Unique name */
    public $name;

    /** @var string Human name */
    public $displayName;

    /** @var string A little description of the module */
    public $description;

    /** @var string author of the module */
    public $author;

    /** @var string URI author of the module */
    public $author_uri = '';

    /** @var string Module key provided by addons.prestashop.com */
    public $module_key = '';

    public $description_full;

    public $additional_description;

    public $compatibility;

    public $nb_rates;

    public $avg_rate;

    public $badges;

    /** @var int need_instance */
    public $need_instance = 1;

    /** @var string Admin tab corresponding to the module */
    public $tab = null;

    /** @var bool Status */
    public $active = false;

    /** @var bool Is the module certified by addons.prestashop.com */
    public $trusted = false;

    /** @var string Fill it if the module is installed but not yet set up */
    public $warning;

    public $enable_device = 7;

    /** @var array to store the limited country */
    public $limited_countries = array();

    /** @var array names of the controllers */
    public $controllers = array();

    /** @var array used by AdminTab to determine which lang file to use (admin.php or module lang file) */
    public static $classInModule = array();

    /** @var array current language translations */
    protected $_lang = array();

    /** @var string Module web path (eg. '/shop/modules/modulename/')  */
    protected $_path = null;
    /**
     * @since 1.5.0.1
     * @var string Module local path (eg. '/home/prestashop/modules/modulename/')
     */
    protected $local_path = null;

    /** @var array Array filled with module errors */
    protected $_errors = array();

    /** @var array Array  array filled with module success */
    protected $_confirmations = array();

    /** @var string Main table used for modules installed */
    protected $table = 'module';

    /** @var string Identifier of the main table */
    protected $identifier = 'id_module';

    /** @var array Array cache filled with modules informations */
    protected static $modules_cache;

    /** @var array Array cache filled with modules instances */
    protected static $_INSTANCE = array();

    /** @var bool Config xml generation mode */
    protected static $_generate_config_xml_mode = false;

    /** @var array Array filled with cache translations */
    protected static $l_cache = array();

    /** @var array Array filled with cache permissions (modules / employee profiles) */
    protected static $cache_permissions = array();

    /** @var Context */
    protected $context;

    /** @var Smarty_Data */
    protected $smarty;

    /** @var Smarty_Internal_Template|null */
    protected $current_subtemplate = null;

    protected static $update_translations_after_install = true;

    protected static $_batch_mode = false;
    protected static $_defered_clearCache = array();
    protected static $_defered_func_call = array();

    /** @var bool If true, allow push */
    public $allow_push;

    public $push_time_limit = 180;

    /** @var bool Define if we will log modules performances for this session */
    public static $_log_modules_perfs = null;
    /** @var bool Random session for modules perfs logs*/
    public static $_log_modules_perfs_session = null;

    const CACHE_FILE_MODULES_LIST = '/config/xml/modules_list.xml';

    const CACHE_FILE_TAB_MODULES_LIST = '/config/xml/tab_modules_list.xml';

    const CACHE_FILE_ALL_COUNTRY_MODULES_LIST     = '/config/xml/modules_native_addons.xml';
    const CACHE_FILE_DEFAULT_COUNTRY_MODULES_LIST = '/config/xml/default_country_modules_list.xml';

    const CACHE_FILE_CUSTOMER_MODULES_LIST = '/config/xml/customer_modules_list.xml';

    const CACHE_FILE_MUST_HAVE_MODULES_LIST = '/config/xml/must_have_modules_list.xml';

    const CACHE_FILE_TRUSTED_MODULES_LIST = '/config/xml/trusted_modules_list.xml';
    const CACHE_FILE_UNTRUSTED_MODULES_LIST = '/config/xml/untrusted_modules_list.xml';

    public static $hosted_modules_blacklist = array('autoupgrade');

    /**
     * Set the flag to indicate we are doing an import
     *
     * @param bool $value
     */
    public static function setBatchMode($value)
    {
        self::$_batch_mode = (bool)$value;
    }

    /**
     * @return bool
     */
    public static function getBatchMode()
    {
        return self::$_batch_mode;
    }

    public static function processDeferedFuncCall()
    {
        self::setBatchMode(false);
        foreach (self::$_defered_func_call as $func_call) {
            call_user_func_array($func_call[0], $func_call[1]);
        }

        self::$_defered_func_call = array();
    }

    /**
     * Clear the caches stored in $_defered_clearCache
     *
     */
    public static function processDeferedClearCache()
    {
        self::setBatchMode(false);

        foreach (self::$_defered_clearCache as $clearCache_array) {
            self::_deferedClearCache($clearCache_array[0], $clearCache_array[1], $clearCache_array[2]);
        }

        self::$_defered_clearCache = array();
    }

    /**
     * Constructor
     *
     * @param string $name Module unique name
     * @param Context $context
     */
    public function __construct($name = null, Context $context = null)
    {
        if (isset($this->ps_versions_compliancy) && !isset($this->ps_versions_compliancy['min'])) {
            $this->ps_versions_compliancy['min'] = '1.4.0.0';
        }

        if (isset($this->ps_versions_compliancy) && !isset($this->ps_versions_compliancy['max'])) {
            $this->ps_versions_compliancy['max'] = _PS_VERSION_;
        }

        if (strlen($this->ps_versions_compliancy['min']) == 3) {
            $this->ps_versions_compliancy['min'] .= '.0.0';
        }

        if (strlen($this->ps_versions_compliancy['max']) == 3) {
            $this->ps_versions_compliancy['max'] .= '.999.999';
        }

        // Load context and smarty
        $this->context = $context ? $context : Context::getContext();
        if (is_object($this->context->smarty)) {
            $this->smarty = $this->context->smarty->createData($this->context->smarty);
        }

        // If the module has no name we gave him its id as name
        if ($this->name === null) {
            $this->name = $this->id;
        }

        // If the module has the name we load the corresponding data from the cache
        if ($this->name != null) {
            // If cache is not generated, we generate it
            if (self::$modules_cache == null && !is_array(self::$modules_cache)) {
                $id_shop = (Validate::isLoadedObject($this->context->shop) ? $this->context->shop->id : Configuration::get('PS_SHOP_DEFAULT'));

                self::$modules_cache = array();
                // Join clause is done to check if the module is activated in current shop context
                $result = Db::getInstance()->executeS('
                SELECT m.`id_module`, m.`name`, (
                    SELECT id_module
                    FROM `'._DB_PREFIX_.'module_shop` ms
                    WHERE m.`id_module` = ms.`id_module`
                    AND ms.`id_shop` = '.(int)$id_shop.'
                    LIMIT 1
                ) as mshop
                FROM `'._DB_PREFIX_.'module` m');
                foreach ($result as $row) {
                    self::$modules_cache[$row['name']] = $row;
                    self::$modules_cache[$row['name']]['active'] = ($row['mshop'] > 0) ? 1 : 0;
                }
            }

            // We load configuration from the cache
            if (isset(self::$modules_cache[$this->name])) {
                if (isset(self::$modules_cache[$this->name]['id_module'])) {
                    $this->id = self::$modules_cache[$this->name]['id_module'];
                }
                foreach (self::$modules_cache[$this->name] as $key => $value) {
                    if (array_key_exists($key, $this)) {
                        $this->{$key} = $value;
                    }
                }
                $this->_path = __PS_BASE_URI__.'modules/'.$this->name.'/';
            }
            if (!$this->context->controller instanceof Controller) {
                self::$modules_cache = null;
            }
            $this->local_path = _PS_MODULE_DIR_.$this->name.'/';
        }
    }

    /**
     * Insert module into datable
     */
    public function install()
    {
        Hook::exec('actionModuleInstallBefore', array('object' => $this));
        // Check module name validation
        if (!Validate::isModuleName($this->name)) {
            $this->_errors[] = Tools::displayError('Unable to install the module (Module name is not valid).');
            return false;
        }

        // Check PS version compliancy
        if (!$this->checkCompliancy()) {
            $this->_errors[] = Tools::displayError('The version of your module is not compliant with your PrestaShop version.');
            return false;
        }

        // Check module dependencies
        if (count($this->dependencies) > 0) {
            foreach ($this->dependencies as $dependency) {
                if (!Db::getInstance()->getRow('SELECT `id_module` FROM `'._DB_PREFIX_.'module` WHERE LOWER(`name`) = \''.pSQL(Tools::strtolower($dependency)).'\'')) {
                    $error = Tools::displayError('Before installing this module, you have to install this/these module(s) first:').'<br />';
                    foreach ($this->dependencies as $d) {
                        $error .= '- '.$d.'<br />';
                    }
                    $this->_errors[] = $error;
                    return false;
                }
            }
        }

        // Check if module is installed
        $result = Module::isInstalled($this->name);
        if ($result) {
            $this->_errors[] = Tools::displayError('This module has already been installed.');
            return false;
        }

        // Install overrides
        try {
            $this->installOverrides();
        } catch (Exception $e) {
            $this->_errors[] = sprintf(Tools::displayError('Unable to install override: %s'), $e->getMessage());
            $this->uninstallOverrides();
            return false;
        }

        if (!$this->installControllers()) {
            return false;
        }

        // Install module and retrieve the installation id
        $result = Db::getInstance()->insert($this->table, array('name' => $this->name, 'active' => 1, 'version' => $this->version));
        if (!$result) {
            $this->_errors[] = Tools::displayError('Technical error: PrestaShop could not install this module.');
            return false;
        }
        $this->id = Db::getInstance()->Insert_ID();

        Cache::clean('Module::isInstalled'.$this->name);

        // Enable the module for current shops in context
        $this->enable();

        // Permissions management
        Db::getInstance()->execute('
            INSERT INTO `'._DB_PREFIX_.'module_access` (`id_profile`, `id_module`, `view`, `configure`, `uninstall`) (
                SELECT id_profile, '.(int)$this->id.', 1, 1, 1
                FROM '._DB_PREFIX_.'access a
                WHERE id_tab = (
                    SELECT `id_tab` FROM '._DB_PREFIX_.'tab
                    WHERE class_name = \'AdminModules\' LIMIT 1)
                AND a.`view` = 1)');

        Db::getInstance()->execute('
            INSERT INTO `'._DB_PREFIX_.'module_access` (`id_profile`, `id_module`, `view`, `configure`, `uninstall`) (
                SELECT id_profile, '.(int)$this->id.', 1, 0, 0
                FROM '._DB_PREFIX_.'access a
                WHERE id_tab = (
                    SELECT `id_tab` FROM '._DB_PREFIX_.'tab
                    WHERE class_name = \'AdminModules\' LIMIT 1)
                AND a.`view` = 0)');

        // Adding Restrictions for client groups
        Group::addRestrictionsForModule($this->id, Shop::getShops(true, null, true));
        Hook::exec('actionModuleInstallAfter', array('object' => $this));

        if (Module::$update_translations_after_install) {
            $this->updateModuleTranslations();
        }

        return true;
    }

    public function checkCompliancy()
    {
        if (version_compare(_PS_VERSION_, $this->ps_versions_compliancy['min'], '<') || version_compare(_PS_VERSION_, $this->ps_versions_compliancy['max'], '>')) {
            return false;
        } else {
            return true;
        }
    }

    public static function updateTranslationsAfterInstall($update = true)
    {
        Module::$update_translations_after_install = (bool)$update;
    }

    public function updateModuleTranslations()
    {
        return Language::updateModulesTranslations(array($this->name));
    }

    /**
     * Set errors, warning or success message of a module upgrade
     *
     * @param $upgrade_detail
     */
    protected function setUpgradeMessage($upgrade_detail)
    {
        // Store information if a module has been upgraded (memory optimization)
        if ($upgrade_detail['available_upgrade']) {
            if ($upgrade_detail['success']) {
                $this->_confirmations[] = sprintf(Tools::displayError('Current version: %s'), $this->version);
                $this->_confirmations[] = sprintf(Tools::displayError('%d file upgrade applied'), $upgrade_detail['number_upgraded']);
            } else {
                if (!$upgrade_detail['number_upgraded']) {
                    $this->_errors[] = Tools::displayError('No upgrade has been applied');
                } else {
                    $this->_errors[] = sprintf(Tools::displayError('Upgraded from: %s to %s'), $upgrade_detail['upgraded_from'], $upgrade_detail['upgraded_to']);
                    $this->_errors[] = sprintf(Tools::displayError('%d upgrade left'), $upgrade_detail['number_upgrade_left']);
                }

                if (isset($upgrade_detail['duplicate']) && $upgrade_detail['duplicate']) {
                    $this->_errors[] = sprintf(Tools::displayError('Module %s cannot be upgraded this time: please refresh this page to update it.'), $this->name);
                } else {
                    $this->_errors[] = Tools::displayError('To prevent any problem, this module has been turned off');
                }
            }
        }
    }

    /**
     * Init the upgrade module
     *
     * @param $module
     * @return bool
     */
    public static function initUpgradeModule($module)
    {
        if (((int)$module->installed == 1) & (empty($module->database_version) === true)) {
            Module::upgradeModuleVersion($module->name, $module->version);
            $module->database_version = $module->version;
        }

        // Init cache upgrade details
        self::$modules_cache[$module->name]['upgrade'] = array(
            'success' => false, // bool to know if upgrade succeed or not
            'available_upgrade' => 0, // Number of available module before any upgrade
            'number_upgraded' => 0, // Number of upgrade done
            'number_upgrade_left' => 0,
            'upgrade_file_left' => array(), // List of the upgrade file left
            'version_fail' => 0, // Version of the upgrade failure
            'upgraded_from' => 0, // Version number before upgrading anything
            'upgraded_to' => 0, // Last upgrade applied
        );

        // Need Upgrade will check and load upgrade file to the moduleCache upgrade case detail
        $ret = $module->installed && Module::needUpgrade($module);
        return $ret;
    }

    /**
     * Run the upgrade for a given module name and version
     *
     * @return array
     */
    public function runUpgradeModule()
    {
        $upgrade = &self::$modules_cache[$this->name]['upgrade'];
        foreach ($upgrade['upgrade_file_left'] as $num => $file_detail) {
            foreach ($file_detail['upgrade_function'] as $item) {
                if (function_exists($item)) {
                    $upgrade['success'] = false;
                    $upgrade['duplicate'] = true;
                    break 2;
                }
            }

            include($file_detail['file']);

            // Call the upgrade function if defined
            $upgrade['success'] = false;
            foreach ($file_detail['upgrade_function'] as $item) {
                if (function_exists($item)) {
                    $upgrade['success'] = $item($this);
                }
            }

            // Set detail when an upgrade succeed or failed
            if ($upgrade['success']) {
                $upgrade['number_upgraded'] += 1;
                $upgrade['upgraded_to'] = $file_detail['version'];

                unset($upgrade['upgrade_file_left'][$num]);
            } else {
                $upgrade['version_fail'] = $file_detail['version'];

                // If any errors, the module is disabled
                $this->disable();
                break;
            }
        }

        $upgrade['number_upgrade_left'] = count($upgrade['upgrade_file_left']);

        // Update module version in DB with the last succeed upgrade
        if ($upgrade['upgraded_to']) {
            Module::upgradeModuleVersion($this->name, $upgrade['upgraded_to']);
        }
        $this->setUpgradeMessage($upgrade);
        return $upgrade;
    }

    /**
     * Upgrade the registered version to a new one
     *
     * @param $name
     * @param $version
     * @return bool
     */
    public static function upgradeModuleVersion($name, $version)
    {
        return Db::getInstance()->execute('
            UPDATE `'._DB_PREFIX_.'module` m
            SET m.version = \''.pSQL($version).'\'
            WHERE m.name = \''.pSQL($name).'\'');
    }

    /**
     * Check if a module need to be upgraded.
     * This method modify the module_cache adding an upgrade list file
     *
     * @param $module
     * @return bool
     */
    public static function needUpgrade($module)
    {
        self::$modules_cache[$module->name]['upgrade']['upgraded_from'] = $module->database_version;
        // Check the version of the module with the registered one and look if any upgrade file exist
        if (Tools::version_compare($module->version, $module->database_version, '>')) {
            $old_version = $module->database_version;
            $module = Module::getInstanceByName($module->name);
            if ($module instanceof Module) {
                return $module->loadUpgradeVersionList($module->name, $module->version, $old_version);
            }
        }
        return null;
    }

    /**
     * Load the available list of upgrade of a specified module
     * with an associated version
     *
     * @param $module_name
     * @param $module_version
     * @param $registered_version
     * @return bool to know directly if any files have been found
     */
    protected static function loadUpgradeVersionList($module_name, $module_version, $registered_version)
    {
        $list = array();

        $upgrade_path = _PS_MODULE_DIR_.$module_name.'/upgrade/';

        // Check if folder exist and it could be read
        if (file_exists($upgrade_path) && ($files = scandir($upgrade_path))) {
            // Read each file name
            foreach ($files as $file) {
                if (!in_array($file, array('.', '..', '.svn', 'index.php')) && preg_match('/\.php$/', $file)) {
                    $tab = explode('-', $file);

                    if (!isset($tab[1])) {
                        continue;
                    }

                    $file_version = basename($tab[1], '.php');
                    // Compare version, if minor than actual, we need to upgrade the module
                    if (count($tab) == 2 &&
                         (Tools::version_compare($file_version, $module_version, '<=') &&
                            Tools::version_compare($file_version, $registered_version, '>'))) {
                        $list[] = array(
                            'file' => $upgrade_path.$file,
                            'version' => $file_version,
                            'upgrade_function' => array(
                                'upgrade_module_'.str_replace('.', '_', $file_version),
                                'upgradeModule'.str_replace('.', '', $file_version))
                            );
                    }
                }
            }
        }

        // No files upgrade, then upgrade succeed
        if (count($list) == 0) {
            self::$modules_cache[$module_name]['upgrade']['success'] = true;
            Module::upgradeModuleVersion($module_name, $module_version);
        }

        usort($list, 'ps_module_version_sort');

        // Set the list to module cache
        self::$modules_cache[$module_name]['upgrade']['upgrade_file_left'] = $list;
        self::$modules_cache[$module_name]['upgrade']['available_upgrade'] = count($list);
        return (bool)count($list);
    }

    /**
     * Return the status of the upgraded module
     *
     * @param $module_name
     * @return bool
     */
    public static function getUpgradeStatus($module_name)
    {
        return (isset(self::$modules_cache[$module_name]) &&
            self::$modules_cache[$module_name]['upgrade']['success']);
    }

    /**
     * Delete module from datable
     *
     * @return bool result
     */
    public function uninstall()
    {
        // Check module installation id validation
        if (!Validate::isUnsignedId($this->id)) {
            $this->_errors[] = Tools::displayError('The module is not installed.');
            return false;
        }

        // Uninstall overrides
        if (!$this->uninstallOverrides()) {
            return false;
        }

        // Retrieve hooks used by the module
        $sql = 'SELECT `id_hook` FROM `'._DB_PREFIX_.'hook_module` WHERE `id_module` = '.(int)$this->id;
        $result = Db::getInstance()->executeS($sql);
        foreach ($result as $row) {
            $this->unregisterHook((int)$row['id_hook']);
            $this->unregisterExceptions((int)$row['id_hook']);
        }

        foreach ($this->controllers as $controller) {
            $page_name = 'module-'.$this->name.'-'.$controller;
            $meta = Db::getInstance()->getValue('SELECT id_meta FROM `'._DB_PREFIX_.'meta` WHERE page="'.pSQL($page_name).'"');
            if ((int)$meta > 0) {
                Db::getInstance()->execute('DELETE FROM `'._DB_PREFIX_.'theme_meta` WHERE id_meta='.(int)$meta);
                Db::getInstance()->execute('DELETE FROM `'._DB_PREFIX_.'meta_lang` WHERE id_meta='.(int)$meta);
                Db::getInstance()->execute('DELETE FROM `'._DB_PREFIX_.'meta` WHERE id_meta='.(int)$meta);
            }
        }

        // Disable the module for all shops
        $this->disable(true);

        // Delete permissions module access
        Db::getInstance()->execute('DELETE FROM `'._DB_PREFIX_.'module_access` WHERE `id_module` = '.(int)$this->id);

        // Remove restrictions for client groups
        Group::truncateRestrictionsByModule($this->id);

        // Uninstall the module
        if (Db::getInstance()->execute('DELETE FROM `'._DB_PREFIX_.'module` WHERE `id_module` = '.(int)$this->id)) {
            Cache::clean('Module::isInstalled'.$this->name);
            Cache::clean('Module::getModuleIdByName_'.pSQL($this->name));
            return true;
        }

        return false;
    }

    /**
     * This function enable module $name. If an $name is an array,
     * this will enable all of them
     *
     * @param array|string $name
     * @return true if succeed
     * @since 1.4.1
     */
    public static function enableByName($name)
    {
        // If $name is not an array, we set it as an array
        if (!is_array($name)) {
            $name = array($name);
        }
        $res = true;
        // Enable each module
        foreach ($name as $n) {
            if (Validate::isModuleName($n)) {
                $res &= Module::getInstanceByName($n)->enable();
            }
        }
        return $res;
    }

    /**
     * Activate current module.
     *
     * @param bool $force_all If true, enable module for all shop
     */
    public function enable($force_all = false)
    {
        // Retrieve all shops where the module is enabled
        $list = Shop::getContextListShopID();
        if (!$this->id || !is_array($list)) {
            return false;
        }
        $sql = 'SELECT `id_shop` FROM `'._DB_PREFIX_.'module_shop`
                WHERE `id_module` = '.(int)$this->id.
                ((!$force_all) ? ' AND `id_shop` IN('.implode(', ', $list).')' : '');

        // Store the results in an array
        $items = array();
        if ($results = Db::getInstance($sql)->executeS($sql)) {
            foreach ($results as $row) {
                $items[] = $row['id_shop'];
            }
        }

        // Enable module in the shop where it is not enabled yet
        foreach ($list as $id) {
            if (!in_array($id, $items)) {
                Db::getInstance()->insert('module_shop', array(
                    'id_module' =>    $this->id,
                    'id_shop' =>    $id,
                ));
            }
        }

        return true;
    }

    public function enableDevice($device)
    {
<<<<<<< HEAD
        Db::getInstance()->execute(
            'UPDATE '._DB_PREFIX_.'module_shop
            SET enable_device = enable_device + '.(int)$device.'
            WHERE enable_device &~ '.(int)$device.' AND id_module='.(int)$this->id.
=======
        Db::getInstance()->execute('
			UPDATE '._DB_PREFIX_.'module_shop
			SET enable_device = enable_device + '.(int)$device.'
			WHERE (enable_device &~ '.(int)$device.' OR enable_device = 0) AND id_module='.(int)$this->id.
>>>>>>> fd132fac
            Shop::addSqlRestriction()
        );

        return true;
    }

    public function disableDevice($device)
    {
        Db::getInstance()->execute(
            'UPDATE '._DB_PREFIX_.'module_shop
            SET enable_device = enable_device - '.(int)$device.'
            WHERE enable_device & '.(int)$device.' AND id_module='.(int)$this->id.
            Shop::addSqlRestriction()
        );

        return true;
    }

    /**
     * This function disable module $name. If an $name is an array,
     * this will disable all of them
     *
     * @param array|string $name
     * @return true if succeed
     * @since 1.4.1
     */
    public static function disableByName($name)
    {
        // If $name is not an array, we set it as an array
        if (!is_array($name)) {
            $name = array($name);
        }
        $res = true;
        // Disable each module
        foreach ($name as $n) {
            if (Validate::isModuleName($n)) {
                $res &= Module::getInstanceByName($n)->disable();
            }
        }
        return $res;
    }

    /**
     * Desactivate current module.
     *
     * @param bool $force_all If true, disable module for all shop
     */
    public function disable($force_all = false)
    {
        // Disable module for all shops
        $sql = 'DELETE FROM `'._DB_PREFIX_.'module_shop` WHERE `id_module` = '.(int)$this->id.' '.((!$force_all) ? ' AND `id_shop` IN('.implode(', ', Shop::getContextListShopID()).')' : '');
        Db::getInstance()->execute($sql);
    }

    /**
     * Display flags in forms for translations
     * @deprecated since 1.6.0.10
     *
     * @param array $languages All languages available
     * @param int $default_language Default language id
     * @param string $ids Multilingual div ids in form
     * @param string $id Current div id]
     * @param bool $return define the return way : false for a display, true for a return
     * @param bool $use_vars_instead_of_ids use an js vars instead of ids seperate by "¤"
    */
    public function displayFlags($languages, $default_language, $ids, $id, $return = false, $use_vars_instead_of_ids = false)
    {
        if (count($languages) == 1) {
            return false;
        }

        $output = '
        <div class="displayed_flag">
            <img src="../img/l/'.$default_language.'.jpg" class="pointer" id="language_current_'.$id.'" onclick="toggleLanguageFlags(this);" alt="" />
        </div>
        <div id="languages_'.$id.'" class="language_flags">
            '.$this->l('Choose language:').'<br /><br />';
        foreach ($languages as $language) {
            if ($use_vars_instead_of_ids) {
                $output .= '<img src="../img/l/'.(int)$language['id_lang'].'.jpg" class="pointer" alt="'.$language['name'].'" title="'.$language['name'].'" onclick="changeLanguage(\''.$id.'\', '.$ids.', '.$language['id_lang'].', \''.$language['iso_code'].'\');" /> ';
            } else {
                $output .= '<img src="../img/l/'.(int)$language['id_lang'].'.jpg" class="pointer" alt="'.$language['name'].'" title="'.$language['name'].'" onclick="changeLanguage(\''.$id.'\', \''.$ids.'\', '.$language['id_lang'].', \''.$language['iso_code'].'\');" /> ';
            }
        }
        $output .= '</div>';

        if ($return) {
            return $output;
        }
        echo $output;
    }

    /**
     * Connect module to a hook
     *
     * @param string $hook_name Hook name
     * @param array $shop_list List of shop linked to the hook (if null, link hook to all shops)
     * @return bool result
     */
    public function registerHook($hook_name, $shop_list = null)
    {
        $return = true;
        if (is_array($hook_name)) {
            $hook_names = $hook_name;
        } else {
            $hook_names = array($hook_name);
        }

        foreach ($hook_names as $hook_name) {
            // Check hook name validation and if module is installed
            if (!Validate::isHookName($hook_name)) {
                throw new PrestaShopException('Invalid hook name');
            }
            if (!isset($this->id) || !is_numeric($this->id)) {
                return false;
            }

            // Retrocompatibility
            $hook_name_bak = $hook_name;
            if ($alias = Hook::getRetroHookName($hook_name)) {
                $hook_name = $alias;
            }

            Hook::exec('actionModuleRegisterHookBefore', array('object' => $this, 'hook_name' => $hook_name));
            // Get hook id
            $id_hook = Hook::getIdByName($hook_name);
            $live_edit = Hook::getLiveEditById((int)Hook::getIdByName($hook_name_bak));

            // If hook does not exist, we create it
            if (!$id_hook) {
                $new_hook = new Hook();
                $new_hook->name = pSQL($hook_name);
                $new_hook->title = pSQL($hook_name);
                $new_hook->live_edit = (bool)preg_match('/^display/i', $new_hook->name);
                $new_hook->position = (bool)$new_hook->live_edit;
                $new_hook->add();
                $id_hook = $new_hook->id;
                if (!$id_hook) {
                    return false;
                }
            }

            // If shop lists is null, we fill it with all shops
            if (is_null($shop_list)) {
                $shop_list = Shop::getCompleteListOfShopsID();
            }

            $shop_list_employee = Shop::getShops(true, null, true);

            foreach ($shop_list as $shop_id) {
                // Check if already register
                $sql = 'SELECT hm.`id_module`
                    FROM `'._DB_PREFIX_.'hook_module` hm, `'._DB_PREFIX_.'hook` h
                    WHERE hm.`id_module` = '.(int)$this->id.' AND h.`id_hook` = '.$id_hook.'
                    AND h.`id_hook` = hm.`id_hook` AND `id_shop` = '.(int)$shop_id;
                if (Db::getInstance()->getRow($sql)) {
                    continue;
                }

                // Get module position in hook
                $sql = 'SELECT MAX(`position`) AS position
                    FROM `'._DB_PREFIX_.'hook_module`
                    WHERE `id_hook` = '.(int)$id_hook.' AND `id_shop` = '.(int)$shop_id;
                if (!$position = Db::getInstance()->getValue($sql)) {
                    $position = 0;
                }

                // Register module in hook
                $return &= Db::getInstance()->insert('hook_module', array(
                    'id_module' => (int)$this->id,
                    'id_hook' => (int)$id_hook,
                    'id_shop' => (int)$shop_id,
                    'position' => (int)($position + 1),
                ));

                if (!in_array($shop_id, $shop_list_employee)) {
                    $where = '`id_module` = '.(int)$this->id.' AND `id_shop` = '.(int)$shop_id;
                    $return &= Db::getInstance()->delete('module_shop', $where);
                }
            }

            Hook::exec('actionModuleRegisterHookAfter', array('object' => $this, 'hook_name' => $hook_name));
        }
        return $return;
    }

    /**
     * Unregister module from hook
     *
     * @param mixed $id_hook Hook id (can be a hook name since 1.5.0)
     * @param array $shop_list List of shop
     * @return bool result
     */
    public function unregisterHook($hook_id, $shop_list = null)
    {
        // Get hook id if a name is given as argument
        if (!is_numeric($hook_id)) {
            $hook_name = (string)$hook_id;
            // Retrocompatibility
            $hook_id = Hook::getIdByName($hook_name);
            if (!$hook_id) {
                return false;
            }
        } else {
            $hook_name = Hook::getNameById((int)$hook_id);
        }

        Hook::exec('actionModuleUnRegisterHookBefore', array('object' => $this, 'hook_name' => $hook_name));

        // Unregister module on hook by id
        $sql = 'DELETE FROM `'._DB_PREFIX_.'hook_module`
            WHERE `id_module` = '.(int)$this->id.' AND `id_hook` = '.(int)$hook_id
            .(($shop_list) ? ' AND `id_shop` IN('.implode(', ', array_map('intval', $shop_list)).')' : '');
        $result = Db::getInstance()->execute($sql);

        // Clean modules position
        $this->cleanPositions($hook_id, $shop_list);

        Hook::exec('actionModuleUnRegisterHookAfter', array('object' => $this, 'hook_name' => $hook_name));

        return $result;
    }

    /**
     * Unregister exceptions linked to module
     *
     * @param int $id_hook Hook id
     * @param array $shop_list List of shop
     * @return bool result
     */
    public function unregisterExceptions($hook_id, $shop_list = null)
    {
        $sql = 'DELETE FROM `'._DB_PREFIX_.'hook_module_exceptions`
            WHERE `id_module` = '.(int)$this->id.' AND `id_hook` = '.(int)$hook_id
            .(($shop_list) ? ' AND `id_shop` IN('.implode(', ', array_map('intval', $shop_list)).')' : '');
        return Db::getInstance()->execute($sql);
    }

    /**
     * Add exceptions for module->Hook
     *
     * @param int $id_hook Hook id
     * @param array $excepts List of file name
     * @param array $shop_list List of shop
     * @return bool result
     */
    public function registerExceptions($id_hook, $excepts, $shop_list = null)
    {
        // If shop lists is null, we fill it with all shops
        if (is_null($shop_list)) {
            $shop_list = Shop::getContextListShopID();
        }

        // Save modules exception for each shop
        foreach ($shop_list as $shop_id) {
            foreach ($excepts as $except) {
                if (!$except) {
                    continue;
                }
                $insert_exception = array(
                    'id_module' => (int)$this->id,
                    'id_hook' => (int)$id_hook,
                    'id_shop' => (int)$shop_id,
                    'file_name' => pSQL($except),
                );
                $result = Db::getInstance()->insert('hook_module_exceptions', $insert_exception);
                if (!$result) {
                    return false;
                }
            }
        }
        return true;
    }

    /**
     * Edit exceptions for module->Hook
     *
     * @param int $hookID Hook id
     * @param array $excepts List of shopID and file name
     * @return bool result
     */
    public function editExceptions($id_hook, $excepts)
    {
        $result = true;
        foreach ($excepts as $shop_id => $except) {
            $shop_list = ($shop_id == 0) ? Shop::getContextListShopID() : array($shop_id);
            $this->unregisterExceptions($id_hook, $shop_list);
            $result &= $this->registerExceptions($id_hook, $except, $shop_list);
        }

        return $result;
    }


    /**
     * This function is used to determine the module name
     * of an AdminTab which belongs to a module, in order to keep translation
     * related to a module in its directory (instead of $_LANGADM)
     *
     * @param mixed $current_class the
     * @return bool|string if the class belongs to a module, will return the module name. Otherwise, return false.
     */
    public static function getModuleNameFromClass($current_class)
    {
        // Module can now define AdminTab keeping the module translations method,
        // i.e. in modules/[module name]/[iso_code].php
        if (!isset(self::$classInModule[$current_class]) && class_exists($current_class)) {
            global $_MODULES;
            $_MODULE = array();
            $reflection_class = new ReflectionClass($current_class);
            $file_path = realpath($reflection_class->getFileName());
            $realpath_module_dir = realpath(_PS_MODULE_DIR_);
            if (substr(realpath($file_path), 0, strlen($realpath_module_dir)) == $realpath_module_dir) {
                // For controllers in module/controllers path
                if (basename(dirname(dirname($file_path))) == 'controllers') {
                    self::$classInModule[$current_class] = basename(dirname(dirname(dirname($file_path))));
                } else {
                    // For old AdminTab controllers
                    self::$classInModule[$current_class] = substr(dirname($file_path), strlen($realpath_module_dir) + 1);
                }

                $file = _PS_MODULE_DIR_.self::$classInModule[$current_class].'/'.Context::getContext()->language->iso_code.'.php';
                if (Tools::file_exists_cache($file) && include_once($file)) {
                    $_MODULES = !empty($_MODULES) ? array_merge($_MODULES, $_MODULE) : $_MODULE;
                }
            } else {
                self::$classInModule[$current_class] = false;
            }
        }

        // return name of the module, or false
        return self::$classInModule[$current_class];
    }

    /**
     * Return an instance of the specified module
     *
     * @param string $module_name Module name
     * @return Module
     */
    public static function getInstanceByName($module_name)
    {
        if (!Validate::isModuleName($module_name)) {
            if (_PS_MODE_DEV_) {
                die(Tools::displayError(Tools::safeOutput($module_name).' is not a valid module name.'));
            }
            return false;
        }

        if (!isset(self::$_INSTANCE[$module_name])) {
            if (!Tools::file_exists_no_cache(_PS_MODULE_DIR_.$module_name.'/'.$module_name.'.php')) {
                return false;
            }
            return Module::coreLoadModule($module_name);
        }
        return self::$_INSTANCE[$module_name];
    }

    protected static function coreLoadModule($module_name)
    {
        // Define if we will log modules performances for this session
        if (Module::$_log_modules_perfs === null) {
            $modulo = _PS_DEBUG_PROFILING_ ? 1 : Configuration::get('PS_log_modules_perfs_MODULO');
            Module::$_log_modules_perfs = ($modulo && mt_rand(0, $modulo - 1) == 0);
            if (Module::$_log_modules_perfs) {
                Module::$_log_modules_perfs_session = mt_rand();
            }
        }

        // Store time and memory before and after hook call and save the result in the database
        if (Module::$_log_modules_perfs) {
            $time_start = microtime(true);
            $memory_start = memory_get_usage(true);
        }

        include_once(_PS_MODULE_DIR_.$module_name.'/'.$module_name.'.php');

        $r = false;
        if (Tools::file_exists_no_cache(_PS_OVERRIDE_DIR_.'modules/'.$module_name.'/'.$module_name.'.php')) {
            include_once(_PS_OVERRIDE_DIR_.'modules/'.$module_name.'/'.$module_name.'.php');
            $override = $module_name.'Override';

            if (class_exists($override, false)) {
                $r = self::$_INSTANCE[$module_name] = Adapter_ServiceLocator::get($override);
            }
        }

        if (!$r && class_exists($module_name, false)) {
            $r = self::$_INSTANCE[$module_name] = Adapter_ServiceLocator::get($module_name);
        }

        if (Module::$_log_modules_perfs) {
            $time_end = microtime(true);
            $memory_end = memory_get_usage(true);

            Db::getInstance()->execute('
            INSERT INTO '._DB_PREFIX_.'modules_perfs (session, module, method, time_start, time_end, memory_start, memory_end)
            VALUES ('.(int)Module::$_log_modules_perfs_session.', "'.pSQL($module_name).'", "__construct", "'.pSQL($time_start).'", "'.pSQL($time_end).'", '.(int)$memory_start.', '.(int)$memory_end.')');
        }

        return $r;
    }

    /**
     * Return an instance of the specified module
     *
     * @param int $id_module Module ID
     * @return Module instance
     */
    public static function getInstanceById($id_module)
    {
        static $id2name = null;

        if (is_null($id2name)) {
            $id2name = array();
            $sql = 'SELECT `id_module`, `name` FROM `'._DB_PREFIX_.'module`';
            if ($results = Db::getInstance()->executeS($sql)) {
                foreach ($results as $row) {
                    $id2name[$row['id_module']] = $row['name'];
                }
            }
        }

        if (isset($id2name[$id_module])) {
            return Module::getInstanceByName($id2name[$id_module]);
        }

        return false;
    }

    public static function configXmlStringFormat($string)
    {
        return Tools::htmlentitiesDecodeUTF8($string);
    }


    public static function getModuleName($module)
    {
        $iso = substr(Context::getContext()->language->iso_code, 0, 2);

        // Config file
        $config_file = _PS_MODULE_DIR_.$module.'/config_'.$iso.'.xml';
        // For "en" iso code, we keep the default config.xml name
        if ($iso == 'en' || !file_exists($config_file)) {
            $config_file = _PS_MODULE_DIR_.$module.'/config.xml';
            if (!file_exists($config_file)) {
                return 'Module '.ucfirst($module);
            }
        }

        // Load config.xml
        libxml_use_internal_errors(true);
        $xml_module = @simplexml_load_file($config_file);
        if (!$xml_module) {
            return 'Module '.ucfirst($module);
        }
        foreach (libxml_get_errors() as $error) {
            libxml_clear_errors();
            return 'Module '.ucfirst($module);
        }
        libxml_clear_errors();

        // Find translations
        global $_MODULES;
        $file = _PS_MODULE_DIR_.$module.'/'.Context::getContext()->language->iso_code.'.php';
        if (Tools::file_exists_cache($file) && include_once($file)) {
            if (isset($_MODULE) && is_array($_MODULE)) {
                $_MODULES = !empty($_MODULES) ? array_merge($_MODULES, $_MODULE) : $_MODULE;
            }
        }

        // Return Name
        return Translate::getModuleTranslation((string)$xml_module->name, Module::configXmlStringFormat($xml_module->displayName), (string)$xml_module->name);
    }

    protected static function useTooMuchMemory()
    {
        $memory_limit = Tools::getMemoryLimit();
        if (function_exists('memory_get_usage') && $memory_limit != '-1') {
            $current_memory = memory_get_usage(true);
            $memory_threshold = (int)max($memory_limit * 0.15, Tools::isX86_64arch() ? 4194304 : 2097152);
            $memory_left = $memory_limit - $current_memory;

            if ($memory_left <= $memory_threshold) {
                return true;
            }
        }
        return false;
    }

    /**
     * Return available modules
     *
     * @param bool $use_config in order to use config.xml file in module dir
     * @return array Modules
     */
    public static function getModulesOnDisk($use_config = false, $logged_on_addons = false, $id_employee = false)
    {
        global $_MODULES;

        // Init var
        $module_list = array();
        $module_name_list = array();
        $modules_name_to_cursor = array();
        $errors = array();

        // Get modules directory list and memory limit
        $modules_dir = Module::getModulesDirOnDisk();

        $modules_installed = array();
        $result = Db::getInstance()->executeS('
        SELECT m.name, m.version, mp.interest, module_shop.enable_device
        FROM `'._DB_PREFIX_.'module` m
        '.Shop::addSqlAssociation('module', 'm').'
        LEFT JOIN `'._DB_PREFIX_.'module_preference` mp ON (mp.`module` = m.`name` AND mp.`id_employee` = '.(int)$id_employee.')');
        foreach ($result as $row) {
            $modules_installed[$row['name']] = $row;
        }

        foreach ($modules_dir as $module) {
            if (Module::useTooMuchMemory()) {
                $errors[] = Tools::displayError('All modules cannot be loaded due to memory limit restrictions, please increase your memory_limit value on your server configuration');
                break;
            }

            $iso = substr(Context::getContext()->language->iso_code, 0, 2);

            // Check if config.xml module file exists and if it's not outdated

            if ($iso == 'en') {
                $config_file = _PS_MODULE_DIR_.$module.'/config.xml';
            } else {
                $config_file = _PS_MODULE_DIR_.$module.'/config_'.$iso.'.xml';
            }

            $xml_exist = (file_exists($config_file));
            $need_new_config_file = $xml_exist ? (@filemtime($config_file) < @filemtime(_PS_MODULE_DIR_.$module.'/'.$module.'.php')) : true;

            // If config.xml exists and that the use config flag is at true
            if ($use_config && $xml_exist && !$need_new_config_file) {
                // Load config.xml
                libxml_use_internal_errors(true);
                $xml_module = @simplexml_load_file($config_file);
                if (!$xml_module) {
                    $errors[] = Tools::displayError(sprintf('%1s could not be loaded.', $config_file));
                    break;
                }
                foreach (libxml_get_errors() as $error) {
                    $errors[] = '['.$module.'] '.Tools::displayError('Error found in config file:').' '.htmlentities($error->message);
                }
                libxml_clear_errors();

                // If no errors in Xml, no need instand and no need new config.xml file, we load only translations
                if (!count($errors) && (int)$xml_module->need_instance == 0) {
                    $file = _PS_MODULE_DIR_.$module.'/'.Context::getContext()->language->iso_code.'.php';
                    if (Tools::file_exists_cache($file) && include_once($file)) {
                        if (isset($_MODULE) && is_array($_MODULE)) {
                            $_MODULES = !empty($_MODULES) ? array_merge($_MODULES, $_MODULE) : $_MODULE;
                        }
                    }

                    $item = new stdClass();
                    $item->id = 0;
                    $item->warning = '';

                    foreach ($xml_module as $k => $v) {
                        $item->$k = (string)$v;
                    }

                    $item->displayName = stripslashes(Translate::getModuleTranslation((string)$xml_module->name, Module::configXmlStringFormat($xml_module->displayName), (string)$xml_module->name));
                    $item->description = stripslashes(Translate::getModuleTranslation((string)$xml_module->name, Module::configXmlStringFormat($xml_module->description), (string)$xml_module->name));
                    $item->author = stripslashes(Translate::getModuleTranslation((string)$xml_module->name, Module::configXmlStringFormat($xml_module->author), (string)$xml_module->name));
                    $item->author_uri = (isset($xml_module->author_uri) && $xml_module->author_uri) ? stripslashes($xml_module->author_uri) : false;

                    if (isset($xml_module->confirmUninstall)) {
                        $item->confirmUninstall = Translate::getModuleTranslation((string)$xml_module->name, html_entity_decode(Module::configXmlStringFormat($xml_module->confirmUninstall)), (string)$xml_module->name);
                    }

                    $item->active = 0;
                    $item->onclick_option = false;
                    $item->trusted = Module::isModuleTrusted($item->name);

                    $module_list[$item->name.'_disk'] = $item;

                    $module_name_list[] = '\''.pSQL($item->name).'\'';
                    $modules_name_to_cursor[Tools::strtolower(strval($item->name))] = $item;
                }
            }

            // If use config flag is at false or config.xml does not exist OR need instance OR need a new config.xml file
            if (!$use_config || !$xml_exist || (isset($xml_module->need_instance) && (int)$xml_module->need_instance == 1) || $need_new_config_file) {
                // If class does not exists, we include the file
                if (!class_exists($module, false)) {
                    // Get content from php file
                    $file_path = _PS_MODULE_DIR_.$module.'/'.$module.'.php';
                    $file = trim(file_get_contents(_PS_MODULE_DIR_.$module.'/'.$module.'.php'));

                    if (substr($file, 0, 5) == '<?php') {
                        $file = substr($file, 5);
                    }

                    if (substr($file, -2) == '?>') {
                        $file = substr($file, 0, -2);
                    }

                    // If (false) is a trick to not load the class with "eval".
                    // This way require_once will works correctly
                    if (eval('if (false){	'.$file.' }') !== false) {
                        require_once(_PS_MODULE_DIR_.$module.'/'.$module.'.php');
                    } else {
                        $errors[] = sprintf(Tools::displayError('%1$s (parse error in %2$s)'), $module, substr($file_path, strlen(_PS_ROOT_DIR_)));
                    }
                }

                // If class exists, we just instanciate it
                if (class_exists($module, false)) {
                    $tmp_module = Adapter_ServiceLocator::get($module);

                    $item = new stdClass();

                    $item->id = (int)$tmp_module->id;
                    $item->warning = $tmp_module->warning;
                    $item->name = $tmp_module->name;
                    $item->version = $tmp_module->version;
                    $item->tab = $tmp_module->tab;
                    $item->displayName = $tmp_module->displayName;
                    $item->description = stripslashes($tmp_module->description);
                    $item->author = $tmp_module->author;
                    $item->author_uri = (isset($tmp_module->author_uri) && $tmp_module->author_uri) ? $tmp_module->author_uri : false;
                    $item->limited_countries = $tmp_module->limited_countries;
                    $item->parent_class = get_parent_class($module);
                    $item->is_configurable = $tmp_module->is_configurable = method_exists($tmp_module, 'getContent') ? 1 : 0;
                    $item->need_instance = isset($tmp_module->need_instance) ? $tmp_module->need_instance : 0;
                    $item->active = $tmp_module->active;
                    $item->trusted = Module::isModuleTrusted($tmp_module->name);
                    $item->currencies = isset($tmp_module->currencies) ? $tmp_module->currencies : null;
                    $item->currencies_mode = isset($tmp_module->currencies_mode) ? $tmp_module->currencies_mode : null;
                    $item->confirmUninstall = isset($tmp_module->confirmUninstall) ? html_entity_decode($tmp_module->confirmUninstall) : null;
                    $item->description_full = stripslashes($tmp_module->description_full);
                    $item->additional_description = isset($tmp_module->additional_description) ? stripslashes($tmp_module->additional_description) : null;
                    $item->compatibility = isset($tmp_module->compatibility) ? (array)$tmp_module->compatibility : null;
                    $item->nb_rates = isset($tmp_module->nb_rates) ? (array)$tmp_module->nb_rates : null;
                    $item->avg_rate = isset($tmp_module->avg_rate) ? (array)$tmp_module->avg_rate : null;
                    $item->badges = isset($tmp_module->badges) ? (array)$tmp_module->badges : null;
                    $item->url = isset($tmp_module->url) ? $tmp_module->url : null;
                    $item->onclick_option  = method_exists($module, 'onclickOption') ? true : false;

                    if ($item->onclick_option) {
                        $href = Context::getContext()->link->getAdminLink('Module', true).'&module_name='.$tmp_module->name.'&tab_module='.$tmp_module->tab;
                        $item->onclick_option_content = array();
                        $option_tab = array('desactive', 'reset', 'configure', 'delete');

                        foreach ($option_tab as $opt) {
                            $item->onclick_option_content[$opt] = $tmp_module->onclickOption($opt, $href);
                        }
                    }

                    $module_list[$item->name.'_disk'] = $item;

                    if (!$xml_exist || $need_new_config_file) {
                        self::$_generate_config_xml_mode = true;
                        $tmp_module->_generateConfigXml();
                        self::$_generate_config_xml_mode = false;
                    }

                    unset($tmp_module);
                } else {
                    $errors[] = sprintf(Tools::displayError('%1$s (class missing in %2$s)'), $module, substr($file_path, strlen(_PS_ROOT_DIR_)));
                }
            }
        }

        // Get modules information from database
        if (!empty($module_name_list)) {
            $list = Shop::getContextListShopID();
            $sql = 'SELECT m.id_module, m.name, (
                        SELECT COUNT(*) FROM '._DB_PREFIX_.'module_shop ms WHERE m.id_module = ms.id_module AND ms.id_shop IN ('.implode(',', $list).')
                    ) as total
                    FROM '._DB_PREFIX_.'module m
                    WHERE LOWER(m.name) IN ('.Tools::strtolower(implode(',', $module_name_list)).')';
            $results = Db::getInstance()->executeS($sql);

            foreach ($results as $result) {
                if (isset($modules_name_to_cursor[Tools::strtolower($result['name'])])) {
                    $module_cursor = $modules_name_to_cursor[Tools::strtolower($result['name'])];
                    $module_cursor->id = (int)$result['id_module'];
                    $module_cursor->active = ($result['total'] == count($list)) ? 1 : 0;
                }
            }
        }

        // Get Default Country Modules and customer module
        $files_list = array(
            array('type' => 'addonsNative', 'file' => _PS_ROOT_DIR_.self::CACHE_FILE_DEFAULT_COUNTRY_MODULES_LIST, 'loggedOnAddons' => 0),
            array('type' => 'addonsMustHave', 'file' => _PS_ROOT_DIR_.self::CACHE_FILE_MUST_HAVE_MODULES_LIST, 'loggedOnAddons' => 0),
            array('type' => 'addonsBought', 'file' => _PS_ROOT_DIR_.self::CACHE_FILE_CUSTOMER_MODULES_LIST, 'loggedOnAddons' => 1),
        );
        foreach ($files_list as $f) {
            if (file_exists($f['file']) && ($f['loggedOnAddons'] == 0 || $logged_on_addons)) {
                if (Module::useTooMuchMemory()) {
                    $errors[] = Tools::displayError('All modules cannot be loaded due to memory limit restrictions, please increase your memory_limit value on your server configuration');
                    break;
                }

                $file = $f['file'];
                $content = Tools::file_get_contents($file);
                $xml = @simplexml_load_string($content, null, LIBXML_NOCDATA);

                if ($xml && isset($xml->module)) {
                    foreach ($xml->module as $modaddons) {
                        $flag_found = 0;

                        foreach ($module_list as $k => &$m) {
                            if (Tools::strtolower($m->name) == Tools::strtolower($modaddons->name) && !isset($m->available_on_addons)) {
                                $flag_found = 1;
                                if ($m->version != $modaddons->version && version_compare($m->version, $modaddons->version) === -1) {
                                    $module_list[$k]->version_addons = $modaddons->version;
                                }
                            }
                        }

                        if ($flag_found == 0) {
                            $item = new stdClass();
                            $item->id = 0;
                            $item->warning = '';
                            $item->type = strip_tags((string)$f['type']);
                            $item->name = strip_tags((string)$modaddons->name);
                            $item->version = strip_tags((string)$modaddons->version);
                            $item->tab = strip_tags((string)$modaddons->tab);
                            $item->displayName = strip_tags((string)$modaddons->displayName);
                            $item->description = stripslashes(strip_tags((string)$modaddons->description));
                            $item->description_full = stripslashes(strip_tags((string)$modaddons->description_full));
                            $item->author = strip_tags((string)$modaddons->author);
                            $item->limited_countries = array();
                            $item->parent_class = '';
                            $item->onclick_option = false;
                            $item->is_configurable = 0;
                            $item->need_instance = 0;
                            $item->not_on_disk = 1;
                            $item->available_on_addons = 1;
                            $item->trusted = Module::isModuleTrusted($item->name);
                            $item->active = 0;
                            $item->description_full = stripslashes($modaddons->description_full);
                            $item->additional_description = isset($modaddons->additional_description) ? stripslashes($modaddons->additional_description) : null;
                            $item->compatibility = isset($modaddons->compatibility) ? (array)$modaddons->compatibility : null;
                            $item->nb_rates = isset($modaddons->nb_rates) ? (array)$modaddons->nb_rates : null;
                            $item->avg_rate = isset($modaddons->avg_rate) ? (array)$modaddons->avg_rate : null;
                            $item->badges = isset($modaddons->badges) ? (array)$modaddons->badges : null;
                            $item->url = isset($modaddons->url) ? $modaddons->url : null;
                            if (isset($item->description_full) && trim($item->description_full) != '') {
                                $item->show_quick_view = true;
                            }

                            if (isset($modaddons->img)) {
                                $item->image = Module::copyModAddonsImg($modaddons);
                            }


                            if ($item->type == 'addonsMustHave') {
                                $item->addons_buy_url = strip_tags((string)$modaddons->url);
                                $prices = (array)$modaddons->price;
                                $id_default_currency = Configuration::get('PS_CURRENCY_DEFAULT');

                                foreach ($prices as $currency => $price) {
                                    if ($id_currency = Currency::getIdByIsoCode($currency)) {
                                        $item->price = (float)$price;
                                        $item->id_currency = (int)$id_currency;

                                        if ($id_default_currency == $id_currency) {
                                            break;
                                        }
                                    }
                                }
                            }

                            $module_list[$item->name.'_feed'] = $item;
                        }

                        if (isset($module_list[$modaddons->name.'_disk'])) {
                            $module_list[$modaddons->name.'_disk']->description_full = stripslashes(strip_tags((string)$modaddons->description_full));
                            $module_list[$modaddons->name.'_disk']->additional_description = stripslashes(strip_tags((string)$modaddons->additional_description));
                            $module_list[$modaddons->name.'_disk']->image = Module::copyModAddonsImg($modaddons);
                            $module_list[$modaddons->name.'_disk']->show_quick_view = true;
                        }
                    }
                }
            }
        }

        foreach ($module_list as $key => &$module) {
            if (defined('_PS_HOST_MODE_') && in_array($module->name, self::$hosted_modules_blacklist)) {
                unset($module_list[$key]);
            } elseif (isset($modules_installed[$module->name])) {
                $module->installed = true;
                $module->database_version = $modules_installed[$module->name]['version'];
                $module->interest = $modules_installed[$module->name]['interest'];
                $module->enable_device = $modules_installed[$module->name]['enable_device'];
            } else {
                $module->installed = false;
                $module->database_version = 0;
                $module->interest = 0;
            }
        }

        usort($module_list, create_function('$a,$b', 'return strnatcasecmp($a->displayName, $b->displayName);'));
        if ($errors) {
            if (!isset(Context::getContext()->controller) && !Context::getContext()->controller->controller_name) {
                echo '<div class="alert error"><h3>'.Tools::displayError('The following module(s) could not be loaded').':</h3><ol>';
                foreach ($errors as $error) {
                    echo '<li>'.$error.'</li>';
                }
                echo '</ol></div>';
            } else {
                foreach ($errors as $error) {
                    Context::getContext()->controller->errors[] = $error;
                }
            }
        }

        return $module_list;
    }

    public static function copyModAddonsImg($modaddons)
    {
        if (!Validate::isLoadedObject($modaddons)) {
            return;
        }
        if (!file_exists(_PS_TMP_IMG_DIR_.md5((int)$modaddons->id.'-'.$modaddons->name).'.jpg') &&
        !file_put_contents(_PS_TMP_IMG_DIR_.md5((int)$modaddons->id.'-'.$modaddons->name).'.jpg', Tools::file_get_contents($modaddons->img))) {
                copy(_PS_IMG_DIR_.'404.gif', _PS_TMP_IMG_DIR_.md5((int)$modaddons->id.'-'.$modaddons->name).'.jpg');
        }
        if (file_exists(_PS_TMP_IMG_DIR_.md5((int)$modaddons->id.'-'.$modaddons->name).'.jpg')) {
            return '../img/tmp/'.md5((int)$modaddons->id.'-'.$modaddons->name).'.jpg';
        }
    }

    /**
     * Return modules directory list
     *
     * @return array Modules Directory List
     */
    public static function getModulesDirOnDisk()
    {
        $module_list = array();
        $modules = scandir(_PS_MODULE_DIR_);
        foreach ($modules as $name) {
            if (is_file(_PS_MODULE_DIR_.$name)) {
                continue;
            } elseif (is_dir(_PS_MODULE_DIR_.$name.DIRECTORY_SEPARATOR) && Tools::file_exists_cache(_PS_MODULE_DIR_.$name.'/'.$name.'.php')) {
                if (!Validate::isModuleName($name)) {
                    throw new PrestaShopException(sprintf('Module %s is not a valid module name', $name));
                }
                $module_list[] = $name;
            }
        }


        return $module_list;
    }


    /**
     * Return non native module
     *
     * @param int $position Take only positionnables modules
     * @return array Modules
     */
    public static function getNonNativeModuleList()
    {
        $db = Db::getInstance();
        $module_list_xml = _PS_ROOT_DIR_.self::CACHE_FILE_MODULES_LIST;
        $native_modules = @simplexml_load_file($module_list_xml);
        if ($native_modules) {
            $native_modules = $native_modules->modules;
        }

        $arr_native_modules = array();
        if (is_array($native_modules)) {
            foreach ($native_modules as $native_modules_type) {
                if (in_array($native_modules_type['type'], array('native', 'partner'))) {
                    $arr_native_modules[] = '""';
                    foreach ($native_modules_type->module as $module) {
                        $arr_native_modules[] = '"'.pSQL($module['name']).'"';
                    }
                }
            }
        }

        if ($arr_native_modules) {
            return $db->executeS('SELECT * FROM `'._DB_PREFIX_.'module` m WHERE `name` NOT IN ('.implode(',', $arr_native_modules).') ');
        }
        return false;
    }

    public static function getNativeModuleList()
    {
        $module_list_xml = _PS_ROOT_DIR_.self::CACHE_FILE_MODULES_LIST;
        if (!file_exists($module_list_xml)) {
            return false;
        }

        $native_modules = @simplexml_load_file($module_list_xml);

        if ($native_modules) {
            $native_modules = $native_modules->modules;
        }

        $modules = array();
        if (is_array($native_modules)) {
            foreach ($native_modules as $native_modules_type) {
                if (in_array($native_modules_type['type'], array('native', 'partner'))) {
                    foreach ($native_modules_type->module as $module) {
                        $modules[] = $module['name'];
                    }
                }
            }
        }
        if ($modules) {
            return $modules;
        }
        return false;
    }

    /**
     * Return installed modules
     *
     * @param int $position Take only positionnables modules
     * @return array Modules
     */
    public static function getModulesInstalled($position = 0)
    {
        $sql = 'SELECT m.* FROM `'._DB_PREFIX_.'module` m ';
        if ($position) {
            $sql .= 'LEFT JOIN `'._DB_PREFIX_.'hook_module` hm ON m.`id_module` = hm.`id_module`
                 LEFT JOIN `'._DB_PREFIX_.'hook` k ON hm.`id_hook` = k.`id_hook`
                 WHERE k.`position` = 1
                 GROUP BY m.id_module';
        }
        return Db::getInstance()->executeS($sql);
    }

    /**
     * Return if the module is provided by addons.prestashop.com or not
     *
     * @param string $name The module name (the folder name)
     * @param string $key The key provided by addons
     * @return int
     */
    final public static function isModuleTrusted($module_name)
    {
        static $trusted_modules_list_content = null;
        static $modules_list_content = null;
        static $default_country_modules_list_content = null;
        static $untrusted_modules_list_content = null;

        $context = Context::getContext();

        // If the xml file exist, isn't empty, isn't too old
        // and if the theme hadn't change
        // we use the file, otherwise we regenerate it
        if (!(file_exists(_PS_ROOT_DIR_.self::CACHE_FILE_TRUSTED_MODULES_LIST)
            && filesize(_PS_ROOT_DIR_.self::CACHE_FILE_TRUSTED_MODULES_LIST) > 0
            && ((time() - filemtime(_PS_ROOT_DIR_.self::CACHE_FILE_TRUSTED_MODULES_LIST)) < 86400)
            )) {
            self::generateTrustedXml();
        }

        if ($trusted_modules_list_content === null) {
            $trusted_modules_list_content = Tools::file_get_contents(_PS_ROOT_DIR_.self::CACHE_FILE_TRUSTED_MODULES_LIST);
            if (strpos($trusted_modules_list_content, $context->theme->name) === false) {
                self::generateTrustedXml();
            }
        }

        if ($modules_list_content === null) {
            $modules_list_content = Tools::file_get_contents(_PS_ROOT_DIR_.self::CACHE_FILE_MODULES_LIST);
        }

        if ($default_country_modules_list_content === null) {
            $default_country_modules_list_content = Tools::file_get_contents(_PS_ROOT_DIR_.self::CACHE_FILE_DEFAULT_COUNTRY_MODULES_LIST);
        }

        if ($untrusted_modules_list_content === null) {
            $untrusted_modules_list_content = Tools::file_get_contents(_PS_ROOT_DIR_.self::CACHE_FILE_UNTRUSTED_MODULES_LIST);
        }

        // If the module is trusted, which includes both partner modules and modules bought on Addons

        if (strpos($trusted_modules_list_content, $module_name) !== false) {
            // If the module is not a partner, then return 1 (which means the module is "trusted")
            if (strpos($modules_list_content, '<module name="'.$module_name.'"/>') == false) {
                return 1;
            } elseif (strpos($default_country_modules_list_content, '<name><![CDATA['.$module_name.']]></name>') !== false) {
                // The module is a parter. If the module is in the file that contains module for this country then return 1 (which means the module is "trusted")
                return 1;
            }
            // The module seems to be trusted, but it does not seem to be dedicated to this country
            return 2;
        } elseif (strpos($untrusted_modules_list_content, $module_name) !== false) {
            // If the module is already in the untrusted list, then return 0 (untrusted)
            return 0;
        } else {
            // If the module isn't in one of the xml files
            // It might have been uploaded recenlty so we check
            // Addons API and clear XML files to be regenerated next time
            Tools::deleteFile(_PS_ROOT_DIR_.self::CACHE_FILE_TRUSTED_MODULES_LIST);
            Tools::deleteFile(_PS_ROOT_DIR_.self::CACHE_FILE_UNTRUSTED_MODULES_LIST);

            return (int)Module::checkModuleFromAddonsApi($module_name);
        }
    }

    /**
     * Generate XML files for trusted and untrusted modules
     *
     */
    final public static function generateTrustedXml()
    {
        $modules_on_disk = Module::getModulesDirOnDisk();
        $trusted   = array();
        $untrusted = array();

        $trusted_modules_xml = array(
                                    _PS_ROOT_DIR_.self::CACHE_FILE_ALL_COUNTRY_MODULES_LIST,
                                    _PS_ROOT_DIR_.self::CACHE_FILE_MUST_HAVE_MODULES_LIST,
                                );

        if (file_exists(_PS_ROOT_DIR_.self::CACHE_FILE_CUSTOMER_MODULES_LIST)) {
            $trusted_modules_xml[] = _PS_ROOT_DIR_.self::CACHE_FILE_CUSTOMER_MODULES_LIST;
        }

        // Create 2 arrays with trusted and untrusted modules
        foreach ($trusted_modules_xml as $file) {
            $content  = Tools::file_get_contents($file);
            $xml = @simplexml_load_string($content, null, LIBXML_NOCDATA);

            if ($xml && isset($xml->module)) {
                foreach ($xml->module as $modaddons) {
                    $trusted[] = Tools::strtolower((string)$modaddons->name);
                }
            }
        }

        foreach (glob(_PS_ROOT_DIR_.'/config/xml/themes/*.xml') as $theme_xml) {
            if (file_exists($theme_xml)) {
                $content  = Tools::file_get_contents($theme_xml);
                $xml = @simplexml_load_string($content, null, LIBXML_NOCDATA);

                if ($xml) {
                    foreach ($xml->modules->module as $modaddons) {
                        if ((string)$modaddons['action'] == 'install') {
                            $trusted[] = Tools::strtolower((string)$modaddons['name']);
                        }
                    }
                }
            }
        }

        foreach ($modules_on_disk as $name) {
            if (!in_array($name, $trusted)) {
                if (Module::checkModuleFromAddonsApi($name)) {
                    $trusted[] = Tools::strtolower($name);
                } else {
                    $untrusted[] = Tools::strtolower($name);
                }
            }
        }

        $context = Context::getContext();
        $theme = new Theme($context->shop->id_theme);

        // Save the 2 arrays into XML files
        $trusted_xml = new SimpleXMLElement('<modules_list/>');
        $trusted_xml->addAttribute('theme', $theme->name);
        $modules = $trusted_xml->addChild('modules');
        $modules->addAttribute('type', 'trusted');
        foreach ($trusted as $key => $name) {
            $module = $modules->addChild('module');
            $module->addAttribute('name', $name);
        }
        $success = file_put_contents(_PS_ROOT_DIR_.self::CACHE_FILE_TRUSTED_MODULES_LIST, $trusted_xml->asXML());

        $untrusted_xml = new SimpleXMLElement('<modules_list/>');
        $modules = $untrusted_xml->addChild('modules');
        $modules->addAttribute('type', 'untrusted');
        foreach ($untrusted as $key => $name) {
            $module = $modules->addChild('module');
            $module->addAttribute('name', $name);
        }
        $success &= file_put_contents(_PS_ROOT_DIR_.self::CACHE_FILE_UNTRUSTED_MODULES_LIST, $untrusted_xml->asXML());

        if ($success) {
            return true;
        } else {
            Tools::displayError('Trusted and Untrusted XML have not been generated properly');
        }
    }

    /**
     * Create the Addons API call from the module name only
     *
     * @param string $name Module dir name
     * @return bool Returns if the module is trusted by addons.prestashop.com
     */
    final public static function checkModuleFromAddonsApi($module_name)
    {
        $obj = Module::getInstanceByName($module_name);

        if (!is_object($obj)) {
            return false;
        } elseif ($obj->module_key === '') {
            return false;
        } else {
            $params = array(
                'module_name' => $obj->name,
                'module_key' => $obj->module_key,
            );
            $xml = Tools::addonsRequest('check_module', $params);
            return (bool)(strpos($xml, 'success') !== false);
        }
    }

    /**
     * Execute modules for specified hook
     *
     * @deprecated 1.5.3.0
     * @param string $hook_name Hook Name
     * @param array $hook_args Parameters for the functions
     * @return string modules output
     */
    public static function hookExec($hook_name, $hook_args = array(), $id_module = null)
    {
        Tools::displayAsDeprecated();
        return Hook::exec($hook_name, $hook_args, $id_module);
    }

    /**
     * @deprecated 1.5.3.0
     * @return string
     * @throws PrestaShopException
     */
    public static function hookExecPayment()
    {
        Tools::displayAsDeprecated();
        return Hook::exec('displayPayment');
    }

    public static function preCall($module_name)
    {
        return true;
    }

    /**
     * @deprecated since 1.6.0.2
     */
    public static function getPaypalIgnore()
    {
        Tools::displayAsDeprecated();
    }

    /**
     * Returns the list of the payment module associated to the current customer
     * @see PaymentModule::getInstalledPaymentModules() if you don't care about the context
     *
     * @return array module informations
     */
    public static function getPaymentModules()
    {
        $context = Context::getContext();
        if (isset($context->cart)) {
            $billing = new Address((int)$context->cart->id_address_invoice);
        }

        $use_groups = Group::isFeatureActive();

        $frontend = true;
        $groups = array();
        if (isset($context->employee)) {
            $frontend = false;
        } elseif (isset($context->customer) && $use_groups) {
            $groups = $context->customer->getGroups();
            if (!count($groups)) {
                $groups = array(Configuration::get('PS_UNIDENTIFIED_GROUP'));
            }
        }

        $hook_payment = 'Payment';
        if (Db::getInstance()->getValue('SELECT `id_hook` FROM `'._DB_PREFIX_.'hook` WHERE `name` = \'displayPayment\'')) {
            $hook_payment = 'displayPayment';
        }

        $list = Shop::getContextListShopID();

        return Db::getInstance(_PS_USE_SQL_SLAVE_)->executeS('SELECT DISTINCT m.`id_module`, h.`id_hook`, m.`name`, hm.`position`
        FROM `'._DB_PREFIX_.'module` m
        '.($frontend ? 'LEFT JOIN `'._DB_PREFIX_.'module_country` mc ON (m.`id_module` = mc.`id_module` AND mc.id_shop = '.(int)$context->shop->id.')' : '').'
        '.($frontend && $use_groups ? 'INNER JOIN `'._DB_PREFIX_.'module_group` mg ON (m.`id_module` = mg.`id_module` AND mg.id_shop = '.(int)$context->shop->id.')' : '').'
        '.($frontend && isset($context->customer) && $use_groups ? 'INNER JOIN `'._DB_PREFIX_.'customer_group` cg on (cg.`id_group` = mg.`id_group`AND cg.`id_customer` = '.(int)$context->customer->id.')' : '').'
        LEFT JOIN `'._DB_PREFIX_.'hook_module` hm ON hm.`id_module` = m.`id_module`
        LEFT JOIN `'._DB_PREFIX_.'hook` h ON hm.`id_hook` = h.`id_hook`
        WHERE h.`name` = \''.pSQL($hook_payment).'\'
        '.(isset($billing) && $frontend ? 'AND mc.id_country = '.(int)$billing->id_country : '').'
        AND (SELECT COUNT(*) FROM '._DB_PREFIX_.'module_shop ms WHERE ms.id_module = m.id_module AND ms.id_shop IN('.implode(', ', $list).')) = '.count($list).'
        AND hm.id_shop IN('.implode(', ', $list).')
        '.((count($groups) && $frontend && $use_groups) ? 'AND (mg.`id_group` IN ('.implode(', ', $groups).'))' : '').'
        GROUP BY hm.id_hook, hm.id_module
        ORDER BY hm.`position`, m.`name` DESC');
    }

    /**
     * Get translation for a given module text
     *
     * Note: $specific parameter is mandatory for library files.
     * Otherwise, translation key will not match for Module library
     * when module is loaded with eval() Module::getModulesOnDisk()
     *
     * @param string $string String to translate
     * @param bool|string $specific filename to use in translation key
     * @return string Translation
     */
    public function l($string, $specific = false)
    {
        if (self::$_generate_config_xml_mode) {
            return $string;
        }

        return Translate::getModuleTranslation($this, $string, ($specific) ? $specific : $this->name);
    }

    /*
     * Reposition module
     *
     * @param bool $id_hook Hook ID
     * @param bool $way Up (0) or Down (1)
     * @param int $position
     */
    public function updatePosition($id_hook, $way, $position = null)
    {
        foreach (Shop::getContextListShopID() as $shop_id) {
            $sql = 'SELECT hm.`id_module`, hm.`position`, hm.`id_hook`
                    FROM `'._DB_PREFIX_.'hook_module` hm
                    WHERE hm.`id_hook` = '.(int)$id_hook.' AND hm.`id_shop` = '.$shop_id.'
                    ORDER BY hm.`position` '.($way ? 'ASC' : 'DESC');
            if (!$res = Db::getInstance()->executeS($sql)) {
                continue;
            }

            foreach ($res as $key => $values) {
                if ((int)$values[$this->identifier] == (int)$this->id) {
                    $k = $key;
                    break;
                }
            }
            if (!isset($k) || !isset($res[$k]) || !isset($res[$k + 1])) {
                return false;
            }

            $from = $res[$k];
            $to = $res[$k + 1];

            if (isset($position) && !empty($position)) {
                $to['position'] = (int)$position;
            }

            $sql = 'UPDATE `'._DB_PREFIX_.'hook_module`
                SET `position`= position '.($way ? '-1' : '+1').'
                WHERE position between '.(int)(min(array($from['position'], $to['position']))).' AND '.max(array($from['position'], $to['position'])).'
                AND `id_hook` = '.(int)$from['id_hook'].' AND `id_shop` = '.$shop_id;
            if (!Db::getInstance()->execute($sql)) {
                return false;
            }

            $sql = 'UPDATE `'._DB_PREFIX_.'hook_module`
                SET `position`='.(int)$to['position'].'
                WHERE `'.pSQL($this->identifier).'` = '.(int)$from[$this->identifier].'
                AND `id_hook` = '.(int)$to['id_hook'].' AND `id_shop` = '.$shop_id;
            if (!Db::getInstance()->execute($sql)) {
                return false;
            }
        }
        return true;
    }

    /*
     * Reorder modules position
     *
     * @param bool $id_hook Hook ID
     * @param array $shop_list List of shop
     */
    public function cleanPositions($id_hook, $shop_list = null)
    {
        $sql = 'SELECT `id_module`, `id_shop`
            FROM `'._DB_PREFIX_.'hook_module`
            WHERE `id_hook` = '.(int)$id_hook.'
            '.((!is_null($shop_list) && $shop_list) ? ' AND `id_shop` IN('.implode(', ', array_map('intval', $shop_list)).')' : '').'
            ORDER BY `position`';
        $results = Db::getInstance()->executeS($sql);
        $position = array();
        foreach ($results as $row) {
            if (!isset($position[$row['id_shop']])) {
                $position[$row['id_shop']] = 1;
            }

            $sql = 'UPDATE `'._DB_PREFIX_.'hook_module`
                SET `position` = '.$position[$row['id_shop']].'
                WHERE `id_hook` = '.(int)$id_hook.'
                AND `id_module` = '.$row['id_module'].' AND `id_shop` = '.$row['id_shop'];
            Db::getInstance()->execute($sql);
            $position[$row['id_shop']]++;
        }

        return true;
    }

    /**
     * Helper displaying error message(s)
     * @param string|array $error
     * @return string
     */
    public function displayError($error)
    {
        $output = '
        <div class="bootstrap">
        <div class="module_error alert alert-danger" >
            <button type="button" class="close" data-dismiss="alert">&times;</button>';

        if (is_array($error)) {
            $output .= '<ul>';
            foreach ($error as $msg) {
                $output .= '<li>'.$msg.'</li>';
            }
            $output .= '</ul>';
        } else {
            $output .= $error;
        }

        // Close div openned previously
        $output .= '</div></div>';

        $this->error = true;
        return $output;
    }

    /**
    * Helper displaying warning message(s)
    * @param string|array $error
    * @return string
    */
    public function displayWarning($warning)
    {
        $output = '
        <div class="bootstrap">
        <div class="module_warning alert alert-warning" >
            <button type="button" class="close" data-dismiss="alert">&times;</button>';

        if (is_array($warning)) {
            $output .= '<ul>';
            foreach ($warning as $msg) {
                $output .= '<li>'.$msg.'</li>';
            }
            $output .= '</ul>';
        } else {
            $output .= $warning;
        }

        // Close div openned previously
        $output .= '</div></div>';

        return $output;
    }

    public function displayConfirmation($string)
    {
        $output = '
        <div class="bootstrap">
        <div class="module_confirmation conf confirm alert alert-success">
            <button type="button" class="close" data-dismiss="alert">&times;</button>
            '.$string.'
        </div>
        </div>';
        return $output;
    }

    /*
     * Return exceptions for module in hook
     *
     * @param int $id_module Module ID
     * @param int $id_hook Hook ID
     * @return array Exceptions
     */
    public static function getExceptionsStatic($id_module, $id_hook, $dispatch = false)
    {
        $cache_id = 'exceptionsCache';
        if (!Cache::isStored($cache_id)) {
            $exceptions_cache = array();
            $sql = 'SELECT * FROM `'._DB_PREFIX_.'hook_module_exceptions`
                WHERE `id_shop` IN ('.implode(', ', Shop::getContextListShopID()).')';
            $db = Db::getInstance();
            $result = $db->executeS($sql, false);
            while ($row = $db->nextRow($result)) {
                if (!$row['file_name']) {
                    continue;
                }
                $key = $row['id_hook'].'-'.$row['id_module'];
                if (!isset($exceptions_cache[$key])) {
                    $exceptions_cache[$key] = array();
                }
                if (!isset($exceptions_cache[$key][$row['id_shop']])) {
                    $exceptions_cache[$key][$row['id_shop']] = array();
                }
                $exceptions_cache[$key][$row['id_shop']][] = $row['file_name'];
            }
            Cache::store($cache_id, $exceptions_cache);
        } else {
            $exceptions_cache = Cache::retrieve($cache_id);
        }

        $key = $id_hook.'-'.$id_module;
        $array_return = array();
        if ($dispatch) {
            foreach (Shop::getContextListShopID() as $shop_id) {
                if (isset($exceptions_cache[$key], $exceptions_cache[$key][$shop_id])) {
                    $array_return[$shop_id] = $exceptions_cache[$key][$shop_id];
                }
            }
        } else {
            foreach (Shop::getContextListShopID() as $shop_id) {
                if (isset($exceptions_cache[$key], $exceptions_cache[$key][$shop_id])) {
                    foreach ($exceptions_cache[$key][$shop_id] as $file) {
                        if (!in_array($file, $array_return)) {
                            $array_return[] = $file;
                        }
                    }
                }
            }
        }
        return $array_return;
    }
    /*
     * Return exceptions for module in hook
     *
     * @param int $id_hook Hook ID
     * @return array Exceptions
     */
    public function getExceptions($id_hook, $dispatch = false)
    {
        return Module::getExceptionsStatic($this->id, $id_hook, $dispatch);
    }

    public static function isInstalled($module_name)
    {
        if (!Cache::isStored('Module::isInstalled'.$module_name)) {
            $id_module = Module::getModuleIdByName($module_name);
            Cache::store('Module::isInstalled'.$module_name, (bool)$id_module);
            return (bool)$id_module;
        }
        return Cache::retrieve('Module::isInstalled'.$module_name);
    }

    public function isEnabledForShopContext()
    {
        return (bool)Db::getInstance()->getValue(
            'SELECT COUNT(*) n
            FROM `'._DB_PREFIX_.'module_shop`
            WHERE id_module='.(int)$this->id.' AND id_shop IN ('.implode(',', array_map('intval', Shop::getContextListShopID())).')
            GROUP BY id_module
            HAVING n='.(int)count(Shop::getContextListShopID())
        );
    }

    public static function isEnabled($module_name)
    {
        if (!Cache::isStored('Module::isEnabled'.$module_name)) {
            $active = false;
            $id_module = Module::getModuleIdByName($module_name);
            if (Db::getInstance()->getValue('SELECT `id_module` FROM `'._DB_PREFIX_.'module_shop` WHERE `id_module` = '.(int)$id_module.' AND `id_shop` = '.(int)Context::getContext()->shop->id)) {
                $active = true;
            }
            Cache::store('Module::isEnabled'.$module_name, (bool)$active);
            return (bool)$active;
        }
        return Cache::retrieve('Module::isEnabled'.$module_name);
    }

    public function isRegisteredInHook($hook)
    {
        if (!$this->id) {
            return false;
        }

        $sql = 'SELECT COUNT(*)
            FROM `'._DB_PREFIX_.'hook_module` hm
            LEFT JOIN `'._DB_PREFIX_.'hook` h ON (h.`id_hook` = hm.`id_hook`)
            WHERE h.`name` = \''.pSQL($hook).'\' AND hm.`id_module` = '.(int)$this->id;
        return Db::getInstance()->getValue($sql);
    }

    /**
     * Template management (display, overload, cache)
     */
    protected static function _isTemplateOverloadedStatic($module_name, $template)
    {
        if (Tools::file_exists_cache(_PS_THEME_DIR_.'modules/'.$module_name.'/'.$template)) {
            return _PS_THEME_DIR_.'modules/'.$module_name.'/'.$template;
        } elseif (Tools::file_exists_cache(_PS_THEME_DIR_.'modules/'.$module_name.'/views/templates/hook/'.$template)) {
            return _PS_THEME_DIR_.'modules/'.$module_name.'/views/templates/hook/'.$template;
        } elseif (Tools::file_exists_cache(_PS_THEME_DIR_.'modules/'.$module_name.'/views/templates/front/'.$template)) {
            return _PS_THEME_DIR_.'modules/'.$module_name.'/views/templates/front/'.$template;
        } elseif (Tools::file_exists_cache(_PS_MODULE_DIR_.$module_name.'/views/templates/hook/'.$template)) {
            return false;
        } elseif (Tools::file_exists_cache(_PS_MODULE_DIR_.$module_name.'/views/templates/front/'.$template)) {
            return false;
        } elseif (Tools::file_exists_cache(_PS_MODULE_DIR_.$module_name.'/'.$template)) {
            return false;
        }
        return null;
    }

    protected function _isTemplateOverloaded($template)
    {
        return Module::_isTemplateOverloadedStatic($this->name, $template);
    }

    protected function getCacheId($name = null)
    {
        $cache_array = array();
        $cache_array[] = $name !== null ? $name : $this->name;
        if (Configuration::get('PS_SSL_ENABLED')) {
            $cache_array[] = (int)Tools::usingSecureMode();
        }
        if (Shop::isFeatureActive()) {
            $cache_array[] = (int)$this->context->shop->id;
        }
        if (Group::isFeatureActive() && isset($this->context->customer)) {
            $cache_array[] = (int)Group::getCurrent()->id;
            $cache_array[] = implode('_', Customer::getGroupsStatic($this->context->customer->id));
        }
        if (Language::isMultiLanguageActivated()) {
            $cache_array[] = (int)$this->context->language->id;
        }
        if (Currency::isMultiCurrencyActivated()) {
            $cache_array[] = (int)$this->context->currency->id;
        }
        $cache_array[] = (int)$this->context->country->id;
        return implode('|', $cache_array);
    }

    public function display($file, $template, $cache_id = null, $compile_id = null)
    {
        if (($overloaded = Module::_isTemplateOverloadedStatic(basename($file, '.php'), $template)) === null) {
            return Tools::displayError('No template found for module').' '.basename($file, '.php');
        } else {
            if (Tools::getIsset('live_edit') || Tools::getIsset('live_configurator_token')) {
                $cache_id = null;
            }

            $this->smarty->assign(array(
                'module_dir' =>    __PS_BASE_URI__.'modules/'.basename($file, '.php').'/',
                'module_template_dir' => ($overloaded ? _THEME_DIR_ : __PS_BASE_URI__).'modules/'.basename($file, '.php').'/',
                'allow_push' => $this->allow_push
            ));

            if ($cache_id !== null) {
                Tools::enableCache();
            }

            $result = $this->getCurrentSubTemplate($template, $cache_id, $compile_id)->fetch();

            if ($cache_id !== null) {
                Tools::restoreCacheSettings();
            }

            $this->resetCurrentSubTemplate($template, $cache_id, $compile_id);

            return $result;
        }
    }

    /**
     * @param string $template
     * @param string|null $cache_id
     * @param string|null $compile_id
     * @return Smarty_Internal_Template
     */
    protected function getCurrentSubTemplate($template, $cache_id = null, $compile_id = null)
    {
        if (!isset($this->current_subtemplate[$template.'_'.$cache_id.'_'.$compile_id])) {
            $this->current_subtemplate[$template.'_'.$cache_id.'_'.$compile_id] = $this->context->smarty->createTemplate(
                $this->getTemplatePath($template),
                $cache_id,
                $compile_id,
                $this->smarty
            );
        }
        return $this->current_subtemplate[$template.'_'.$cache_id.'_'.$compile_id];
    }

    protected function resetCurrentSubTemplate($template, $cache_id, $compile_id)
    {
        $this->current_subtemplate[$template.'_'.$cache_id.'_'.$compile_id] = null;
    }

    /**
     * Get realpath of a template of current module (check if template is overriden too)
     *
     * @since 1.5.0
     * @param string $template
     * @return string
     */
    public function getTemplatePath($template)
    {
        $overloaded = $this->_isTemplateOverloaded($template);
        if ($overloaded === null) {
            return null;
        }

        if ($overloaded) {
            return $overloaded;
        } elseif (Tools::file_exists_cache(_PS_MODULE_DIR_.$this->name.'/views/templates/hook/'.$template)) {
            return _PS_MODULE_DIR_.$this->name.'/views/templates/hook/'.$template;
        } elseif (Tools::file_exists_cache(_PS_MODULE_DIR_.$this->name.'/views/templates/front/'.$template)) {
            return _PS_MODULE_DIR_.$this->name.'/views/templates/front/'.$template;
        } elseif (Tools::file_exists_cache(_PS_MODULE_DIR_.$this->name.'/'.$template)) {
            return _PS_MODULE_DIR_.$this->name.'/'.$template;
        } else {
            return null;
        }
    }

    protected function _getApplicableTemplateDir($template)
    {
        return $this->_isTemplateOverloaded($template) ? _PS_THEME_DIR_ : _PS_MODULE_DIR_.$this->name.'/';
    }

    public function isCached($template, $cache_id = null, $compile_id = null)
    {
        if (Tools::getIsset('live_edit') || Tools::getIsset('live_configurator_token')) {
            return false;
        }
        Tools::enableCache();
        $new_tpl = $this->getTemplatePath($template);
        $is_cached = $this->getCurrentSubTemplate($template, $cache_id, $compile_id)->isCached($new_tpl, $cache_id, $compile_id);
        Tools::restoreCacheSettings();
        return $is_cached;
    }


    /**
     * Clear template cache
     *
     * @param string $template Template name
     * @param int null $cache_id
     * @param int null $compile_id
     * @return int Number of template cleared
     */
    protected function _clearCache($template, $cache_id = null, $compile_id = null)
    {
        static $ps_smarty_clear_cache = null;
        if ($ps_smarty_clear_cache === null) {
            $ps_smarty_clear_cache = Configuration::get('PS_SMARTY_CLEAR_CACHE');
        }

        if (self::$_batch_mode) {
            if ($ps_smarty_clear_cache == 'never') {
                return 0;
            }

            if ($cache_id === null) {
                $cache_id = $this->name;
            }

            $key = $template.'-'.$cache_id.'-'.$compile_id;
            if (!isset(self::$_defered_clearCache[$key])) {
                self::$_defered_clearCache[$key] = array($this->getTemplatePath($template), $cache_id, $compile_id);
            }
        } else {
            if ($ps_smarty_clear_cache == 'never') {
                return 0;
            }

            if ($cache_id === null) {
                $cache_id = $this->name;
            }

            Tools::enableCache();
            $number_of_template_cleared = Tools::clearCache(Context::getContext()->smarty, $this->getTemplatePath($template), $cache_id, $compile_id);
            Tools::restoreCacheSettings();

            return $number_of_template_cleared;
        }
    }

    /**
     * Clear defered template cache
     *
     * @param string $template_path Template path
     * @param int null $cache_id
     * @param int null $compile_id
     * @return int Number of template cleared
     */
    public static function _deferedClearCache($template_path, $cache_id, $compile_id)
    {
        Tools::enableCache();
        $number_of_template_cleared = Tools::clearCache(Context::getContext()->smarty, $template_path, $cache_id, $compile_id);
        Tools::restoreCacheSettings();

        return $number_of_template_cleared;
    }

    protected function _generateConfigXml()
    {
        $author_uri = '';
        if (isset($this->author_uri) && $this->author_uri) {
            $author_uri = '<author_uri><![CDATA['.Tools::htmlentitiesUTF8($this->author_uri).']]></author_uri>';
        }

        $xml = '<?xml version="1.0" encoding="UTF-8" ?>
<module>
    <name>'.$this->name.'</name>
    <displayName><![CDATA['.str_replace('&amp;', '&', Tools::htmlentitiesUTF8($this->displayName)).']]></displayName>
    <version><![CDATA['.$this->version.']]></version>
    <description><![CDATA['.str_replace('&amp;', '&', Tools::htmlentitiesUTF8($this->description)).']]></description>
    <author><![CDATA['.str_replace('&amp;', '&', Tools::htmlentitiesUTF8($this->author)).']]></author>'
        .$author_uri.'
    <tab><![CDATA['.Tools::htmlentitiesUTF8($this->tab).']]></tab>'.(isset($this->confirmUninstall) ? "\n\t".'<confirmUninstall><![CDATA['.$this->confirmUninstall.']]></confirmUninstall>' : '').'
    <is_configurable>'.(isset($this->is_configurable) ? (int)$this->is_configurable : 0).'</is_configurable>
    <need_instance>'.(int)$this->need_instance.'</need_instance>'.(isset($this->limited_countries) ? "\n\t".'<limited_countries>'.(count($this->limited_countries) == 1 ? $this->limited_countries[0] : '').'</limited_countries>' : '').'
</module>';
        if (is_writable(_PS_MODULE_DIR_.$this->name.'/')) {
            $iso = substr(Context::getContext()->language->iso_code, 0, 2);
            $file = _PS_MODULE_DIR_.$this->name.'/'.($iso == 'en' ? 'config.xml' : 'config_'.$iso.'.xml');
            if (!@file_put_contents($file, $xml)) {
                if (!is_writable($file)) {
                    @unlink($file);
                    @file_put_contents($file, $xml);
                }
            }
            @chmod($file, 0664);
        }
    }

    /**
     * Check if the module is transplantable on the hook in parameter
     * @param string $hook_name
     * @return bool if module can be transplanted on hook
     */
    public function isHookableOn($hook_name)
    {
        $retro_hook_name = Hook::getRetroHookName($hook_name);
        return (is_callable(array($this, 'hook'.ucfirst($hook_name))) || is_callable(array($this, 'hook'.ucfirst($retro_hook_name))));
    }

    /**
     * Check employee permission for module
     * @param array $variable (action)
     * @param object $employee
     * @return bool if module can be transplanted on hook
     */
    public function getPermission($variable, $employee = null)
    {
        return Module::getPermissionStatic($this->id, $variable, $employee);
    }

    /**
     * Check employee permission for module (static method)
     * @param int $id_module
     * @param array $variable (action)
     * @param object $employee
     * @return bool if module can be transplanted on hook
     */
    public static function getPermissionStatic($id_module, $variable, $employee = null)
    {
        if (!in_array($variable, array('view', 'configure', 'uninstall'))) {
            return false;
        }

        if (!$employee) {
            $employee = Context::getContext()->employee;
        }

        if ($employee->id_profile == _PS_ADMIN_PROFILE_) {
            return true;
        }

        if (!isset(self::$cache_permissions[$employee->id_profile])) {
            self::$cache_permissions[$employee->id_profile] = array();
            $result = Db::getInstance(_PS_USE_SQL_SLAVE_)->executeS('SELECT `id_module`, `view`, `configure`, `uninstall` FROM `'._DB_PREFIX_.'module_access` WHERE `id_profile` = '.(int)$employee->id_profile);
            foreach ($result as $row) {
                self::$cache_permissions[$employee->id_profile][$row['id_module']]['view'] = $row['view'];
                self::$cache_permissions[$employee->id_profile][$row['id_module']]['configure'] = $row['configure'];
                self::$cache_permissions[$employee->id_profile][$row['id_module']]['uninstall'] = $row['uninstall'];
            }
        }

        if (!isset(self::$cache_permissions[$employee->id_profile][$id_module])) {
            throw new PrestaShopException('No access reference in table module_access for id_module '.$id_module.'.');
        }

        return (bool)self::$cache_permissions[$employee->id_profile][$id_module][$variable];
    }

    /**
     * Get Unauthorized modules for a client group
     *
     * @param int $group_id
     * @return array|null
     */
    public static function getAuthorizedModules($group_id)
    {
        return Db::getInstance()->executeS('
        SELECT m.`id_module`, m.`name` FROM `'._DB_PREFIX_.'module_group` mg
        LEFT JOIN `'._DB_PREFIX_.'module` m ON (m.`id_module` = mg.`id_module`)
        WHERE mg.`id_group` = '.(int)$group_id);
    }

    /**
     * Get ID module by name
     *
     * @param string $name
     * @return int Module ID
     */
    public static function getModuleIdByName($name)
    {
        $cache_id = 'Module::getModuleIdByName_'.pSQL($name);
        if (!Cache::isStored($cache_id)) {
            $result = (int)Db::getInstance()->getValue('SELECT `id_module` FROM `'._DB_PREFIX_.'module` WHERE `name` = "'.pSQL($name).'"');
            Cache::store($cache_id, $result);
            return $result;
        }
        return Cache::retrieve($cache_id);
    }

    /**
     * Get module errors
     *
     * @since 1.5.0
     * @return array errors
     */
    public function getErrors()
    {
        return $this->_errors;
    }

    /**
     * Get module messages confirmation
     *
     * @since 1.5.0
     * @return array conf
     */
    public function getConfirmations()
    {
        return $this->_confirmations;
    }

    /**
     * Get local path for module
     *
     * @since 1.5.0
     * @return string
     */
    public function getLocalPath()
    {
        return $this->local_path;
    }

    /**
     * Get uri path for module
     *
     * @since 1.5.0
     * @return string
     */
    public function getPathUri()
    {
        return $this->_path;
    }

    /*
     * Return module position for a given hook
     *
     * @param bool $id_hook Hook ID
     * @return int position
     */
    public function getPosition($id_hook)
    {
        if (isset(Hook::$preloadModulesFromHooks)) {
            if (isset(Hook::$preloadModulesFromHooks[$id_hook])) {
                if (isset(Hook::$preloadModulesFromHooks[$id_hook]['module_position'][$this->id])) {
                    return Hook::$preloadModulesFromHooks[$id_hook]['module_position'][$this->id];
                } else {
                    return 0;
                }
            }
        }
        $result = Db::getInstance()->getRow('
            SELECT `position`
            FROM `'._DB_PREFIX_.'hook_module`
            WHERE `id_hook` = '.(int)$id_hook.'
            AND `id_module` = '.(int)$this->id.'
            AND `id_shop` = '.(int)Context::getContext()->shop->id);

        return $result['position'];
    }

    /**
     * add a warning message to display at the top of the admin page
     *
     * @param string $msg
     */
    public function adminDisplayWarning($msg)
    {
        if (!($this->context->controller instanceof AdminController)) {
            return false;
        }
        $this->context->controller->warnings[] = $msg;
    }

    /**
     * add a info message to display at the top of the admin page
     *
     * @param string $msg
     */
    protected function adminDisplayInformation($msg)
    {
        if (!($this->context->controller instanceof AdminController)) {
            return false;
        }
        $this->context->controller->informations[] = $msg;
    }

    /**
     * Install module's controllers using public property $controllers
     * @return bool
     */
    private function installControllers()
    {
        $themes = Theme::getThemes();
        $theme_meta_value = array();
        foreach ($this->controllers as $controller) {
            $page = 'module-'.$this->name.'-'.$controller;
            $result = Db::getInstance()->getValue('SELECT * FROM '._DB_PREFIX_.'meta WHERE page="'.pSQL($page).'"');
            if ((int)$result > 0) {
                continue;
            }

            $meta = new Meta();
            $meta->page = $page;
            $meta->configurable = 1;
            $meta->save();
            if ((int)$meta->id > 0) {
                foreach ($themes as $theme) {
                    /** @var Theme $theme */
                    $theme_meta_value[] = array(
                        'id_theme' => $theme->id,
                        'id_meta' => $meta->id,
                        'left_column' => (int)$theme->default_left_column,
                        'right_column' => (int)$theme->default_right_column
                    );
                }
            } else {
                $this->_errors[] = sprintf(Tools::displayError('Unable to install controller: %s'), $controller);
            }
        }
        if (count($theme_meta_value) > 0) {
            return Db::getInstance()->insert('theme_meta', $theme_meta_value);
        }

        return true;
    }

    /**
     * Install overrides files for the module
     *
     * @return bool
     */
    public function installOverrides()
    {
        if (!is_dir($this->getLocalPath().'override')) {
            return true;
        }

        $result = true;
        foreach (Tools::scandir($this->getLocalPath().'override', 'php', '', true) as $file) {
            $class = basename($file, '.php');
            if (PrestaShopAutoload::getInstance()->getClassPath($class.'Core') || Module::getModuleIdByName($class)) {
                $result &= $this->addOverride($class);
            }
        }

        return $result;
    }

    /**
     * Uninstall overrides files for the module
     *
     * @return bool
     */
    public function uninstallOverrides()
    {
        if (!is_dir($this->getLocalPath().'override')) {
            return true;
        }

        $result = true;
        foreach (Tools::scandir($this->getLocalPath().'override', 'php', '', true) as $file) {
            $class = basename($file, '.php');
            if (PrestaShopAutoload::getInstance()->getClassPath($class.'Core') || Module::getModuleIdByName($class)) {
                $result &= $this->removeOverride($class);
            }
        }

        return $result;
    }

    /**
     * Add all methods in a module override to the override class
     *
     * @param string $classname
     * @return bool
     */
    public function addOverride($classname)
    {
        $orig_path = $path = PrestaShopAutoload::getInstance()->getClassPath($classname.'Core');
        if (!$path) {
            $path = 'modules'.DIRECTORY_SEPARATOR.$classname.DIRECTORY_SEPARATOR.$classname.'.php';
        }
        $path_override = $this->getLocalPath().'override'.DIRECTORY_SEPARATOR.$path;

        if (!file_exists($path_override)) {
            return false;
        } else {
            file_put_contents($path_override, preg_replace('#(\r\n|\r)#ism', "\n", file_get_contents($path_override)));
        }

        $pattern_escape_com = '#(^\s*?\/\/.*?\n|\/\*(?!\n\s+\* module:.*?\* date:.*?\* version:.*?\*\/).*?\*\/)#ism';
        // Check if there is already an override file, if not, we just need to copy the file
        if ($file = PrestaShopAutoload::getInstance()->getClassPath($classname)) {
            // Check if override file is writable
            $override_path = _PS_ROOT_DIR_.'/'.$file;

            if ((!file_exists($override_path) && !is_writable(dirname($override_path))) || (file_exists($override_path) && !is_writable($override_path))) {
                throw new Exception(sprintf(Tools::displayError('file (%s) not writable'), $override_path));
            }

            // Get a uniq id for the class, because you can override a class (or remove the override) twice in the same session and we need to avoid redeclaration
            do {
                $uniq = uniqid();
            } while (class_exists($classname.'OverrideOriginal_remove', false));

            // Make a reflection of the override class and the module override class
            $override_file = file($override_path);
            $override_file = array_diff($override_file, array("\n"));
            eval(preg_replace(array('#^\s*<\?(?:php)?#', '#class\s+'.$classname.'\s+extends\s+([a-z0-9_]+)(\s+implements\s+([a-z0-9_]+))?#i'), array(' ', 'class '.$classname.'OverrideOriginal'.$uniq), implode('', $override_file)));
            $override_class = new ReflectionClass($classname.'OverrideOriginal'.$uniq);

            $module_file = file($path_override);
            $module_file = array_diff($module_file, array("\n"));
            eval(preg_replace(array('#^\s*<\?(?:php)?#', '#class\s+'.$classname.'(\s+extends\s+([a-z0-9_]+)(\s+implements\s+([a-z0-9_]+))?)?#i'), array(' ', 'class '.$classname.'Override'.$uniq), implode('', $module_file)));
            $module_class = new ReflectionClass($classname.'Override'.$uniq);

            // Check if none of the methods already exists in the override class
            foreach ($module_class->getMethods() as $method) {
                if ($override_class->hasMethod($method->getName())) {
                    $method_override = $override_class->getMethod($method->getName());
                    if (preg_match('/module: (.*)/ism', $override_file[$method_override->getStartLine() - 5], $name) && preg_match('/date: (.*)/ism', $override_file[$method_override->getStartLine() - 4], $date) && preg_match('/version: ([0-9.]+)/ism', $override_file[$method_override->getStartLine() - 3], $version)) {
                        throw new Exception(sprintf(Tools::displayError('The method %1$s in the class %2$s is already overridden by the module %3$s version %4$s at %5$s.'), $method->getName(), $classname, $name[1], $version[1], $date[1]));
                    }
                    throw new Exception(sprintf(Tools::displayError('The method %1$s in the class %2$s is already overridden.'), $method->getName(), $classname));
                }

                $module_file = preg_replace('/((:?public|private|protected)\s+(static\s+)?function\s+(?:\b'.$method->getName().'\b))/ism', "/*\n    * module: ".$this->name."\n    * date: ".date('Y-m-d H:i:s')."\n    * version: ".$this->version."\n    */\n    $1", $module_file);
                if ($module_file === null) {
                    throw new Exception(sprintf(Tools::displayError('Failed to override method %1$s in class %2$s.'), $method->getName(), $classname));
                }
            }

            // Check if none of the properties already exists in the override class
            foreach ($module_class->getProperties() as $property) {
                if ($override_class->hasProperty($property->getName())) {
                    throw new Exception(sprintf(Tools::displayError('The property %1$s in the class %2$s is already defined.'), $property->getName(), $classname));
                }

                $module_file = preg_replace('/((?:public|private|protected)\s)\s*(static\s)?\s*(\$\b'.$property->getName().'\b)/ism', "/*\n    * module: ".$this->name."\n    * date: ".date('Y-m-d H:i:s')."\n    * version: ".$this->version."\n    */\n    $1$2$3", $module_file);
                if ($module_file === null) {
                    throw new Exception(sprintf(Tools::displayError('Failed to override property %1$s in class %2$s.'), $property->getName(), $classname));
                }
            }

            foreach ($module_class->getConstants() as $constant => $value) {
                if ($override_class->hasConstant($constant)) {
                    throw new Exception(sprintf(Tools::displayError('The constant %1$s in the class %2$s is already defined.'), $constant, $classname));
                }

                $module_file = preg_replace('/(const\s)\s*(\b'.$constant.'\b)/ism', "/*\n    * module: ".$this->name."\n    * date: ".date('Y-m-d H:i:s')."\n    * version: ".$this->version."\n    */\n    $1$2", $module_file);
                if ($module_file === null) {
                    throw new Exception(sprintf(Tools::displayError('Failed to override constant %1$s in class %2$s.'), $constant, $classname));
                }
            }

            // Insert the methods from module override in override
            $copy_from = array_slice($module_file, $module_class->getStartLine() + 1, $module_class->getEndLine() - $module_class->getStartLine() - 2);
            array_splice($override_file, $override_class->getEndLine() - 1, 0, $copy_from);
            $code = implode('', $override_file);

            file_put_contents($override_path, preg_replace($pattern_escape_com, '', $code));
        } else {
            $override_src = $path_override;

            $override_dest = _PS_ROOT_DIR_.DIRECTORY_SEPARATOR.'override'.DIRECTORY_SEPARATOR.$path;
            $dir_name = dirname($override_dest);

            if (!$orig_path && !is_dir($dir_name)) {
                $oldumask = umask(0000);
                @mkdir($dir_name, 0777);
                umask($oldumask);
            }

            if (!is_writable($dir_name)) {
                throw new Exception(sprintf(Tools::displayError('directory (%s) not writable'), $dir_name));
            }
            $module_file = file($override_src);
            $module_file = array_diff($module_file, array("\n"));

            if ($orig_path) {
                do {
                    $uniq = uniqid();
                } while (class_exists($classname.'OverrideOriginal_remove', false));
                eval(preg_replace(array('#^\s*<\?(?:php)?#', '#class\s+'.$classname.'(\s+extends\s+([a-z0-9_]+)(\s+implements\s+([a-z0-9_]+))?)?#i'), array(' ', 'class '.$classname.'Override'.$uniq), implode('', $module_file)));
                $module_class = new ReflectionClass($classname.'Override'.$uniq);

                // For each method found in the override, prepend a comment with the module name and version
                foreach ($module_class->getMethods() as $method) {
                    $module_file = preg_replace('/((:?public|private|protected)\s+(static\s+)?function\s+(?:\b'.$method->getName().'\b))/ism', "/*\n    * module: ".$this->name."\n    * date: ".date('Y-m-d H:i:s')."\n    * version: ".$this->version."\n    */\n    $1", $module_file);
                    if ($module_file === null) {
                        throw new Exception(sprintf(Tools::displayError('Failed to override method %1$s in class %2$s.'), $method->getName(), $classname));
                    }
                }

                // Same loop for properties
                foreach ($module_class->getProperties() as $property) {
                    $module_file = preg_replace('/((?:public|private|protected)\s)\s*(static\s)?\s*(\$\b'.$property->getName().'\b)/ism', "/*\n    * module: ".$this->name."\n    * date: ".date('Y-m-d H:i:s')."\n    * version: ".$this->version."\n    */\n    $1$2$3", $module_file);
                    if ($module_file === null) {
                        throw new Exception(sprintf(Tools::displayError('Failed to override property %1$s in class %2$s.'), $property->getName(), $classname));
                    }
                }

                // Same loop for constants
                foreach ($module_class->getConstants() as $constant => $value) {
                    $module_file = preg_replace('/(const\s)\s*(\b'.$constant.'\b)/ism', "/*\n    * module: ".$this->name."\n    * date: ".date('Y-m-d H:i:s')."\n    * version: ".$this->version."\n    */\n    $1$2", $module_file);
                    if ($module_file === null) {
                        throw new Exception(sprintf(Tools::displayError('Failed to override constant %1$s in class %2$s.'), $constant, $classname));
                    }
                }
            }

            file_put_contents($override_dest, preg_replace($pattern_escape_com, '', $module_file));

            // Re-generate the class index
            Tools::generateIndex();
        }
        return true;
    }

    /**
     * Remove all methods in a module override from the override class
     *
     * @param string $classname
     * @return bool
     */
    public function removeOverride($classname)
    {
        $orig_path = $path = PrestaShopAutoload::getInstance()->getClassPath($classname.'Core');

        if ($orig_path && !$file = PrestaShopAutoload::getInstance()->getClassPath($classname)) {
            return true;
        } elseif (!$orig_path && Module::getModuleIdByName($classname)) {
            $path = 'modules'.DIRECTORY_SEPARATOR.$classname.DIRECTORY_SEPARATOR.$classname.'.php';
        }

        // Check if override file is writable
        if ($orig_path) {
            $override_path = _PS_ROOT_DIR_.'/'.$file;
        } else {
            $override_path = _PS_OVERRIDE_DIR_.$path;
        }

        if (!is_file($override_path) || !is_writable($override_path)) {
            return false;
        }

        file_put_contents($override_path, preg_replace('#(\r\n|\r)#ism', "\n", file_get_contents($override_path)));

        if ($orig_path) {
            // Get a uniq id for the class, because you can override a class (or remove the override) twice in the same session and we need to avoid redeclaration
            do {
                $uniq = uniqid();
            } while (class_exists($classname.'OverrideOriginal_remove', false));

            // Make a reflection of the override class and the module override class
            $override_file = file($override_path);

            eval(preg_replace(array('#^\s*<\?(?:php)?#', '#class\s+'.$classname.'\s+extends\s+([a-z0-9_]+)(\s+implements\s+([a-z0-9_]+))?#i'), array(' ', 'class '.$classname.'OverrideOriginal_remove'.$uniq), implode('', $override_file)));
            $override_class = new ReflectionClass($classname.'OverrideOriginal_remove'.$uniq);

            $module_file = file($this->getLocalPath().'override/'.$path);
            eval(preg_replace(array('#^\s*<\?(?:php)?#', '#class\s+'.$classname.'(\s+extends\s+([a-z0-9_]+)(\s+implements\s+([a-z0-9_]+))?)?#i'), array(' ', 'class '.$classname.'Override_remove'.$uniq), implode('', $module_file)));
            $module_class = new ReflectionClass($classname.'Override_remove'.$uniq);

            // Remove methods from override file
            foreach ($module_class->getMethods() as $method) {
                if (!$override_class->hasMethod($method->getName())) {
                    continue;
                }

                $method = $override_class->getMethod($method->getName());
                $length = $method->getEndLine() - $method->getStartLine() + 1;

                $module_method = $module_class->getMethod($method->getName());
                $module_length = $module_method->getEndLine() - $module_method->getStartLine() + 1;

                $override_file_orig = $override_file;

                $orig_content = preg_replace('/\s/', '', implode('', array_splice($override_file, $method->getStartLine() - 1, $length, array_pad(array(), $length, '#--remove--#'))));
                $module_content = preg_replace('/\s/', '', implode('', array_splice($module_file, $module_method->getStartLine() - 1, $length, array_pad(array(), $length, '#--remove--#'))));

                $replace = true;
                if (preg_match('/\* module: ('.$this->name.')/ism', $override_file[$method->getStartLine() - 5])) {
                    $override_file[$method->getStartLine() - 6] = $override_file[$method->getStartLine() - 5] = $override_file[$method->getStartLine() - 4] = $override_file[$method->getStartLine() - 3] = $override_file[$method->getStartLine() - 2] = '#--remove--#';
                    $replace = false;
                }

                if (md5($module_content) != md5($orig_content) && $replace) {
                    $override_file = $override_file_orig;
                }
            }

            // Remove properties from override file
            foreach ($module_class->getProperties() as $property) {
                if (!$override_class->hasProperty($property->getName())) {
                    continue;
                }

                // Replace the declaration line by #--remove--#
                foreach ($override_file as $line_number => &$line_content) {
                    if (preg_match('/(public|private|protected)\s+(static\s+)?(\$)?'.$property->getName().'/i', $line_content)) {
                        if (preg_match('/\* module: ('.$this->name.')/ism', $override_file[$line_number - 4])) {
                            $override_file[$line_number - 5] = $override_file[$line_number - 4] = $override_file[$line_number - 3] = $override_file[$line_number - 2] = $override_file[$line_number - 1] = '#--remove--#';
                        }
                        $line_content = '#--remove--#';
                        break;
                    }
                }
            }

            // Remove properties from override file
            foreach ($module_class->getConstants() as $constant => $value) {
                if (!$override_class->hasConstant($constant)) {
                    continue;
                }

                // Replace the declaration line by #--remove--#
                foreach ($override_file as $line_number => &$line_content) {
                    if (preg_match('/(const)\s+(static\s+)?(\$)?'.$constant.'/i', $line_content)) {
                        if (preg_match('/\* module: ('.$this->name.')/ism', $override_file[$line_number - 4])) {
                            $override_file[$line_number - 5] = $override_file[$line_number - 4] = $override_file[$line_number - 3] = $override_file[$line_number - 2] = $override_file[$line_number - 1] = '#--remove--#';
                        }
                        $line_content = '#--remove--#';
                        break;
                    }
                }
            }

            $count = count($override_file);
            for ($i = 0; $i < $count; ++$i) {
                if (preg_match('/(^\s*\/\/.*)/i', $override_file[$i])) {
                    $override_file[$i] = '#--remove--#';
                } elseif (preg_match('/(^\s*\/\*)/i', $override_file[$i])) {
                    if (!preg_match('/(^\s*\* module:)/i', $override_file[$i + 1])
                        && !preg_match('/(^\s*\* date:)/i', $override_file[$i + 2])
                        && !preg_match('/(^\s*\* version:)/i', $override_file[$i + 3])
                        && !preg_match('/(^\s*\*\/)/i', $override_file[$i + 4])) {
                        for (; $override_file[$i] && !preg_match('/(.*?\*\/)/i', $override_file[$i]); ++$i) {
                            $override_file[$i] = '#--remove--#';
                        }
                        $override_file[$i] = '#--remove--#';
                    }
                }
            }

            // Rewrite nice code
            $code = '';
            foreach ($override_file as $line) {
                if ($line == '#--remove--#') {
                    continue;
                }

                $code .= $line;
            }

            $to_delete = preg_match('/<\?(?:php)?\s+(?:abstract|interface)?\s*?class\s+'.$classname.'\s+extends\s+'.$classname.'Core\s*?[{]\s*?[}]/ism', $code);
        }

        if (!isset($to_delete) || $to_delete) {
            unlink($override_path);
        } else {
            file_put_contents($override_path, $code);
        }

        // Re-generate the class index
        Tools::generateIndex();

        return true;
    }

    /**
     * Return the hooks list where this module can be hooked.
     *
     * @return array Hooks list.
     */
    public function getPossibleHooksList()
    {
        $hooks_list = Hook::getHooks();
        $possible_hooks_list = array();
        foreach ($hooks_list as &$current_hook) {
            $hook_name = $current_hook['name'];
            $retro_hook_name = Hook::getRetroHookName($hook_name);

            if (is_callable(array($this, 'hook'.ucfirst($hook_name))) || is_callable(array($this, 'hook'.ucfirst($retro_hook_name)))) {
                $possible_hooks_list[] = array(
                    'id_hook' => $current_hook['id_hook'],
                    'name' => $hook_name,
                    'description' => $current_hook['description'],
                    'title' => $current_hook['title'],
                );
            }
        }

        return $possible_hooks_list;
    }
}

function ps_module_version_sort($a, $b)
{
    return version_compare($a['version'], $b['version']);
}<|MERGE_RESOLUTION|>--- conflicted
+++ resolved
@@ -748,17 +748,10 @@
 
     public function enableDevice($device)
     {
-<<<<<<< HEAD
-        Db::getInstance()->execute(
-            'UPDATE '._DB_PREFIX_.'module_shop
+        Db::getInstance()->execute('
+            UPDATE '._DB_PREFIX_.'module_shop
             SET enable_device = enable_device + '.(int)$device.'
-            WHERE enable_device &~ '.(int)$device.' AND id_module='.(int)$this->id.
-=======
-        Db::getInstance()->execute('
-			UPDATE '._DB_PREFIX_.'module_shop
-			SET enable_device = enable_device + '.(int)$device.'
-			WHERE (enable_device &~ '.(int)$device.' OR enable_device = 0) AND id_module='.(int)$this->id.
->>>>>>> fd132fac
+            WHERE (enable_device &~ '.(int)$device.' OR enable_device = 0) AND id_module='.(int)$this->id.
             Shop::addSqlRestriction()
         );
 
