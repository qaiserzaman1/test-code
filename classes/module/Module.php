<?php
/**
 * 2007-2018 PrestaShop.
 *
 * NOTICE OF LICENSE
 *
 * This source file is subject to the Open Software License (OSL 3.0)
 * that is bundled with this package in the file LICENSE.txt.
 * It is also available through the world-wide-web at this URL:
 * https://opensource.org/licenses/OSL-3.0
 * If you did not receive a copy of the license and are unable to
 * obtain it through the world-wide-web, please send an email
 * to license@prestashop.com so we can send you a copy immediately.
 *
 * DISCLAIMER
 *
 * Do not edit or add to this file if you wish to upgrade PrestaShop to newer
 * versions in the future. If you wish to customize PrestaShop for your
 * needs please refer to http://www.prestashop.com for more information.
 *
 * @author    PrestaShop SA <contact@prestashop.com>
 * @copyright 2007-2018 PrestaShop SA
 * @license   https://opensource.org/licenses/OSL-3.0 Open Software License (OSL 3.0)
 * International Registered Trademark & Property of PrestaShop SA
 */
use PrestaShop\PrestaShop\Adapter\LegacyLogger;
use PrestaShop\PrestaShop\Adapter\Module\ModuleDataProvider;
use PrestaShop\PrestaShop\Core\Module\WidgetInterface;
use PrestaShop\PrestaShop\Adapter\ServiceLocator;
use PrestaShop\PrestaShop\Core\Module\ModuleInterface;
use PrestaShop\PrestaShop\Adapter\SymfonyContainer;

abstract class ModuleCore implements ModuleInterface
{
    /** @var int Module ID */
    public $id = null;

    /** @var float Version */
    public $version;
    public $database_version;

    /**
     * @since 1.5.0.1
     *
     * @var string Registered Version in database
     */
    public $registered_version;

    /** @var array filled with known compliant PS versions */
    public $ps_versions_compliancy = array();

    /** @var array filled with modules needed for install */
    public $dependencies = array();

    /** @var string Unique name */
    public $name;

    /** @var string Human name */
    public $displayName;

    /** @var string A little description of the module */
    public $description;

    /** @var string author of the module */
    public $author;

    /** @var string URI author of the module */
    public $author_uri = '';

    /** @var string Module key provided by addons.prestashop.com */
    public $module_key = '';

    public $description_full;

    public $additional_description;

    public $compatibility;

    public $nb_rates;

    public $avg_rate;

    public $badges;

    /** @var int need_instance */
    public $need_instance = 1;

    /** @var string Admin tab corresponding to the module */
    public $tab = null;

    /** @var bool Status */
    public $active = false;

    /** @var bool Is the module certified by addons.prestashop.com */
    public $trusted = false;

    /** @var string Fill it if the module is installed but not yet set up */
    public $warning;

    public $enable_device = 7;

    /** @var array to store the limited country */
    public $limited_countries = array();

    /** @var array names of the controllers */
    public $controllers = array();

    /** @var array used by AdminTab to determine which lang file to use (admin.php or module lang file) */
    public static $classInModule = array();

    /** @var array current language translations */
    protected $_lang = array();

    /** @var string Module web path (eg. '/shop/modules/modulename/') */
    protected $_path = null;
    /**
     * @since 1.5.0.1
     *
     * @var string Module local path (eg. '/home/prestashop/modules/modulename/')
     */
    protected $local_path = null;

    /** @var array Array filled with module errors */
    protected $_errors = array();

    /** @var array Array  array filled with module success */
    protected $_confirmations = array();

    /** @var string Main table used for modules installed */
    protected $table = 'module';

    /** @var string Identifier of the main table */
    protected $identifier = 'id_module';

    /** @var array Array cache filled with modules informations */
    protected static $modules_cache;

    /** @var array Array cache filled with modules instances */
    protected static $_INSTANCE = array();

    /** @var bool Config xml generation mode */
    protected static $_generate_config_xml_mode = false;

    /** @var array Array filled with cache translations */
    protected static $l_cache = array();

    /** @var array Array filled with cache permissions (modules / employee profiles) */
    protected static $cache_permissions = array();

    /** @var array Array filled with cache permissions (modules / employee profiles) */
    protected static $cache_lgc_access = array();

    /** @var Context */
    protected $context;

    /** @var Smarty_Data */
    protected $smarty;

    /** @var Smarty_Internal_Template|null */
    protected $current_subtemplate = null;

    protected static $update_translations_after_install = true;

    protected static $_batch_mode = false;
    protected static $_defered_clearCache = array();
    protected static $_defered_func_call = array();

    /**
     * @var array array of arrays representing tabs added by this module
     *
     * @see PrestaShop\PrestaShop\Adapter\Module\Tab\RegisterTabs($module)
     */
    protected $tabs = array();

    /** @var bool If true, allow push */
    public $allow_push;

    public $push_time_limit = 180;

    /** @var bool Define if we will log modules performances for this session */
    public static $_log_modules_perfs = null;
    /** @var bool Random session for modules perfs logs */
    public static $_log_modules_perfs_session = null;

    /** @var \Symfony\Component\DependencyInjection\ContainerInterface */
    private $container;

    const CACHE_FILE_MODULES_LIST = '/config/xml/modules_list.xml';

    const CACHE_FILE_TAB_MODULES_LIST = '/config/xml/tab_modules_list.xml';

    const CACHE_FILE_ALL_COUNTRY_MODULES_LIST = '/config/xml/modules_native_addons.xml';
    const CACHE_FILE_DEFAULT_COUNTRY_MODULES_LIST = '/config/xml/default_country_modules_list.xml';

    const CACHE_FILE_CUSTOMER_MODULES_LIST = '/config/xml/customer_modules_list.xml';

    const CACHE_FILE_MUST_HAVE_MODULES_LIST = '/config/xml/must_have_modules_list.xml';

    const CACHE_FILE_TRUSTED_MODULES_LIST = '/config/xml/trusted_modules_list.xml';
    const CACHE_FILE_UNTRUSTED_MODULES_LIST = '/config/xml/untrusted_modules_list.xml';

    public static $hosted_modules_blacklist = array('autoupgrade');

    /**
     * Set the flag to indicate we are doing an import.
     *
     * @param bool $value
     */
    public static function setBatchMode($value)
    {
        self::$_batch_mode = (bool) $value;
    }

    /**
     * @return bool
     */
    public static function getBatchMode()
    {
        return self::$_batch_mode;
    }

    public static function processDeferedFuncCall()
    {
        self::setBatchMode(false);
        foreach (self::$_defered_func_call as $func_call) {
            call_user_func_array($func_call[0], $func_call[1]);
        }

        self::$_defered_func_call = array();
    }

    /**
     * Clear the caches stored in $_defered_clearCache.
     */
    public static function processDeferedClearCache()
    {
        self::setBatchMode(false);

        foreach (self::$_defered_clearCache as $clearCache_array) {
            self::_deferedClearCache($clearCache_array[0], $clearCache_array[1], $clearCache_array[2]);
        }

        self::$_defered_clearCache = array();
    }

    /**
     * Constructor.
     *
     * @param string $name Module unique name
     * @param Context $context
     */
    public function __construct($name = null, Context $context = null)
    {
        if (isset($this->ps_versions_compliancy) && !isset($this->ps_versions_compliancy['min'])) {
            $this->ps_versions_compliancy['min'] = '1.4.0.0';
        }

        if (isset($this->ps_versions_compliancy) && !isset($this->ps_versions_compliancy['max'])) {
            $this->ps_versions_compliancy['max'] = _PS_VERSION_;
        }

        if (strlen($this->ps_versions_compliancy['min']) == 3) {
            $this->ps_versions_compliancy['min'] .= '.0.0';
        }

        if (strlen($this->ps_versions_compliancy['min']) == 5) {
            $this->ps_versions_compliancy['min'] .= '.0';
        }

        if (strlen($this->ps_versions_compliancy['max']) == 5) {
            $this->ps_versions_compliancy['max'] .= '.999';
        }

        if (strlen($this->ps_versions_compliancy['max']) == 3) {
            $this->ps_versions_compliancy['max'] .= '.999.999';
        }

        // Load context and smarty
        $this->context = $context ? $context : Context::getContext();
        if (is_object($this->context->smarty)) {
            $this->smarty = $this->context->smarty->createData($this->context->smarty);
        }

        // If the module has no name we gave him its id as name
        if ($this->name === null) {
            $this->name = $this->id;
        }

        // If the module has the name we load the corresponding data from the cache
        if ($this->name != null) {
            // If cache is not generated, we generate it
            if (self::$modules_cache == null && !is_array(self::$modules_cache)) {
                $id_shop = (Validate::isLoadedObject($this->context->shop) ? $this->context->shop->id : Configuration::get('PS_SHOP_DEFAULT'));

                self::$modules_cache = array();
                // Join clause is done to check if the module is activated in current shop context
                $result = Db::getInstance()->executeS('
                SELECT m.`id_module`, m.`name`, ms.`id_module`as `mshop`
                FROM `' . _DB_PREFIX_ . 'module` m
                LEFT JOIN `' . _DB_PREFIX_ . 'module_shop` ms
                ON m.`id_module` = ms.`id_module`
                AND ms.`id_shop` = ' . (int) $id_shop);
                foreach ($result as $row) {
                    self::$modules_cache[$row['name']] = $row;
                    self::$modules_cache[$row['name']]['active'] = ($row['mshop'] > 0) ? 1 : 0;
                }
            }

            // We load configuration from the cache
            if (isset(self::$modules_cache[$this->name])) {
                if (isset(self::$modules_cache[$this->name]['id_module'])) {
                    $this->id = self::$modules_cache[$this->name]['id_module'];
                }
                foreach (self::$modules_cache[$this->name] as $key => $value) {
                    if (array_key_exists($key, $this)) {
                        $this->{$key} = $value;
                    }
                }
                $this->_path = __PS_BASE_URI__ . 'modules/' . $this->name . '/';
            }
            if (!$this->context->controller instanceof Controller) {
                self::$modules_cache = null;
            }
            $this->local_path = _PS_MODULE_DIR_ . $this->name . '/';
        }
    }

    /**
     * Insert module into datable.
     */
    public function install()
    {
        Hook::exec('actionModuleInstallBefore', array('object' => $this));
        // Check module name validation
        if (!Validate::isModuleName($this->name)) {
            $this->_errors[] = Context::getContext()->getTranslator()->trans('Unable to install the module (Module name is not valid).', array(), 'Admin.Modules.Notification');

            return false;
        }

        // Check PS version compliancy
        if (!$this->checkCompliancy()) {
            $this->_errors[] = Context::getContext()->getTranslator()->trans('The version of your module is not compliant with your PrestaShop version.', array(), 'Admin.Modules.Notification');

            return false;
        }

        // Check module dependencies
        if (count($this->dependencies) > 0) {
            foreach ($this->dependencies as $dependency) {
                if (!Db::getInstance()->getRow('SELECT `id_module` FROM `' . _DB_PREFIX_ . 'module` WHERE LOWER(`name`) = \'' . pSQL(Tools::strtolower($dependency)) . '\'')) {
                    $error = Context::getContext()->getTranslator()->trans('Before installing this module, you have to install this/these module(s) first:', array(), 'Admin.Modules.Notification') . '<br />';
                    foreach ($this->dependencies as $d) {
                        $error .= '- ' . $d . '<br />';
                    }
                    $this->_errors[] = $error;

                    return false;
                }
            }
        }

        // Check if module is installed
        $result = (new ModuleDataProvider(new LegacyLogger(), $this->getTranslator()))->isInstalled($this->name);
        if ($result) {
            $this->_errors[] = Context::getContext()->getTranslator()->trans('This module has already been installed.', array(), 'Admin.Modules.Notification');

            return false;
        }

        if (!$this->installControllers()) {
            $this->_errors[] = Context::getContext()->getTranslator()->trans('Could not install module controllers.', array(), 'Admin.Modules.Notification');
            $this->uninstallOverrides();

            return false;
        }

        // Install module and retrieve the installation id
        $result = Db::getInstance()->insert($this->table, array('name' => $this->name, 'active' => 1, 'version' => $this->version));
        if (!$result) {
            $this->_errors[] = Context::getContext()->getTranslator()->trans('Technical error: PrestaShop could not install this module.', array(), 'Admin.Modules.Notification');
            $this->uninstallTabs();
            $this->uninstallOverrides();

            return false;
        }
        $this->id = Db::getInstance()->Insert_ID();

        Cache::clean('Module::isInstalled' . $this->name);

        // Enable the module for current shops in context
        $this->enable();

        // Permissions management
        foreach (array('CREATE', 'READ', 'UPDATE', 'DELETE') as $action) {
            $slug = 'ROLE_MOD_MODULE_' . strtoupper($this->name) . '_' . $action;

            Db::getInstance()->execute(
                'INSERT INTO `' . _DB_PREFIX_ . 'authorization_role` (`slug`) VALUES ("' . $slug . '")'
            );

            Db::getInstance()->execute('
                INSERT INTO `' . _DB_PREFIX_ . 'module_access` (`id_profile`, `id_authorization_role`) (
                    SELECT id_profile, "' . Db::getInstance()->Insert_ID() . '"
                    FROM ' . _DB_PREFIX_ . 'access a
                    LEFT JOIN `' . _DB_PREFIX_ . 'authorization_role` r
                    ON r.id_authorization_role = a.id_authorization_role
                    WHERE r.slug = "ROLE_MOD_TAB_ADMINMODULESSF_' . $action . '"
            )');
        }

        // Adding Restrictions for client groups
        Group::addRestrictionsForModule($this->id, Shop::getShops(true, null, true));
        Hook::exec('actionModuleInstallAfter', array('object' => $this));

        if (Module::$update_translations_after_install) {
            $this->updateModuleTranslations();
        }

        return true;
    }

    public function checkCompliancy()
    {
        if (version_compare(_PS_VERSION_, $this->ps_versions_compliancy['min'], '<') || version_compare(_PS_VERSION_, $this->ps_versions_compliancy['max'], '>')) {
            return false;
        } else {
            return true;
        }
    }

    public static function updateTranslationsAfterInstall($update = true)
    {
        Module::$update_translations_after_install = (bool) $update;
    }

    public function updateModuleTranslations()
    {
        return Language::updateModulesTranslations(array($this->name));
    }

    /**
     * Set errors, warning or success message of a module upgrade.
     *
     * @param $upgrade_detail
     */
    protected function setUpgradeMessage($upgrade_detail)
    {
        // Store information if a module has been upgraded (memory optimization)
        if ($upgrade_detail['available_upgrade']) {
            if ($upgrade_detail['success']) {
                $this->_confirmations[] = Context::getContext()->getTranslator()->trans('Current version: %s', array($this->version), 'Admin.Modules.Notification');
                $this->_confirmations[] = Context::getContext()->getTranslator()->trans('%d file upgrade applied', array($upgrade_detail['number_upgraded']), 'Admin.Modules.Notification');
            } else {
                if (!$upgrade_detail['number_upgraded']) {
                    $this->_errors[] = Context::getContext()->getTranslator()->trans('No upgrade has been applied', array(), 'Admin.Modules.Notification');
                } else {
                    $this->_errors[] = Context::getContext()->getTranslator()->trans('Upgraded from: %s to %s', array($upgrade_detail['upgraded_from'], $upgrade_detail['upgraded_to']), 'Admin.Modules.Notification');
                    $this->_errors[] = Context::getContext()->getTranslator()->trans('%d upgrade left', array($upgrade_detail['number_upgrade_left']), 'Admin.Modules.Notification');
                }

                if (isset($upgrade_detail['duplicate']) && $upgrade_detail['duplicate']) {
                    $this->_errors[] = Context::getContext()->getTranslator()->trans('Module %s cannot be upgraded this time: please refresh this page to update it.', array($this->name), 'Admin.Modules.Notification');
                } else {
                    $this->_errors[] = Context::getContext()->getTranslator()->trans('To prevent any problem, this module has been turned off', array(), 'Admin.Modules.Notification');
                }
            }
        }
    }

    /**
     * Init the upgrade module.
     *
     * @param $module
     *
     * @return bool
     */
    public static function initUpgradeModule($module)
    {
        if (((int) $module->installed == 1) & (empty($module->database_version) === true)) {
            Module::upgradeModuleVersion($module->name, $module->version);
            $module->database_version = $module->version;
        }

        // Init cache upgrade details
        self::$modules_cache[$module->name]['upgrade'] = array(
            'success' => false, // bool to know if upgrade succeed or not
            'available_upgrade' => 0, // Number of available module before any upgrade
            'number_upgraded' => 0, // Number of upgrade done
            'number_upgrade_left' => 0,
            'upgrade_file_left' => array(), // List of the upgrade file left
            'version_fail' => 0, // Version of the upgrade failure
            'upgraded_from' => 0, // Version number before upgrading anything
            'upgraded_to' => 0, // Last upgrade applied
        );

        // Need Upgrade will check and load upgrade file to the moduleCache upgrade case detail
        $ret = $module->installed && Module::needUpgrade($module);

        return $ret;
    }

    /**
     * Run the upgrade for a given module name and version.
     *
     * @return array
     */
    public function runUpgradeModule()
    {
        $upgrade = &self::$modules_cache[$this->name]['upgrade'];
        foreach ($upgrade['upgrade_file_left'] as $num => $file_detail) {
            foreach ($file_detail['upgrade_function'] as $item) {
                if (function_exists($item)) {
                    $upgrade['success'] = false;
                    $upgrade['duplicate'] = true;
                    break 2;
                }
            }

            include $file_detail['file'];

            // Call the upgrade function if defined
            $upgrade['success'] = false;
            foreach ($file_detail['upgrade_function'] as $item) {
                if (function_exists($item)) {
                    $upgrade['success'] = $item($this);
                }
            }

            // Set detail when an upgrade succeed or failed
            if ($upgrade['success']) {
                ++$upgrade['number_upgraded'];
                $upgrade['upgraded_to'] = $file_detail['version'];

                unset($upgrade['upgrade_file_left'][$num]);
            } else {
                $upgrade['version_fail'] = $file_detail['version'];

                // If any errors, the module is disabled
                $this->disable();
                break;
            }
        }

        $upgrade['number_upgrade_left'] = count($upgrade['upgrade_file_left']);

        // Update module version in DB with the last succeed upgrade
        if ($upgrade['upgraded_to']) {
            Module::upgradeModuleVersion($this->name, $upgrade['upgraded_to']);
        }
        $this->setUpgradeMessage($upgrade);

        return $upgrade;
    }

    /**
     * Upgrade the registered version to a new one.
     *
     * @param $name
     * @param $version
     *
     * @return bool
     */
    public static function upgradeModuleVersion($name, $version)
    {
        return Db::getInstance()->execute('
            UPDATE `' . _DB_PREFIX_ . 'module` m
            SET m.version = \'' . pSQL($version) . '\'
            WHERE m.name = \'' . pSQL($name) . '\'');
    }

    /**
     * Check if a module need to be upgraded.
     * This method modify the module_cache adding an upgrade list file.
     *
     * @param $module
     *
     * @return bool
     */
    public static function needUpgrade($module)
    {
        self::$modules_cache[$module->name]['upgrade']['upgraded_from'] = $module->database_version;
        // Check the version of the module with the registered one and look if any upgrade file exist
        if (Tools::version_compare($module->version, $module->database_version, '>')) {
            $old_version = $module->database_version;
            $module = Module::getInstanceByName($module->name);
            if ($module instanceof Module) {
                return $module->loadUpgradeVersionList($module->name, $module->version, $old_version);
            }
        }

        return null;
    }

    /**
     * Load the available list of upgrade of a specified module
     * with an associated version.
     *
     * @param $module_name
     * @param $module_version
     * @param $registered_version
     *
     * @return bool to know directly if any files have been found
     */
    protected static function loadUpgradeVersionList($module_name, $module_version, $registered_version)
    {
        $list = array();

        $upgrade_path = _PS_MODULE_DIR_ . $module_name . '/upgrade/';

        // Check if folder exist and it could be read
        if (file_exists($upgrade_path) && ($files = scandir($upgrade_path, SCANDIR_SORT_NONE))) {
            // Read each file name
            foreach ($files as $file) {
                if (!in_array($file, array('.', '..', '.svn', 'index.php')) && preg_match('/\.php$/', $file)) {
                    $tab = explode('-', $file);

                    if (!isset($tab[1])) {
                        continue;
                    }

                    $file_version = basename($tab[1], '.php');
                    // Compare version, if minor than actual, we need to upgrade the module
                    if (count($tab) == 2 &&
                         (Tools::version_compare($file_version, $module_version, '<=') &&
                            Tools::version_compare($file_version, $registered_version, '>'))) {
                        $list[] = array(
                            'file' => $upgrade_path . $file,
                            'version' => $file_version,
                            'upgrade_function' => array(
                                'upgrade_module_' . str_replace('.', '_', $file_version),
                                'upgradeModule' . str_replace('.', '', $file_version), ),
                            );
                    }
                }
            }
        }

        // No files upgrade, then upgrade succeed
        if (count($list) == 0) {
            self::$modules_cache[$module_name]['upgrade']['success'] = true;
            Module::upgradeModuleVersion($module_name, $module_version);
        }

        usort($list, 'ps_module_version_sort');

        // Set the list to module cache
        self::$modules_cache[$module_name]['upgrade']['upgrade_file_left'] = $list;
        self::$modules_cache[$module_name]['upgrade']['available_upgrade'] = count($list);

        return (bool) count($list);
    }

    /**
     * Return the status of the upgraded module.
     *
     * @param $module_name
     *
     * @return bool
     */
    public static function getUpgradeStatus($module_name)
    {
        return isset(self::$modules_cache[$module_name]) &&
            self::$modules_cache[$module_name]['upgrade']['success'];
    }

    /**
     * Delete module from datable.
     *
     * @return bool result
     */
    public function uninstall()
    {
        // Check module installation id validation
        if (!Validate::isUnsignedId($this->id)) {
            $this->_errors[] = Context::getContext()->getTranslator()->trans('The module is not installed.', array(), 'Admin.Modules.Notification');

            return false;
        }

        // Uninstall overrides
        if (!$this->uninstallOverrides()) {
            return false;
        }

        // Retrieve hooks used by the module
        $sql = 'SELECT DISTINCT(`id_hook`) FROM `' . _DB_PREFIX_ . 'hook_module` WHERE `id_module` = ' . (int) $this->id;
        $result = Db::getInstance()->executeS($sql);
        foreach ($result as $row) {
            $this->unregisterHook((int) $row['id_hook']);
            $this->unregisterExceptions((int) $row['id_hook']);
        }

        foreach ($this->controllers as $controller) {
            $page_name = 'module-' . $this->name . '-' . $controller;
            $meta = Db::getInstance()->getValue('SELECT id_meta FROM `' . _DB_PREFIX_ . 'meta` WHERE page="' . pSQL($page_name) . '"');
            if ((int) $meta > 0) {
                Db::getInstance()->execute('DELETE FROM `' . _DB_PREFIX_ . 'meta_lang` WHERE id_meta=' . (int) $meta);
                Db::getInstance()->execute('DELETE FROM `' . _DB_PREFIX_ . 'meta` WHERE id_meta=' . (int) $meta);
            }
        }

        // Disable the module for all shops
        $this->disable(true);

        // Delete permissions module access
        $roles = Db::getInstance()->executeS('SELECT `id_authorization_role` FROM `' . _DB_PREFIX_ . 'authorization_role` WHERE `slug` LIKE "ROLE_MOD_MODULE_' . strtoupper($this->name) . '_%"');

        if (!empty($roles)) {
            foreach ($roles as $role) {
                Db::getInstance()->execute(
                    'DELETE FROM `' . _DB_PREFIX_ . 'module_access` WHERE `id_authorization_role` = ' . $role['id_authorization_role']
                );
                Db::getInstance()->execute(
                    'DELETE FROM `' . _DB_PREFIX_ . 'authorization_role` WHERE `id_authorization_role` = ' . $role['id_authorization_role']
                );
            }
        }

        // Remove restrictions for client groups
        Group::truncateRestrictionsByModule($this->id);

        // Uninstall the module
        if (Db::getInstance()->execute('DELETE FROM `' . _DB_PREFIX_ . 'module` WHERE `id_module` = ' . (int) $this->id)) {
            Cache::clean('Module::isInstalled' . $this->name);
            Cache::clean('Module::getModuleIdByName_' . pSQL($this->name));

            return true;
        }

        return false;
    }

    /**
     * This function enable module $name. If an $name is an array,
     * this will enable all of them.
     *
     * @param array|string $name
     *
     * @return true if succeed
     *
     * @since 1.4.1
     * @deprecated since 1.7
     * @see  PrestaShop\PrestaShop\Core\Addon\Module\ModuleManager->enable($name)
     */
    public static function enableByName($name)
    {
        // If $name is not an array, we set it as an array
        if (!is_array($name)) {
            $name = array($name);
        }
        $res = true;
        // Enable each module
        foreach ($name as $n) {
            if (Validate::isModuleName($n)) {
                $res &= Module::getInstanceByName($n)->enable();
            }
        }

        return $res;
    }

    /**
     * Activate current module.
     *
     * @param bool $force_all If true, enable module for all shop
     */
    public function enable($force_all = false)
    {
        // Retrieve all shops where the module is enabled
        $list = Shop::getContextListShopID();
        if (!$this->id || !is_array($list)) {
            return false;
        }
        $sql = 'SELECT `id_shop` FROM `' . _DB_PREFIX_ . 'module_shop`
                WHERE `id_module` = ' . (int) $this->id .
                ((!$force_all) ? ' AND `id_shop` IN(' . implode(', ', $list) . ')' : '');

        // Store the results in an array
        $items = array();
        if ($results = Db::getInstance($sql)->executeS($sql)) {
            foreach ($results as $row) {
                $items[] = $row['id_shop'];
            }
        }

        if ($this->getOverrides() != null) {
            // Install overrides
            try {
                $this->installOverrides();
            } catch (Exception $e) {
                $this->_errors[] = Context::getContext()->getTranslator()->trans('Unable to install override: %s', array($e->getMessage()), 'Admin.Modules.Notification');
                $this->uninstallOverrides();

                return false;
            }
        }

        // Enable module in the shop where it is not enabled yet
        foreach ($list as $id) {
            if (!in_array($id, $items)) {
                Db::getInstance()->insert('module_shop', array(
                    'id_module' => $this->id,
                    'id_shop' => $id,
                ));
            }
        }

        return true;
    }

    public function enableDevice($device)
    {
        Db::getInstance()->execute('
            UPDATE ' . _DB_PREFIX_ . 'module_shop
            SET enable_device = enable_device + ' . (int) $device . '
            WHERE (enable_device &~ ' . (int) $device . ' OR enable_device = 0) AND id_module=' . (int) $this->id .
            Shop::addSqlRestriction()
        );

        return true;
    }

    public function disableDevice($device)
    {
        Db::getInstance()->execute(
            'UPDATE ' . _DB_PREFIX_ . 'module_shop
            SET enable_device = enable_device - ' . (int) $device . '
            WHERE enable_device & ' . (int) $device . ' AND id_module=' . (int) $this->id .
            Shop::addSqlRestriction()
        );

        return true;
    }

    /**
     * This function disable all module $name. If an $name is an array,
     * this will disable all of them.
     *
     * @param array|string $name
     *
     * @return true if succeed
     *
     * @since 1.7
     */
    public static function disableAllByName($name)
    {
        // If $name is not an array, we set it as an array
        if (!is_array($name)) {
            $name = array($name);
        }
        $res = true;
        // Disable each module
        foreach ($name as $n) {
            $sql = 'DELETE `' . _DB_PREFIX_ . 'module_shop` FROM `' . _DB_PREFIX_ . 'module_shop` JOIN `' . _DB_PREFIX_ . 'module` USING (id_module) WHERE `name` = "' . pSQL($n) . '"';
            $res &= Db::getInstance()->execute($sql);
        }

        return $res;
    }

    /**
     * This function disable module $name. If an $name is an array,
     * this will disable all of them.
     *
     * @param array|string $name
     *
     * @return true if succeed
     *
     * @since 1.4.1
     * @deprecated since 1.7
     * @see  PrestaShop\PrestaShop\Core\Addon\Module\ModuleManager->disable($name)
     */
    public static function disableByName($name)
    {
        // If $name is not an array, we set it as an array
        if (!is_array($name)) {
            $name = array($name);
        }
        $res = true;
        // Disable each module
        foreach ($name as $n) {
            if (Validate::isModuleName($n)) {
                $res &= Module::getInstanceByName($n)->disable();
            }
        }

        return $res;
    }

    /**
     * Desactivate current module.
     *
     * @param bool $force_all If true, disable module for all shop
     */
    public function disable($force_all = false)
    {
        $result = true;
        if ($this->getOverrides() != null) {
            $result &= $this->uninstallOverrides();
        }

        // Disable module for all shops
        $sql = 'DELETE FROM `' . _DB_PREFIX_ . 'module_shop` WHERE `id_module` = ' . (int) $this->id . ' ' . ((!$force_all) ? ' AND `id_shop` IN(' . implode(', ', Shop::getContextListShopID()) . ')' : '');

        return $result && Db::getInstance()->execute($sql);
    }

    /**
     * Display flags in forms for translations.
     *
     * @deprecated since 1.6.0.10
     *
     * @param array $languages All languages available
     * @param int $default_language Default language id
     * @param string $ids Multilingual div ids in form
     * @param string $id Current div id]
     * @param bool $return define the return way : false for a display, true for a return
     * @param bool $use_vars_instead_of_ids use an js vars instead of ids seperate by "¤"
     */
    public function displayFlags($languages, $default_language, $ids, $id, $return = false, $use_vars_instead_of_ids = false)
    {
        if (count($languages) == 1) {
            return false;
        }

        $output = '
        <div class="displayed_flag">
            <img src="../img/l/' . $default_language . '.jpg" class="pointer" id="language_current_' . $id . '" onclick="toggleLanguageFlags(this);" alt="" />
        </div>
        <div id="languages_' . $id . '" class="language_flags">
            ' . $this->getTranslator()->trans('Choose language:', array(), 'Admin.Actions') . '<br /><br />';
        foreach ($languages as $language) {
            if ($use_vars_instead_of_ids) {
                $output .= '<img src="../img/l/' . (int) $language['id_lang'] . '.jpg" class="pointer" alt="' . $language['name'] . '" title="' . $language['name'] . '" onclick="changeLanguage(\'' . $id . '\', ' . $ids . ', ' . $language['id_lang'] . ', \'' . $language['iso_code'] . '\');" /> ';
            } else {
                $output .= '<img src="../img/l/' . (int) $language['id_lang'] . '.jpg" class="pointer" alt="' . $language['name'] . '" title="' . $language['name'] . '" onclick="changeLanguage(\'' . $id . '\', \'' . $ids . '\', ' . $language['id_lang'] . ', \'' . $language['iso_code'] . '\');" /> ';
            }
        }
        $output .= '</div>';

        if ($return) {
            return $output;
        }
        echo $output;
    }

    /**
     * Connect module to a hook.
     *
     * @param string $hook_name Hook name
     * @param array $shop_list List of shop linked to the hook (if null, link hook to all shops)
     *
     * @return bool result
     */
    public function registerHook($hook_name, $shop_list = null)
    {
        return Hook::registerHook($this, $hook_name, $shop_list);
    }

    /**
     * Unregister module from hook.
     *
     * @param mixed $id_hook Hook id (can be a hook name since 1.5.0)
     * @param array $shop_list List of shop
     *
     * @return bool result
     */
    public function unregisterHook($hook_id, $shop_list = null)
    {
        return Hook::unregisterHook($this, $hook_id, $shop_list);
    }

    /**
     * Unregister exceptions linked to module.
     *
     * @param int $id_hook Hook id
     * @param array $shop_list List of shop
     *
     * @return bool result
     */
    public function unregisterExceptions($hook_id, $shop_list = null)
    {
        $sql = 'DELETE FROM `' . _DB_PREFIX_ . 'hook_module_exceptions`
            WHERE `id_module` = ' . (int) $this->id . ' AND `id_hook` = ' . (int) $hook_id
            . (($shop_list) ? ' AND `id_shop` IN(' . implode(', ', array_map('intval', $shop_list)) . ')' : '');

        return Db::getInstance()->execute($sql);
    }

    /**
     * Add exceptions for module->Hook.
     *
     * @param int $id_hook Hook id
     * @param array $excepts List of file name
     * @param array $shop_list List of shop
     *
     * @return bool result
     */
    public function registerExceptions($id_hook, $excepts, $shop_list = null)
    {
        // If shop lists is null, we fill it with all shops
        if (is_null($shop_list)) {
            $shop_list = Shop::getContextListShopID();
        }

        // Save modules exception for each shop
        foreach ($shop_list as $shop_id) {
            foreach ($excepts as $except) {
                if (!$except) {
                    continue;
                }
                $insert_exception = array(
                    'id_module' => (int) $this->id,
                    'id_hook' => (int) $id_hook,
                    'id_shop' => (int) $shop_id,
                    'file_name' => pSQL($except),
                );
                $result = Db::getInstance()->insert('hook_module_exceptions', $insert_exception);
                if (!$result) {
                    return false;
                }
            }
        }

        return true;
    }

    /**
     * Edit exceptions for module->Hook.
     *
     * @param int $hookID Hook id
     * @param array $excepts List of shopID and file name
     *
     * @return bool result
     */
    public function editExceptions($id_hook, $excepts)
    {
        $result = true;
        foreach ($excepts as $shop_id => $except) {
            $shop_list = ($shop_id == 0) ? Shop::getContextListShopID() : array($shop_id);
            $this->unregisterExceptions($id_hook, $shop_list);
            $result &= $this->registerExceptions($id_hook, $except, $shop_list);
        }

        return $result;
    }

    /**
     * This function is used to determine the module name
     * of an AdminTab which belongs to a module, in order to keep translation
     * related to a module in its directory (instead of $_LANGADM).
     *
     * @param mixed $current_class the
     *
     * @return bool|string if the class belongs to a module, will return the module name. Otherwise, return false.
     */
    public static function getModuleNameFromClass($current_class)
    {
        // Module can now define AdminTab keeping the module translations method,
        // i.e. in modules/[module name]/[iso_code].php
        if (!isset(self::$classInModule[$current_class]) && class_exists($current_class)) {
            global $_MODULES;
            $_MODULE = array();
            $reflection_class = new ReflectionClass($current_class);
            $file_path = realpath($reflection_class->getFileName());
            $realpath_module_dir = realpath(_PS_MODULE_DIR_);
            if (substr(realpath($file_path), 0, strlen($realpath_module_dir)) == $realpath_module_dir) {
                // For controllers in module/controllers path
                if (basename(dirname(dirname($file_path))) == 'controllers') {
                    self::$classInModule[$current_class] = basename(dirname(dirname(dirname($file_path))));
                } else {
                    // For old AdminTab controllers
                    self::$classInModule[$current_class] = substr(dirname($file_path), strlen($realpath_module_dir) + 1);
                }

                $file = _PS_MODULE_DIR_ . self::$classInModule[$current_class] . '/' . Context::getContext()->language->iso_code . '.php';
                if (Tools::file_exists_cache($file) && include_once($file)) {
                    $_MODULES = !empty($_MODULES) ? array_merge($_MODULES, $_MODULE) : $_MODULE;
                }
            } else {
                self::$classInModule[$current_class] = false;
            }
        }

        // return name of the module, or false
        return self::$classInModule[$current_class];
    }

    /**
     * Return an instance of the specified module.
     *
     * @param string $module_name Module name
     *
     * @return Module
     */
    public static function getInstanceByName($module_name)
    {
        if (!Validate::isModuleName($module_name)) {
            if (_PS_MODE_DEV_) {
                die(Context::getContext()->getTranslator()->trans('%1$s is not a valid module name.', array(Tools::safeOutput($module_name)), 'Admin.Modules.Notification'));
            }

            return false;
        }

        if (!isset(self::$_INSTANCE[$module_name])) {
            if (!Tools::file_exists_no_cache(_PS_MODULE_DIR_ . $module_name . '/' . $module_name . '.php')) {
                return false;
            }

            return Module::coreLoadModule($module_name);
        }

        return self::$_INSTANCE[$module_name];
    }

    protected static function coreLoadModule($module_name)
    {
        include_once _PS_MODULE_DIR_ . $module_name . '/' . $module_name . '.php';

        $r = false;
        if (Tools::file_exists_no_cache(_PS_OVERRIDE_DIR_ . 'modules/' . $module_name . '/' . $module_name . '.php')) {
            include_once _PS_OVERRIDE_DIR_ . 'modules/' . $module_name . '/' . $module_name . '.php';
            $override = $module_name . 'Override';

            if (class_exists($override, false)) {
                $r = self::$_INSTANCE[$module_name] = ServiceLocator::get($override);
            }
        }

        if (!$r && class_exists($module_name, false)) {
            $r = self::$_INSTANCE[$module_name] = ServiceLocator::get($module_name);
        }

        return $r;
    }

    /**
     * Return an instance of the specified module.
     *
     * @param int $id_module Module ID
     *
     * @return Module instance
     */
    public static function getInstanceById($id_module)
    {
        static $id2name = null;

        if (is_null($id2name)) {
            $id2name = array();
            $sql = 'SELECT `id_module`, `name` FROM `' . _DB_PREFIX_ . 'module`';
            if ($results = Db::getInstance()->executeS($sql)) {
                foreach ($results as $row) {
                    $id2name[$row['id_module']] = $row['name'];
                }
            }
        }

        if (isset($id2name[$id_module])) {
            return Module::getInstanceByName($id2name[$id_module]);
        }

        return false;
    }

    public static function configXmlStringFormat($string)
    {
        return Tools::htmlentitiesDecodeUTF8($string);
    }

    public static function getModuleName($module)
    {
        $iso = substr(Context::getContext()->language->iso_code, 0, 2);

        // Config file
        $config_file = _PS_MODULE_DIR_ . $module . '/config_' . $iso . '.xml';
        // For "en" iso code, we keep the default config.xml name
        if ($iso == 'en' || !file_exists($config_file)) {
            $config_file = _PS_MODULE_DIR_ . $module . '/config.xml';
            if (!file_exists($config_file)) {
                return 'Module ' . ucfirst($module);
            }
        }

        // Load config.xml
        libxml_use_internal_errors(true);
        $xml_module = @simplexml_load_file($config_file);
        if (!$xml_module) {
            return 'Module ' . ucfirst($module);
        }
        foreach (libxml_get_errors() as $error) {
            libxml_clear_errors();

            return 'Module ' . ucfirst($module);
        }
        libxml_clear_errors();

        // Find translations
        global $_MODULES;
        $file = _PS_MODULE_DIR_ . $module . '/' . Context::getContext()->language->iso_code . '.php';
        if (Tools::file_exists_cache($file) && include_once($file)) {
            if (isset($_MODULE) && is_array($_MODULE)) {
                $_MODULES = !empty($_MODULES) ? array_merge($_MODULES, $_MODULE) : $_MODULE;
            }
        }

        // Return Name
        return Translate::getModuleTranslation((string) $xml_module->name, Module::configXmlStringFormat($xml_module->displayName), (string) $xml_module->name);
    }

    protected static function useTooMuchMemory()
    {
        $memory_limit = Tools::getMemoryLimit();
        if (function_exists('memory_get_usage') && $memory_limit != '-1') {
            $current_memory = memory_get_usage(true);
            $memory_threshold = (int) max($memory_limit * 0.15, Tools::isX86_64arch() ? 4194304 : 2097152);
            $memory_left = $memory_limit - $current_memory;

            if ($memory_left <= $memory_threshold) {
                return true;
            }
        }

        return false;
    }

    /**
     * Return available modules.
     *
     * @param bool $use_config in order to use config.xml file in module dir
     *
     * @return array Modules
     */
    public static function getModulesOnDisk($use_config = false, $logged_on_addons = false, $id_employee = false)
    {
        global $_MODULES;

        // Init var
        $module_list = array();
        $module_name_list = array();
        $modules_name_to_cursor = array();
        $errors = array();

        // Get modules directory list and memory limit
        $modules_dir = Module::getModulesDirOnDisk();

        $modules_installed = array();
        $result = Db::getInstance()->executeS('
        SELECT m.name, m.version, mp.interest, module_shop.enable_device
        FROM `' . _DB_PREFIX_ . 'module` m
        ' . Shop::addSqlAssociation('module', 'm', false) . '
        LEFT JOIN `' . _DB_PREFIX_ . 'module_preference` mp ON (mp.`module` = m.`name` AND mp.`id_employee` = ' . (int) $id_employee . ')');
        foreach ($result as $row) {
            $modules_installed[$row['name']] = $row;
        }

        foreach ($modules_dir as $module) {
            $module_errors = array();
            if (Module::useTooMuchMemory()) {
                $module_errors[] = Context::getContext()->getTranslator()->trans('All modules cannot be loaded due to memory limit restrictions, please increase your memory_limit value on your server configuration', array(), 'Admin.Modules.Notification');
                break;
            }

            $iso = substr(Context::getContext()->language->iso_code, 0, 2);

            // Check if config.xml module file exists and if it's not outdated

            if ($iso == 'en') {
                $config_file = _PS_MODULE_DIR_ . $module . '/config.xml';
            } else {
                $config_file = _PS_MODULE_DIR_ . $module . '/config_' . $iso . '.xml';
            }

            $xml_exist = (file_exists($config_file));
            $need_new_config_file = $xml_exist ? (@filemtime($config_file) < @filemtime(_PS_MODULE_DIR_ . $module . '/' . $module . '.php')) : true;

            // If config.xml exists and that the use config flag is at true
            if ($use_config && $xml_exist && !$need_new_config_file) {
                // Load config.xml
                libxml_use_internal_errors(true);
                $xml_module = @simplexml_load_file($config_file);
                if (!$xml_module) {
                    $module_errors[] = Context::getContext()->getTranslator()->trans(
                        '%s could not be loaded.',
                        array($config_file),
                        'Admin.Modules.Notification'
                    );
                    break;
                }
                foreach (libxml_get_errors() as $error) {
                    $module_errors[] = '[' . $module . '] ' . Context::getContext()->getTranslator()->trans('Error found in config file:', array(), 'Admin.Modules.Notification') . ' ' . htmlentities($error->message);
                }
                libxml_clear_errors();

                // If no errors in Xml, no need instand and no need new config.xml file, we load only translations
                if (!count($module_errors) && (int) $xml_module->need_instance == 0) {
                    $file = _PS_MODULE_DIR_ . $module . '/' . Context::getContext()->language->iso_code . '.php';
                    if (Tools::file_exists_cache($file) && include_once($file)) {
                        if (isset($_MODULE) && is_array($_MODULE)) {
                            $_MODULES = !empty($_MODULES) ? array_merge($_MODULES, $_MODULE) : $_MODULE;
                        }
                    }

                    $item = new \stdClass();
                    $item->id = 0;
                    $item->warning = '';

                    foreach ($xml_module as $k => $v) {
                        $item->$k = (string) $v;
                    }

                    $item->displayName = stripslashes(Translate::getModuleTranslation((string) $xml_module->name, Module::configXmlStringFormat($xml_module->displayName), (string) $xml_module->name));
                    $item->description = stripslashes(Translate::getModuleTranslation((string) $xml_module->name, Module::configXmlStringFormat($xml_module->description), (string) $xml_module->name));
                    $item->author = stripslashes(Translate::getModuleTranslation((string) $xml_module->name, Module::configXmlStringFormat($xml_module->author), (string) $xml_module->name));
                    $item->author_uri = (isset($xml_module->author_uri) && $xml_module->author_uri) ? stripslashes($xml_module->author_uri) : false;

                    if (isset($xml_module->confirmUninstall)) {
                        $item->confirmUninstall = Translate::getModuleTranslation((string) $xml_module->name, html_entity_decode(Module::configXmlStringFormat($xml_module->confirmUninstall)), (string) $xml_module->name);
                    }

                    $item->active = 0;
                    $item->onclick_option = false;
                    $item->trusted = Module::isModuleTrusted($item->name);

                    $module_list[$item->name . '_disk'] = $item;

                    $module_name_list[] = '\'' . pSQL($item->name) . '\'';
                    $modules_name_to_cursor[Tools::strtolower(strval($item->name))] = $item;
                }
            }

            // If use config flag is at false or config.xml does not exist OR need instance OR need a new config.xml file
            if (!$use_config || !$xml_exist || (isset($xml_module->need_instance) && (int) $xml_module->need_instance == 1) || $need_new_config_file) {
                // If class does not exists, we include the file
                if (!class_exists($module, false)) {
                    // Get content from php file
                    $file_path = _PS_MODULE_DIR_ . $module . '/' . $module . '.php';
                    $file = trim(file_get_contents(_PS_MODULE_DIR_ . $module . '/' . $module . '.php'));

                    try {
                        $parser = (new PhpParser\ParserFactory())->create(PhpParser\ParserFactory::PREFER_PHP7);
                        $parser->parse($file);
                        require_once $file_path;
                    } catch (PhpParser\Error $e) {
                        $errors[] = Context::getContext()->getTranslator()->trans('%1$s (parse error in %2$s)', array($module, substr($file_path, strlen(_PS_ROOT_DIR_))), 'Admin.Modules.Notification');
                    }

                    preg_match('/\n[\s\t]*?namespace\s.*?;/', $file, $ns);
                    if (!empty($ns)) {
                        $ns = preg_replace('/\n[\s\t]*?namespace\s/', '', $ns[0]);
                        $ns = rtrim($ns, ';');
                        $module = $ns . '\\' . $module;
                    }
                }

                // If class exists, we just instanciate it
                if (class_exists($module, false)) {
                    try {
                        $tmp_module = ServiceLocator::get($module);

                        $item = new \stdClass();

                        $item->id = (int) $tmp_module->id;
                        $item->warning = $tmp_module->warning;
                        $item->name = $tmp_module->name;
                        $item->version = $tmp_module->version;
                        $item->tab = $tmp_module->tab;
                        $item->displayName = $tmp_module->displayName;
                        $item->description = stripslashes($tmp_module->description);
                        $item->author = $tmp_module->author;
                        $item->author_uri = (isset($tmp_module->author_uri) && $tmp_module->author_uri) ? $tmp_module->author_uri : false;
                        $item->limited_countries = $tmp_module->limited_countries;
                        $item->parent_class = get_parent_class($module);
                        $item->is_configurable = $tmp_module->is_configurable = method_exists($tmp_module, 'getContent') ? 1 : 0;
                        $item->need_instance = isset($tmp_module->need_instance) ? $tmp_module->need_instance : 0;
                        $item->active = $tmp_module->active;
                        $item->trusted = Module::isModuleTrusted($tmp_module->name);
                        $item->currencies = isset($tmp_module->currencies) ? $tmp_module->currencies : null;
                        $item->currencies_mode = isset($tmp_module->currencies_mode) ? $tmp_module->currencies_mode : null;
                        $item->confirmUninstall = isset($tmp_module->confirmUninstall) ? html_entity_decode($tmp_module->confirmUninstall) : null;
                        $item->description_full = stripslashes($tmp_module->description_full);
                        $item->additional_description = isset($tmp_module->additional_description) ? stripslashes($tmp_module->additional_description) : null;
                        $item->compatibility = isset($tmp_module->compatibility) ? (array) $tmp_module->compatibility : null;
                        $item->nb_rates = isset($tmp_module->nb_rates) ? (array) $tmp_module->nb_rates : null;
                        $item->avg_rate = isset($tmp_module->avg_rate) ? (array) $tmp_module->avg_rate : null;
                        $item->badges = isset($tmp_module->badges) ? (array) $tmp_module->badges : null;
                        $item->url = isset($tmp_module->url) ? $tmp_module->url : null;
                        $item->onclick_option = method_exists($module, 'onclickOption') ? true : false;

                        if ($item->onclick_option) {
                            $href = Context::getContext()->link->getAdminLink('Module', true) . '&module_name=' . $tmp_module->name . '&tab_module=' . $tmp_module->tab;
                            $item->onclick_option_content = array();
                            $option_tab = array('desactive', 'reset', 'configure', 'delete');

                            foreach ($option_tab as $opt) {
                                $item->onclick_option_content[$opt] = $tmp_module->onclickOption($opt, $href);
                            }
                        }

                        $module_list[$item->name . '_disk'] = $item;

                        if (!$xml_exist || $need_new_config_file) {
                            self::$_generate_config_xml_mode = true;
                            $tmp_module->_generateConfigXml();
                            self::$_generate_config_xml_mode = false;
                        }

                        unset($tmp_module);
                    } catch (Exception $e) {
                    }
                } else {
                    $module_errors[] = Context::getContext()->getTranslator()->trans('%1$s (class missing in %2$s)', array($module, substr($file_path, strlen(_PS_ROOT_DIR_))), 'Admin.Modules.Notification');
                }
            }
            $errors = array_merge($errors, $module_errors);
        }

        // Get modules information from database
        if (!empty($module_name_list)) {
            $list = Shop::getContextListShopID();
            $sql = 'SELECT m.id_module, m.name, (
                        SELECT COUNT(*) FROM ' . _DB_PREFIX_ . 'module_shop ms WHERE m.id_module = ms.id_module AND ms.id_shop IN (' . implode(',', $list) . ')
                    ) as total
                    FROM ' . _DB_PREFIX_ . 'module m
                    WHERE LOWER(m.name) IN (' . Tools::strtolower(implode(',', $module_name_list)) . ')';
            $results = Db::getInstance()->executeS($sql);

            foreach ($results as $result) {
                if (isset($modules_name_to_cursor[Tools::strtolower($result['name'])])) {
                    $module_cursor = $modules_name_to_cursor[Tools::strtolower($result['name'])];
                    $module_cursor->id = (int) $result['id_module'];
                    $module_cursor->active = ($result['total'] == count($list)) ? 1 : 0;
                }
            }
        }

        // Get Default Country Modules and customer module
        $files_list = array(
            array('type' => 'addonsNative', 'file' => _PS_ROOT_DIR_ . self::CACHE_FILE_DEFAULT_COUNTRY_MODULES_LIST, 'loggedOnAddons' => 0),
            array('type' => 'addonsMustHave', 'file' => _PS_ROOT_DIR_ . self::CACHE_FILE_MUST_HAVE_MODULES_LIST, 'loggedOnAddons' => 0),
            array('type' => 'addonsBought', 'file' => _PS_ROOT_DIR_ . self::CACHE_FILE_CUSTOMER_MODULES_LIST, 'loggedOnAddons' => 1),
        );
        foreach ($files_list as $f) {
            if (file_exists($f['file']) && ($f['loggedOnAddons'] == 0 || $logged_on_addons)) {
                if (Module::useTooMuchMemory()) {
                    $errors[] = Context::getContext()->getTranslator()->trans('All modules cannot be loaded due to memory limit restrictions, please increase your memory_limit value on your server configuration', array(), 'Admin.Modules.Notification');
                    break;
                }

                $file = $f['file'];
                $content = Tools::file_get_contents($file);
                $xml = @simplexml_load_string($content, null, LIBXML_NOCDATA);

                if ($xml && isset($xml->module)) {
                    foreach ($xml->module as $modaddons) {
                        $flag_found = 0;

                        foreach ($module_list as $k => &$m) {
                            if (Tools::strtolower($m->name) == Tools::strtolower($modaddons->name) && !isset($m->available_on_addons)) {
                                $flag_found = 1;
                                if ($m->version != $modaddons->version && version_compare($m->version, $modaddons->version) === -1) {
                                    $module_list[$k]->version_addons = $modaddons->version;
                                }
                            }
                        }

                        if ($flag_found == 0) {
                            $item = new \stdClass();
                            $item->id = 0;
                            $item->warning = '';
                            $item->type = strip_tags((string) $f['type']);
                            $item->name = strip_tags((string) $modaddons->name);
                            $item->version = strip_tags((string) $modaddons->version);
                            $item->tab = strip_tags((string) $modaddons->tab);
                            $item->displayName = strip_tags((string) $modaddons->displayName);
                            $item->description = stripslashes(strip_tags((string) $modaddons->description));
                            $item->description_full = stripslashes(strip_tags((string) $modaddons->description_full));
                            $item->author = strip_tags((string) $modaddons->author);
                            $item->limited_countries = array();
                            $item->parent_class = '';
                            $item->onclick_option = false;
                            $item->is_configurable = 0;
                            $item->need_instance = 0;
                            $item->not_on_disk = 1;
                            $item->available_on_addons = 1;
                            $item->trusted = Module::isModuleTrusted($item->name);
                            $item->active = 0;
                            $item->description_full = stripslashes($modaddons->description_full);
                            $item->additional_description = isset($modaddons->additional_description) ? stripslashes($modaddons->additional_description) : null;
                            $item->compatibility = isset($modaddons->compatibility) ? (array) $modaddons->compatibility : null;
                            $item->nb_rates = isset($modaddons->nb_rates) ? (array) $modaddons->nb_rates : null;
                            $item->avg_rate = isset($modaddons->avg_rate) ? (array) $modaddons->avg_rate : null;
                            $item->badges = isset($modaddons->badges) ? (array) $modaddons->badges : null;
                            $item->url = isset($modaddons->url) ? $modaddons->url : null;
                            if (isset($item->description_full) && trim($item->description_full) != '') {
                                $item->show_quick_view = true;
                            }

                            if (isset($modaddons->img)) {
                                $item->image = Module::copyModAddonsImg($modaddons);
                            }

                            if ($item->type == 'addonsMustHave') {
                                $item->addons_buy_url = strip_tags((string) $modaddons->url);
                                $prices = (array) $modaddons->price;
                                $id_default_currency = Configuration::get('PS_CURRENCY_DEFAULT');

                                foreach ($prices as $currency => $price) {
                                    if ($id_currency = Currency::getIdByIsoCode($currency)) {
                                        $item->price = (float) $price;
                                        $item->id_currency = (int) $id_currency;

                                        if ($id_default_currency == $id_currency) {
                                            break;
                                        }
                                    }
                                }
                            }

                            $module_list[$item->name . '_feed'] = $item;
                        }

                        if (isset($module_list[$modaddons->name . '_disk'])) {
                            $module_list[$modaddons->name . '_disk']->description_full = stripslashes(strip_tags((string) $modaddons->description_full));
                            $module_list[$modaddons->name . '_disk']->additional_description = stripslashes(strip_tags((string) $modaddons->additional_description));
                            $module_list[$modaddons->name . '_disk']->image = Module::copyModAddonsImg($modaddons);
                            $module_list[$modaddons->name . '_disk']->show_quick_view = true;
                        }
                    }
                }
            }
        }

        foreach ($module_list as $key => &$module) {
            if (!isset($module->tab)) {
                $module->tab = 'others';
            }
            if (defined('_PS_HOST_MODE_') && in_array($module->name, self::$hosted_modules_blacklist)) {
                unset($module_list[$key]);
            } elseif (isset($modules_installed[$module->name])) {
                $module->installed = true;
                $module->database_version = $modules_installed[$module->name]['version'];
                $module->interest = $modules_installed[$module->name]['interest'];
                $module->enable_device = $modules_installed[$module->name]['enable_device'];
            } else {
                $module->installed = false;
                $module->database_version = 0;
                $module->interest = 0;
            }
        }

        usort($module_list, function ($a, $b) { return strnatcasecmp($a->displayName, $b->displayName); });
        if ($errors) {
            if (!isset(Context::getContext()->controller) && !Context::getContext()->controller->controller_name) {
                echo '<div class="alert error"><h3>' . Context::getContext()->getTranslator()->trans('The following module(s) could not be loaded', array(), 'Admin.Modules.Notification') . ':</h3><ol>';
                foreach ($errors as $error) {
                    echo '<li>' . $error . '</li>';
                }
                echo '</ol></div>';
            } else {
                foreach ($errors as $error) {
                    Context::getContext()->controller->errors[] = $error;
                }
            }
        }

        return $module_list;
    }

    public static function copyModAddonsImg($modaddons)
    {
        if (!Validate::isLoadedObject($modaddons)) {
            return;
        }
        if (!file_exists(_PS_TMP_IMG_DIR_ . md5((int) $modaddons->id . '-' . $modaddons->name) . '.jpg') &&
        !file_put_contents(_PS_TMP_IMG_DIR_ . md5((int) $modaddons->id . '-' . $modaddons->name) . '.jpg', Tools::file_get_contents($modaddons->img))) {
            copy(_PS_IMG_DIR_ . '404.gif', _PS_TMP_IMG_DIR_ . md5((int) $modaddons->id . '-' . $modaddons->name) . '.jpg');
        }
        if (file_exists(_PS_TMP_IMG_DIR_ . md5((int) $modaddons->id . '-' . $modaddons->name) . '.jpg')) {
            return '../img/tmp/' . md5((int) $modaddons->id . '-' . $modaddons->name) . '.jpg';
        }
    }

    /**
     * Return modules directory list.
     *
     * @return array Modules Directory List
     */
    public static function getModulesDirOnDisk()
    {
        $module_list = array();
        $modules = scandir(_PS_MODULE_DIR_, SCANDIR_SORT_NONE);
        foreach ($modules as $name) {
            if (is_file(_PS_MODULE_DIR_ . $name)) {
                continue;
            } elseif (is_dir(_PS_MODULE_DIR_ . $name . DIRECTORY_SEPARATOR) && Tools::file_exists_cache(_PS_MODULE_DIR_ . $name . '/' . $name . '.php')) {
                if (!Validate::isModuleName($name)) {
                    throw new PrestaShopException(sprintf('Module %s is not a valid module name', $name));
                }
                $module_list[] = $name;
            }
        }

        return $module_list;
    }

    /**
     * Return non native module.
     *
     * @param int $position Take only positionnables modules
     *
     * @return array Modules
     */
    public static function getNonNativeModuleList()
    {
        $db = Db::getInstance();
        $module_list_xml = _PS_ROOT_DIR_ . self::CACHE_FILE_MODULES_LIST;
        $native_modules = @simplexml_load_file($module_list_xml);
        if ($native_modules) {
            $native_modules = $native_modules->modules;
        }

        $arr_native_modules = array();
        if (is_object($native_modules)) {
            foreach ($native_modules as $native_modules_type) {
                if (in_array($native_modules_type['type'], array('native', 'partner'))) {
                    $arr_native_modules[] = '""';
                    foreach ($native_modules_type->module as $module) {
                        $arr_native_modules[] = '"' . pSQL($module['name']) . '"';
                    }
                }
            }
        }

        if ($arr_native_modules) {
            return $db->executeS('SELECT * FROM `' . _DB_PREFIX_ . 'module` m WHERE `name` NOT IN (' . implode(',', $arr_native_modules) . ') ');
        }

        return false;
    }

    public static function getNativeModuleList()
    {
        $module_list_xml = _PS_ROOT_DIR_ . self::CACHE_FILE_MODULES_LIST;
        if (!file_exists($module_list_xml)) {
            return false;
        }

        $native_modules = @simplexml_load_file($module_list_xml);

        if ($native_modules) {
            $native_modules = $native_modules->modules;
        }

        $modules = array();
        if (is_object($native_modules)) {
            foreach ($native_modules as $native_modules_type) {
                if (in_array($native_modules_type['type'], array('native', 'partner'))) {
                    foreach ($native_modules_type->module as $module) {
                        $modules[] = $module['name'];
                    }
                }
            }
        }
        if ($modules) {
            return $modules;
        }

        return false;
    }

    /**
     * Return installed modules.
     *
     * @param int $position Take only positionnables modules
     *
     * @return array Modules
     */
    public static function getModulesInstalled($position = 0)
    {
        $sql = 'SELECT m.* FROM `' . _DB_PREFIX_ . 'module` m ';
        if ($position) {
            $sql .= 'LEFT JOIN `' . _DB_PREFIX_ . 'hook_module` hm ON m.`id_module` = hm.`id_module`
                 LEFT JOIN `' . _DB_PREFIX_ . 'hook` k ON hm.`id_hook` = k.`id_hook`
                 WHERE k.`position` = 1
                 GROUP BY m.id_module';
        }

        return Db::getInstance()->executeS($sql);
    }

    /**
     * Return if the module is provided by addons.prestashop.com or not.
     *
     * @param string $name The module name (the folder name)
     * @param string $key The key provided by addons
     *
     * @return int
     */
    final public static function isModuleTrusted($module_name)
    {
        static $trusted_modules_list_content = null;
        static $modules_list_content = null;
        static $default_country_modules_list_content = null;
        static $untrusted_modules_list_content = null;

        $context = Context::getContext();

        // If the xml file exist, isn't empty, isn't too old
        // and if the theme hadn't change
        // we use the file, otherwise we regenerate it
        if (!(file_exists(_PS_ROOT_DIR_ . self::CACHE_FILE_TRUSTED_MODULES_LIST)
            && filesize(_PS_ROOT_DIR_ . self::CACHE_FILE_TRUSTED_MODULES_LIST) > 0
            && ((time() - filemtime(_PS_ROOT_DIR_ . self::CACHE_FILE_TRUSTED_MODULES_LIST)) < 86400)
            )) {
            self::generateTrustedXml();
        }

        if ($trusted_modules_list_content === null) {
            $trusted_modules_list_content = Tools::file_get_contents(_PS_ROOT_DIR_ . self::CACHE_FILE_TRUSTED_MODULES_LIST);
            if (strpos($trusted_modules_list_content, $context->shop->theme->getName()) === false) {
                self::generateTrustedXml();
            }
        }

        $modulesListCacheFilepath = _PS_ROOT_DIR_ . self::CACHE_FILE_MODULES_LIST;
        if ($modules_list_content === null && is_readable($modulesListCacheFilepath)) {
            $modules_list_content = Tools::file_get_contents($modulesListCacheFilepath);
        }

        if ($default_country_modules_list_content === null) {
            $default_country_modules_list_content = Tools::file_get_contents(_PS_ROOT_DIR_ . self::CACHE_FILE_DEFAULT_COUNTRY_MODULES_LIST);
        }

        if ($untrusted_modules_list_content === null) {
            $untrusted_modules_list_content = Tools::file_get_contents(_PS_ROOT_DIR_ . self::CACHE_FILE_UNTRUSTED_MODULES_LIST);
        }

        // If the module is trusted, which includes both partner modules and modules bought on Addons

        if (stripos($trusted_modules_list_content, $module_name) !== false) {
            // If the module is not a partner, then return 1 (which means the module is "trusted")
            if (stripos($modules_list_content, '<module name="' . $module_name . '"/>') == false) {
                return 1;
            } elseif (stripos($default_country_modules_list_content, '<name><![CDATA[' . $module_name . ']]></name>') !== false) {
                // The module is a parter. If the module is in the file that contains module for this country then return 1 (which means the module is "trusted")
                return 1;
            }
            // The module seems to be trusted, but it does not seem to be dedicated to this country
            return 2;
        } elseif (stripos($untrusted_modules_list_content, $module_name) !== false) {
            // If the module is already in the untrusted list, then return 0 (untrusted)
            return 0;
        } else {
            // If the module isn't in one of the xml files
            // It might have been uploaded recenlty so we check
            // Addons API and clear XML files to be regenerated next time
            Tools::deleteFile(_PS_ROOT_DIR_ . self::CACHE_FILE_TRUSTED_MODULES_LIST);
            Tools::deleteFile(_PS_ROOT_DIR_ . self::CACHE_FILE_UNTRUSTED_MODULES_LIST);

            return (int) Module::checkModuleFromAddonsApi($module_name);
        }
    }

    /**
     * Generate XML files for trusted and untrusted modules.
     */
    final public static function generateTrustedXml()
    {
        $modules_on_disk = Module::getModulesDirOnDisk();
        $trusted = array();
        $untrusted = array();

        $trusted_modules_xml = array(
                                    _PS_ROOT_DIR_ . self::CACHE_FILE_ALL_COUNTRY_MODULES_LIST,
                                    _PS_ROOT_DIR_ . self::CACHE_FILE_MUST_HAVE_MODULES_LIST,
                                );

        if (file_exists(_PS_ROOT_DIR_ . self::CACHE_FILE_CUSTOMER_MODULES_LIST)) {
            $trusted_modules_xml[] = _PS_ROOT_DIR_ . self::CACHE_FILE_CUSTOMER_MODULES_LIST;
        }

        // Create 2 arrays with trusted and untrusted modules
        foreach ($trusted_modules_xml as $file) {
            $content = Tools::file_get_contents($file);
            $xml = @simplexml_load_string($content, null, LIBXML_NOCDATA);

            if ($xml && isset($xml->module)) {
                foreach ($xml->module as $modaddons) {
                    $trusted[] = Tools::strtolower((string) $modaddons->name);
                }
            }
        }

        foreach (glob(_PS_ROOT_DIR_ . '/config/xml/themes/*.xml') as $theme_xml) {
            if (file_exists($theme_xml)) {
                $content = Tools::file_get_contents($theme_xml);
                $xml = @simplexml_load_string($content, null, LIBXML_NOCDATA);

                if ($xml) {
                    foreach ($xml->modules->module as $modaddons) {
                        if ((string) $modaddons['action'] == 'install') {
                            $trusted[] = Tools::strtolower((string) $modaddons['name']);
                        }
                    }
                }
            }
        }

        foreach ($modules_on_disk as $name) {
            if (!in_array($name, $trusted)) {
                if (Module::checkModuleFromAddonsApi($name)) {
                    $trusted[] = Tools::strtolower($name);
                } else {
                    $untrusted[] = Tools::strtolower($name);
                }
            }
        }

        $context = Context::getContext();

        // Save the 2 arrays into XML files
        $trusted_xml = new SimpleXMLElement('<modules_list/>');
        $trusted_xml->addAttribute('theme', $context->shop->theme->getName());
        $modules = $trusted_xml->addChild('modules');
        $modules->addAttribute('type', 'trusted');
        foreach ($trusted as $key => $name) {
            $module = $modules->addChild('module');
            $module->addAttribute('name', $name);
        }
        $success = file_put_contents(_PS_ROOT_DIR_ . self::CACHE_FILE_TRUSTED_MODULES_LIST, $trusted_xml->asXML());

        $untrusted_xml = new SimpleXMLElement('<modules_list/>');
        $modules = $untrusted_xml->addChild('modules');
        $modules->addAttribute('type', 'untrusted');
        foreach ($untrusted as $key => $name) {
            $module = $modules->addChild('module');
            $module->addAttribute('name', $name);
        }
        $success &= file_put_contents(_PS_ROOT_DIR_ . self::CACHE_FILE_UNTRUSTED_MODULES_LIST, $untrusted_xml->asXML());

        if ($success) {
            return true;
        } else {
            Context::getContext()->getTranslator()->trans('Trusted and Untrusted XML have not been generated properly', array(), 'Admin.Modules.Notification');
        }
    }

    /**
     * Create the Addons API call from the module name only.
     *
     * @param string $name Module dir name
     *
     * @return bool Returns if the module is trusted by addons.prestashop.com
     */
    final public static function checkModuleFromAddonsApi($module_name)
    {
        $obj = Module::getInstanceByName($module_name);

        if (!is_object($obj)) {
            return false;
        } elseif ($obj->module_key === '') {
            return false;
        } else {
            $params = array(
                'module_name' => $obj->name,
                'module_key' => $obj->module_key,
            );
            $xml = Tools::addonsRequest('check_module', $params);

            return (bool) (strpos($xml, 'success') !== false);
        }
    }

    /**
     * Returns the list of the payment module associated to the current customer.
     *
     * @see PaymentModule::getInstalledPaymentModules() if you don't care about the context
     *
     * @return array module informations
     */
    public static function getPaymentModules()
    {
        $context = Context::getContext();
        if (isset($context->cart)) {
            $billing = new Address((int) $context->cart->id_address_invoice);
        }

        $use_groups = Group::isFeatureActive();

        $frontend = true;
        $groups = array();
        if (isset($context->employee)) {
            $frontend = false;
        } elseif (isset($context->customer) && $use_groups) {
            $groups = $context->customer->getGroups();
            if (!count($groups)) {
                $groups = array(Configuration::get('PS_UNIDENTIFIED_GROUP'));
            }
        }

        $hook_payment = 'Payment';
        if (Db::getInstance()->getValue('SELECT `id_hook` FROM `' . _DB_PREFIX_ . 'hook` WHERE `name` = \'paymentOptions\'')) {
            $hook_payment = 'paymentOptions';
        }

        $list = Shop::getContextListShopID();

        return Db::getInstance(_PS_USE_SQL_SLAVE_)->executeS('SELECT DISTINCT m.`id_module`, h.`id_hook`, m.`name`, hm.`position`
        FROM `' . _DB_PREFIX_ . 'module` m
        ' . ($frontend ? 'LEFT JOIN `' . _DB_PREFIX_ . 'module_country` mc ON (m.`id_module` = mc.`id_module` AND mc.id_shop = ' . (int) $context->shop->id . ')' : '') . '
        ' . ($frontend && $use_groups ? 'INNER JOIN `' . _DB_PREFIX_ . 'module_group` mg ON (m.`id_module` = mg.`id_module` AND mg.id_shop = ' . (int) $context->shop->id . ')' : '') . '
        ' . ($frontend && isset($context->customer) && $use_groups ? 'INNER JOIN `' . _DB_PREFIX_ . 'customer_group` cg on (cg.`id_group` = mg.`id_group`AND cg.`id_customer` = ' . (int) $context->customer->id . ')' : '') . '
        LEFT JOIN `' . _DB_PREFIX_ . 'hook_module` hm ON hm.`id_module` = m.`id_module`
        LEFT JOIN `' . _DB_PREFIX_ . 'hook` h ON hm.`id_hook` = h.`id_hook`
        WHERE h.`name` = \'' . pSQL($hook_payment) . '\'
        ' . (isset($billing) && $frontend ? 'AND mc.id_country = ' . (int) $billing->id_country : '') . '
        AND (SELECT COUNT(*) FROM ' . _DB_PREFIX_ . 'module_shop ms WHERE ms.id_module = m.id_module AND ms.id_shop IN(' . implode(', ', $list) . ')) = ' . count($list) . '
        AND hm.id_shop IN(' . implode(', ', $list) . ')
        ' . ((count($groups) && $frontend && $use_groups) ? 'AND (mg.`id_group` IN (' . implode(', ', $groups) . '))' : '') . '
        GROUP BY hm.id_hook, hm.id_module
        ORDER BY hm.`position`, m.`name` DESC');
    }

    /**
     * Get translation for a given module text.
     *
     * Note: $specific parameter is mandatory for library files.
     * Otherwise, translation key will not match for Module library
     * when module is loaded with eval() Module::getModulesOnDisk()
     *
     * @param string $string String to translate
     * @param bool|string $specific filename to use in translation key
     * @param string|null $locale Give a context for the translation
     *
     * @return string Translation
     */
    public function l($string, $specific = false, $locale = null)
    {
        if (self::$_generate_config_xml_mode) {
            return $string;
        }

        return Translate::getModuleTranslation($this, $string, ($specific) ? $specific : $this->name);
    }

    /*
     * Reposition module
     *
     * @param bool $id_hook Hook ID
     * @param bool $way Up (0) or Down (1)
     * @param int $position
     */
    public function updatePosition($id_hook, $way, $position = null)
    {
        foreach (Shop::getContextListShopID() as $shop_id) {
            $sql = 'SELECT hm.`id_module`, hm.`position`, hm.`id_hook`
                    FROM `' . _DB_PREFIX_ . 'hook_module` hm
                    WHERE hm.`id_hook` = ' . (int) $id_hook . ' AND hm.`id_shop` = ' . $shop_id . '
                    ORDER BY hm.`position` ' . ($way ? 'ASC' : 'DESC');
            if (!$res = Db::getInstance()->executeS($sql)) {
                continue;
            }

            foreach ($res as $key => $values) {
                if ((int) $values[$this->identifier] == (int) $this->id) {
                    $k = $key;
                    break;
                }
            }

            if (!isset($k) || !isset($res[$k]) || !isset($res[$k + 1])) {
                return false;
            }

            $from = $res[$k];
            $to = $res[$k + 1];

<<<<<<< HEAD
            if (!empty($position)) {
                $to['position'] = (int) $position;
            }

            $minPosition = min((int) $from['position'], (int) $to['position']);
            $maxPosition = max((int) $from['position'], (int) $to['position']);

            $sql = 'UPDATE `'._DB_PREFIX_.'hook_module`
                SET position = position ' . ($way ? '- 1' : '+ 1').'
                WHERE position BETWEEN ' . $minPosition . ' AND '. $maxPosition .'
                AND `id_hook` = '.(int) $from['id_hook'].' AND `id_shop` = '.$shop_id;

=======
            if (isset($position) && !empty($position)) {
                $to['position'] = (int) $position;
            }

            $sql = 'UPDATE `' . _DB_PREFIX_ . 'hook_module`
                SET `position`= position ' . ($way ? '-1' : '+1') . '
                WHERE position between ' . (int) (min(array($from['position'], $to['position']))) . ' AND ' . max(array($from['position'], $to['position'])) . '
                AND `id_hook` = ' . (int) $from['id_hook'] . ' AND `id_shop` = ' . $shop_id;
>>>>>>> 9dfbffa4
            if (!Db::getInstance()->execute($sql)) {
                return false;
            }

            $sql = 'UPDATE `' . _DB_PREFIX_ . 'hook_module`
                SET `position`=' . (int) $to['position'] . '
                WHERE `' . pSQL($this->identifier) . '` = ' . (int) $from[$this->identifier] . '
                AND `id_hook` = ' . (int) $to['id_hook'] . ' AND `id_shop` = ' . $shop_id;
            if (!Db::getInstance()->execute($sql)) {
                return false;
            }
        }

        return true;
    }

    /*
     * Reorder modules position
     *
     * @param bool $id_hook Hook ID
     * @param array $shop_list List of shop
     */
    public function cleanPositions($id_hook, $shop_list = null)
    {
        $sql = 'SELECT `id_module`, `id_shop`
            FROM `' . _DB_PREFIX_ . 'hook_module`
            WHERE `id_hook` = ' . (int) $id_hook . '
            ' . ((!is_null($shop_list) && $shop_list) ? ' AND `id_shop` IN(' . implode(', ', array_map('intval', $shop_list)) . ')' : '') . '
            ORDER BY `position`';
        $results = Db::getInstance()->executeS($sql);
        $position = array();
        foreach ($results as $row) {
            if (!isset($position[$row['id_shop']])) {
                $position[$row['id_shop']] = 1;
            }

            $sql = 'UPDATE `' . _DB_PREFIX_ . 'hook_module`
                SET `position` = ' . $position[$row['id_shop']] . '
                WHERE `id_hook` = ' . (int) $id_hook . '
                AND `id_module` = ' . $row['id_module'] . ' AND `id_shop` = ' . $row['id_shop'];
            Db::getInstance()->execute($sql);
            ++$position[$row['id_shop']];
        }

        return true;
    }

    /**
     * Helper displaying error message(s).
     *
     * @param string|array $error
     *
     * @return string
     */
    public function displayError($error)
    {
        $output = '
        <div class="bootstrap">
        <div class="module_error alert alert-danger" >
            <button type="button" class="close" data-dismiss="alert">&times;</button>';

        if (is_array($error)) {
            $output .= '<ul>';
            foreach ($error as $msg) {
                $output .= '<li>' . $msg . '</li>';
            }
            $output .= '</ul>';
        } else {
            $output .= $error;
        }

        // Close div openned previously
        $output .= '</div></div>';

        $this->error = true;

        return $output;
    }

    /**
     * Helper displaying warning message(s).
     *
     * @param string|array $error
     *
     * @return string
     */
    public function displayWarning($warning)
    {
        $output = '
        <div class="bootstrap">
        <div class="module_warning alert alert-warning" >
            <button type="button" class="close" data-dismiss="alert">&times;</button>';

        if (is_array($warning)) {
            $output .= '<ul>';
            foreach ($warning as $msg) {
                $output .= '<li>' . $msg . '</li>';
            }
            $output .= '</ul>';
        } else {
            $output .= $warning;
        }

        // Close div openned previously
        $output .= '</div></div>';

        return $output;
    }

    public function displayConfirmation($string)
    {
        $output = '
        <div class="bootstrap">
        <div class="module_confirmation conf confirm alert alert-success">
            <button type="button" class="close" data-dismiss="alert">&times;</button>
            ' . $string . '
        </div>
        </div>';

        return $output;
    }

    /**
     * Helper displaying information message(s).
     *
     * @param string|array $information
     *
     * @return string
     */
    public function displayInformation($information)
    {
        $output = '
        <div class="bootstrap">
        <div class="module_info info alert alert-info">
            <button type="button" class="close" data-dismiss="alert">&times;</button>';

        if (is_array($information)) {
            $output .= '<ul>';
            foreach ($information as $msg) {
                $output .= '<li>' . $msg . '</li>';
            }
            $output .= '</ul>';
        } else {
            $output .= $information;
        }

        // Close div openned previously
        $output .= '</div></div>';

        return $output;
    }

    /*
     * Return exceptions for module in hook
     *
     * @param int $id_module Module ID
     * @param int $id_hook Hook ID
     * @return array Exceptions
     */
    public static function getExceptionsStatic($id_module, $id_hook, $dispatch = false)
    {
        $cache_id = 'exceptionsCache';
        if (!Cache::isStored($cache_id)) {
            $exceptions_cache = array();
            $sql = 'SELECT * FROM `' . _DB_PREFIX_ . 'hook_module_exceptions`
                WHERE `id_shop` IN (' . implode(', ', Shop::getContextListShopID()) . ')';
            $db = Db::getInstance();
            $result = $db->executeS($sql, false);
            while ($row = $db->nextRow($result)) {
                if (!$row['file_name']) {
                    continue;
                }
                $key = $row['id_hook'] . '-' . $row['id_module'];
                if (!isset($exceptions_cache[$key])) {
                    $exceptions_cache[$key] = array();
                }
                if (!isset($exceptions_cache[$key][$row['id_shop']])) {
                    $exceptions_cache[$key][$row['id_shop']] = array();
                }
                $exceptions_cache[$key][$row['id_shop']][] = $row['file_name'];
            }
            Cache::store($cache_id, $exceptions_cache);
        } else {
            $exceptions_cache = Cache::retrieve($cache_id);
        }

        $key = $id_hook . '-' . $id_module;
        $array_return = array();
        if ($dispatch) {
            foreach (Shop::getContextListShopID() as $shop_id) {
                if (isset($exceptions_cache[$key], $exceptions_cache[$key][$shop_id])) {
                    $array_return[$shop_id] = $exceptions_cache[$key][$shop_id];
                }
            }
        } else {
            foreach (Shop::getContextListShopID() as $shop_id) {
                if (isset($exceptions_cache[$key], $exceptions_cache[$key][$shop_id])) {
                    foreach ($exceptions_cache[$key][$shop_id] as $file) {
                        if (!in_array($file, $array_return)) {
                            $array_return[] = $file;
                        }
                    }
                }
            }
        }

        return $array_return;
    }

    /*
     * Return exceptions for module in hook
     *
     * @param int $id_hook Hook ID
     * @return array Exceptions
     */
    public function getExceptions($id_hook, $dispatch = false)
    {
        return Module::getExceptionsStatic($this->id, $id_hook, $dispatch);
    }

    /**
     * @param string $module_name
     *
     * @return bool
     *
     * @deprecated since 1.7
     * @see  PrestaShop\PrestaShop\Core\Addon\Module\ModuleManager->isInstalled($name)
     */
    public static function isInstalled($module_name)
    {
        if (!Cache::isStored('Module::isInstalled' . $module_name)) {
            $id_module = Module::getModuleIdByName($module_name);
            Cache::store('Module::isInstalled' . $module_name, (bool) $id_module);

            return (bool) $id_module;
        }

        return Cache::retrieve('Module::isInstalled' . $module_name);
    }

    public function isEnabledForShopContext()
    {
        return (bool) Db::getInstance()->getValue(
            'SELECT id_module
            FROM `' . _DB_PREFIX_ . 'module_shop`
            WHERE id_module=' . (int) $this->id . ' AND id_shop IN (' . implode(',', array_map('intval', Shop::getContextListShopID())) . ')
            GROUP BY id_module
            HAVING COUNT(*)=' . (int) count(Shop::getContextListShopID())
        );
    }

    public static function isEnabled($module_name)
    {
        if (!Cache::isStored('Module::isEnabled' . $module_name)) {
            $active = false;
            $id_module = Module::getModuleIdByName($module_name);
            if (Db::getInstance()->getValue('SELECT `id_module` FROM `' . _DB_PREFIX_ . 'module_shop` WHERE `id_module` = ' . (int) $id_module . ' AND `id_shop` = ' . (int) Context::getContext()->shop->id)) {
                $active = true;
            }
            Cache::store('Module::isEnabled' . $module_name, (bool) $active);

            return (bool) $active;
        }

        return Cache::retrieve('Module::isEnabled' . $module_name);
    }

    public function isRegisteredInHook($hook)
    {
        if (!$this->id) {
            return false;
        }

        $sql = 'SELECT COUNT(*)
            FROM `' . _DB_PREFIX_ . 'hook_module` hm
            LEFT JOIN `' . _DB_PREFIX_ . 'hook` h ON (h.`id_hook` = hm.`id_hook`)
            WHERE h.`name` = \'' . pSQL($hook) . '\' AND hm.`id_module` = ' . (int) $this->id;

        return Db::getInstance()->getValue($sql);
    }

    /**
     * Template management (display, overload, cache).
     */
    protected static function _isTemplateOverloadedStatic($module_name, $template)
    {
        if (Tools::file_exists_cache(_PS_THEME_DIR_ . 'modules/' . $module_name . '/' . $template)) {
            return _PS_THEME_DIR_ . 'modules/' . $module_name . '/' . $template;
        } elseif (Tools::file_exists_cache(_PS_THEME_DIR_ . 'modules/' . $module_name . '/views/templates/hook/' . $template)) {
            return _PS_THEME_DIR_ . 'modules/' . $module_name . '/views/templates/hook/' . $template;
        } elseif (Tools::file_exists_cache(_PS_THEME_DIR_ . 'modules/' . $module_name . '/views/templates/front/' . $template)) {
            return _PS_THEME_DIR_ . 'modules/' . $module_name . '/views/templates/front/' . $template;
        } elseif (Tools::file_exists_cache(_PS_PARENT_THEME_DIR_ . 'modules/' . $module_name . '/' . $template)) {
            return _PS_PARENT_THEME_DIR_ . 'modules/' . $module_name . '/' . $template;
        } elseif (Tools::file_exists_cache(_PS_PARENT_THEME_DIR_ . 'modules/' . $module_name . '/views/templates/hook/' . $template)) {
            return _PS_PARENT_THEME_DIR_ . 'modules/' . $module_name . '/views/templates/hook/' . $template;
        } elseif (Tools::file_exists_cache(_PS_PARENT_THEME_DIR_ . 'modules/' . $module_name . '/views/templates/front/' . $template)) {
            return _PS_PARENT_THEME_DIR_ . 'modules/' . $module_name . '/views/templates/front/' . $template;
        } elseif (Tools::file_exists_cache(_PS_MODULE_DIR_ . $module_name . '/views/templates/hook/' . $template)) {
            return false;
        } elseif (Tools::file_exists_cache(_PS_MODULE_DIR_ . $module_name . '/views/templates/front/' . $template)) {
            return false;
        } elseif (Tools::file_exists_cache(_PS_MODULE_DIR_ . $module_name . '/' . $template)) {
            return false;
        }

        return null;
    }

    protected function _isTemplateOverloaded($template)
    {
        return Module::_isTemplateOverloadedStatic($this->name, $template);
    }

    protected function getCacheId($name = null)
    {
        $cache_array = array();
        $cache_array[] = $name !== null ? $name : $this->name;
        if (Configuration::get('PS_SSL_ENABLED')) {
            $cache_array[] = (int) Tools::usingSecureMode();
        }
        if (Shop::isFeatureActive()) {
            $cache_array[] = (int) $this->context->shop->id;
        }
        if (Group::isFeatureActive() && isset($this->context->customer)) {
            $cache_array[] = (int) Group::getCurrent()->id;
            $cache_array[] = implode('_', Customer::getGroupsStatic($this->context->customer->id));
        }
        if (Language::isMultiLanguageActivated()) {
            $cache_array[] = (int) $this->context->language->id;
        }
        if (Currency::isMultiCurrencyActivated()) {
            $cache_array[] = (int) $this->context->currency->id;
        }
        $cache_array[] = (int) $this->context->country->id;

        return implode('|', $cache_array);
    }

    public function display($file, $template, $cache_id = null, $compile_id = null)
    {
        if (($overloaded = Module::_isTemplateOverloadedStatic(basename($file, '.php'), $template)) === null) {
            return Context::getContext()->getTranslator()->trans('No template found for module', array(), 'Admin.Modules.Notification') . ' ' . basename($file, '.php') . (_PS_MODE_DEV_ ? ' (' . $template . ')' : '');
        } else {
            $this->smarty->assign(array(
                'module_dir' => __PS_BASE_URI__ . 'modules/' . basename($file, '.php') . '/',
                'module_template_dir' => ($overloaded ? _THEME_DIR_ : __PS_BASE_URI__) . 'modules/' . basename($file, '.php') . '/',
                'allow_push' => $this->allow_push,
            ));

            if ($cache_id !== null) {
                Tools::enableCache();
            }

            $result = $this->getCurrentSubTemplate($template, $cache_id, $compile_id)->fetch();

            if ($cache_id !== null) {
                Tools::restoreCacheSettings();
            }

            $this->resetCurrentSubTemplate($template, $cache_id, $compile_id);

            return $result;
        }
    }

    /**
     * Use this method to return the result of a smarty template when assign data only locally with $this->smarty->assign().
     *
     * @param string $templatePath relative path the template file, from the module root dir
     * @param null $cache_id
     * @param null $compile_id
     *
     * @return mixed
     */
    public function fetch($templatePath, $cache_id = null, $compile_id = null)
    {
        if ($cache_id !== null) {
            Tools::enableCache();
        }

        $template = $this->context->smarty->createTemplate(
            $templatePath,
            $cache_id,
            $compile_id,
            $this->smarty
        );

        if ($cache_id !== null) {
            Tools::restoreCacheSettings();
        }

        return $template->fetch();
    }

    /**
     * @param string $template
     * @param string|null $cache_id
     * @param string|null $compile_id
     *
     * @return Smarty_Internal_Template
     */
    protected function getCurrentSubTemplate($template, $cache_id = null, $compile_id = null)
    {
        if (!isset($this->current_subtemplate[$template . '_' . $cache_id . '_' . $compile_id])) {
            if (false === strpos($template, 'module:') &&
                !file_exists(_PS_ROOT_DIR_ . '/' . $template) &&
                !file_exists($template)
            ) {
                $template = $this->getTemplatePath($template);
            }

            $this->current_subtemplate[$template . '_' . $cache_id . '_' . $compile_id] = $this->context->smarty->createTemplate(
                $template,
                $cache_id,
                $compile_id,
                $this->smarty
            );
        }

        return $this->current_subtemplate[$template . '_' . $cache_id . '_' . $compile_id];
    }

    protected function resetCurrentSubTemplate($template, $cache_id, $compile_id)
    {
        $this->current_subtemplate[$template . '_' . $cache_id . '_' . $compile_id] = null;
    }

    /**
     * Get realpath of a template of current module (check if template is overriden too).
     *
     * @since 1.5.0
     *
     * @param string $template
     *
     * @return string
     */
    public function getTemplatePath($template)
    {
        $overloaded = $this->_isTemplateOverloaded($template);
        if ($overloaded === null) {
            return null;
        }

        if ($overloaded) {
            return $overloaded;
        } elseif (Tools::file_exists_cache(_PS_MODULE_DIR_ . $this->name . '/views/templates/hook/' . $template)) {
            return _PS_MODULE_DIR_ . $this->name . '/views/templates/hook/' . $template;
        } elseif (Tools::file_exists_cache(_PS_MODULE_DIR_ . $this->name . '/views/templates/front/' . $template)) {
            return _PS_MODULE_DIR_ . $this->name . '/views/templates/front/' . $template;
        } elseif (Tools::file_exists_cache(_PS_MODULE_DIR_ . $this->name . '/' . $template)) {
            return _PS_MODULE_DIR_ . $this->name . '/' . $template;
        } else {
            return null;
        }
    }

    public function isCached($template, $cache_id = null, $compile_id = null)
    {
        Tools::enableCache();
        if (false === strpos($template, 'module:') && !file_exists(_PS_ROOT_DIR_ . '/' . $template)) {
            $template = $this->getTemplatePath($template);
        }

        $is_cached = $this->getCurrentSubTemplate($template, $cache_id, $compile_id)->isCached($template, $cache_id, $compile_id);
        Tools::restoreCacheSettings();

        return $is_cached;
    }

    /**
     * Clear template cache.
     *
     * @param string $template Template name
     * @param int null $cache_id
     * @param int null $compile_id
     *
     * @return int Number of template cleared
     */
    protected function _clearCache($template, $cache_id = null, $compile_id = null)
    {
        static $ps_smarty_clear_cache = null;
        if ($ps_smarty_clear_cache === null) {
            $ps_smarty_clear_cache = Configuration::get('PS_SMARTY_CLEAR_CACHE');
        }

        if (self::$_batch_mode) {
            if ($ps_smarty_clear_cache == 'never') {
                return 0;
            }

            if ($cache_id === null) {
                $cache_id = $this->name;
            }

            $key = $template . '-' . $cache_id . '-' . $compile_id;
            if (!isset(self::$_defered_clearCache[$key])) {
                self::$_defered_clearCache[$key] = array($this->getTemplatePath($template), $cache_id, $compile_id);
            }
        } else {
            if ($ps_smarty_clear_cache == 'never') {
                return 0;
            }

            if ($cache_id === null) {
                $cache_id = $this->name;
            }

            Tools::enableCache();
            $number_of_template_cleared = Tools::clearCache(Context::getContext()->smarty, $this->getTemplatePath($template), $cache_id, $compile_id);
            Tools::restoreCacheSettings();

            return $number_of_template_cleared;
        }
    }

    /**
     * Clear defered template cache.
     *
     * @param string $template_path Template path
     * @param int null $cache_id
     * @param int null $compile_id
     *
     * @return int Number of template cleared
     */
    public static function _deferedClearCache($template_path, $cache_id, $compile_id)
    {
        Tools::enableCache();
        $number_of_template_cleared = Tools::clearCache(Context::getContext()->smarty, $template_path, $cache_id, $compile_id);
        Tools::restoreCacheSettings();

        return $number_of_template_cleared;
    }

    protected function _generateConfigXml()
    {
        $author_uri = '';
        if (isset($this->author_uri) && $this->author_uri) {
            $author_uri = '<author_uri><![CDATA[' . Tools::htmlentitiesUTF8($this->author_uri) . ']]></author_uri>';
        }

        $xml = '<?xml version="1.0" encoding="UTF-8" ?>
<module>
    <name>' . $this->name . '</name>
    <displayName><![CDATA[' . str_replace('&amp;', '&', Tools::htmlentitiesUTF8($this->displayName)) . ']]></displayName>
    <version><![CDATA[' . $this->version . ']]></version>
    <description><![CDATA[' . str_replace('&amp;', '&', Tools::htmlentitiesUTF8($this->description)) . ']]></description>
    <author><![CDATA[' . str_replace('&amp;', '&', Tools::htmlentitiesUTF8($this->author)) . ']]></author>'
        . $author_uri . '
    <tab><![CDATA[' . Tools::htmlentitiesUTF8($this->tab) . ']]></tab>' . (isset($this->confirmUninstall) ? "\n\t" . '<confirmUninstall><![CDATA[' . $this->confirmUninstall . ']]></confirmUninstall>' : '') . '
    <is_configurable>' . (isset($this->is_configurable) ? (int) $this->is_configurable : 0) . '</is_configurable>
    <need_instance>' . (int) $this->need_instance . '</need_instance>' . (isset($this->limited_countries) ? "\n\t" . '<limited_countries>' . (count($this->limited_countries) == 1 ? $this->limited_countries[0] : '') . '</limited_countries>' : '') . '
</module>';
        if (is_writable(_PS_MODULE_DIR_ . $this->name . '/')) {
            $iso = substr(Context::getContext()->language->iso_code, 0, 2);
            $file = _PS_MODULE_DIR_ . $this->name . '/' . ($iso == 'en' ? 'config.xml' : 'config_' . $iso . '.xml');
            if (!@file_put_contents($file, $xml)) {
                if (!is_writable($file)) {
                    @unlink($file);
                    @file_put_contents($file, $xml);
                }
            }
            @chmod($file, 0664);
        }
    }

    /**
     * Check if the module is transplantable on the hook in parameter.
     *
     * @param string $hook_name
     *
     * @return bool if module can be transplanted on hook
     */
    public function isHookableOn($hook_name)
    {
        if ($this instanceof WidgetInterface) {
            return Hook::isDisplayHookName($hook_name);
        }

        $retro_hook_name = Hook::getRetroHookName($hook_name);

        return is_callable(array($this, 'hook' . ucfirst($hook_name))) || is_callable(array($this, 'hook' . ucfirst($retro_hook_name)));
    }

    /**
     * @param int $idProfile
     *
     * @return array
     */
    public static function getModulesAccessesByIdProfile($idProfile)
    {
        if (empty(self::$cache_modules_roles)) {
            self::warmupRolesCache();
        }

        $roles = self::$cache_lgc_access;

        $profileRoles = Db::getInstance()->executeS('
            SELECT `slug`,
                `slug` LIKE "%CREATE" as "add",
                `slug` LIKE "%READ" as "view",
                `slug` LIKE "%UPDATE" as "configure",
                `slug` LIKE "%DELETE" as "uninstall"
            FROM `' . _DB_PREFIX_ . 'authorization_role` a
            LEFT JOIN `' . _DB_PREFIX_ . 'module_access` j ON j.id_authorization_role = a.id_authorization_role
            WHERE `slug` LIKE "ROLE_MOD_MODULE_%"
            AND j.id_profile = "' . (int) $idProfile . '"
            ORDER BY a.slug
        ');

        foreach ($profileRoles as $role) {
            preg_match(
                '/ROLE_MOD_MODULE_(?P<moduleName>[A-Z0-9_]+)_(?P<auth>[A-Z]+)/',
                $role['slug'],
                $matches
            );

            if (($key = array_search('1', $role))) {
                $roles[$matches['moduleName']][$key] = '1';
            }
        }

        return $roles;
    }

    private static function warmupRolesCache()
    {
        $result = Db::getInstance()->executeS('
            SELECT `slug`,
                `slug` LIKE "%CREATE" as "add",
                `slug` LIKE "%READ" as "view",
                `slug` LIKE "%UPDATE" as "configure",
                `slug` LIKE "%DELETE" as "uninstall"
            FROM `' . _DB_PREFIX_ . 'authorization_role` a
            WHERE `slug` LIKE "ROLE_MOD_MODULE_%"
            ORDER BY a.slug
        ');

        foreach ($result as $row) {
            preg_match(
                '/ROLE_MOD_MODULE_(?P<moduleName>[A-Z0-9_]+)_(?P<auth>[A-Z]+)/',
                $row['slug'],
                $matches
            );

            $m = Module::getInstanceByName(strtolower($matches['moduleName']));

            // the following condition handles invalid modules
            if ($m && !isset(self::$cache_lgc_access[$matches['moduleName']])) {
                self::$cache_lgc_access[$matches['moduleName']] = array();
                self::$cache_lgc_access[$matches['moduleName']]['id_module'] = $m->id;
                self::$cache_lgc_access[$matches['moduleName']]['name'] = $m->displayName;
                self::$cache_lgc_access[$matches['moduleName']]['add'] = '0';
                self::$cache_lgc_access[$matches['moduleName']]['view'] = '0';
                self::$cache_lgc_access[$matches['moduleName']]['configure'] = '0';
                self::$cache_lgc_access[$matches['moduleName']]['uninstall'] = '0';
            }
        }
    }

    /**
     * Check employee permission for module.
     *
     * @param array $variable (action)
     * @param object $employee
     *
     * @return bool if module can be transplanted on hook
     */
    public function getPermission($variable, $employee = null)
    {
        return Module::getPermissionStatic($this->id, $variable, $employee);
    }

    /**
     * Check employee permission for module (static method).
     *
     * @param int $id_module
     * @param array $variable (action)
     * @param object $employee
     *
     * @return bool if module can be transplanted on hook
     */
    public static function getPermissionStatic($id_module, $variable, $employee = null)
    {
        if (!in_array($variable, array('view', 'configure', 'uninstall'))) {
            return false;
        }

        if (!$employee) {
            $employee = Context::getContext()->employee;
        }

        if ($employee->id_profile == _PS_ADMIN_PROFILE_) {
            return true;
        }

        $slug = Access::findSlugByIdModule($id_module) . Access::getAuthorizationFromLegacy($variable);

        return Access::isGranted($slug, $employee->id_profile);
    }

    /**
     * Get authorized modules for a client group.
     *
     * @param int $group_id
     *
     * @return array|null
     */
    public static function getAuthorizedModules($group_id)
    {
        return Db::getInstance()->executeS('
        SELECT m.`id_module`, m.`name` FROM `' . _DB_PREFIX_ . 'module_group` mg
        LEFT JOIN `' . _DB_PREFIX_ . 'module` m ON (m.`id_module` = mg.`id_module`)
        WHERE mg.`id_group` = ' . (int) $group_id);
    }

    /**
     * Get ID module by name.
     *
     * @param string $name
     *
     * @return int Module ID
     */
    public static function getModuleIdByName($name)
    {
        $cache_id = 'Module::getModuleIdByName_' . pSQL($name);
        if (!Cache::isStored($cache_id)) {
            $result = (int) Db::getInstance()->getValue('SELECT `id_module` FROM `' . _DB_PREFIX_ . 'module` WHERE `name` = "' . pSQL($name) . '"');
            Cache::store($cache_id, $result);

            return $result;
        }

        return Cache::retrieve($cache_id);
    }

    /**
     * Get module errors.
     *
     * @since 1.5.0
     *
     * @return array errors
     */
    public function getErrors()
    {
        return $this->_errors;
    }

    /**
     * Get module messages confirmation.
     *
     * @since 1.5.0
     *
     * @return array conf
     */
    public function getConfirmations()
    {
        return $this->_confirmations;
    }

    /**
     * Get local path for module.
     *
     * @since 1.5.0
     *
     * @return string
     */
    public function getLocalPath()
    {
        return $this->local_path;
    }

    /**
     * Get uri path for module.
     *
     * @since 1.5.0
     *
     * @return string
     */
    public function getPathUri()
    {
        return $this->_path;
    }

    /*
     * Return module position for a given hook
     *
     * @param bool $id_hook Hook ID
     * @return int position
     */
    public function getPosition($id_hook)
    {
        if (isset(Hook::$preloadModulesFromHooks)) {
            if (isset(Hook::$preloadModulesFromHooks[$id_hook])) {
                if (isset(Hook::$preloadModulesFromHooks[$id_hook]['module_position'][$this->id])) {
                    return Hook::$preloadModulesFromHooks[$id_hook]['module_position'][$this->id];
                } else {
                    return 0;
                }
            }
        }
        $result = Db::getInstance()->getRow('
            SELECT `position`
            FROM `' . _DB_PREFIX_ . 'hook_module`
            WHERE `id_hook` = ' . (int) $id_hook . '
            AND `id_module` = ' . (int) $this->id . '
            AND `id_shop` = ' . (int) Context::getContext()->shop->id);

        return $result['position'];
    }

    /**
     * Getter for $tabs attribute.
     *
     * @return array
     */
    public function getTabs()
    {
        return $this->tabs;
    }

    /**
     * add a warning message to display at the top of the admin page.
     *
     * @param string $msg
     */
    public function adminDisplayWarning($msg)
    {
        if (!($this->context->controller instanceof AdminController)) {
            return false;
        }
        $this->context->controller->warnings[] = $msg;
    }

    /**
     * add a info message to display at the top of the admin page.
     *
     * @param string $msg
     */
    protected function adminDisplayInformation($msg)
    {
        if (!($this->context->controller instanceof AdminController)) {
            return false;
        }
        $this->context->controller->informations[] = $msg;
    }

    /**
     * Install module's controllers using public property $controllers.
     *
     * @return bool
     */
    protected function installControllers()
    {
        foreach ($this->controllers as $controller) {
            $page = 'module-' . $this->name . '-' . $controller;
            $result = Db::getInstance()->getValue('SELECT * FROM ' . _DB_PREFIX_ . 'meta WHERE page="' . pSQL($page) . '"');
            if ((int) $result > 0) {
                continue;
            }

            $meta = new Meta();
            $meta->page = $page;
            $meta->configurable = 1;
            $meta->save();
        }

        return true;
    }

    /**
     * Install overrides files for the module.
     *
     * @return bool
     */
    public function installOverrides()
    {
        if (!is_dir($this->getLocalPath() . 'override')) {
            return true;
        }

        $result = true;
        foreach (Tools::scandir($this->getLocalPath() . 'override', 'php', '', true) as $file) {
            $class = basename($file, '.php');
            if (PrestaShopAutoload::getInstance()->getClassPath($class . 'Core') || Module::getModuleIdByName($class)) {
                $result &= $this->addOverride($class);
            }
        }

        return $result;
    }

    /**
     * Uninstall overrides files for the module.
     *
     * @return bool
     */
    public function uninstallOverrides()
    {
        if (!is_dir($this->getLocalPath() . 'override')) {
            return true;
        }

        $result = true;
        foreach (Tools::scandir($this->getLocalPath() . 'override', 'php', '', true) as $file) {
            $class = basename($file, '.php');
            if (PrestaShopAutoload::getInstance()->getClassPath($class . 'Core') || Module::getModuleIdByName($class)) {
                $result &= $this->removeOverride($class);
            }
        }

        return $result;
    }

    /**
     * Add all methods in a module override to the override class.
     *
     * @param string $classname
     *
     * @return bool
     */
    public function addOverride($classname)
    {
        $orig_path = $path = PrestaShopAutoload::getInstance()->getClassPath($classname . 'Core');
        if (!$path) {
            $path = 'modules' . DIRECTORY_SEPARATOR . $classname . DIRECTORY_SEPARATOR . $classname . '.php';
        }
        $path_override = $this->getLocalPath() . 'override' . DIRECTORY_SEPARATOR . $path;

        if (!file_exists($path_override)) {
            return false;
        } else {
            file_put_contents($path_override, preg_replace('#(\r\n|\r)#ism', "\n", file_get_contents($path_override)));
        }

        $pattern_escape_com = '#(^\s*?\/\/.*?\n|\/\*(?!\n\s+\* module:.*?\* date:.*?\* version:.*?\*\/).*?\*\/)#ism';
        // Check if there is already an override file, if not, we just need to copy the file
        if ($file = PrestaShopAutoload::getInstance()->getClassPath($classname)) {
            // Check if override file is writable
            $override_path = _PS_ROOT_DIR_ . '/' . $file;

            if ((!file_exists($override_path) && !is_writable(dirname($override_path))) || (file_exists($override_path) && !is_writable($override_path))) {
                throw new Exception(Context::getContext()->getTranslator()->trans('file (%s) not writable', array($override_path), 'Admin.Notifications.Error'));
            }

            // Get a uniq id for the class, because you can override a class (or remove the override) twice in the same session and we need to avoid redeclaration
            do {
                $uniq = uniqid();
            } while (class_exists($classname . 'OverrideOriginal_remove', false));

            // Make a reflection of the override class and the module override class
            $override_file = file($override_path);
            $override_file = array_diff($override_file, array("\n"));
            eval(preg_replace(array('#^\s*<\?(?:php)?#', '#class\s+' . $classname . '\s+extends\s+([a-z0-9_]+)(\s+implements\s+([a-z0-9_]+))?#i'), array(' ', 'class ' . $classname . 'OverrideOriginal' . $uniq), implode('', $override_file)));
            $override_class = new ReflectionClass($classname . 'OverrideOriginal' . $uniq);

            $module_file = file($path_override);
            $module_file = array_diff($module_file, array("\n"));
            eval(preg_replace(array('#^\s*<\?(?:php)?#', '#class\s+' . $classname . '(\s+extends\s+([a-z0-9_]+)(\s+implements\s+([a-z0-9_]+))?)?#i'), array(' ', 'class ' . $classname . 'Override' . $uniq), implode('', $module_file)));
            $module_class = new ReflectionClass($classname . 'Override' . $uniq);

            // Check if none of the methods already exists in the override class
            foreach ($module_class->getMethods() as $method) {
                if ($override_class->hasMethod($method->getName())) {
                    $method_override = $override_class->getMethod($method->getName());
                    if (preg_match('/module: (.*)/ism', $override_file[$method_override->getStartLine() - 5], $name) && preg_match('/date: (.*)/ism', $override_file[$method_override->getStartLine() - 4], $date) && preg_match('/version: ([0-9.]+)/ism', $override_file[$method_override->getStartLine() - 3], $version)) {
                        throw new Exception(Context::getContext()->getTranslator()->trans('The method %1$s in the class %2$s is already overridden by the module %3$s version %4$s at %5$s.', array($method->getName(), $classname, $name[1], $version[1], $date[1]), 'Admin.Modules.Notification'));
                    }
                    throw new Exception(Context::getContext()->getTranslator()->trans('The method %1$s in the class %2$s is already overridden.', array($method->getName(), $classname), 'Admin.Modules.Notification'));
                }

                $module_file = preg_replace('/((:?public|private|protected)\s+(static\s+)?function\s+(?:\b' . $method->getName() . '\b))/ism', "/*\n    * module: " . $this->name . "\n    * date: " . date('Y-m-d H:i:s') . "\n    * version: " . $this->version . "\n    */\n    $1", $module_file);
                if ($module_file === null) {
                    throw new Exception(Context::getContext()->getTranslator()->trans('Failed to override method %1$s in class %2$s.', array($method->getName(), $classname), 'Admin.Modules.Notification'));
                }
            }

            // Check if none of the properties already exists in the override class
            foreach ($module_class->getProperties() as $property) {
                if ($override_class->hasProperty($property->getName())) {
                    throw new Exception(Context::getContext()->getTranslator()->trans('The property %1$s in the class %2$s is already defined.', array($property->getName(), $classname), 'Admin.Modules.Notification'));
                }

                $module_file = preg_replace('/((?:public|private|protected)\s)\s*(static\s)?\s*(\$\b' . $property->getName() . '\b)/ism', "/*\n    * module: " . $this->name . "\n    * date: " . date('Y-m-d H:i:s') . "\n    * version: " . $this->version . "\n    */\n    $1$2$3", $module_file);
                if ($module_file === null) {
                    throw new Exception(Context::getContext()->getTranslator()->trans('Failed to override property %1$s in class %2$s.', array($property->getName(), $classname), 'Admin.Modules.Notification'));
                }
            }

            foreach ($module_class->getConstants() as $constant => $value) {
                if ($override_class->hasConstant($constant)) {
                    throw new Exception(Context::getContext()->getTranslator()->trans('The constant %1$s in the class %2$s is already defined.', array($constant, $classname), 'Admin.Modules.Notification'));
                }

                $module_file = preg_replace('/(const\s)\s*(\b' . $constant . '\b)/ism', "/*\n    * module: " . $this->name . "\n    * date: " . date('Y-m-d H:i:s') . "\n    * version: " . $this->version . "\n    */\n    $1$2", $module_file);
                if ($module_file === null) {
                    throw new Exception(Context::getContext()->getTranslator()->trans('Failed to override constant %1$s in class %2$s.', array($constant, $classname), 'Admin.Modules.Notification'));
                }
            }

            // Insert the methods from module override in override
            $copy_from = array_slice($module_file, $module_class->getStartLine() + 1, $module_class->getEndLine() - $module_class->getStartLine() - 2);
            array_splice($override_file, $override_class->getEndLine() - 1, 0, $copy_from);
            $code = implode('', $override_file);

            file_put_contents($override_path, preg_replace($pattern_escape_com, '', $code));
        } else {
            $override_src = $path_override;

            $override_dest = _PS_ROOT_DIR_ . DIRECTORY_SEPARATOR . 'override' . DIRECTORY_SEPARATOR . $path;
            $dir_name = dirname($override_dest);

            if (!$orig_path && !is_dir($dir_name)) {
                $oldumask = umask(0000);
                @mkdir($dir_name, 0777);
                umask($oldumask);
            }

            if (!is_writable($dir_name)) {
                throw new Exception(Context::getContext()->getTranslator()->trans('directory (%s) not writable', array($dir_name), 'Admin.Notifications.Error'));
            }
            $module_file = file($override_src);
            $module_file = array_diff($module_file, array("\n"));

            if ($orig_path) {
                do {
                    $uniq = uniqid();
                } while (class_exists($classname . 'OverrideOriginal_remove', false));
                eval(preg_replace(array('#^\s*<\?(?:php)?#', '#class\s+' . $classname . '(\s+extends\s+([a-z0-9_]+)(\s+implements\s+([a-z0-9_]+))?)?#i'), array(' ', 'class ' . $classname . 'Override' . $uniq), implode('', $module_file)));
                $module_class = new ReflectionClass($classname . 'Override' . $uniq);

                // For each method found in the override, prepend a comment with the module name and version
                foreach ($module_class->getMethods() as $method) {
                    $module_file = preg_replace('/((:?public|private|protected)\s+(static\s+)?function\s+(?:\b' . $method->getName() . '\b))/ism', "/*\n    * module: " . $this->name . "\n    * date: " . date('Y-m-d H:i:s') . "\n    * version: " . $this->version . "\n    */\n    $1", $module_file);
                    if ($module_file === null) {
                        throw new Exception(Context::getContext()->getTranslator()->trans('Failed to override method %1$s in class %2$s.', array($method->getName(), $classname), 'Admin.Modules.Notification'));
                    }
                }

                // Same loop for properties
                foreach ($module_class->getProperties() as $property) {
                    $module_file = preg_replace('/((?:public|private|protected)\s)\s*(static\s)?\s*(\$\b' . $property->getName() . '\b)/ism', "/*\n    * module: " . $this->name . "\n    * date: " . date('Y-m-d H:i:s') . "\n    * version: " . $this->version . "\n    */\n    $1$2$3", $module_file);
                    if ($module_file === null) {
                        throw new Exception(Context::getContext()->getTranslator()->trans('Failed to override property %1$s in class %2$s.', array($property->getName(), $classname), 'Admin.Modules.Notification'));
                    }
                }

                // Same loop for constants
                foreach ($module_class->getConstants() as $constant => $value) {
                    $module_file = preg_replace('/(const\s)\s*(\b' . $constant . '\b)/ism', "/*\n    * module: " . $this->name . "\n    * date: " . date('Y-m-d H:i:s') . "\n    * version: " . $this->version . "\n    */\n    $1$2", $module_file);
                    if ($module_file === null) {
                        throw new Exception(Context::getContext()->getTranslator()->trans('Failed to override constant %1$s in class %2$s.', array($constant, $classname), 'Admin.Modules.Notification'));
                    }
                }
            }

            file_put_contents($override_dest, preg_replace($pattern_escape_com, '', $module_file));

            // Re-generate the class index
            Tools::generateIndex();
        }

        return true;
    }

    /**
     * Remove all methods in a module override from the override class.
     *
     * @param string $classname
     *
     * @return bool
     */
    public function removeOverride($classname)
    {
        $orig_path = $path = PrestaShopAutoload::getInstance()->getClassPath($classname . 'Core');

        if ($orig_path && !$file = PrestaShopAutoload::getInstance()->getClassPath($classname)) {
            return true;
        } elseif (!$orig_path && Module::getModuleIdByName($classname)) {
            $path = 'modules' . DIRECTORY_SEPARATOR . $classname . DIRECTORY_SEPARATOR . $classname . '.php';
        }

        // Check if override file is writable
        if ($orig_path) {
            $override_path = _PS_ROOT_DIR_ . '/' . $file;
        } else {
            $override_path = _PS_OVERRIDE_DIR_ . $path;
        }

        if (!is_file($override_path)) {
            return true;
        }

        if (!is_writable($override_path)) {
            return false;
        }

        file_put_contents($override_path, preg_replace('#(\r\n|\r)#ism', "\n", file_get_contents($override_path)));

        if ($orig_path) {
            // Get a uniq id for the class, because you can override a class (or remove the override) twice in the same session and we need to avoid redeclaration
            do {
                $uniq = uniqid();
            } while (class_exists($classname . 'OverrideOriginal_remove', false));

            // Make a reflection of the override class and the module override class
            $override_file = file($override_path);

            eval(preg_replace(array('#^\s*<\?(?:php)?#', '#class\s+' . $classname . '\s+extends\s+([a-z0-9_]+)(\s+implements\s+([a-z0-9_]+))?#i'), array(' ', 'class ' . $classname . 'OverrideOriginal_remove' . $uniq), implode('', $override_file)));
            $override_class = new ReflectionClass($classname . 'OverrideOriginal_remove' . $uniq);

            $module_file = file($this->getLocalPath() . 'override/' . $path);
            eval(preg_replace(array('#^\s*<\?(?:php)?#', '#class\s+' . $classname . '(\s+extends\s+([a-z0-9_]+)(\s+implements\s+([a-z0-9_]+))?)?#i'), array(' ', 'class ' . $classname . 'Override_remove' . $uniq), implode('', $module_file)));
            $module_class = new ReflectionClass($classname . 'Override_remove' . $uniq);

            // Remove methods from override file
            foreach ($module_class->getMethods() as $method) {
                if (!$override_class->hasMethod($method->getName())) {
                    continue;
                }

                $method = $override_class->getMethod($method->getName());
                $length = $method->getEndLine() - $method->getStartLine() + 1;

                $module_method = $module_class->getMethod($method->getName());
                $module_length = $module_method->getEndLine() - $module_method->getStartLine() + 1;

                $override_file_orig = $override_file;

                $orig_content = preg_replace('/\s/', '', implode('', array_splice($override_file, $method->getStartLine() - 1, $length, array_pad(array(), $length, '#--remove--#'))));
                $module_content = preg_replace('/\s/', '', implode('', array_splice($module_file, $module_method->getStartLine() - 1, $length, array_pad(array(), $length, '#--remove--#'))));

                $replace = true;
                if (preg_match('/\* module: (' . $this->name . ')/ism', $override_file[$method->getStartLine() - 5])) {
                    $override_file[$method->getStartLine() - 6] = $override_file[$method->getStartLine() - 5] = $override_file[$method->getStartLine() - 4] = $override_file[$method->getStartLine() - 3] = $override_file[$method->getStartLine() - 2] = '#--remove--#';
                    $replace = false;
                }

                if (md5($module_content) != md5($orig_content) && $replace) {
                    $override_file = $override_file_orig;
                }
            }

            // Remove properties from override file
            foreach ($module_class->getProperties() as $property) {
                if (!$override_class->hasProperty($property->getName())) {
                    continue;
                }

                // Replace the declaration line by #--remove--#
                foreach ($override_file as $line_number => &$line_content) {
                    if (preg_match('/(public|private|protected)\s+(static\s+)?(\$)?' . $property->getName() . '/i', $line_content)) {
                        if (preg_match('/\* module: (' . $this->name . ')/ism', $override_file[$line_number - 4])) {
                            $override_file[$line_number - 5] = $override_file[$line_number - 4] = $override_file[$line_number - 3] = $override_file[$line_number - 2] = $override_file[$line_number - 1] = '#--remove--#';
                        }
                        $line_content = '#--remove--#';
                        break;
                    }
                }
            }

            // Remove properties from override file
            foreach ($module_class->getConstants() as $constant => $value) {
                if (!$override_class->hasConstant($constant)) {
                    continue;
                }

                // Replace the declaration line by #--remove--#
                foreach ($override_file as $line_number => &$line_content) {
                    if (preg_match('/(const)\s+(static\s+)?(\$)?' . $constant . '/i', $line_content)) {
                        if (preg_match('/\* module: (' . $this->name . ')/ism', $override_file[$line_number - 4])) {
                            $override_file[$line_number - 5] = $override_file[$line_number - 4] = $override_file[$line_number - 3] = $override_file[$line_number - 2] = $override_file[$line_number - 1] = '#--remove--#';
                        }
                        $line_content = '#--remove--#';
                        break;
                    }
                }
            }

            $count = count($override_file);
            for ($i = 0; $i < $count; ++$i) {
                if (preg_match('/(^\s*\/\/.*)/i', $override_file[$i])) {
                    $override_file[$i] = '#--remove--#';
                } elseif (preg_match('/(^\s*\/\*)/i', $override_file[$i])) {
                    if (!preg_match('/(^\s*\* module:)/i', $override_file[$i + 1])
                        && !preg_match('/(^\s*\* date:)/i', $override_file[$i + 2])
                        && !preg_match('/(^\s*\* version:)/i', $override_file[$i + 3])
                        && !preg_match('/(^\s*\*\/)/i', $override_file[$i + 4])) {
                        for (; $override_file[$i] && !preg_match('/(.*?\*\/)/i', $override_file[$i]); ++$i) {
                            $override_file[$i] = '#--remove--#';
                        }
                        $override_file[$i] = '#--remove--#';
                    }
                }
            }

            // Rewrite nice code
            $code = '';
            foreach ($override_file as $line) {
                if ($line == '#--remove--#') {
                    continue;
                }

                $code .= $line;
            }

            $to_delete = preg_match('/<\?(?:php)?\s+(?:abstract|interface)?\s*?class\s+' . $classname . '\s+extends\s+' . $classname . 'Core\s*?[{]\s*?[}]/ism', $code);
        }

        if (!isset($to_delete) || $to_delete) {
            unlink($override_path);
        } else {
            file_put_contents($override_path, $code);
        }

        // Re-generate the class index
        Tools::generateIndex();

        return true;
    }

    private function getWidgetHooks()
    {
        return array_values(Hook::getHooks(false, true));
    }

    /**
     * Return the hooks list where this module can be hooked.
     *
     * @return array hooks list
     */
    public function getPossibleHooksList()
    {
        if ($this instanceof WidgetInterface) {
            return $this->getWidgetHooks();
        }

        $hooks_list = Hook::getHooks();
        $possible_hooks_list = array();
        foreach ($hooks_list as &$current_hook) {
            $hook_name = $current_hook['name'];
            $retro_hook_name = Hook::getRetroHookName($hook_name);

            if (is_callable(array($this, 'hook' . ucfirst($hook_name))) || is_callable(array($this, 'hook' . ucfirst($retro_hook_name)))) {
                $possible_hooks_list[] = array(
                    'id_hook' => $current_hook['id_hook'],
                    'name' => $hook_name,
                    'description' => $current_hook['description'],
                    'title' => $current_hook['title'],
                );
            }
        }

        return $possible_hooks_list;
    }

    /**
     * Retrieve an array of the override in the module.
     *
     * @return array|null
     */
    public function getOverrides()
    {
        if (!is_dir($this->getLocalPath() . 'override')) {
            return null;
        }

        $result = array();
        foreach (Tools::scandir($this->getLocalPath() . 'override', 'php', '', true) as $file) {
            $class = basename($file, '.php');
            if (PrestaShopAutoload::getInstance()->getClassPath($class . 'Core') || Module::getModuleIdByName($class)) {
                $result[] = $class;
            }
        }

        return $result;
    }

    public function getTranslator()
    {
        return Context::getContext()->getTranslator();
    }

    protected function trans($id, array $parameters = array(), $domain = null, $locale = null)
    {
        $parameters['legacy'] = 'htmlspecialchars';

        return $this->getTranslator()->trans($id, $parameters, $domain, $locale);
    }

    /**
     * Check if the module uses the new translation system.
     *
     * @return bool
     */
    public function isUsingNewTranslationSystem()
    {
        $moduleName = $this->name;
        $domains = array_keys($this->context->getTranslator()->getCatalogue()->all());
        $moduleName = preg_replace('/^ps_(\w+)/', '$1', $moduleName);

        foreach ($domains as $domain) {
            if (false !== stripos($domain, $moduleName)) {
                return true;
            }
        }

        return false;
    }

    /**
     * Check if the module is executed in Admin Legacy context.
     *
     * To be removed - because useless - when the migration will be done.
     *
     * @return bool
     */
    public function isAdminLegacyContext()
    {
        return defined('ADMIN_LEGACY_CONTEXT');
    }

    /**
     * Check if the module is executed in Symfony context.
     *
     * To be removed - because useless - when the migration will be done.
     *
     * @return bool
     */
    public function isSymfonyContext()
    {
        return !$this->isAdminLegacyContext() && defined('_PS_ADMIN_DIR_');
    }

    /**
     * Access the Symfony Container if we are in Symfony Context.
     * Note: in this case, we must get a container from SymfonyContainer class.
     * Note: if not in Symfony context, fallback to legacy Container for FO/BO.
     *
     * @param string $serviceName
     *
     * @return object|false if a container is not available, it returns false
     */
    public function get($serviceName)
    {
        if ($this->isSymfonyContext()) {
            if (is_null($this->container)) {
                $this->container = SymfonyContainer::getInstance();
            }

            return $this->container->get($serviceName);
        }

        if ($this->context->controller instanceof Controller) {
            return $this->context->controller->get($serviceName);
        }

        return false;
    }
}

function ps_module_version_sort($a, $b)
{
    return version_compare($a['version'], $b['version']);
}<|MERGE_RESOLUTION|>--- conflicted
+++ resolved
@@ -1977,7 +1977,6 @@
             $from = $res[$k];
             $to = $res[$k + 1];
 
-<<<<<<< HEAD
             if (!empty($position)) {
                 $to['position'] = (int) $position;
             }
@@ -1990,16 +1989,6 @@
                 WHERE position BETWEEN ' . $minPosition . ' AND '. $maxPosition .'
                 AND `id_hook` = '.(int) $from['id_hook'].' AND `id_shop` = '.$shop_id;
 
-=======
-            if (isset($position) && !empty($position)) {
-                $to['position'] = (int) $position;
-            }
-
-            $sql = 'UPDATE `' . _DB_PREFIX_ . 'hook_module`
-                SET `position`= position ' . ($way ? '-1' : '+1') . '
-                WHERE position between ' . (int) (min(array($from['position'], $to['position']))) . ' AND ' . max(array($from['position'], $to['position'])) . '
-                AND `id_hook` = ' . (int) $from['id_hook'] . ' AND `id_shop` = ' . $shop_id;
->>>>>>> 9dfbffa4
             if (!Db::getInstance()->execute($sql)) {
                 return false;
             }
