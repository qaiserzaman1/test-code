<?php
/**
 * Copyright since 2007 PrestaShop SA and Contributors
 * PrestaShop is an International Registered Trademark & Property of PrestaShop SA
 *
 * NOTICE OF LICENSE
 *
 * This source file is subject to the Open Software License (OSL 3.0)
 * that is bundled with this package in the file LICENSE.md.
 * It is also available through the world-wide-web at this URL:
 * https://opensource.org/licenses/OSL-3.0
 * If you did not receive a copy of the license and are unable to
 * obtain it through the world-wide-web, please send an email
 * to license@prestashop.com so we can send you a copy immediately.
 *
 * DISCLAIMER
 *
 * Do not edit or add to this file if you wish to upgrade PrestaShop to newer
 * versions in the future. If you wish to customize PrestaShop for your
 * needs please refer to https://devdocs.prestashop.com/ for more information.
 *
 * @author    PrestaShop SA and Contributors <contact@prestashop.com>
 * @copyright Since 2007 PrestaShop SA and Contributors
 * @license   https://opensource.org/licenses/OSL-3.0 Open Software License (OSL 3.0)
 */

namespace LegacyTests\PrestaShopBundle\Utils;

<<<<<<< HEAD
use Category;
=======
use AppKernel;
>>>>>>> d3fc985a
use Context;
use Doctrine\DBAL\DBALException;
use Language;
use PrestaShopBundle\Install\DatabaseDump;
use PrestaShopBundle\Install\Install;
use Tests\Resources\ResourceResetter;
use Tab;

class DatabaseCreator
{
    /**
     * Create the initialize database used for test
     */
    public static function createTestDB()
    {
        define('_PS_IN_TEST_', true);
        define('__PS_BASE_URI__', '/');
        define('_PS_ROOT_DIR_', __DIR__ . '/../../..');
        define('_PS_MODULE_DIR_', _PS_ROOT_DIR_ . '/modules/');
        require_once __DIR__ . '/../../../install-dev/init.php';

        $install = new Install();
        $install->setTranslator(Context::getContext()->getTranslatorFromLocale('en'));
        \DbPDOCore::createDatabase(_DB_SERVER_, _DB_USER_, _DB_PASSWD_, _DB_NAME_, false);
        $install->clearDatabase(false);
        if (!$install->installDatabase(true)) {
            // Something went wrong during installation
            exit(1);
        }

        $install->initializeTestContext();
        $install->installDefaultData('test_shop', false, false, false);
        $install->populateDatabase();

        $install->configureShop(array(
            'admin_firstname' => 'puff',
            'admin_lastname' => 'daddy',
            'admin_password' => 'test',
            'admin_email' => 'test@prestashop.com',
            'configuration_agrement' => true,
        ));

        // Default language is forced as en, we need french translation package as well, we only need the catalog to
        // be available for the Translator component but we do not want the Language in the DB
        if (!Language::translationPackIsInCache('fr-FR')) {
            Language::downloadXLFLanguagePack('fr-FR');
        }
        Language::installSfLanguagePack('fr-FR');

        $install->installFixtures();
<<<<<<< HEAD
        Category::regenerateEntireNtree();
=======

>>>>>>> d3fc985a
        Tab::resetStaticCache();
        $install->installTheme();
        $install->installModules();

        DatabaseDump::create();

        $resourceResetter = new ResourceResetter();
        $resourceResetter->backupImages();
        $resourceResetter->backupDownloads();
    }

    /**
     * Restore the test database in its initial state from a dump generated during createTestDB
     *
     * @throws DBALException
     */
    public static function restoreTestDB()
    {
        if (!file_exists(sprintf('%s/ps_dump_%s.sql', sys_get_temp_dir(), AppKernel::VERSION))) {
            throw new DBALException('You need to run \'composer create-test-db\' to create the initial test database');
        }

        DatabaseDump::restoreDb();
    }
}<|MERGE_RESOLUTION|>--- conflicted
+++ resolved
@@ -26,11 +26,8 @@
 
 namespace LegacyTests\PrestaShopBundle\Utils;
 
-<<<<<<< HEAD
+use AppKernel;
 use Category;
-=======
-use AppKernel;
->>>>>>> d3fc985a
 use Context;
 use Doctrine\DBAL\DBALException;
 use Language;
@@ -81,11 +78,8 @@
         Language::installSfLanguagePack('fr-FR');
 
         $install->installFixtures();
-<<<<<<< HEAD
+
         Category::regenerateEntireNtree();
-=======
-
->>>>>>> d3fc985a
         Tab::resetStaticCache();
         $install->installTheme();
         $install->installModules();
