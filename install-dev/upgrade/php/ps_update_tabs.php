<?php
/**
 * 2007-2018 PrestaShop
 *
 * NOTICE OF LICENSE
 *
 * This source file is subject to the Open Software License (OSL 3.0)
 * that is bundled with this package in the file LICENSE.txt.
 * It is also available through the world-wide-web at this URL:
 * https://opensource.org/licenses/OSL-3.0
 * If you did not receive a copy of the license and are unable to
 * obtain it through the world-wide-web, please send an email
 * to license@prestashop.com so we can send you a copy immediately.
 *
 * DISCLAIMER
 *
 * Do not edit or add to this file if you wish to upgrade PrestaShop to newer
 * versions in the future. If you wish to customize PrestaShop for your
 * needs please refer to http://www.prestashop.com for more information.
 *
 * @author    PrestaShop SA <contact@prestashop.com>
 * @copyright 2007-2018 PrestaShop SA
 * @license   https://opensource.org/licenses/OSL-3.0 Open Software License (OSL 3.0)
 * International Registered Trademark & Property of PrestaShop SA
 */

function ps_update_tabs()
{
    if (file_exists(__DIR__.'/../../data/xml/tab.xml')) {
        $tab_xml = simplexml_load_file(__DIR__ . '/../../data/xml/tab.xml');
        if (!empty($tab_xml)) {
            $tab_class_name = array();
            $tab_ids = array();

            foreach ($tab_xml->entities->tab as $tab) {
                $tab = (array)$tab;
                $tab_class_name[$tab['class_name']] = $tab['@attributes']['id'];
            }

            $tabs = Db::getInstance()->executeS('SELECT * FROM `' . _DB_PREFIX_ . 'tab`', true, false);
            if (!empty($tabs)) {
                foreach ($tabs as $tab) {
                    if (isset($tab_class_name[$tab['class_name']])) {
                        $tab_ids[$tab['class_name']] = $tab['id_tab'];
                    }
                }
            }

        } else {
            return;
        }

        if (!empty($tab_class_name)) {

            $langs = Db::getInstance()->executeS('SELECT * FROM `' . _DB_PREFIX_ . 'lang` WHERE `iso_code` != "en" ', true, false);

            if (!empty($langs)) {
                foreach ($langs as $lang) {
                    if (file_exists(__DIR__ . '/../../langs/' . $lang['iso_code'] . '/data/tab.xml')) {

                        // store XML data
                        $tab_xml_data = array();
                        $tab_xml_lang = simplexml_load_file(__DIR__ . '/../../langs/' . $lang['iso_code'] . '/data/tab.xml');
                        if (!empty($tab_xml_lang)) {
                            foreach ($tab_xml_lang->tab as $tab) {
                                $tab = (array)$tab;
                                $tab_xml_data[$tab['@attributes']['id']] = $tab['@attributes']['name'];
                            }
                        }


                        // store DB data
                        $tab_db_data = array();
                        $results = Db::getInstance()->executeS('
                          SELECT t.`id_tab`, tl.`id_lang`, t.`class_name`, tl.`name` FROM `' . _DB_PREFIX_ . 'tab` t
                            INNER JOIN `' . _DB_PREFIX_ . 'tab_lang` tl ON tl.`id_tab` = t.`id_tab`
                            WHERE tl.`id_lang` = ' . (int)$lang['id_lang'], true, false);

                        if (!empty($results)) {
                            foreach ($results as $res) {
                                $tab_db_data[$res['class_name']] = $res['name'];
                            }
                        }

                        if (!empty($tab_xml_data)) {
                            foreach ($tab_xml_data as $k => $tab) {
                                if (in_array($k, $tab_class_name)) {
                                    $tmp_class_name = array_keys($tab_class_name, $k)[0];

                                    if (array_key_exists($tmp_class_name, $tab_ids)) {
                                        $tmp_class_id = $tab_ids[$tmp_class_name];

                                        // if data XML is not in DB => insert
                                        if (!array_key_exists($tmp_class_name, $tab_db_data)) {

                                            $sql = 'INSERT INTO `' . _DB_PREFIX_ . 'tab_lang`
                                            (`id_tab`, `id_lang`, `name`)
                                            VALUES (' . (int)$tmp_class_id . ',' . (int)$lang['id_lang'] . ',"' . pSQL($tab) . '")';

                                            Db::getInstance()->execute($sql);

                                        } else {
                                            // if DB is != XML
                                            if ($tab_db_data[$tmp_class_name] != $tab) {
                                                $sql = 'UPDATE `' . _DB_PREFIX_ . 'tab_lang`
                                                    SET  `name` = "' . pSQL($tab) . '"
                                                    WHERE   `id_tab` = ' . (int)$tmp_class_id . ' AND
                                                            `id_lang` = ' . (int)$lang['id_lang'] . ' AND
                                                            `name`  = "' . pSQL($tab_db_data[$tmp_class_name]) . '" ';

                                                Db::getInstance()->execute($sql);
                                            }
                                        }
                                    }
                                }
                            }
                        }
                    }
                }
            }
        }
    }

<<<<<<< HEAD
    return;
}
=======
    
}

>>>>>>> d25604d6
<|MERGE_RESOLUTION|>--- conflicted
+++ resolved
@@ -1,131 +1,123 @@
-<?php
-/**
- * 2007-2018 PrestaShop
- *
- * NOTICE OF LICENSE
- *
- * This source file is subject to the Open Software License (OSL 3.0)
- * that is bundled with this package in the file LICENSE.txt.
- * It is also available through the world-wide-web at this URL:
- * https://opensource.org/licenses/OSL-3.0
- * If you did not receive a copy of the license and are unable to
- * obtain it through the world-wide-web, please send an email
- * to license@prestashop.com so we can send you a copy immediately.
- *
- * DISCLAIMER
- *
- * Do not edit or add to this file if you wish to upgrade PrestaShop to newer
- * versions in the future. If you wish to customize PrestaShop for your
- * needs please refer to http://www.prestashop.com for more information.
- *
- * @author    PrestaShop SA <contact@prestashop.com>
- * @copyright 2007-2018 PrestaShop SA
- * @license   https://opensource.org/licenses/OSL-3.0 Open Software License (OSL 3.0)
- * International Registered Trademark & Property of PrestaShop SA
- */
-
-function ps_update_tabs()
-{
-    if (file_exists(__DIR__.'/../../data/xml/tab.xml')) {
-        $tab_xml = simplexml_load_file(__DIR__ . '/../../data/xml/tab.xml');
-        if (!empty($tab_xml)) {
-            $tab_class_name = array();
-            $tab_ids = array();
-
-            foreach ($tab_xml->entities->tab as $tab) {
-                $tab = (array)$tab;
-                $tab_class_name[$tab['class_name']] = $tab['@attributes']['id'];
-            }
-
-            $tabs = Db::getInstance()->executeS('SELECT * FROM `' . _DB_PREFIX_ . 'tab`', true, false);
-            if (!empty($tabs)) {
-                foreach ($tabs as $tab) {
-                    if (isset($tab_class_name[$tab['class_name']])) {
-                        $tab_ids[$tab['class_name']] = $tab['id_tab'];
-                    }
-                }
-            }
-
-        } else {
-            return;
-        }
-
-        if (!empty($tab_class_name)) {
-
-            $langs = Db::getInstance()->executeS('SELECT * FROM `' . _DB_PREFIX_ . 'lang` WHERE `iso_code` != "en" ', true, false);
-
-            if (!empty($langs)) {
-                foreach ($langs as $lang) {
-                    if (file_exists(__DIR__ . '/../../langs/' . $lang['iso_code'] . '/data/tab.xml')) {
-
-                        // store XML data
-                        $tab_xml_data = array();
-                        $tab_xml_lang = simplexml_load_file(__DIR__ . '/../../langs/' . $lang['iso_code'] . '/data/tab.xml');
-                        if (!empty($tab_xml_lang)) {
-                            foreach ($tab_xml_lang->tab as $tab) {
-                                $tab = (array)$tab;
-                                $tab_xml_data[$tab['@attributes']['id']] = $tab['@attributes']['name'];
-                            }
-                        }
-
-
-                        // store DB data
-                        $tab_db_data = array();
-                        $results = Db::getInstance()->executeS('
-                          SELECT t.`id_tab`, tl.`id_lang`, t.`class_name`, tl.`name` FROM `' . _DB_PREFIX_ . 'tab` t
-                            INNER JOIN `' . _DB_PREFIX_ . 'tab_lang` tl ON tl.`id_tab` = t.`id_tab`
-                            WHERE tl.`id_lang` = ' . (int)$lang['id_lang'], true, false);
-
-                        if (!empty($results)) {
-                            foreach ($results as $res) {
-                                $tab_db_data[$res['class_name']] = $res['name'];
-                            }
-                        }
-
-                        if (!empty($tab_xml_data)) {
-                            foreach ($tab_xml_data as $k => $tab) {
-                                if (in_array($k, $tab_class_name)) {
-                                    $tmp_class_name = array_keys($tab_class_name, $k)[0];
-
-                                    if (array_key_exists($tmp_class_name, $tab_ids)) {
-                                        $tmp_class_id = $tab_ids[$tmp_class_name];
-
-                                        // if data XML is not in DB => insert
-                                        if (!array_key_exists($tmp_class_name, $tab_db_data)) {
-
-                                            $sql = 'INSERT INTO `' . _DB_PREFIX_ . 'tab_lang`
-                                            (`id_tab`, `id_lang`, `name`)
-                                            VALUES (' . (int)$tmp_class_id . ',' . (int)$lang['id_lang'] . ',"' . pSQL($tab) . '")';
-
-                                            Db::getInstance()->execute($sql);
-
-                                        } else {
-                                            // if DB is != XML
-                                            if ($tab_db_data[$tmp_class_name] != $tab) {
-                                                $sql = 'UPDATE `' . _DB_PREFIX_ . 'tab_lang`
-                                                    SET  `name` = "' . pSQL($tab) . '"
-                                                    WHERE   `id_tab` = ' . (int)$tmp_class_id . ' AND
-                                                            `id_lang` = ' . (int)$lang['id_lang'] . ' AND
-                                                            `name`  = "' . pSQL($tab_db_data[$tmp_class_name]) . '" ';
-
-                                                Db::getInstance()->execute($sql);
-                                            }
-                                        }
-                                    }
-                                }
-                            }
-                        }
-                    }
-                }
-            }
-        }
-    }
-
-<<<<<<< HEAD
-    return;
-}
-=======
-    
-}
-
->>>>>>> d25604d6
+<?php
+/**
+ * 2007-2018 PrestaShop
+ *
+ * NOTICE OF LICENSE
+ *
+ * This source file is subject to the Open Software License (OSL 3.0)
+ * that is bundled with this package in the file LICENSE.txt.
+ * It is also available through the world-wide-web at this URL:
+ * https://opensource.org/licenses/OSL-3.0
+ * If you did not receive a copy of the license and are unable to
+ * obtain it through the world-wide-web, please send an email
+ * to license@prestashop.com so we can send you a copy immediately.
+ *
+ * DISCLAIMER
+ *
+ * Do not edit or add to this file if you wish to upgrade PrestaShop to newer
+ * versions in the future. If you wish to customize PrestaShop for your
+ * needs please refer to http://www.prestashop.com for more information.
+ *
+ * @author    PrestaShop SA <contact@prestashop.com>
+ * @copyright 2007-2018 PrestaShop SA
+ * @license   https://opensource.org/licenses/OSL-3.0 Open Software License (OSL 3.0)
+ * International Registered Trademark & Property of PrestaShop SA
+ */
+
+function ps_update_tabs()
+{
+    if (file_exists(__DIR__.'/../../data/xml/tab.xml')) {
+        $tab_xml = simplexml_load_file(__DIR__ . '/../../data/xml/tab.xml');
+        if (!empty($tab_xml)) {
+            $tab_class_name = array();
+            $tab_ids = array();
+
+            foreach ($tab_xml->entities->tab as $tab) {
+                $tab = (array)$tab;
+                $tab_class_name[$tab['class_name']] = $tab['@attributes']['id'];
+            }
+
+            $tabs = Db::getInstance()->executeS('SELECT * FROM `' . _DB_PREFIX_ . 'tab`', true, false);
+            if (!empty($tabs)) {
+                foreach ($tabs as $tab) {
+                    if (isset($tab_class_name[$tab['class_name']])) {
+                        $tab_ids[$tab['class_name']] = $tab['id_tab'];
+                    }
+                }
+            }
+
+        } else {
+            return;
+        }
+
+        if (!empty($tab_class_name)) {
+
+            $langs = Db::getInstance()->executeS('SELECT * FROM `' . _DB_PREFIX_ . 'lang` WHERE `iso_code` != "en" ', true, false);
+
+            if (!empty($langs)) {
+                foreach ($langs as $lang) {
+                    if (file_exists(__DIR__ . '/../../langs/' . $lang['iso_code'] . '/data/tab.xml')) {
+
+                        // store XML data
+                        $tab_xml_data = array();
+                        $tab_xml_lang = simplexml_load_file(__DIR__ . '/../../langs/' . $lang['iso_code'] . '/data/tab.xml');
+                        if (!empty($tab_xml_lang)) {
+                            foreach ($tab_xml_lang->tab as $tab) {
+                                $tab = (array)$tab;
+                                $tab_xml_data[$tab['@attributes']['id']] = $tab['@attributes']['name'];
+                            }
+                        }
+
+
+                        // store DB data
+                        $tab_db_data = array();
+                        $results = Db::getInstance()->executeS('
+                          SELECT t.`id_tab`, tl.`id_lang`, t.`class_name`, tl.`name` FROM `' . _DB_PREFIX_ . 'tab` t
+                            INNER JOIN `' . _DB_PREFIX_ . 'tab_lang` tl ON tl.`id_tab` = t.`id_tab`
+                            WHERE tl.`id_lang` = ' . (int)$lang['id_lang'], true, false);
+
+                        if (!empty($results)) {
+                            foreach ($results as $res) {
+                                $tab_db_data[$res['class_name']] = $res['name'];
+                            }
+                        }
+
+                        if (!empty($tab_xml_data)) {
+                            foreach ($tab_xml_data as $k => $tab) {
+                                if (in_array($k, $tab_class_name)) {
+                                    $tmp_class_name = array_keys($tab_class_name, $k)[0];
+
+                                    if (array_key_exists($tmp_class_name, $tab_ids)) {
+                                        $tmp_class_id = $tab_ids[$tmp_class_name];
+
+                                        // if data XML is not in DB => insert
+                                        if (!array_key_exists($tmp_class_name, $tab_db_data)) {
+
+                                            $sql = 'INSERT INTO `' . _DB_PREFIX_ . 'tab_lang`
+                                            (`id_tab`, `id_lang`, `name`)
+                                            VALUES (' . (int)$tmp_class_id . ',' . (int)$lang['id_lang'] . ',"' . pSQL($tab) . '")';
+
+                                            Db::getInstance()->execute($sql);
+
+                                        } else {
+                                            // if DB is != XML
+                                            if ($tab_db_data[$tmp_class_name] != $tab) {
+                                                $sql = 'UPDATE `' . _DB_PREFIX_ . 'tab_lang`
+                                                    SET  `name` = "' . pSQL($tab) . '"
+                                                    WHERE   `id_tab` = ' . (int)$tmp_class_id . ' AND
+                                                            `id_lang` = ' . (int)$lang['id_lang'] . ' AND
+                                                            `name`  = "' . pSQL($tab_db_data[$tmp_class_name]) . '" ';
+
+                                                Db::getInstance()->execute($sql);
+                                            }
+                                        }
+                                    }
+                                }
+                            }
+                        }
+                    }
+                }
+            }
+        }
+    }  
+}