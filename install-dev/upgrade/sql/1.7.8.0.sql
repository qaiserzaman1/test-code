--- conflicted
+++ resolved
@@ -21,18 +21,14 @@
   (NULL, 'actionFrontControllerSetVariables', 'Add variables in JavaScript object and Smarty templates', 'Add variables to javascript object that is available in Front Office. These are also available in smarty templates in modules.your_module_name.', '1'),
   (NULL, 'displayAdminGridTableBefore', 'Display before Grid table', 'This hook adds new blocks before Grid component table.', '1'),
   (NULL, 'displayAdminGridTableAfter', 'Display after Grid table', 'This hook adds new blocks after Grid component table.', '1'),
-<<<<<<< HEAD
   (NULL, 'displayAdminOrderCreateExtraButtons', 'Add buttons on the create order page dropdown', 'Add buttons on the create order page dropdown', '1'),
   (NULL, 'actionFeatureFlagForm', 'Modify feature flag options form content', 'This hook allows to modify the Feature Flag page form FormBuilder', 1),
-  (NULL, 'actionFeatureFlagSave', 'Modify feature flag options form saved data', 'This hook allows to modify the Feature Flag data being submitted through the form after it was saved', 1)
-=======
-  (NULL, 'displayAdminOrderCreateExtraButtons', 'Add buttons on the create order page dropdown', 'Add buttons on the create order page dropdown', '1')
-  (NULL, 'actionProductFormBuilderModifier', 'Modify product identifiable object form', 'This hook allows to modify product identifiable object form content by modifying form builder data or FormBuilder itself', '1')
-  (NULL, 'actionBeforeUpdateProductFormHandler', 'Modify product identifiable object data before updating it', 'This hook allows to modify product identifiable object form data before it was updated', '1')
-  (NULL, 'actionAfterUpdateProductFormHandler', 'Modify product identifiable object data after updating it', 'This hook allows to modify product identifiable object form data before it was updated', '1')
-  (NULL, 'actionBeforeCreateProductFormHandler', 'Modify product identifiable object data before creating it', 'This hook allows to modify product identifiable object form data before it was created', '1')
+  (NULL, 'actionFeatureFlagSave', 'Modify feature flag options form saved data', 'This hook allows to modify the Feature Flag data being submitted through the form after it was saved', 1),
+  (NULL, 'actionProductFormBuilderModifier', 'Modify product identifiable object form', 'This hook allows to modify product identifiable object form content by modifying form builder data or FormBuilder itself', '1'),
+  (NULL, 'actionBeforeUpdateProductFormHandler', 'Modify product identifiable object data before updating it', 'This hook allows to modify product identifiable object form data before it was updated', '1'),
+  (NULL, 'actionAfterUpdateProductFormHandler', 'Modify product identifiable object data after updating it', 'This hook allows to modify product identifiable object form data before it was updated', '1'),
+  (NULL, 'actionBeforeCreateProductFormHandler', 'Modify product identifiable object data before creating it', 'This hook allows to modify product identifiable object form data before it was created', '1'),
   (NULL, 'actionAfterCreateProductFormHandler', 'Modify product identifiable object data after creating it', 'This hook allows to modify product identifiable object form data after it was created', '1')
->>>>>>> 3279c354
 ;
 
 ALTER TABLE `PREFIX_employee` ADD `has_enabled_gravatar` TINYINT UNSIGNED DEFAULT 0 NOT NULL;
