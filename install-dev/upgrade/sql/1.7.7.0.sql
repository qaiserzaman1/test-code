SET SESSION sql_mode='';
SET NAMES 'utf8';

ALTER DATABASE `DB_NAME` CHARACTER SET = utf8mb4 COLLATE = utf8mb4_general_ci;

INSERT INTO `PREFIX_configuration` (`name`, `value`, `date_add`, `date_upd`) VALUES
    ('PS_DISPLAY_MANUFACTURERS', '1', NOW(), NOW()),
    ('PS_ORDER_PRODUCTS_NB_PER_PAGE', '8', NOW(), NOW())
;

/* Add field MPN to tables */
ALTER TABLE `PREFIX_order_detail` ADD `product_mpn` VARCHAR(40) NULL AFTER `product_upc`;
ALTER TABLE `PREFIX_supply_order_detail` ADD `mpn` VARCHAR(40) NULL AFTER `upc`;
ALTER TABLE `PREFIX_stock` ADD `mpn` VARCHAR(40) NULL AFTER `upc`;
ALTER TABLE `PREFIX_product_attribute` ADD `mpn` VARCHAR(40) NULL AFTER `upc`;
ALTER TABLE `PREFIX_product` ADD `mpn` VARCHAR(40) NULL AFTER `upc`;

/* Delete price display precision configuration */
DELETE FROM `PREFIX_configuration` WHERE `name` = 'PS_PRICE_DISPLAY_PRECISION';

/* Set optin field value to 0 in employee table */
ALTER TABLE `PREFIX_employee` MODIFY COLUMN `optin` tinyint(1) unsigned DEFAULT NULL;

/* Increase column size */
ALTER TABLE `PREFIX_hook` CHANGE `name` `name` VARCHAR(191) NOT NULL;
ALTER TABLE `PREFIX_hook` CHANGE `title` `title` VARCHAR(255) NOT NULL;
ALTER TABLE `PREFIX_hook_alias` CHANGE `name` `name` VARCHAR(191) NOT NULL;
ALTER TABLE `PREFIX_hook_alias` CHANGE `alias` `alias` VARCHAR(191) NOT NULL;

/* improve performance of lookup by product reference/product_supplier avoiding full table scan */
ALTER TABLE PREFIX_product
    ADD INDEX reference_idx(reference),
    ADD INDEX supplier_reference_idx(supplier_reference);

/* Add fields for currencies */
ALTER TABLE `PREFIX_currency` ADD `unofficial` TINYINT(1) UNSIGNED NOT NULL DEFAULT '0' AFTER `active`;
ALTER TABLE `PREFIX_currency` ADD `modified` TINYINT(1) UNSIGNED NOT NULL DEFAULT '0' AFTER `unofficial`;
ALTER TABLE `PREFIX_currency_lang` ADD `pattern` varchar(255) DEFAULT NULL AFTER `symbol`;

/* Utf8mb4 conversion */
ALTER TABLE `PREFIX_access` CONVERT TO CHARACTER SET utf8mb4 COLLATE utf8mb4_general_ci;
ALTER TABLE `PREFIX_accessory` CONVERT TO CHARACTER SET utf8mb4 COLLATE utf8mb4_general_ci;
ALTER TABLE `PREFIX_address` CONVERT TO CHARACTER SET utf8mb4 COLLATE utf8mb4_general_ci;
ALTER TABLE `PREFIX_address_format` CONVERT TO CHARACTER SET utf8mb4 COLLATE utf8mb4_general_ci;
ALTER TABLE `PREFIX_admin_filter` CONVERT TO CHARACTER SET utf8mb4 COLLATE utf8mb4_general_ci;
ALTER TABLE `PREFIX_alias` CONVERT TO CHARACTER SET utf8mb4 COLLATE utf8mb4_general_ci;
ALTER TABLE `PREFIX_attachment` CONVERT TO CHARACTER SET utf8mb4 COLLATE utf8mb4_general_ci;
ALTER TABLE `PREFIX_attachment_lang` CONVERT TO CHARACTER SET utf8mb4 COLLATE utf8mb4_general_ci;
ALTER TABLE `PREFIX_attribute` CONVERT TO CHARACTER SET utf8mb4 COLLATE utf8mb4_general_ci;
ALTER TABLE `PREFIX_attribute_group` CONVERT TO CHARACTER SET utf8mb4 COLLATE utf8mb4_general_ci;
ALTER TABLE `PREFIX_attribute_group_lang` CONVERT TO CHARACTER SET utf8mb4 COLLATE utf8mb4_general_ci;
ALTER TABLE `PREFIX_attribute_group_shop` CONVERT TO CHARACTER SET utf8mb4 COLLATE utf8mb4_general_ci;
ALTER TABLE `PREFIX_attribute_impact` CONVERT TO CHARACTER SET utf8mb4 COLLATE utf8mb4_general_ci;
ALTER TABLE `PREFIX_attribute_lang` CONVERT TO CHARACTER SET utf8mb4 COLLATE utf8mb4_general_ci;
ALTER TABLE `PREFIX_attribute_shop` CONVERT TO CHARACTER SET utf8mb4 COLLATE utf8mb4_general_ci;
ALTER TABLE `PREFIX_authorization_role` CONVERT TO CHARACTER SET utf8mb4 COLLATE utf8mb4_general_ci;
ALTER TABLE `PREFIX_carrier` CONVERT TO CHARACTER SET utf8mb4 COLLATE utf8mb4_general_ci;
ALTER TABLE `PREFIX_carrier_group` CONVERT TO CHARACTER SET utf8mb4 COLLATE utf8mb4_general_ci;
ALTER TABLE `PREFIX_carrier_lang` CONVERT TO CHARACTER SET utf8mb4 COLLATE utf8mb4_general_ci;
ALTER TABLE `PREFIX_carrier_shop` CONVERT TO CHARACTER SET utf8mb4 COLLATE utf8mb4_general_ci;
ALTER TABLE `PREFIX_carrier_tax_rules_group_shop` CONVERT TO CHARACTER SET utf8mb4 COLLATE utf8mb4_general_ci;
ALTER TABLE `PREFIX_carrier_zone` CONVERT TO CHARACTER SET utf8mb4 COLLATE utf8mb4_general_ci;
ALTER TABLE `PREFIX_cart` CONVERT TO CHARACTER SET utf8mb4 COLLATE utf8mb4_general_ci;
ALTER TABLE `PREFIX_cart_cart_rule` CONVERT TO CHARACTER SET utf8mb4 COLLATE utf8mb4_general_ci;
ALTER TABLE `PREFIX_cart_product` CONVERT TO CHARACTER SET utf8mb4 COLLATE utf8mb4_general_ci;
ALTER TABLE `PREFIX_cart_rule` CONVERT TO CHARACTER SET utf8mb4 COLLATE utf8mb4_general_ci;
ALTER TABLE `PREFIX_cart_rule_carrier` CONVERT TO CHARACTER SET utf8mb4 COLLATE utf8mb4_general_ci;
ALTER TABLE `PREFIX_cart_rule_combination` CONVERT TO CHARACTER SET utf8mb4 COLLATE utf8mb4_general_ci;
ALTER TABLE `PREFIX_cart_rule_country` CONVERT TO CHARACTER SET utf8mb4 COLLATE utf8mb4_general_ci;
ALTER TABLE `PREFIX_cart_rule_group` CONVERT TO CHARACTER SET utf8mb4 COLLATE utf8mb4_general_ci;
ALTER TABLE `PREFIX_cart_rule_lang` CONVERT TO CHARACTER SET utf8mb4 COLLATE utf8mb4_general_ci;
ALTER TABLE `PREFIX_cart_rule_product_rule` CONVERT TO CHARACTER SET utf8mb4 COLLATE utf8mb4_general_ci;
ALTER TABLE `PREFIX_cart_rule_product_rule_group` CONVERT TO CHARACTER SET utf8mb4 COLLATE utf8mb4_general_ci;
ALTER TABLE `PREFIX_cart_rule_product_rule_value` CONVERT TO CHARACTER SET utf8mb4 COLLATE utf8mb4_general_ci;
ALTER TABLE `PREFIX_cart_rule_shop` CONVERT TO CHARACTER SET utf8mb4 COLLATE utf8mb4_general_ci;
ALTER TABLE `PREFIX_category` CONVERT TO CHARACTER SET utf8mb4 COLLATE utf8mb4_general_ci;
ALTER TABLE `PREFIX_category_group` CONVERT TO CHARACTER SET utf8mb4 COLLATE utf8mb4_general_ci;
ALTER TABLE `PREFIX_category_lang` CONVERT TO CHARACTER SET utf8mb4 COLLATE utf8mb4_general_ci;
ALTER TABLE `PREFIX_category_product` CONVERT TO CHARACTER SET utf8mb4 COLLATE utf8mb4_general_ci;
ALTER TABLE `PREFIX_category_shop` CONVERT TO CHARACTER SET utf8mb4 COLLATE utf8mb4_general_ci;
ALTER TABLE `PREFIX_cms` CONVERT TO CHARACTER SET utf8mb4 COLLATE utf8mb4_general_ci;
ALTER TABLE `PREFIX_cms_category` CONVERT TO CHARACTER SET utf8mb4 COLLATE utf8mb4_general_ci;
ALTER TABLE `PREFIX_cms_category_lang` CONVERT TO CHARACTER SET utf8mb4 COLLATE utf8mb4_general_ci;
ALTER TABLE `PREFIX_cms_category_shop` CONVERT TO CHARACTER SET utf8mb4 COLLATE utf8mb4_general_ci;
ALTER TABLE `PREFIX_cms_lang` CONVERT TO CHARACTER SET utf8mb4 COLLATE utf8mb4_general_ci;
ALTER TABLE `PREFIX_cms_role` CONVERT TO CHARACTER SET utf8mb4 COLLATE utf8mb4_general_ci;
ALTER TABLE `PREFIX_cms_role_lang` CONVERT TO CHARACTER SET utf8mb4 COLLATE utf8mb4_general_ci;
ALTER TABLE `PREFIX_cms_shop` CONVERT TO CHARACTER SET utf8mb4 COLLATE utf8mb4_general_ci;
ALTER TABLE `PREFIX_configuration` CONVERT TO CHARACTER SET utf8mb4 COLLATE utf8mb4_general_ci;
ALTER TABLE `PREFIX_configuration_kpi` CONVERT TO CHARACTER SET utf8mb4 COLLATE utf8mb4_general_ci;
ALTER TABLE `PREFIX_configuration_kpi_lang` CONVERT TO CHARACTER SET utf8mb4 COLLATE utf8mb4_general_ci;
ALTER TABLE `PREFIX_configuration_lang` CONVERT TO CHARACTER SET utf8mb4 COLLATE utf8mb4_general_ci;
ALTER TABLE `PREFIX_connections` CONVERT TO CHARACTER SET utf8mb4 COLLATE utf8mb4_general_ci;
ALTER TABLE `PREFIX_connections_page` CONVERT TO CHARACTER SET utf8mb4 COLLATE utf8mb4_general_ci;
ALTER TABLE `PREFIX_connections_source` CONVERT TO CHARACTER SET utf8mb4 COLLATE utf8mb4_general_ci;
ALTER TABLE `PREFIX_contact` CONVERT TO CHARACTER SET utf8mb4 COLLATE utf8mb4_general_ci;
ALTER TABLE `PREFIX_contact_lang` CONVERT TO CHARACTER SET utf8mb4 COLLATE utf8mb4_general_ci;
ALTER TABLE `PREFIX_contact_shop` CONVERT TO CHARACTER SET utf8mb4 COLLATE utf8mb4_general_ci;
ALTER TABLE `PREFIX_country` CONVERT TO CHARACTER SET utf8mb4 COLLATE utf8mb4_general_ci;
ALTER TABLE `PREFIX_country_lang` CONVERT TO CHARACTER SET utf8mb4 COLLATE utf8mb4_general_ci;
ALTER TABLE `PREFIX_country_shop` CONVERT TO CHARACTER SET utf8mb4 COLLATE utf8mb4_general_ci;
ALTER TABLE `PREFIX_currency` CONVERT TO CHARACTER SET utf8mb4 COLLATE utf8mb4_general_ci;
ALTER TABLE `PREFIX_currency_lang` CONVERT TO CHARACTER SET utf8mb4 COLLATE utf8mb4_general_ci;
ALTER TABLE `PREFIX_currency_shop` CONVERT TO CHARACTER SET utf8mb4 COLLATE utf8mb4_general_ci;
ALTER TABLE `PREFIX_customer` CONVERT TO CHARACTER SET utf8mb4 COLLATE utf8mb4_general_ci;
ALTER TABLE `PREFIX_customer_group` CONVERT TO CHARACTER SET utf8mb4 COLLATE utf8mb4_general_ci;
ALTER TABLE `PREFIX_customer_message` CONVERT TO CHARACTER SET utf8mb4 COLLATE utf8mb4_general_ci;
ALTER TABLE `PREFIX_customer_message_sync_imap` CONVERT TO CHARACTER SET utf8mb4 COLLATE utf8mb4_general_ci;
ALTER TABLE `PREFIX_customer_session` CONVERT TO CHARACTER SET utf8mb4 COLLATE utf8mb4_general_ci;
ALTER TABLE `PREFIX_customer_thread` CONVERT TO CHARACTER SET utf8mb4 COLLATE utf8mb4_general_ci;
ALTER TABLE `PREFIX_customization` CONVERT TO CHARACTER SET utf8mb4 COLLATE utf8mb4_general_ci;
ALTER TABLE `PREFIX_customization_field` CONVERT TO CHARACTER SET utf8mb4 COLLATE utf8mb4_general_ci;
ALTER TABLE `PREFIX_customization_field_lang` CONVERT TO CHARACTER SET utf8mb4 COLLATE utf8mb4_general_ci;
ALTER TABLE `PREFIX_customized_data` CONVERT TO CHARACTER SET utf8mb4 COLLATE utf8mb4_general_ci;
ALTER TABLE `PREFIX_date_range` CONVERT TO CHARACTER SET utf8mb4 COLLATE utf8mb4_general_ci;
ALTER TABLE `PREFIX_delivery` CONVERT TO CHARACTER SET utf8mb4 COLLATE utf8mb4_general_ci;
ALTER TABLE `PREFIX_employee` CONVERT TO CHARACTER SET utf8mb4 COLLATE utf8mb4_general_ci;
ALTER TABLE `PREFIX_employee_session` CONVERT TO CHARACTER SET utf8mb4 COLLATE utf8mb4_general_ci;
ALTER TABLE `PREFIX_employee_shop` CONVERT TO CHARACTER SET utf8mb4 COLLATE utf8mb4_general_ci;
ALTER TABLE `PREFIX_feature` CONVERT TO CHARACTER SET utf8mb4 COLLATE utf8mb4_general_ci;
ALTER TABLE `PREFIX_feature_lang` CONVERT TO CHARACTER SET utf8mb4 COLLATE utf8mb4_general_ci;
ALTER TABLE `PREFIX_feature_product` CONVERT TO CHARACTER SET utf8mb4 COLLATE utf8mb4_general_ci;
ALTER TABLE `PREFIX_feature_shop` CONVERT TO CHARACTER SET utf8mb4 COLLATE utf8mb4_general_ci;
ALTER TABLE `PREFIX_feature_value` CONVERT TO CHARACTER SET utf8mb4 COLLATE utf8mb4_general_ci;
ALTER TABLE `PREFIX_feature_value_lang` CONVERT TO CHARACTER SET utf8mb4 COLLATE utf8mb4_general_ci;
ALTER TABLE `PREFIX_gender` CONVERT TO CHARACTER SET utf8mb4 COLLATE utf8mb4_general_ci;
ALTER TABLE `PREFIX_gender_lang` CONVERT TO CHARACTER SET utf8mb4 COLLATE utf8mb4_general_ci;
ALTER TABLE `PREFIX_group` CONVERT TO CHARACTER SET utf8mb4 COLLATE utf8mb4_general_ci;
ALTER TABLE `PREFIX_group_lang` CONVERT TO CHARACTER SET utf8mb4 COLLATE utf8mb4_general_ci;
ALTER TABLE `PREFIX_group_reduction` CONVERT TO CHARACTER SET utf8mb4 COLLATE utf8mb4_general_ci;
ALTER TABLE `PREFIX_group_shop` CONVERT TO CHARACTER SET utf8mb4 COLLATE utf8mb4_general_ci;
ALTER TABLE `PREFIX_guest` CONVERT TO CHARACTER SET utf8mb4 COLLATE utf8mb4_general_ci;
ALTER TABLE `PREFIX_hook` CONVERT TO CHARACTER SET utf8mb4 COLLATE utf8mb4_general_ci;
ALTER TABLE `PREFIX_hook_alias` CONVERT TO CHARACTER SET utf8mb4 COLLATE utf8mb4_general_ci;
ALTER TABLE `PREFIX_hook_module` CONVERT TO CHARACTER SET utf8mb4 COLLATE utf8mb4_general_ci;
ALTER TABLE `PREFIX_hook_module_exceptions` CONVERT TO CHARACTER SET utf8mb4 COLLATE utf8mb4_general_ci;
ALTER TABLE `PREFIX_image` CONVERT TO CHARACTER SET utf8mb4 COLLATE utf8mb4_general_ci;
ALTER TABLE `PREFIX_image_lang` CONVERT TO CHARACTER SET utf8mb4 COLLATE utf8mb4_general_ci;
ALTER TABLE `PREFIX_image_shop` CONVERT TO CHARACTER SET utf8mb4 COLLATE utf8mb4_general_ci;
ALTER TABLE `PREFIX_image_type` CONVERT TO CHARACTER SET utf8mb4 COLLATE utf8mb4_general_ci;
ALTER TABLE `PREFIX_import_match` CONVERT TO CHARACTER SET utf8mb4 COLLATE utf8mb4_general_ci;
ALTER TABLE `PREFIX_lang` CONVERT TO CHARACTER SET utf8mb4 COLLATE utf8mb4_general_ci;
ALTER TABLE `PREFIX_lang_shop` CONVERT TO CHARACTER SET utf8mb4 COLLATE utf8mb4_general_ci;
ALTER TABLE `PREFIX_link_block` CONVERT TO CHARACTER SET utf8mb4 COLLATE utf8mb4_general_ci;
ALTER TABLE `PREFIX_link_block_lang` CONVERT TO CHARACTER SET utf8mb4 COLLATE utf8mb4_general_ci;
ALTER TABLE `PREFIX_link_block_shop` CONVERT TO CHARACTER SET utf8mb4 COLLATE utf8mb4_general_ci;
ALTER TABLE `PREFIX_log` CONVERT TO CHARACTER SET utf8mb4 COLLATE utf8mb4_general_ci;
ALTER TABLE `PREFIX_mail` CONVERT TO CHARACTER SET utf8mb4 COLLATE utf8mb4_general_ci;
ALTER TABLE `PREFIX_manufacturer` CONVERT TO CHARACTER SET utf8mb4 COLLATE utf8mb4_general_ci;
ALTER TABLE `PREFIX_manufacturer_lang` CONVERT TO CHARACTER SET utf8mb4 COLLATE utf8mb4_general_ci;
ALTER TABLE `PREFIX_manufacturer_shop` CONVERT TO CHARACTER SET utf8mb4 COLLATE utf8mb4_general_ci;
ALTER TABLE `PREFIX_memcached_servers` CONVERT TO CHARACTER SET utf8mb4 COLLATE utf8mb4_general_ci;
ALTER TABLE `PREFIX_message` CONVERT TO CHARACTER SET utf8mb4 COLLATE utf8mb4_general_ci;
ALTER TABLE `PREFIX_message_readed` CONVERT TO CHARACTER SET utf8mb4 COLLATE utf8mb4_general_ci;
ALTER TABLE `PREFIX_meta` CONVERT TO CHARACTER SET utf8mb4 COLLATE utf8mb4_general_ci;
ALTER TABLE `PREFIX_meta_lang` CONVERT TO CHARACTER SET utf8mb4 COLLATE utf8mb4_general_ci;
ALTER TABLE `PREFIX_module` CONVERT TO CHARACTER SET utf8mb4 COLLATE utf8mb4_general_ci;
ALTER TABLE `PREFIX_module_access` CONVERT TO CHARACTER SET utf8mb4 COLLATE utf8mb4_general_ci;
ALTER TABLE `PREFIX_module_carrier` CONVERT TO CHARACTER SET utf8mb4 COLLATE utf8mb4_general_ci;
ALTER TABLE `PREFIX_module_country` CONVERT TO CHARACTER SET utf8mb4 COLLATE utf8mb4_general_ci;
ALTER TABLE `PREFIX_module_currency` CONVERT TO CHARACTER SET utf8mb4 COLLATE utf8mb4_general_ci;
ALTER TABLE `PREFIX_module_group` CONVERT TO CHARACTER SET utf8mb4 COLLATE utf8mb4_general_ci;
ALTER TABLE `PREFIX_module_history` CONVERT TO CHARACTER SET utf8mb4 COLLATE utf8mb4_general_ci;
ALTER TABLE `PREFIX_module_preference` CONVERT TO CHARACTER SET utf8mb4 COLLATE utf8mb4_general_ci;
ALTER TABLE `PREFIX_module_shop` CONVERT TO CHARACTER SET utf8mb4 COLLATE utf8mb4_general_ci;
ALTER TABLE `PREFIX_operating_system` CONVERT TO CHARACTER SET utf8mb4 COLLATE utf8mb4_general_ci;
ALTER TABLE `PREFIX_orders` CONVERT TO CHARACTER SET utf8mb4 COLLATE utf8mb4_general_ci;
ALTER TABLE `PREFIX_order_carrier` CONVERT TO CHARACTER SET utf8mb4 COLLATE utf8mb4_general_ci;
ALTER TABLE `PREFIX_order_cart_rule` CONVERT TO CHARACTER SET utf8mb4 COLLATE utf8mb4_general_ci;
ALTER TABLE `PREFIX_order_detail` CONVERT TO CHARACTER SET utf8mb4 COLLATE utf8mb4_general_ci;
ALTER TABLE `PREFIX_order_detail_tax` CONVERT TO CHARACTER SET utf8mb4 COLLATE utf8mb4_general_ci;
ALTER TABLE `PREFIX_order_history` CONVERT TO CHARACTER SET utf8mb4 COLLATE utf8mb4_general_ci;
ALTER TABLE `PREFIX_order_invoice` CONVERT TO CHARACTER SET utf8mb4 COLLATE utf8mb4_general_ci;
ALTER TABLE `PREFIX_order_invoice_payment` CONVERT TO CHARACTER SET utf8mb4 COLLATE utf8mb4_general_ci;
ALTER TABLE `PREFIX_order_invoice_tax` CONVERT TO CHARACTER SET utf8mb4 COLLATE utf8mb4_general_ci;
ALTER TABLE `PREFIX_order_message` CONVERT TO CHARACTER SET utf8mb4 COLLATE utf8mb4_general_ci;
ALTER TABLE `PREFIX_order_message_lang` CONVERT TO CHARACTER SET utf8mb4 COLLATE utf8mb4_general_ci;
ALTER TABLE `PREFIX_order_payment` CONVERT TO CHARACTER SET utf8mb4 COLLATE utf8mb4_general_ci;
ALTER TABLE `PREFIX_order_return` CONVERT TO CHARACTER SET utf8mb4 COLLATE utf8mb4_general_ci;
ALTER TABLE `PREFIX_order_return_detail` CONVERT TO CHARACTER SET utf8mb4 COLLATE utf8mb4_general_ci;
ALTER TABLE `PREFIX_order_return_state` CONVERT TO CHARACTER SET utf8mb4 COLLATE utf8mb4_general_ci;
ALTER TABLE `PREFIX_order_return_state_lang` CONVERT TO CHARACTER SET utf8mb4 COLLATE utf8mb4_general_ci;
ALTER TABLE `PREFIX_order_slip` CONVERT TO CHARACTER SET utf8mb4 COLLATE utf8mb4_general_ci;
ALTER TABLE `PREFIX_order_slip_detail` CONVERT TO CHARACTER SET utf8mb4 COLLATE utf8mb4_general_ci;
ALTER TABLE `PREFIX_order_slip_detail_tax` CONVERT TO CHARACTER SET utf8mb4 COLLATE utf8mb4_general_ci;
ALTER TABLE `PREFIX_order_state` CONVERT TO CHARACTER SET utf8mb4 COLLATE utf8mb4_general_ci;
ALTER TABLE `PREFIX_order_state_lang` CONVERT TO CHARACTER SET utf8mb4 COLLATE utf8mb4_general_ci;
ALTER TABLE `PREFIX_pack` CONVERT TO CHARACTER SET utf8mb4 COLLATE utf8mb4_general_ci;
ALTER TABLE `PREFIX_page` CONVERT TO CHARACTER SET utf8mb4 COLLATE utf8mb4_general_ci;
ALTER TABLE `PREFIX_pagenotfound` CONVERT TO CHARACTER SET utf8mb4 COLLATE utf8mb4_general_ci;
ALTER TABLE `PREFIX_page_type` CONVERT TO CHARACTER SET utf8mb4 COLLATE utf8mb4_general_ci;
ALTER TABLE `PREFIX_page_viewed` CONVERT TO CHARACTER SET utf8mb4 COLLATE utf8mb4_general_ci;
ALTER TABLE `PREFIX_product` CONVERT TO CHARACTER SET utf8mb4 COLLATE utf8mb4_general_ci;
ALTER TABLE `PREFIX_product_attachment` CONVERT TO CHARACTER SET utf8mb4 COLLATE utf8mb4_general_ci;
ALTER TABLE `PREFIX_product_attribute` CONVERT TO CHARACTER SET utf8mb4 COLLATE utf8mb4_general_ci;
ALTER TABLE `PREFIX_product_attribute_combination` CONVERT TO CHARACTER SET utf8mb4 COLLATE utf8mb4_general_ci;
ALTER TABLE `PREFIX_product_attribute_image` CONVERT TO CHARACTER SET utf8mb4 COLLATE utf8mb4_general_ci;
ALTER TABLE `PREFIX_product_attribute_shop` CONVERT TO CHARACTER SET utf8mb4 COLLATE utf8mb4_general_ci;
ALTER TABLE `PREFIX_product_carrier` CONVERT TO CHARACTER SET utf8mb4 COLLATE utf8mb4_general_ci;
ALTER TABLE `PREFIX_product_country_tax` CONVERT TO CHARACTER SET utf8mb4 COLLATE utf8mb4_general_ci;
ALTER TABLE `PREFIX_product_download` CONVERT TO CHARACTER SET utf8mb4 COLLATE utf8mb4_general_ci;
ALTER TABLE `PREFIX_product_group_reduction_cache` CONVERT TO CHARACTER SET utf8mb4 COLLATE utf8mb4_general_ci;
ALTER TABLE `PREFIX_product_lang` CONVERT TO CHARACTER SET utf8mb4 COLLATE utf8mb4_general_ci;
ALTER TABLE `PREFIX_product_sale` CONVERT TO CHARACTER SET utf8mb4 COLLATE utf8mb4_general_ci;
ALTER TABLE `PREFIX_product_shop` CONVERT TO CHARACTER SET utf8mb4 COLLATE utf8mb4_general_ci;
ALTER TABLE `PREFIX_product_supplier` CONVERT TO CHARACTER SET utf8mb4 COLLATE utf8mb4_general_ci;
ALTER TABLE `PREFIX_product_tag` CONVERT TO CHARACTER SET utf8mb4 COLLATE utf8mb4_general_ci;
ALTER TABLE `PREFIX_profile` CONVERT TO CHARACTER SET utf8mb4 COLLATE utf8mb4_general_ci;
ALTER TABLE `PREFIX_profile_lang` CONVERT TO CHARACTER SET utf8mb4 COLLATE utf8mb4_general_ci;
ALTER TABLE `PREFIX_quick_access` CONVERT TO CHARACTER SET utf8mb4 COLLATE utf8mb4_general_ci;
ALTER TABLE `PREFIX_quick_access_lang` CONVERT TO CHARACTER SET utf8mb4 COLLATE utf8mb4_general_ci;
ALTER TABLE `PREFIX_range_price` CONVERT TO CHARACTER SET utf8mb4 COLLATE utf8mb4_general_ci;
ALTER TABLE `PREFIX_range_weight` CONVERT TO CHARACTER SET utf8mb4 COLLATE utf8mb4_general_ci;
ALTER TABLE `PREFIX_referrer` CONVERT TO CHARACTER SET utf8mb4 COLLATE utf8mb4_general_ci;
ALTER TABLE `PREFIX_referrer_cache` CONVERT TO CHARACTER SET utf8mb4 COLLATE utf8mb4_general_ci;
ALTER TABLE `PREFIX_referrer_shop` CONVERT TO CHARACTER SET utf8mb4 COLLATE utf8mb4_general_ci;
ALTER TABLE `PREFIX_request_sql` CONVERT TO CHARACTER SET utf8mb4 COLLATE utf8mb4_general_ci;
ALTER TABLE `PREFIX_required_field` CONVERT TO CHARACTER SET utf8mb4 COLLATE utf8mb4_general_ci;
ALTER TABLE `PREFIX_risk` CONVERT TO CHARACTER SET utf8mb4 COLLATE utf8mb4_general_ci;
ALTER TABLE `PREFIX_risk_lang` CONVERT TO CHARACTER SET utf8mb4 COLLATE utf8mb4_general_ci;
ALTER TABLE `PREFIX_search_engine` CONVERT TO CHARACTER SET utf8mb4 COLLATE utf8mb4_general_ci;
ALTER TABLE `PREFIX_search_index` CONVERT TO CHARACTER SET utf8mb4 COLLATE utf8mb4_general_ci;
ALTER TABLE `PREFIX_search_word` CONVERT TO CHARACTER SET utf8mb4 COLLATE utf8mb4_general_ci;

ALTER TABLE `PREFIX_shop` CONVERT TO CHARACTER SET utf8mb4 COLLATE utf8mb4_general_ci;
ALTER TABLE `PREFIX_shop_group` CONVERT TO CHARACTER SET utf8mb4 COLLATE utf8mb4_general_ci;
ALTER TABLE `PREFIX_shop_url` CONVERT TO CHARACTER SET utf8mb4 COLLATE utf8mb4_general_ci;
ALTER TABLE `PREFIX_smarty_cache` CONVERT TO CHARACTER SET utf8mb4 COLLATE utf8mb4_general_ci;
ALTER TABLE `PREFIX_smarty_last_flush` CONVERT TO CHARACTER SET utf8mb4 COLLATE utf8mb4_general_ci;
ALTER TABLE `PREFIX_smarty_lazy_cache` CONVERT TO CHARACTER SET utf8mb4 COLLATE utf8mb4_general_ci;
ALTER TABLE `PREFIX_specific_price` CONVERT TO CHARACTER SET utf8mb4 COLLATE utf8mb4_general_ci;
ALTER TABLE `PREFIX_specific_price_priority` CONVERT TO CHARACTER SET utf8mb4 COLLATE utf8mb4_general_ci;
ALTER TABLE `PREFIX_specific_price_rule` CONVERT TO CHARACTER SET utf8mb4 COLLATE utf8mb4_general_ci;
ALTER TABLE `PREFIX_specific_price_rule_condition` CONVERT TO CHARACTER SET utf8mb4 COLLATE utf8mb4_general_ci;
ALTER TABLE `PREFIX_specific_price_rule_condition_group` CONVERT TO CHARACTER SET utf8mb4 COLLATE utf8mb4_general_ci;
ALTER TABLE `PREFIX_state` CONVERT TO CHARACTER SET utf8mb4 COLLATE utf8mb4_general_ci;
ALTER TABLE `PREFIX_stock` CONVERT TO CHARACTER SET utf8mb4 COLLATE utf8mb4_general_ci;
ALTER TABLE `PREFIX_stock_available` CONVERT TO CHARACTER SET utf8mb4 COLLATE utf8mb4_general_ci;
ALTER TABLE `PREFIX_stock_mvt` CONVERT TO CHARACTER SET utf8mb4 COLLATE utf8mb4_general_ci;
ALTER TABLE `PREFIX_stock_mvt_reason` CONVERT TO CHARACTER SET utf8mb4 COLLATE utf8mb4_general_ci;
ALTER TABLE `PREFIX_stock_mvt_reason_lang` CONVERT TO CHARACTER SET utf8mb4 COLLATE utf8mb4_general_ci;
ALTER TABLE `PREFIX_store` CONVERT TO CHARACTER SET utf8mb4 COLLATE utf8mb4_general_ci;
ALTER TABLE `PREFIX_store_lang` CONVERT TO CHARACTER SET utf8mb4 COLLATE utf8mb4_general_ci;
ALTER TABLE `PREFIX_store_shop` CONVERT TO CHARACTER SET utf8mb4 COLLATE utf8mb4_general_ci;
ALTER TABLE `PREFIX_supplier` CONVERT TO CHARACTER SET utf8mb4 COLLATE utf8mb4_general_ci;
ALTER TABLE `PREFIX_supplier_lang` CONVERT TO CHARACTER SET utf8mb4 COLLATE utf8mb4_general_ci;
ALTER TABLE `PREFIX_supplier_shop` CONVERT TO CHARACTER SET utf8mb4 COLLATE utf8mb4_general_ci;
ALTER TABLE `PREFIX_supply_order` CONVERT TO CHARACTER SET utf8mb4 COLLATE utf8mb4_general_ci;
ALTER TABLE `PREFIX_supply_order_detail` CONVERT TO CHARACTER SET utf8mb4 COLLATE utf8mb4_general_ci;
ALTER TABLE `PREFIX_supply_order_history` CONVERT TO CHARACTER SET utf8mb4 COLLATE utf8mb4_general_ci;
ALTER TABLE `PREFIX_supply_order_receipt_history` CONVERT TO CHARACTER SET utf8mb4 COLLATE utf8mb4_general_ci;
ALTER TABLE `PREFIX_supply_order_state` CONVERT TO CHARACTER SET utf8mb4 COLLATE utf8mb4_general_ci;
ALTER TABLE `PREFIX_supply_order_state_lang` CONVERT TO CHARACTER SET utf8mb4 COLLATE utf8mb4_general_ci;
ALTER TABLE `PREFIX_tab` CONVERT TO CHARACTER SET utf8mb4 COLLATE utf8mb4_general_ci;
ALTER TABLE `PREFIX_tab_lang` CONVERT TO CHARACTER SET utf8mb4 COLLATE utf8mb4_general_ci;
ALTER TABLE `PREFIX_tab_module_preference` CONVERT TO CHARACTER SET utf8mb4 COLLATE utf8mb4_general_ci;
ALTER TABLE `PREFIX_tag` CONVERT TO CHARACTER SET utf8mb4 COLLATE utf8mb4_general_ci;
ALTER TABLE `PREFIX_tag_count` CONVERT TO CHARACTER SET utf8mb4 COLLATE utf8mb4_general_ci;
ALTER TABLE `PREFIX_tax` CONVERT TO CHARACTER SET utf8mb4 COLLATE utf8mb4_general_ci;
ALTER TABLE `PREFIX_tax_lang` CONVERT TO CHARACTER SET utf8mb4 COLLATE utf8mb4_general_ci;
ALTER TABLE `PREFIX_tax_rule` CONVERT TO CHARACTER SET utf8mb4 COLLATE utf8mb4_general_ci;
ALTER TABLE `PREFIX_tax_rules_group` CONVERT TO CHARACTER SET utf8mb4 COLLATE utf8mb4_general_ci;
ALTER TABLE `PREFIX_tax_rules_group_shop` CONVERT TO CHARACTER SET utf8mb4 COLLATE utf8mb4_general_ci;
ALTER TABLE `PREFIX_timezone` CONVERT TO CHARACTER SET utf8mb4 COLLATE utf8mb4_general_ci;
ALTER TABLE `PREFIX_translation` CONVERT TO CHARACTER SET utf8mb4 COLLATE utf8mb4_general_ci;
ALTER TABLE `PREFIX_warehouse` CONVERT TO CHARACTER SET utf8mb4 COLLATE utf8mb4_general_ci;
ALTER TABLE `PREFIX_warehouse_carrier` CONVERT TO CHARACTER SET utf8mb4 COLLATE utf8mb4_general_ci;
ALTER TABLE `PREFIX_warehouse_product_location` CONVERT TO CHARACTER SET utf8mb4 COLLATE utf8mb4_general_ci;
ALTER TABLE `PREFIX_warehouse_shop` CONVERT TO CHARACTER SET utf8mb4 COLLATE utf8mb4_general_ci;
ALTER TABLE `PREFIX_webservice_account` CONVERT TO CHARACTER SET utf8mb4 COLLATE utf8mb4_general_ci;
ALTER TABLE `PREFIX_webservice_account_shop` CONVERT TO CHARACTER SET utf8mb4 COLLATE utf8mb4_general_ci;
ALTER TABLE `PREFIX_webservice_permission` CONVERT TO CHARACTER SET utf8mb4 COLLATE utf8mb4_general_ci;
ALTER TABLE `PREFIX_web_browser` CONVERT TO CHARACTER SET utf8mb4 COLLATE utf8mb4_general_ci;
ALTER TABLE `PREFIX_zone` CONVERT TO CHARACTER SET utf8mb4 COLLATE utf8mb4_general_ci;
ALTER TABLE `PREFIX_zone_shop` CONVERT TO CHARACTER SET utf8mb4 COLLATE utf8mb4_general_ci;
ALTER TABLE `PREFIX_gender_lang` CHANGE `name` `name` varchar(20) CHARACTER SET utf8mb4 COLLATE utf8mb4_general_ci NOT NULL;
ALTER TABLE `PREFIX_stock_mvt` CHANGE `employee_lastname` `employee_lastname` varchar(32) CHARACTER SET utf8mb4 COLLATE utf8mb4_general_ci NULL;
ALTER TABLE `PREFIX_stock_mvt` CHANGE `employee_firstname` `employee_firstname` varchar(32) CHARACTER SET utf8mb4 COLLATE utf8mb4_general_ci NULL;
ALTER TABLE `PREFIX_timezone` CHANGE `name` `name` varchar(32) CHARACTER SET utf8mb4 COLLATE utf8mb4_general_ci NOT NULL;
ALTER TABLE `PREFIX_attribute_group` CHANGE `group_type` `group_type` varchar(255) CHARACTER SET utf8mb4 COLLATE utf8mb4_general_ci NOT NULL;
ALTER TABLE `PREFIX_search_word` CHANGE `word` `word` varchar(30) CHARACTER SET utf8mb4 COLLATE utf8mb4_general_ci NOT NULL;
ALTER TABLE `PREFIX_meta` CHANGE `page` `page` varchar(64) CHARACTER SET utf8mb4 COLLATE utf8mb4_general_ci NOT NULL;
ALTER TABLE `PREFIX_statssearch` CHANGE `keywords` `keywords` varchar(255) CHARACTER SET utf8mb4 COLLATE utf8mb4_general_ci NOT NULL;
ALTER TABLE `PREFIX_stock` CHANGE `reference` `reference` varchar(64) CHARACTER SET utf8mb4 COLLATE utf8mb4_general_ci NOT NULL;
ALTER TABLE `PREFIX_stock` CHANGE `ean13` `ean13` varchar(13) CHARACTER SET utf8mb4 COLLATE utf8mb4_general_ci NULL;
ALTER TABLE `PREFIX_stock` CHANGE `isbn` `isbn` varchar(32) CHARACTER SET utf8mb4 COLLATE utf8mb4_general_ci NULL;
ALTER TABLE `PREFIX_stock` CHANGE `upc` `upc` varchar(12) CHARACTER SET utf8mb4 COLLATE utf8mb4_general_ci NULL;
ALTER TABLE `PREFIX_attribute_lang` CHANGE `name` `name` varchar(128) CHARACTER SET utf8mb4 COLLATE utf8mb4_general_ci NOT NULL;
ALTER TABLE `PREFIX_connections` CHANGE `http_referer` `http_referer` varchar(255) CHARACTER SET utf8mb4 COLLATE utf8mb4_general_ci NULL;
ALTER TABLE `PREFIX_product_download` CHANGE `display_filename` `display_filename` varchar(255) CHARACTER SET utf8mb4 COLLATE utf8mb4_general_ci NULL;
ALTER TABLE `PREFIX_access` CONVERT TO CHARACTER SET utf8mb4 COLLATE utf8mb4_general_ci;
ALTER TABLE `PREFIX_accessory` CONVERT TO CHARACTER SET utf8mb4 COLLATE utf8mb4_general_ci;
ALTER TABLE `PREFIX_address` CONVERT TO CHARACTER SET utf8mb4 COLLATE utf8mb4_general_ci;
ALTER TABLE `PREFIX_address_format` CONVERT TO CHARACTER SET utf8mb4 COLLATE utf8mb4_general_ci;
ALTER TABLE `PREFIX_admin_filter` CONVERT TO CHARACTER SET utf8mb4 COLLATE utf8mb4_general_ci;
ALTER TABLE `PREFIX_alias` CONVERT TO CHARACTER SET utf8mb4 COLLATE utf8mb4_general_ci;
ALTER TABLE `PREFIX_attachment` CONVERT TO CHARACTER SET utf8mb4 COLLATE utf8mb4_general_ci;
ALTER TABLE `PREFIX_attachment_lang` CONVERT TO CHARACTER SET utf8mb4 COLLATE utf8mb4_general_ci;
ALTER TABLE `PREFIX_attribute` CONVERT TO CHARACTER SET utf8mb4 COLLATE utf8mb4_general_ci;
ALTER TABLE `PREFIX_attribute_group` CONVERT TO CHARACTER SET utf8mb4 COLLATE utf8mb4_general_ci;
ALTER TABLE `PREFIX_attribute_group_lang` CONVERT TO CHARACTER SET utf8mb4 COLLATE utf8mb4_general_ci;
ALTER TABLE `PREFIX_attribute_group_shop` CONVERT TO CHARACTER SET utf8mb4 COLLATE utf8mb4_general_ci;
ALTER TABLE `PREFIX_attribute_impact` CONVERT TO CHARACTER SET utf8mb4 COLLATE utf8mb4_general_ci;
ALTER TABLE `PREFIX_attribute_lang` CONVERT TO CHARACTER SET utf8mb4 COLLATE utf8mb4_general_ci;
ALTER TABLE `PREFIX_attribute_shop` CONVERT TO CHARACTER SET utf8mb4 COLLATE utf8mb4_general_ci;
ALTER TABLE `PREFIX_authorization_role` CONVERT TO CHARACTER SET utf8mb4 COLLATE utf8mb4_general_ci;
ALTER TABLE `PREFIX_carrier` CONVERT TO CHARACTER SET utf8mb4 COLLATE utf8mb4_general_ci;
ALTER TABLE `PREFIX_carrier_group` CONVERT TO CHARACTER SET utf8mb4 COLLATE utf8mb4_general_ci;
ALTER TABLE `PREFIX_carrier_lang` CONVERT TO CHARACTER SET utf8mb4 COLLATE utf8mb4_general_ci;
ALTER TABLE `PREFIX_carrier_shop` CONVERT TO CHARACTER SET utf8mb4 COLLATE utf8mb4_general_ci;
ALTER TABLE `PREFIX_carrier_tax_rules_group_shop` CONVERT TO CHARACTER SET utf8mb4 COLLATE utf8mb4_general_ci;
ALTER TABLE `PREFIX_carrier_zone` CONVERT TO CHARACTER SET utf8mb4 COLLATE utf8mb4_general_ci;
ALTER TABLE `PREFIX_cart` CONVERT TO CHARACTER SET utf8mb4 COLLATE utf8mb4_general_ci;
ALTER TABLE `PREFIX_cart_cart_rule` CONVERT TO CHARACTER SET utf8mb4 COLLATE utf8mb4_general_ci;
ALTER TABLE `PREFIX_cart_product` CONVERT TO CHARACTER SET utf8mb4 COLLATE utf8mb4_general_ci;
ALTER TABLE `PREFIX_cart_rule` CONVERT TO CHARACTER SET utf8mb4 COLLATE utf8mb4_general_ci;
ALTER TABLE `PREFIX_cart_rule_carrier` CONVERT TO CHARACTER SET utf8mb4 COLLATE utf8mb4_general_ci;
ALTER TABLE `PREFIX_cart_rule_combination` CONVERT TO CHARACTER SET utf8mb4 COLLATE utf8mb4_general_ci;
ALTER TABLE `PREFIX_cart_rule_country` CONVERT TO CHARACTER SET utf8mb4 COLLATE utf8mb4_general_ci;
ALTER TABLE `PREFIX_cart_rule_group` CONVERT TO CHARACTER SET utf8mb4 COLLATE utf8mb4_general_ci;
ALTER TABLE `PREFIX_cart_rule_lang` CONVERT TO CHARACTER SET utf8mb4 COLLATE utf8mb4_general_ci;
ALTER TABLE `PREFIX_cart_rule_product_rule` CONVERT TO CHARACTER SET utf8mb4 COLLATE utf8mb4_general_ci;
ALTER TABLE `PREFIX_cart_rule_product_rule_group` CONVERT TO CHARACTER SET utf8mb4 COLLATE utf8mb4_general_ci;
ALTER TABLE `PREFIX_cart_rule_product_rule_value` CONVERT TO CHARACTER SET utf8mb4 COLLATE utf8mb4_general_ci;
ALTER TABLE `PREFIX_cart_rule_shop` CONVERT TO CHARACTER SET utf8mb4 COLLATE utf8mb4_general_ci;
ALTER TABLE `PREFIX_category` CONVERT TO CHARACTER SET utf8mb4 COLLATE utf8mb4_general_ci;
ALTER TABLE `PREFIX_category_group` CONVERT TO CHARACTER SET utf8mb4 COLLATE utf8mb4_general_ci;
ALTER TABLE `PREFIX_category_lang` CONVERT TO CHARACTER SET utf8mb4 COLLATE utf8mb4_general_ci;
ALTER TABLE `PREFIX_category_product` CONVERT TO CHARACTER SET utf8mb4 COLLATE utf8mb4_general_ci;
ALTER TABLE `PREFIX_category_shop` CONVERT TO CHARACTER SET utf8mb4 COLLATE utf8mb4_general_ci;
ALTER TABLE `PREFIX_cms` CONVERT TO CHARACTER SET utf8mb4 COLLATE utf8mb4_general_ci;
ALTER TABLE `PREFIX_cms_category` CONVERT TO CHARACTER SET utf8mb4 COLLATE utf8mb4_general_ci;
ALTER TABLE `PREFIX_cms_category_lang` CONVERT TO CHARACTER SET utf8mb4 COLLATE utf8mb4_general_ci;
ALTER TABLE `PREFIX_cms_category_shop` CONVERT TO CHARACTER SET utf8mb4 COLLATE utf8mb4_general_ci;
ALTER TABLE `PREFIX_cms_lang` CONVERT TO CHARACTER SET utf8mb4 COLLATE utf8mb4_general_ci;
ALTER TABLE `PREFIX_cms_role` CONVERT TO CHARACTER SET utf8mb4 COLLATE utf8mb4_general_ci;
ALTER TABLE `PREFIX_cms_role_lang` CONVERT TO CHARACTER SET utf8mb4 COLLATE utf8mb4_general_ci;
ALTER TABLE `PREFIX_cms_shop` CONVERT TO CHARACTER SET utf8mb4 COLLATE utf8mb4_general_ci;
ALTER TABLE `PREFIX_configuration` CONVERT TO CHARACTER SET utf8mb4 COLLATE utf8mb4_general_ci;
ALTER TABLE `PREFIX_configuration_kpi` CONVERT TO CHARACTER SET utf8mb4 COLLATE utf8mb4_general_ci;
ALTER TABLE `PREFIX_configuration_kpi_lang` CONVERT TO CHARACTER SET utf8mb4 COLLATE utf8mb4_general_ci;
ALTER TABLE `PREFIX_configuration_lang` CONVERT TO CHARACTER SET utf8mb4 COLLATE utf8mb4_general_ci;
ALTER TABLE `PREFIX_connections` CONVERT TO CHARACTER SET utf8mb4 COLLATE utf8mb4_general_ci;
ALTER TABLE `PREFIX_connections_page` CONVERT TO CHARACTER SET utf8mb4 COLLATE utf8mb4_general_ci;
ALTER TABLE `PREFIX_connections_source` CONVERT TO CHARACTER SET utf8mb4 COLLATE utf8mb4_general_ci;
ALTER TABLE `PREFIX_contact` CONVERT TO CHARACTER SET utf8mb4 COLLATE utf8mb4_general_ci;
ALTER TABLE `PREFIX_contact_lang` CONVERT TO CHARACTER SET utf8mb4 COLLATE utf8mb4_general_ci;
ALTER TABLE `PREFIX_contact_shop` CONVERT TO CHARACTER SET utf8mb4 COLLATE utf8mb4_general_ci;
ALTER TABLE `PREFIX_country` CONVERT TO CHARACTER SET utf8mb4 COLLATE utf8mb4_general_ci;
ALTER TABLE `PREFIX_country_lang` CONVERT TO CHARACTER SET utf8mb4 COLLATE utf8mb4_general_ci;
ALTER TABLE `PREFIX_country_shop` CONVERT TO CHARACTER SET utf8mb4 COLLATE utf8mb4_general_ci;
ALTER TABLE `PREFIX_currency` CONVERT TO CHARACTER SET utf8mb4 COLLATE utf8mb4_general_ci;
ALTER TABLE `PREFIX_currency_lang` CONVERT TO CHARACTER SET utf8mb4 COLLATE utf8mb4_general_ci;
ALTER TABLE `PREFIX_currency_shop` CONVERT TO CHARACTER SET utf8mb4 COLLATE utf8mb4_general_ci;
ALTER TABLE `PREFIX_customer` CONVERT TO CHARACTER SET utf8mb4 COLLATE utf8mb4_general_ci;
ALTER TABLE `PREFIX_customer_group` CONVERT TO CHARACTER SET utf8mb4 COLLATE utf8mb4_general_ci;
ALTER TABLE `PREFIX_customer_message` CONVERT TO CHARACTER SET utf8mb4 COLLATE utf8mb4_general_ci;
ALTER TABLE `PREFIX_customer_message_sync_imap` CONVERT TO CHARACTER SET utf8mb4 COLLATE utf8mb4_general_ci;
ALTER TABLE `PREFIX_customer_thread` CONVERT TO CHARACTER SET utf8mb4 COLLATE utf8mb4_general_ci;
ALTER TABLE `PREFIX_customization` CONVERT TO CHARACTER SET utf8mb4 COLLATE utf8mb4_general_ci;
ALTER TABLE `PREFIX_customization_field` CONVERT TO CHARACTER SET utf8mb4 COLLATE utf8mb4_general_ci;
ALTER TABLE `PREFIX_customization_field_lang` CONVERT TO CHARACTER SET utf8mb4 COLLATE utf8mb4_general_ci;
ALTER TABLE `PREFIX_customized_data` CONVERT TO CHARACTER SET utf8mb4 COLLATE utf8mb4_general_ci;
ALTER TABLE `PREFIX_date_range` CONVERT TO CHARACTER SET utf8mb4 COLLATE utf8mb4_general_ci;
ALTER TABLE `PREFIX_delivery` CONVERT TO CHARACTER SET utf8mb4 COLLATE utf8mb4_general_ci;
ALTER TABLE `PREFIX_employee` CONVERT TO CHARACTER SET utf8mb4 COLLATE utf8mb4_general_ci;
ALTER TABLE `PREFIX_employee_shop` CONVERT TO CHARACTER SET utf8mb4 COLLATE utf8mb4_general_ci;
ALTER TABLE `PREFIX_feature` CONVERT TO CHARACTER SET utf8mb4 COLLATE utf8mb4_general_ci;
ALTER TABLE `PREFIX_feature_lang` CONVERT TO CHARACTER SET utf8mb4 COLLATE utf8mb4_general_ci;
ALTER TABLE `PREFIX_feature_product` CONVERT TO CHARACTER SET utf8mb4 COLLATE utf8mb4_general_ci;
ALTER TABLE `PREFIX_feature_shop` CONVERT TO CHARACTER SET utf8mb4 COLLATE utf8mb4_general_ci;
ALTER TABLE `PREFIX_feature_value` CONVERT TO CHARACTER SET utf8mb4 COLLATE utf8mb4_general_ci;
ALTER TABLE `PREFIX_feature_value_lang` CONVERT TO CHARACTER SET utf8mb4 COLLATE utf8mb4_general_ci;
ALTER TABLE `PREFIX_gender` CONVERT TO CHARACTER SET utf8mb4 COLLATE utf8mb4_general_ci;
ALTER TABLE `PREFIX_gender_lang` CONVERT TO CHARACTER SET utf8mb4 COLLATE utf8mb4_general_ci;
ALTER TABLE `PREFIX_group` CONVERT TO CHARACTER SET utf8mb4 COLLATE utf8mb4_general_ci;
ALTER TABLE `PREFIX_group_lang` CONVERT TO CHARACTER SET utf8mb4 COLLATE utf8mb4_general_ci;
ALTER TABLE `PREFIX_group_reduction` CONVERT TO CHARACTER SET utf8mb4 COLLATE utf8mb4_general_ci;
ALTER TABLE `PREFIX_group_shop` CONVERT TO CHARACTER SET utf8mb4 COLLATE utf8mb4_general_ci;
ALTER TABLE `PREFIX_guest` CONVERT TO CHARACTER SET utf8mb4 COLLATE utf8mb4_general_ci;
ALTER TABLE `PREFIX_hook` CONVERT TO CHARACTER SET utf8mb4 COLLATE utf8mb4_general_ci;
ALTER TABLE `PREFIX_hook_alias` CONVERT TO CHARACTER SET utf8mb4 COLLATE utf8mb4_general_ci;
ALTER TABLE `PREFIX_hook_module` CONVERT TO CHARACTER SET utf8mb4 COLLATE utf8mb4_general_ci;
ALTER TABLE `PREFIX_hook_module_exceptions` CONVERT TO CHARACTER SET utf8mb4 COLLATE utf8mb4_general_ci;
ALTER TABLE `PREFIX_image` CONVERT TO CHARACTER SET utf8mb4 COLLATE utf8mb4_general_ci;
ALTER TABLE `PREFIX_image_lang` CONVERT TO CHARACTER SET utf8mb4 COLLATE utf8mb4_general_ci;
ALTER TABLE `PREFIX_image_shop` CONVERT TO CHARACTER SET utf8mb4 COLLATE utf8mb4_general_ci;
ALTER TABLE `PREFIX_image_type` CONVERT TO CHARACTER SET utf8mb4 COLLATE utf8mb4_general_ci;
ALTER TABLE `PREFIX_import_match` CONVERT TO CHARACTER SET utf8mb4 COLLATE utf8mb4_general_ci;
ALTER TABLE `PREFIX_info` CONVERT TO CHARACTER SET utf8mb4 COLLATE utf8mb4_general_ci;
ALTER TABLE `PREFIX_info_lang` CONVERT TO CHARACTER SET utf8mb4 COLLATE utf8mb4_general_ci;
ALTER TABLE `PREFIX_info_shop` CONVERT TO CHARACTER SET utf8mb4 COLLATE utf8mb4_general_ci;
ALTER TABLE `PREFIX_lang` CONVERT TO CHARACTER SET utf8mb4 COLLATE utf8mb4_general_ci;
ALTER TABLE `PREFIX_lang_shop` CONVERT TO CHARACTER SET utf8mb4 COLLATE utf8mb4_general_ci;
ALTER TABLE `PREFIX_log` CONVERT TO CHARACTER SET utf8mb4 COLLATE utf8mb4_general_ci;
ALTER TABLE `PREFIX_mail` CONVERT TO CHARACTER SET utf8mb4 COLLATE utf8mb4_general_ci;
ALTER TABLE `PREFIX_manufacturer` CONVERT TO CHARACTER SET utf8mb4 COLLATE utf8mb4_general_ci;
ALTER TABLE `PREFIX_manufacturer_lang` CONVERT TO CHARACTER SET utf8mb4 COLLATE utf8mb4_general_ci;
ALTER TABLE `PREFIX_manufacturer_shop` CONVERT TO CHARACTER SET utf8mb4 COLLATE utf8mb4_general_ci;
ALTER TABLE `PREFIX_memcached_servers` CONVERT TO CHARACTER SET utf8mb4 COLLATE utf8mb4_general_ci;
ALTER TABLE `PREFIX_message` CONVERT TO CHARACTER SET utf8mb4 COLLATE utf8mb4_general_ci;
ALTER TABLE `PREFIX_message_readed` CONVERT TO CHARACTER SET utf8mb4 COLLATE utf8mb4_general_ci;
ALTER TABLE `PREFIX_meta` CONVERT TO CHARACTER SET utf8mb4 COLLATE utf8mb4_general_ci;
ALTER TABLE `PREFIX_meta_lang` CONVERT TO CHARACTER SET utf8mb4 COLLATE utf8mb4_general_ci;
ALTER TABLE `PREFIX_module` CONVERT TO CHARACTER SET utf8mb4 COLLATE utf8mb4_general_ci;
ALTER TABLE `PREFIX_module_access` CONVERT TO CHARACTER SET utf8mb4 COLLATE utf8mb4_general_ci;
ALTER TABLE `PREFIX_module_carrier` CONVERT TO CHARACTER SET utf8mb4 COLLATE utf8mb4_general_ci;
ALTER TABLE `PREFIX_module_country` CONVERT TO CHARACTER SET utf8mb4 COLLATE utf8mb4_general_ci;
ALTER TABLE `PREFIX_module_currency` CONVERT TO CHARACTER SET utf8mb4 COLLATE utf8mb4_general_ci;
ALTER TABLE `PREFIX_module_group` CONVERT TO CHARACTER SET utf8mb4 COLLATE utf8mb4_general_ci;
ALTER TABLE `PREFIX_module_history` CONVERT TO CHARACTER SET utf8mb4 COLLATE utf8mb4_general_ci;
ALTER TABLE `PREFIX_module_preference` CONVERT TO CHARACTER SET utf8mb4 COLLATE utf8mb4_general_ci;
ALTER TABLE `PREFIX_module_shop` CONVERT TO CHARACTER SET utf8mb4 COLLATE utf8mb4_general_ci;
ALTER TABLE `PREFIX_operating_system` CONVERT TO CHARACTER SET utf8mb4 COLLATE utf8mb4_general_ci;
ALTER TABLE `PREFIX_orders` CONVERT TO CHARACTER SET utf8mb4 COLLATE utf8mb4_general_ci;
ALTER TABLE `PREFIX_order_carrier` CONVERT TO CHARACTER SET utf8mb4 COLLATE utf8mb4_general_ci;
ALTER TABLE `PREFIX_order_cart_rule` CONVERT TO CHARACTER SET utf8mb4 COLLATE utf8mb4_general_ci;
ALTER TABLE `PREFIX_order_detail` CONVERT TO CHARACTER SET utf8mb4 COLLATE utf8mb4_general_ci;
ALTER TABLE `PREFIX_order_detail_tax` CONVERT TO CHARACTER SET utf8mb4 COLLATE utf8mb4_general_ci;
ALTER TABLE `PREFIX_order_history` CONVERT TO CHARACTER SET utf8mb4 COLLATE utf8mb4_general_ci;
ALTER TABLE `PREFIX_order_invoice` CONVERT TO CHARACTER SET utf8mb4 COLLATE utf8mb4_general_ci;
ALTER TABLE `PREFIX_order_invoice_payment` CONVERT TO CHARACTER SET utf8mb4 COLLATE utf8mb4_general_ci;
ALTER TABLE `PREFIX_order_invoice_tax` CONVERT TO CHARACTER SET utf8mb4 COLLATE utf8mb4_general_ci;
ALTER TABLE `PREFIX_order_message` CONVERT TO CHARACTER SET utf8mb4 COLLATE utf8mb4_general_ci;
ALTER TABLE `PREFIX_order_message_lang` CONVERT TO CHARACTER SET utf8mb4 COLLATE utf8mb4_general_ci;
ALTER TABLE `PREFIX_order_payment` CONVERT TO CHARACTER SET utf8mb4 COLLATE utf8mb4_general_ci;
ALTER TABLE `PREFIX_order_return` CONVERT TO CHARACTER SET utf8mb4 COLLATE utf8mb4_general_ci;
ALTER TABLE `PREFIX_order_return_detail` CONVERT TO CHARACTER SET utf8mb4 COLLATE utf8mb4_general_ci;
ALTER TABLE `PREFIX_order_return_state` CONVERT TO CHARACTER SET utf8mb4 COLLATE utf8mb4_general_ci;
ALTER TABLE `PREFIX_order_return_state_lang` CONVERT TO CHARACTER SET utf8mb4 COLLATE utf8mb4_general_ci;
ALTER TABLE `PREFIX_order_slip` CONVERT TO CHARACTER SET utf8mb4 COLLATE utf8mb4_general_ci;
ALTER TABLE `PREFIX_order_slip_detail` CONVERT TO CHARACTER SET utf8mb4 COLLATE utf8mb4_general_ci;
ALTER TABLE `PREFIX_order_slip_detail_tax` CONVERT TO CHARACTER SET utf8mb4 COLLATE utf8mb4_general_ci;
ALTER TABLE `PREFIX_order_state` CONVERT TO CHARACTER SET utf8mb4 COLLATE utf8mb4_general_ci;
ALTER TABLE `PREFIX_order_state_lang` CONVERT TO CHARACTER SET utf8mb4 COLLATE utf8mb4_general_ci;
ALTER TABLE `PREFIX_pack` CONVERT TO CHARACTER SET utf8mb4 COLLATE utf8mb4_general_ci;
ALTER TABLE `PREFIX_page` CONVERT TO CHARACTER SET utf8mb4 COLLATE utf8mb4_general_ci;
ALTER TABLE `PREFIX_pagenotfound` CONVERT TO CHARACTER SET utf8mb4 COLLATE utf8mb4_general_ci;
ALTER TABLE `PREFIX_page_type` CONVERT TO CHARACTER SET utf8mb4 COLLATE utf8mb4_general_ci;
ALTER TABLE `PREFIX_page_viewed` CONVERT TO CHARACTER SET utf8mb4 COLLATE utf8mb4_general_ci;
ALTER TABLE `PREFIX_product` CONVERT TO CHARACTER SET utf8mb4 COLLATE utf8mb4_general_ci;
ALTER TABLE `PREFIX_product_attachment` CONVERT TO CHARACTER SET utf8mb4 COLLATE utf8mb4_general_ci;
ALTER TABLE `PREFIX_product_attribute` CONVERT TO CHARACTER SET utf8mb4 COLLATE utf8mb4_general_ci;
ALTER TABLE `PREFIX_product_attribute_combination` CONVERT TO CHARACTER SET utf8mb4 COLLATE utf8mb4_general_ci;
ALTER TABLE `PREFIX_product_attribute_image` CONVERT TO CHARACTER SET utf8mb4 COLLATE utf8mb4_general_ci;
ALTER TABLE `PREFIX_product_attribute_shop` CONVERT TO CHARACTER SET utf8mb4 COLLATE utf8mb4_general_ci;
ALTER TABLE `PREFIX_product_carrier` CONVERT TO CHARACTER SET utf8mb4 COLLATE utf8mb4_general_ci;
ALTER TABLE `PREFIX_product_country_tax` CONVERT TO CHARACTER SET utf8mb4 COLLATE utf8mb4_general_ci;
ALTER TABLE `PREFIX_product_download` CONVERT TO CHARACTER SET utf8mb4 COLLATE utf8mb4_general_ci;
ALTER TABLE `PREFIX_product_group_reduction_cache` CONVERT TO CHARACTER SET utf8mb4 COLLATE utf8mb4_general_ci;
ALTER TABLE `PREFIX_product_lang` CONVERT TO CHARACTER SET utf8mb4 COLLATE utf8mb4_general_ci;
ALTER TABLE `PREFIX_product_sale` CONVERT TO CHARACTER SET utf8mb4 COLLATE utf8mb4_general_ci;
ALTER TABLE `PREFIX_product_shop` CONVERT TO CHARACTER SET utf8mb4 COLLATE utf8mb4_general_ci;
ALTER TABLE `PREFIX_product_supplier` CONVERT TO CHARACTER SET utf8mb4 COLLATE utf8mb4_general_ci;
ALTER TABLE `PREFIX_product_tag` CONVERT TO CHARACTER SET utf8mb4 COLLATE utf8mb4_general_ci;
ALTER TABLE `PREFIX_profile` CONVERT TO CHARACTER SET utf8mb4 COLLATE utf8mb4_general_ci;
ALTER TABLE `PREFIX_profile_lang` CONVERT TO CHARACTER SET utf8mb4 COLLATE utf8mb4_general_ci;
ALTER TABLE `PREFIX_quick_access` CONVERT TO CHARACTER SET utf8mb4 COLLATE utf8mb4_general_ci;
ALTER TABLE `PREFIX_quick_access_lang` CONVERT TO CHARACTER SET utf8mb4 COLLATE utf8mb4_general_ci;
ALTER TABLE `PREFIX_range_price` CONVERT TO CHARACTER SET utf8mb4 COLLATE utf8mb4_general_ci;
ALTER TABLE `PREFIX_range_weight` CONVERT TO CHARACTER SET utf8mb4 COLLATE utf8mb4_general_ci;
ALTER TABLE `PREFIX_referrer` CONVERT TO CHARACTER SET utf8mb4 COLLATE utf8mb4_general_ci;
ALTER TABLE `PREFIX_referrer_cache` CONVERT TO CHARACTER SET utf8mb4 COLLATE utf8mb4_general_ci;
ALTER TABLE `PREFIX_referrer_shop` CONVERT TO CHARACTER SET utf8mb4 COLLATE utf8mb4_general_ci;
ALTER TABLE `PREFIX_request_sql` CONVERT TO CHARACTER SET utf8mb4 COLLATE utf8mb4_general_ci;
ALTER TABLE `PREFIX_required_field` CONVERT TO CHARACTER SET utf8mb4 COLLATE utf8mb4_general_ci;
ALTER TABLE `PREFIX_risk` CONVERT TO CHARACTER SET utf8mb4 COLLATE utf8mb4_general_ci;
ALTER TABLE `PREFIX_risk_lang` CONVERT TO CHARACTER SET utf8mb4 COLLATE utf8mb4_general_ci;
ALTER TABLE `PREFIX_search_engine` CONVERT TO CHARACTER SET utf8mb4 COLLATE utf8mb4_general_ci;
ALTER TABLE `PREFIX_search_index` CONVERT TO CHARACTER SET utf8mb4 COLLATE utf8mb4_general_ci;
ALTER TABLE `PREFIX_search_word` CONVERT TO CHARACTER SET utf8mb4 COLLATE utf8mb4_general_ci;
ALTER TABLE `PREFIX_shop` CONVERT TO CHARACTER SET utf8mb4 COLLATE utf8mb4_general_ci;
ALTER TABLE `PREFIX_shop_group` CONVERT TO CHARACTER SET utf8mb4 COLLATE utf8mb4_general_ci;
ALTER TABLE `PREFIX_shop_url` CONVERT TO CHARACTER SET utf8mb4 COLLATE utf8mb4_general_ci;
ALTER TABLE `PREFIX_smarty_cache` CONVERT TO CHARACTER SET utf8mb4 COLLATE utf8mb4_general_ci;
ALTER TABLE `PREFIX_smarty_last_flush` CONVERT TO CHARACTER SET utf8mb4 COLLATE utf8mb4_general_ci;
ALTER TABLE `PREFIX_smarty_lazy_cache` CONVERT TO CHARACTER SET utf8mb4 COLLATE utf8mb4_general_ci;
ALTER TABLE `PREFIX_specific_price` CONVERT TO CHARACTER SET utf8mb4 COLLATE utf8mb4_general_ci;
ALTER TABLE `PREFIX_specific_price_priority` CONVERT TO CHARACTER SET utf8mb4 COLLATE utf8mb4_general_ci;
ALTER TABLE `PREFIX_specific_price_rule` CONVERT TO CHARACTER SET utf8mb4 COLLATE utf8mb4_general_ci;
ALTER TABLE `PREFIX_specific_price_rule_condition` CONVERT TO CHARACTER SET utf8mb4 COLLATE utf8mb4_general_ci;
ALTER TABLE `PREFIX_specific_price_rule_condition_group` CONVERT TO CHARACTER SET utf8mb4 COLLATE utf8mb4_general_ci;
ALTER TABLE `PREFIX_state` CONVERT TO CHARACTER SET utf8mb4 COLLATE utf8mb4_general_ci;
ALTER TABLE `PREFIX_statssearch` CONVERT TO CHARACTER SET utf8mb4 COLLATE utf8mb4_general_ci;
ALTER TABLE `PREFIX_stock` CONVERT TO CHARACTER SET utf8mb4 COLLATE utf8mb4_general_ci;
ALTER TABLE `PREFIX_stock_available` CONVERT TO CHARACTER SET utf8mb4 COLLATE utf8mb4_general_ci;
ALTER TABLE `PREFIX_stock_mvt` CONVERT TO CHARACTER SET utf8mb4 COLLATE utf8mb4_general_ci;
ALTER TABLE `PREFIX_stock_mvt_reason` CONVERT TO CHARACTER SET utf8mb4 COLLATE utf8mb4_general_ci;
ALTER TABLE `PREFIX_stock_mvt_reason_lang` CONVERT TO CHARACTER SET utf8mb4 COLLATE utf8mb4_general_ci;
ALTER TABLE `PREFIX_store` CONVERT TO CHARACTER SET utf8mb4 COLLATE utf8mb4_general_ci;
ALTER TABLE `PREFIX_store_lang` CONVERT TO CHARACTER SET utf8mb4 COLLATE utf8mb4_general_ci;
ALTER TABLE `PREFIX_store_shop` CONVERT TO CHARACTER SET utf8mb4 COLLATE utf8mb4_general_ci;
ALTER TABLE `PREFIX_supplier` CONVERT TO CHARACTER SET utf8mb4 COLLATE utf8mb4_general_ci;
ALTER TABLE `PREFIX_supplier_lang` CONVERT TO CHARACTER SET utf8mb4 COLLATE utf8mb4_general_ci;
ALTER TABLE `PREFIX_supplier_shop` CONVERT TO CHARACTER SET utf8mb4 COLLATE utf8mb4_general_ci;
ALTER TABLE `PREFIX_supply_order` CONVERT TO CHARACTER SET utf8mb4 COLLATE utf8mb4_general_ci;
ALTER TABLE `PREFIX_supply_order_detail` CONVERT TO CHARACTER SET utf8mb4 COLLATE utf8mb4_general_ci;
ALTER TABLE `PREFIX_supply_order_history` CONVERT TO CHARACTER SET utf8mb4 COLLATE utf8mb4_general_ci;
ALTER TABLE `PREFIX_supply_order_receipt_history` CONVERT TO CHARACTER SET utf8mb4 COLLATE utf8mb4_general_ci;
ALTER TABLE `PREFIX_supply_order_state` CONVERT TO CHARACTER SET utf8mb4 COLLATE utf8mb4_general_ci;
ALTER TABLE `PREFIX_supply_order_state_lang` CONVERT TO CHARACTER SET utf8mb4 COLLATE utf8mb4_general_ci;
ALTER TABLE `PREFIX_tab` CONVERT TO CHARACTER SET utf8mb4 COLLATE utf8mb4_general_ci;
ALTER TABLE `PREFIX_tab_lang` CONVERT TO CHARACTER SET utf8mb4 COLLATE utf8mb4_general_ci;
ALTER TABLE `PREFIX_tab_module_preference` CONVERT TO CHARACTER SET utf8mb4 COLLATE utf8mb4_general_ci;
ALTER TABLE `PREFIX_tag` CONVERT TO CHARACTER SET utf8mb4 COLLATE utf8mb4_general_ci;
ALTER TABLE `PREFIX_tag_count` CONVERT TO CHARACTER SET utf8mb4 COLLATE utf8mb4_general_ci;
ALTER TABLE `PREFIX_tax` CONVERT TO CHARACTER SET utf8mb4 COLLATE utf8mb4_general_ci;
ALTER TABLE `PREFIX_tax_lang` CONVERT TO CHARACTER SET utf8mb4 COLLATE utf8mb4_general_ci;
ALTER TABLE `PREFIX_tax_rule` CONVERT TO CHARACTER SET utf8mb4 COLLATE utf8mb4_general_ci;
ALTER TABLE `PREFIX_tax_rules_group` CONVERT TO CHARACTER SET utf8mb4 COLLATE utf8mb4_general_ci;
ALTER TABLE `PREFIX_tax_rules_group_shop` CONVERT TO CHARACTER SET utf8mb4 COLLATE utf8mb4_general_ci;
ALTER TABLE `PREFIX_timezone` CONVERT TO CHARACTER SET utf8mb4 COLLATE utf8mb4_general_ci;
ALTER TABLE `PREFIX_translation` CONVERT TO CHARACTER SET utf8mb4 COLLATE utf8mb4_general_ci;
ALTER TABLE `PREFIX_warehouse` CONVERT TO CHARACTER SET utf8mb4 COLLATE utf8mb4_general_ci;
ALTER TABLE `PREFIX_warehouse_carrier` CONVERT TO CHARACTER SET utf8mb4 COLLATE utf8mb4_general_ci;
ALTER TABLE `PREFIX_warehouse_product_location` CONVERT TO CHARACTER SET utf8mb4 COLLATE utf8mb4_general_ci;
ALTER TABLE `PREFIX_warehouse_shop` CONVERT TO CHARACTER SET utf8mb4 COLLATE utf8mb4_general_ci;
ALTER TABLE `PREFIX_webservice_account` CONVERT TO CHARACTER SET utf8mb4 COLLATE utf8mb4_general_ci;
ALTER TABLE `PREFIX_webservice_account_shop` CONVERT TO CHARACTER SET utf8mb4 COLLATE utf8mb4_general_ci;
ALTER TABLE `PREFIX_webservice_permission` CONVERT TO CHARACTER SET utf8mb4 COLLATE utf8mb4_general_ci;
ALTER TABLE `PREFIX_web_browser` CONVERT TO CHARACTER SET utf8mb4 COLLATE utf8mb4_general_ci;
ALTER TABLE `PREFIX_zone` CONVERT TO CHARACTER SET utf8mb4 COLLATE utf8mb4_general_ci;
ALTER TABLE `PREFIX_zone_shop` CONVERT TO CHARACTER SET utf8mb4 COLLATE utf8mb4_general_ci;

/* Doctrine update happens too late to update the new enabled field, so we preset everything here */
ALTER TABLE `PREFIX_tab` ADD enabled TINYINT(1) NOT NULL;

/* PHP:ps_1770_preset_tab_enabled(); */;
/* PHP:ps_1770_update_order_status_colors(); */;

INSERT IGNORE INTO `PREFIX_hook` (`id_hook`, `name`, `title`, `description`, `position`) VALUES
  (NULL, 'displayAdminOrderTop', 'Admin Order Top', 'This hook displays content at the top of the order view page', '1'),
  (NULL, 'displayAdminOrderSide', 'Admin Order Side Column', 'This hook displays content in the order view page in the side column under the customer view', '1'),
  (NULL, 'displayAdminOrderSideBottom', 'Admin Order Side Column Bottom', 'This hook displays content in the order view page at the bottom of the side column', '1'),
  (NULL, 'displayAdminOrderMain', 'Admin Order Main Column', 'This hook displays content in the order view page in the main column under the details view', '1'),
  (NULL, 'displayAdminOrderMainBottom', 'Admin Order Main Column Bottom', 'This hook displays content in the order view page at the bottom of the main column', '1'),
  (NULL, 'displayAdminOrderTabLink', 'Admin Order Tab Link', 'This hook displays new tab links on the order view page', '1'),
  (NULL, 'displayAdminOrderTabContent', 'Admin Order Tab Content', 'This hook displays new tab contents on the order view page', '1'),
  (NULL, 'actionGetAdminOrderButtons', 'Admin Order Buttons', 'This hook is used to generate the buttons collection on the order view page (see ActionsBarButtonsCollection)', '1'),
  (NULL, 'displayFooterCategory', 'Category footer', 'This hook adds new blocks under the products listing in a category/search', '1'),
  (NULL, 'displayBackOfficeOrderActions', 'Admin Order Actions', 'This hook displays content in the order view page after action buttons (or aliased to side column in migrated page)', '1'),
  (NULL, 'actionAdminAdminPreferencesControllerPostProcessBefore', 'On post-process in Admin Preferences', 'This hook is called on Admin Preferences post-process before processing the form', '1'),
  (NULL, 'displayAdditionalCustomerAddressFields', 'Display additional customer address fields', 'This hook allows to display extra field values added in an address form using hook ''additionalCustomerAddressFields''', '1'),
  (NULL, 'displayAdminProductsExtra', 'Admin Product Extra Module Tab', 'This hook displays extra content in the Module tab on the product edit page', '1')
;

INSERT INTO `PREFIX_hook_alias` (`name`, `alias`) VALUES
  ('displayAdminOrderTop', 'displayInvoice'),
  ('displayAdminOrderSide', 'displayBackOfficeOrderActions')
;

/* Add refund amount on order detail, and fill new columns via data in order_slip_detail table */
ALTER TABLE `PREFIX_order_detail` ADD `total_refunded_tax_excl` DECIMAL(20, 6) NOT NULL DEFAULT '0.000000' AFTER `original_wholesale_price`;
ALTER TABLE `PREFIX_order_detail` ADD `total_refunded_tax_incl` DECIMAL(20, 6) NOT NULL DEFAULT '0.000000' AFTER `total_refunded_tax_excl`;

ALTER TABLE `PREFIX_group_reduction` CHANGE `reduction` `reduction` DECIMAL(5, 4) NOT NULL DEFAULT '0.0000';
ALTER TABLE `PREFIX_product_group_reduction_cache` CHANGE `reduction` `reduction` DECIMAL(5, 4) NOT NULL DEFAULT '0.0000';
ALTER TABLE `PREFIX_order_slip` CHANGE `amount` `amount` DECIMAL(20, 6) NOT NULL DEFAULT '0.000000';
ALTER TABLE `PREFIX_order_slip` CHANGE `shipping_cost_amount` `shipping_cost_amount` DECIMAL(20, 6) NOT NULL DEFAULT '0.000000';
ALTER TABLE `PREFIX_order_payment` CHANGE `amount` `amount` DECIMAL(20, 6) NOT NULL DEFAULT '0.000000';

/* attribute_impact price */
UPDATE `PREFIX_attribute_impact` SET `price` = RIGHT(`price`, 17) WHERE LENGTH(`price`) > 17;
ALTER TABLE `PREFIX_attribute_impact` CHANGE `price` `price` DECIMAL(20, 6) NOT NULL DEFAULT '0.000000';

/* cart_rule minimum_amount & reduction_amount */
UPDATE `PREFIX_cart_rule` SET `minimum_amount` = RIGHT(`minimum_amount`, 17) WHERE LENGTH(`minimum_amount`) > 17;
UPDATE `PREFIX_cart_rule` SET `reduction_amount` = RIGHT(`reduction_amount`, 17) WHERE LENGTH(`reduction_amount`) > 17;
ALTER TABLE `PREFIX_cart_rule` CHANGE `minimum_amount` `minimum_amount` DECIMAL(20, 6) NOT NULL DEFAULT '0.000000';
ALTER TABLE `PREFIX_cart_rule` CHANGE `reduction_amount` `reduction_amount` DECIMAL(20, 6) NOT NULL DEFAULT '0.000000';

/* group reduction */
UPDATE `PREFIX_group` SET `reduction` = RIGHT(`reduction`, 6) WHERE LENGTH(`reduction`) > 6;
ALTER TABLE `PREFIX_group` CHANGE `reduction` `reduction` DECIMAL(5, 2) NOT NULL DEFAULT '0.00';

/* order_detail reduction_percent, group_reduction & ecotax */
UPDATE `PREFIX_order_detail` SET `reduction_percent` = RIGHT(`reduction_percent`, 6) WHERE LENGTH(`reduction_percent`) > 6;
UPDATE `PREFIX_order_detail` SET `group_reduction` = RIGHT(`group_reduction`, 6) WHERE LENGTH(`group_reduction`) > 6;
UPDATE `PREFIX_order_detail` SET `ecotax` = RIGHT(`ecotax`, 18) WHERE LENGTH(`ecotax`) > 18;
ALTER TABLE `PREFIX_order_detail` CHANGE `reduction_percent` `reduction_percent` DECIMAL(5, 2) NOT NULL DEFAULT '0.00';
ALTER TABLE `PREFIX_order_detail` CHANGE `group_reduction` `group_reduction` DECIMAL(5, 2) NOT NULL DEFAULT '0.00';
ALTER TABLE `PREFIX_order_detail` CHANGE `ecotax` `ecotax` DECIMAL(17, 6) NOT NULL DEFAULT '0.000000';

/* product additional_shipping_cost */
UPDATE `PREFIX_product` SET `additional_shipping_cost` = RIGHT(`additional_shipping_cost`, 17) WHERE LENGTH(`additional_shipping_cost`) > 17;
ALTER TABLE `PREFIX_product` CHANGE `additional_shipping_cost` `additional_shipping_cost` DECIMAL(20, 6) NOT NULL DEFAULT '0.000000';

/* product_shop additional_shipping_cost */
UPDATE `PREFIX_product_shop` SET `additional_shipping_cost` = RIGHT(`additional_shipping_cost`, 17) WHERE LENGTH(`additional_shipping_cost`) > 17;
ALTER TABLE `PREFIX_product_shop` CHANGE `additional_shipping_cost` `additional_shipping_cost` DECIMAL(20, 6) NOT NULL DEFAULT '0.000000';

/* order_cart_rule value & value_tax_excl */
UPDATE `PREFIX_order_cart_rule` SET `value` = RIGHT(`value`, 17) WHERE LENGTH(`value`) > 17;
UPDATE `PREFIX_order_cart_rule` SET `value_tax_excl` = RIGHT(`value_tax_excl`, 17) WHERE LENGTH(`value_tax_excl`) > 17;
ALTER TABLE `PREFIX_order_cart_rule` CHANGE `value` `value` DECIMAL(20, 6) NOT NULL DEFAULT '0.000000';
ALTER TABLE `PREFIX_order_cart_rule` CHANGE `value_tax_excl` `value_tax_excl` DECIMAL(20, 6) NOT NULL DEFAULT '0.000000';

UPDATE
    `PREFIX_order_detail` `od`
SET
    `od`.`total_refunded_tax_excl` = IFNULL((
        SELECT SUM(`osd`.`amount_tax_excl`)
        FROM `PREFIX_order_slip_detail` `osd`
        WHERE `osd`.`id_order_detail` = `od`.`id_order_detail`
    ), 0),
    `od`.`total_refunded_tax_incl` = IFNULL((
        SELECT SUM(`osd`.`amount_tax_incl`)
        FROM `PREFIX_order_slip_detail` `osd`
        WHERE `osd`.`id_order_detail` = `od`.`id_order_detail`
    ), 0)
;
INSERT IGNORE INTO `PREFIX_hook` (`id_hook`, `name`, `title`, `description`, `position`)
VALUES (NULL, 'actionOrderMessageFormBuilderModifier', 'Modify order message identifiable object form',
        'This hook allows to modify order message identifiable object forms content by modifying form builder data or FormBuilder itself',
        '1'),
       (NULL, 'actionCatalogPriceRuleFormBuilderModifier', 'Modify catalog price rule identifiable object form',
        'This hook allows to modify catalog price rule identifiable object forms content by modifying form builder data or FormBuilder itself',
        '1'),
       (NULL, 'actionAttachmentFormBuilderModifier', 'Modify attachment identifiable object form',
        'This hook allows to modify attachment identifiable object forms content by modifying form builder data or FormBuilder itself',
        '1'),
       (NULL, 'actionBeforeUpdateFeatureFormHandler', 'Modify feature identifiable object data before updating it',
        'This hook allows to modify feature identifiable object forms data before it was updated', '1'),
       (NULL, 'actionBeforeUpdateOrderMessageFormHandler',
        'Modify order message identifiable object data before updating it',
        'This hook allows to modify order message identifiable object forms data before it was updated', '1'),
       (NULL, 'actionBeforeUpdateCatalogPriceRuleFormHandler',
        'Modify catalog price rule identifiable object data before updating it',
        'This hook allows to modify catalog price rule identifiable object forms data before it was updated', '1'),
       (NULL, 'actionBeforeUpdateAttachmentFormHandler',
        'Modify attachment identifiable object data before updating it',
        'This hook allows to modify attachment identifiable object forms data before it was updated', '1'),
       (NULL, 'actionAfterUpdateOrderMessageFormHandler',
        'Modify order message identifiable object data after updating it',
        'This hook allows to modify order message identifiable object forms data after it was updated', '1'),
       (NULL, 'actionAfterUpdateCatalogPriceRuleFormHandler',
        'Modify catalog price rule identifiable object data after updating it',
        'This hook allows to modify catalog price rule identifiable object forms data after it was updated', '1'),
       (NULL, 'actionAfterUpdateAttachmentFormHandler', 'Modify attachment identifiable object data after updating it',
        'This hook allows to modify attachment identifiable object forms data after it was updated', '1'),
       (NULL, 'actionBeforeCreateFeatureFormHandler', 'Modify feature identifiable object data before creating it',
        'This hook allows to modify feature identifiable object forms data before it was created', '1'),
       (NULL, 'actionBeforeCreateOrderMessageFormHandler',
        'Modify order message identifiable object data before creating it',
        'This hook allows to modify order message identifiable object forms data before it was created', '1'),
       (NULL, 'actionBeforeCreateCatalogPriceRuleFormHandler',
        'Modify catalog price rule identifiable object data before creating it',
        'This hook allows to modify catalog price rule identifiable object forms data before it was created', '1'),
       (NULL, 'actionBeforeCreateAttachmentFormHandler',
        'Modify attachment identifiable object data before creating it',
        'This hook allows to modify attachment identifiable object forms data before it was created', '1'),
       (NULL, 'actionAfterCreateOrderMessageFormHandler',
        'Modify order message identifiable object data after creating it',
        'This hook allows to modify order message identifiable object forms data after it was created', '1'),
       (NULL, 'actionAfterCreateCatalogPriceRuleFormHandler',
        'Modify catalog price rule identifiable object data after creating it',
        'This hook allows to modify catalog price rule identifiable object forms data after it was created', '1'),
       (NULL, 'actionAfterCreateAttachmentFormHandler', 'Modify attachment identifiable object data after creating it',
        'This hook allows to modify attachment identifiable object forms data after it was created', '1'),
       (NULL, 'actionMerchandiseReturnForm', 'Modify merchandise return options form content',
        'This hook allows to modify merchandise return options form FormBuilder', '1'),
       (NULL, 'actionCreditSlipForm', 'Modify credit slip options form content',
        'This hook allows to modify credit slip options form FormBuilder', '1'),
       (NULL, 'actionMerchandiseReturnSave', 'Modify merchandise return options form saved data',
        'This hook allows to modify data of merchandise return options form after it was saved', '1'),
       (NULL, 'actionCreditSlipSave', 'Modify credit slip options form saved data',
        'This hook allows to modify data of credit slip options form after it was saved', '1'),
       (NULL, 'actionEmptyCategoryGridDefinitionModifier', 'Modify empty category grid definition',
        'This hook allows to alter empty category grid columns, actions and filters', '1'),
       (NULL, 'actionNoQtyProductWithCombinationGridDefinitionModifier',
        'Modify no qty product with combination grid definition',
        'This hook allows to alter no qty product with combination grid columns, actions and filters', '1'),
       (NULL, 'actionNoQtyProductWithoutCombinationGridDefinitionModifier',
        'Modify no qty product without combination grid definition',
        'This hook allows to alter no qty product without combination grid columns, actions and filters', '1'),
       (NULL, 'actionDisabledProductGridDefinitionModifier', 'Modify disabled product grid definition',
        'This hook allows to alter disabled product grid columns, actions and filters', '1'),
       (NULL, 'actionProductWithoutImageGridDefinitionModifier', 'Modify product without image grid definition',
        'This hook allows to alter product without image grid columns, actions and filters', '1'),
       (NULL, 'actionProductWithoutDescriptionGridDefinitionModifier',
        'Modify product without description grid definition',
        'This hook allows to alter product without description grid columns, actions and filters', '1'),
       (NULL, 'actionProductWithoutPriceGridDefinitionModifier', 'Modify product without price grid definition',
        'This hook allows to alter product without price grid columns, actions and filters', '1'),
       (NULL, 'actionOrderGridDefinitionModifier', 'Modify order grid definition',
        'This hook allows to alter order grid columns, actions and filters', '1'),
       (NULL, 'actionCatalogPriceRuleGridDefinitionModifier', 'Modify catalog price rule grid definition',
        'This hook allows to alter catalog price rule grid columns, actions and filters', '1'),
       (NULL, 'actionOrderMessageGridDefinitionModifier', 'Modify order message grid definition',
        'This hook allows to alter order message grid columns, actions and filters', '1'),
       (NULL, 'actionAttachmentGridDefinitionModifier', 'Modify attachment grid definition',
        'This hook allows to alter attachment grid columns, actions and filters', '1'),
       (NULL, 'actionAttributeGroupGridDefinitionModifier', 'Modify attribute group grid definition',
        'This hook allows to alter attribute group grid columns, actions and filters', '1'),
       (NULL, 'actionMerchandiseReturnGridDefinitionModifier', 'Modify merchandise return grid definition',
        'This hook allows to alter merchandise return grid columns, actions and filters', '1'),
       (NULL, 'actionTaxRulesGroupGridDefinitionModifier', 'Modify tax rules group grid definition',
        'This hook allows to alter tax rules group grid columns, actions and filters', '1'),
       (NULL, 'actionAddressGridDefinitionModifier', 'Modify address grid definition',
        'This hook allows to alter address grid columns, actions and filters', '1'),
       (NULL, 'actionCreditSlipGridDefinitionModifier', 'Modify credit slip grid definition',
        'This hook allows to alter credit slip grid columns, actions and filters', '1'),
       (NULL, 'actionEmptyCategoryGridQueryBuilderModifier', 'Modify empty category grid query builder',
        'This hook allows to alter Doctrine query builder for empty category grid', '1'),
       (NULL, 'actionNoQtyProductWithCombinationGridQueryBuilderModifier',
        'Modify no qty product with combination grid query builder',
        'This hook allows to alter Doctrine query builder for no qty product with combination grid', '1'),
       (NULL, 'actionNoQtyProductWithoutCombinationGridQueryBuilderModifier',
        'Modify no qty product without combination grid query builder',
        'This hook allows to alter Doctrine query builder for no qty product without combination grid', '1'),
       (NULL, 'actionDisabledProductGridQueryBuilderModifier', 'Modify disabled product grid query builder',
        'This hook allows to alter Doctrine query builder for disabled product grid', '1'),
       (NULL, 'actionProductWithoutImageGridQueryBuilderModifier', 'Modify product without image grid query builder',
        'This hook allows to alter Doctrine query builder for product without image grid', '1'),
       (NULL, 'actionProductWithoutDescriptionGridQueryBuilderModifier',
        'Modify product without description grid query builder',
        'This hook allows to alter Doctrine query builder for product without description grid', '1'),
       (NULL, 'actionProductWithoutPriceGridQueryBuilderModifier', 'Modify product without price grid query builder',
        'This hook allows to alter Doctrine query builder for product without price grid', '1'),
       (NULL, 'actionOrderGridQueryBuilderModifier', 'Modify order grid query builder',
        'This hook allows to alter Doctrine query builder for order grid', '1'),
       (NULL, 'actionCatalogPriceRuleGridQueryBuilderModifier', 'Modify catalog price rule grid query builder',
        'This hook allows to alter Doctrine query builder for catalog price rule grid', '1'),
       (NULL, 'actionOrderMessageGridQueryBuilderModifier', 'Modify order message grid query builder',
        'This hook allows to alter Doctrine query builder for order message grid', '1'),
       (NULL, 'actionAttachmentGridQueryBuilderModifier', 'Modify attachment grid query builder',
        'This hook allows to alter Doctrine query builder for attachment grid', '1'),
       (NULL, 'actionAttributeGroupGridQueryBuilderModifier', 'Modify attribute group grid query builder',
        'This hook allows to alter Doctrine query builder for attribute group grid', '1'),
       (NULL, 'actionMerchandiseReturnGridQueryBuilderModifier', 'Modify merchandise return grid query builder',
        'This hook allows to alter Doctrine query builder for merchandise return grid', '1'),
       (NULL, 'actionTaxRulesGroupGridQueryBuilderModifier', 'Modify tax rules group grid query builder',
        'This hook allows to alter Doctrine query builder for tax rules group grid', '1'),
       (NULL, 'actionAddressGridQueryBuilderModifier', 'Modify address grid query builder',
        'This hook allows to alter Doctrine query builder for address grid', '1'),
       (NULL, 'actionCreditSlipGridQueryBuilderModifier', 'Modify credit slip grid query builder',
        'This hook allows to alter Doctrine query builder for credit slip grid', '1'),
       (NULL, 'actionEmptyCategoryGridDataModifier', 'Modify empty category grid data',
        'This hook allows to modify empty category grid data', '1'),
       (NULL, 'actionNoQtyProductWithCombinationGridDataModifier', 'Modify no qty product with combination grid data',
        'This hook allows to modify no qty product with combination grid data', '1'),
       (NULL, 'actionNoQtyProductWithoutCombinationGridDataModifier',
        'Modify no qty product without combination grid data',
        'This hook allows to modify no qty product without combination grid data', '1'),
       (NULL, 'actionDisabledProductGridDataModifier', 'Modify disabled product grid data',
        'This hook allows to modify disabled product grid data', '1'),
       (NULL, 'actionProductWithoutImageGridDataModifier', 'Modify product without image grid data',
        'This hook allows to modify product without image grid data', '1'),
       (NULL, 'actionProductWithoutDescriptionGridDataModifier', 'Modify product without description grid data',
        'This hook allows to modify product without description grid data', '1'),
       (NULL, 'actionProductWithoutPriceGridDataModifier', 'Modify product without price grid data',
        'This hook allows to modify product without price grid data', '1'),
       (NULL, 'actionOrderGridDataModifier', 'Modify order grid data', 'This hook allows to modify order grid data',
        '1'),
       (NULL, 'actionCatalogPriceRuleGridDataModifier', 'Modify catalog price rule grid data',
        'This hook allows to modify catalog price rule grid data', '1'),
       (NULL, 'actionOrderMessageGridDataModifier', 'Modify order message grid data',
        'This hook allows to modify order message grid data', '1'),
       (NULL, 'actionAttachmentGridDataModifier', 'Modify attachment grid data',
        'This hook allows to modify attachment grid data', '1'),
       (NULL, 'actionAttributeGroupGridDataModifier', 'Modify attribute group grid data',
        'This hook allows to modify attribute group grid data', '1'),
       (NULL, 'actionMerchandiseReturnGridDataModifier', 'Modify merchandise return grid data',
        'This hook allows to modify merchandise return grid data', '1'),
       (NULL, 'actionTaxRulesGroupGridDataModifier', 'Modify tax rules group grid data',
        'This hook allows to modify tax rules group grid data', '1'),
       (NULL, 'actionAddressGridDataModifier', 'Modify address grid data',
        'This hook allows to modify address grid data', '1'),
       (NULL, 'actionCreditSlipGridDataModifier', 'Modify credit slip grid data',
        'This hook allows to modify credit slip grid data', '1'),
       (NULL, 'actionEmptyCategoryGridFilterFormModifier', 'Modify empty category grid filters',
        'This hook allows to modify filters for empty category grid', '1'),
       (NULL, 'actionNoQtyProductWithCombinationGridFilterFormModifier',
        'Modify no qty product with combination grid filters',
        'This hook allows to modify filters for no qty product with combination grid', '1'),
       (NULL, 'actionNoQtyProductWithoutCombinationGridFilterFormModifier',
        'Modify no qty product without combination grid filters',
        'This hook allows to modify filters for no qty product without combination grid', '1'),
       (NULL, 'actionDisabledProductGridFilterFormModifier', 'Modify disabled product grid filters',
        'This hook allows to modify filters for disabled product grid', '1'),
       (NULL, 'actionProductWithoutImageGridFilterFormModifier', 'Modify product without image grid filters',
        'This hook allows to modify filters for product without image grid', '1'),
       (NULL, 'actionProductWithoutDescriptionGridFilterFormModifier',
        'Modify product without description grid filters',
        'This hook allows to modify filters for product without description grid', '1'),
       (NULL, 'actionProductWithoutPriceGridFilterFormModifier', 'Modify product without price grid filters',
        'This hook allows to modify filters for product without price grid', '1'),
       (NULL, 'actionOrderGridFilterFormModifier', 'Modify order grid filters',
        'This hook allows to modify filters for order grid', '1'),
       (NULL, 'actionCatalogPriceRuleGridFilterFormModifier', 'Modify catalog price rule grid filters',
        'This hook allows to modify filters for catalog price rule grid', '1'),
       (NULL, 'actionOrderMessageGridFilterFormModifier', 'Modify order message grid filters',
        'This hook allows to modify filters for order message grid', '1'),
       (NULL, 'actionAttachmentGridFilterFormModifier', 'Modify attachment grid filters',
        'This hook allows to modify filters for attachment grid', '1'),
       (NULL, 'actionAttributeGroupGridFilterFormModifier', 'Modify attribute group grid filters',
        'This hook allows to modify filters for attribute group grid', '1'),
       (NULL, 'actionMerchandiseReturnGridFilterFormModifier', 'Modify merchandise return grid filters',
        'This hook allows to modify filters for merchandise return grid', '1'),
       (NULL, 'actionTaxRulesGroupGridFilterFormModifier', 'Modify tax rules group grid filters',
        'This hook allows to modify filters for tax rules group grid', '1'),
       (NULL, 'actionAddressGridFilterFormModifier', 'Modify address grid filters',
        'This hook allows to modify filters for address grid', '1'),
       (NULL, 'actionCreditSlipGridFilterFormModifier', 'Modify credit slip grid filters',
        'This hook allows to modify filters for credit slip grid', '1'),
       (NULL, 'actionEmptyCategoryGridPresenterModifier', 'Modify empty category grid template data',
        'This hook allows to modify data which is about to be used in template for empty category grid', '1'),
       (NULL, 'actionNoQtyProductWithCombinationGridPresenterModifier',
        'Modify no qty product with combination grid template data',
        'This hook allows to modify data which is about to be used in template for no qty product with combination grid',
        '1'),
       (NULL, 'actionNoQtyProductWithoutCombinationGridPresenterModifier',
        'Modify no qty product without combination grid template data',
        'This hook allows to modify data which is about to be used in template for no qty product without combination grid',
        '1'),
       (NULL, 'actionDisabledProductGridPresenterModifier', 'Modify disabled product grid template data',
        'This hook allows to modify data which is about to be used in template for disabled product grid', '1'),
       (NULL, 'actionProductWithoutImageGridPresenterModifier', 'Modify product without image grid template data',
        'This hook allows to modify data which is about to be used in template for product without image grid', '1'),
       (NULL, 'actionProductWithoutDescriptionGridPresenterModifier',
        'Modify product without description grid template data',
        'This hook allows to modify data which is about to be used in template for product without description grid',
        '1'),
       (NULL, 'actionProductWithoutPriceGridPresenterModifier', 'Modify product without price grid template data',
        'This hook allows to modify data which is about to be used in template for product without price grid', '1'),
       (NULL, 'actionOrderGridPresenterModifier', 'Modify order grid template data',
        'This hook allows to modify data which is about to be used in template for order grid', '1'),
       (NULL, 'actionCatalogPriceRuleGridPresenterModifier', 'Modify catalog price rule grid template data',
        'This hook allows to modify data which is about to be used in template for catalog price rule grid', '1'),
       (NULL, 'actionOrderMessageGridPresenterModifier', 'Modify order message grid template data',
        'This hook allows to modify data which is about to be used in template for order message grid', '1'),
       (NULL, 'actionAttachmentGridPresenterModifier', 'Modify attachment grid template data',
        'This hook allows to modify data which is about to be used in template for attachment grid', '1'),
       (NULL, 'actionAttributeGroupGridPresenterModifier', 'Modify attribute group grid template data',
        'This hook allows to modify data which is about to be used in template for attribute group grid', '1'),
       (NULL, 'actionMerchandiseReturnGridPresenterModifier', 'Modify merchandise return grid template data',
        'This hook allows to modify data which is about to be used in template for merchandise return grid', '1'),
       (NULL, 'actionTaxRulesGroupGridPresenterModifier', 'Modify tax rules group grid template data',
        'This hook allows to modify data which is about to be used in template for tax rules group grid', '1'),
       (NULL, 'actionAddressGridPresenterModifier', 'Modify address grid template data',
        'This hook allows to modify data which is about to be used in template for address grid', '1'),
       (NULL, 'actionCreditSlipGridPresenterModifier', 'Modify credit slip grid template data',
<<<<<<< HEAD
        'This hook allows to modify data which is about to be used in template for credit slip grid', '1'),
       (NULL, 'displayAfterTitleTag', 'After title tag', 'Use this hook to add content after title tag', '1')
;
=======
        'This hook allows to modify data which is about to be used in template for credit slip grid', '1')
;

/* Update wrong hook names */
UPDATE `PREFIX_hook_module` AS hm
INNER JOIN `PREFIX_hook` AS hfrom ON hm.id_hook = hfrom.id_hook AND hfrom.name = 'actionAdministrationPageFormSave'
INNER JOIN `PREFIX_hook` AS hto ON hto.name = 'actionAdministrationPageSave'
SET hm.id_hook = hto.id_hook;
DELETE FROM `PREFIX_hook` WHERE name = 'actionAdministrationPageFormSave';

UPDATE `PREFIX_hook_module` AS hm
INNER JOIN `PREFIX_hook` AS hfrom ON hm.id_hook = hfrom.id_hook AND hfrom.name = 'actionMaintenancePageFormSave'
INNER JOIN `PREFIX_hook` AS hto ON hto.name = 'actionMaintenancePageSave'
SET hm.id_hook = hto.id_hook;
DELETE FROM `PREFIX_hook` WHERE name = 'actionMaintenancePageFormSave';

UPDATE `PREFIX_hook_module` AS hm
INNER JOIN `PREFIX_hook` AS hfrom ON hm.id_hook = hfrom.id_hook AND hfrom.name = 'actionPerformancePageFormSave'
INNER JOIN `PREFIX_hook` AS hto ON hto.name = 'actionPerformancePageSave'
SET hm.id_hook = hto.id_hook;
DELETE FROM `PREFIX_hook` WHERE name = 'actionPerformancePageFormSave';
>>>>>>> 5caf1a27
<|MERGE_RESOLUTION|>--- conflicted
+++ resolved
@@ -840,12 +840,8 @@
        (NULL, 'actionAddressGridPresenterModifier', 'Modify address grid template data',
         'This hook allows to modify data which is about to be used in template for address grid', '1'),
        (NULL, 'actionCreditSlipGridPresenterModifier', 'Modify credit slip grid template data',
-<<<<<<< HEAD
         'This hook allows to modify data which is about to be used in template for credit slip grid', '1'),
        (NULL, 'displayAfterTitleTag', 'After title tag', 'Use this hook to add content after title tag', '1')
-;
-=======
-        'This hook allows to modify data which is about to be used in template for credit slip grid', '1')
 ;
 
 /* Update wrong hook names */
@@ -865,5 +861,4 @@
 INNER JOIN `PREFIX_hook` AS hfrom ON hm.id_hook = hfrom.id_hook AND hfrom.name = 'actionPerformancePageFormSave'
 INNER JOIN `PREFIX_hook` AS hto ON hto.name = 'actionPerformancePageSave'
 SET hm.id_hook = hto.id_hook;
-DELETE FROM `PREFIX_hook` WHERE name = 'actionPerformancePageFormSave';
->>>>>>> 5caf1a27
+DELETE FROM `PREFIX_hook` WHERE name = 'actionPerformancePageFormSave';