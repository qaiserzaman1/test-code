<!DOCTYPE html>
<html lang="en">
<head>
  <meta http-equiv="Content-Type" content="text/html; charset=utf-8" />
  <title>PrestaShop Installation</title>
  <style>
    ::-moz-selection {
      background: #b3d4fc;
      text-shadow: none;
    }

    ::selection {
      background: #b3d4fc;
      text-shadow: none;
    }

    html {
      padding: 30px 10px;
      font-size: 16px;
      line-height: 1.4;
      color: #737373;
      background: #f0f0f0;
      -webkit-text-size-adjust: 100%;
      -ms-text-size-adjust: 100%;
    }

    html,
    input {
      font-family: "Helvetica Neue", Helvetica, Arial, sans-serif;
    }

    body {
      max-width:1000px;
      width: 1000px;
      padding: 30px 20px 50px;
      border: 1px solid #b3b3b3;
      border-radius: 4px;
      margin: 0 auto;
      box-shadow: 0 1px 10px #a7a7a7, inset 0 1px 0 #fff;
      background: #fcfcfc;
    }

    h1 {
      margin: 0 10px;
      font-size: 50px;
      text-align: center;
    }

    h1 span {
      color: #bbb;
    }
    h2 {
      color: #D35780;
      margin: 0 10px;
      font-size: 40px;
      text-align: center;
    }

    h2 span {
      color: #bbb;
      font-size: 60px;
    }

    h3 {
      margin: 1.5em 0 0.5em;
    }

    p {
      margin: 1em 0;
    }

    ul {
      padding: 0 0 0 40px;
      margin: 1em 0;
    }

    .container {
      max-width: 580px;
      width: 580px;
      margin: 0 auto;
    }

    .container p {
        text-align: center;
    }

    input::-moz-focus-inner {
      padding: 0;
      border: 0;
    }
  </style>
</head>
<body>
<div class="container">
  <h2>We can't start installation :(</h2>

  <ol>
    <?php if (!extension_loaded('SimpleXML')): ?>
    <li>
        PrestaShop installation requires the <b>SimpleXML extension</b> to be enabled.
    </li>
    <?php endif; ?>
    <?php if (!extension_loaded('zip')): ?>
      <li>
          PrestaShop installation requires the <b>zip extension</b> to be enabled.
      </li>
    <?php endif; ?>
<<<<<<< HEAD
    <?php if (PHP_VERSION_ID < 50600): ?>
      <li>
          PrestaShop requires at least PHP 5.6 or newer versions.
          <i>You can install PrestaShop 1.6 if you can't update your version of PHP.</i>
=======
    <?php if (!defined('PHP_VERSION_ID') || PHP_VERSION_ID < _PS_INSTALL_MINIMUM_PHP_VERSION_ID_): ?>
      <li>
          PrestaShop requires at least PHP <?= _PS_INSTALL_MINIMUM_PHP_VERSION_ ?> or newer versions.
          <i>To install PrestaShop <?= _PS_INSTALL_VERSION_ ?> you need to update your version of PHP.</i>
>>>>>>> 0229660c
      </li>
    <?php endif; ?>
        <?php if (!is_writable(__DIR__.DIRECTORY_SEPARATOR.'..'.DIRECTORY_SEPARATOR.'var'.DIRECTORY_SEPARATOR.'cache')): ?>
      <li>
          PrestaShop installation needs to write critical files in the folder var/cache.
          <i>Please review the permissions on your server.</i>
      </li>
    <?php endif; ?>
  </ol>

  <p>You can contact your web host provider to fix theses requirements.</p>
</div>
</body>
</html><|MERGE_RESOLUTION|>--- conflicted
+++ resolved
@@ -105,17 +105,10 @@
           PrestaShop installation requires the <b>zip extension</b> to be enabled.
       </li>
     <?php endif; ?>
-<<<<<<< HEAD
-    <?php if (PHP_VERSION_ID < 50600): ?>
-      <li>
-          PrestaShop requires at least PHP 5.6 or newer versions.
-          <i>You can install PrestaShop 1.6 if you can't update your version of PHP.</i>
-=======
     <?php if (!defined('PHP_VERSION_ID') || PHP_VERSION_ID < _PS_INSTALL_MINIMUM_PHP_VERSION_ID_): ?>
       <li>
           PrestaShop requires at least PHP <?= _PS_INSTALL_MINIMUM_PHP_VERSION_ ?> or newer versions.
           <i>To install PrestaShop <?= _PS_INSTALL_VERSION_ ?> you need to update your version of PHP.</i>
->>>>>>> 0229660c
       </li>
     <?php endif; ?>
         <?php if (!is_writable(__DIR__.DIRECTORY_SEPARATOR.'..'.DIRECTORY_SEPARATOR.'var'.DIRECTORY_SEPARATOR.'cache')): ?>
