--- conflicted
+++ resolved
@@ -54,14 +54,6 @@
 }
 $_SERVER['REQUEST_URI'] = str_replace('//', '/', $_SERVER['REQUEST_URI']);
 
-<<<<<<< HEAD
-// Check PHP version
-if (version_compare(preg_replace('/[^0-9.]/', '', PHP_VERSION), '5.6', '<')) {
-    die('You need at least PHP 5.6 to run PrestaShop. Your current PHP version is '.PHP_VERSION);
-}
-
-=======
->>>>>>> 0229660c
 // we check if theses constants are defined
 // in order to use init.php in upgrade.php script
 if (!defined('__PS_BASE_URI__')) {
@@ -102,13 +94,7 @@
 define('_PS_INSTALL_LANGS_PATH_', _PS_INSTALL_PATH_.'langs/');
 define('_PS_INSTALL_FIXTURES_PATH_', _PS_INSTALL_PATH_.'fixtures/');
 
-<<<<<<< HEAD
-require_once _PS_INSTALL_PATH_.'install_version.php';
-
 // PrestaShop autoload is used to load some helpful classes like Tools.
-=======
-// PrestaShop autoload is used to load some helpfull classes like Tools.
->>>>>>> 0229660c
 // Add classes used by installer bellow.
 
 require_once _PS_CORE_DIR_.'/config/alias.php';
