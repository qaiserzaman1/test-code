<?xml version="1.0" encoding="UTF-8"?>
<entity_tab>
  <tab id="SELL" name="VERKOPEN" />
  <tab id="IMPROVE" name="VERBETEREN" />
  <tab id="CONFIGURE" name="VERANDEREN" />
  <tab id="Addresses" name="Adressen"/>
  <tab id="Administration" name="Administratie"/>
  <tab id="AdminModulesSf" name="Modulecatalogus" />
<<<<<<< HEAD
  <tab id="Advanced_Parameters" name="Geavanceerde instellingen"/>
=======
  <tab id="Advanced_Parameters" name="Geavanceerde Instellingen"/>
>>>>>>> d17bcd3b
  <tab id="Attachments" name="Bijlagen"/>
  <tab id="Attributes_and_features" name="Attributen &amp; kenmerken" />
  <tab id="Attributes_and_Values" name="Productattributen"/>
  <tab id="Carriers" name="Vervoerders"/>
  <tab id="CarrierWizard" name="Vervoerder"/>
  <tab id="Cart_Rules" name="Winkelwagenregels"/>
  <tab id="Catalog_Price_Rules" name="Catalogusprijsregels"/>
  <tab id="Catalog" name="Catalogus"/>
  <tab id="Categories" name="Categorieën"/>
  <tab id="CMS_Categories" name="CMS-categorieën"/>
  <tab id="CMS_Pages" name="CMS-pagina's"/>
  <tab id="Combinations_Generator" name="Combinatiegenerator"/>
  <tab id="Configuration" name="Configuratie"/>
  <tab id="Contact" name="Contact" />
  <tab id="Contacts" name="Contactpersonen"/>
  <tab id="Countries" name="Landen"/>
  <tab id="Credit_Slips" name="Creditnota's"/>
  <tab id="CSV_Import" name="Importeren"/>
  <tab id="Currencies" name="Valuta's"/>
  <tab id="Customer_Service_2" name="Klantenservice" />
  <tab id="Customer_Service" name="Klantenservice"/>
  <tab id="Customer_settings" name="Klantinstellingen" />
  <tab id="Customers_1" name="Klanten"/>
  <tab id="Customers_2" name="Klanten"/>
  <tab id="Customers" name="Klanten"/>
  <tab id="Dashboard" name="Dashboard"/>
  <tab id="Database" name="Database" />
  <tab id="DB_Backup" name="DB-backup"/>
  <tab id="Delivery_Slips" name="Pakbonnen"/>
  <tab id="E-mail" name="E-mail"/>
  <tab id="Employees_1" name="Medewerkers" />
  <tab id="Employees" name="Medewerkers"/>
  <tab id="Features" name="Productkenmerken"/>
  <tab id="General_1" name="Algemeen" />
  <tab id="General" name="Algemeen"/>
  <tab id="Geolocation" name="Geolocatie"/>
  <tab id="Groups" name="Groepen"/>
  <tab id="Image_Settings" name="Afbeeldingsinstellingen" />
  <tab id="Images" name="Afbeeldingen"/>
  <tab id="Information" name="Informatie" />
  <tab id="Instant_Stock_Status" name="Huidige voorraadstatus"/>
  <tab id="International" name="Internationaal" />
  <tab id="Invoices" name="Facturen"/>
  <tab id="Languages" name="Talen"/>
  <tab id="Localization_1" name="Lokalisatie"/>
  <tab id="Localization" name="Lokalisatie"/>
  <tab id="Locations" name="Locaties" />
  <tab id="Login" name="Inloggen"/>
  <tab id="Logs" name="Logboeken"/>
  <tab id="Look_feel" name="Design" />
  <tab id="Maintenance" name="Onderhoud"/>
  <tab id="Manufacturers_and_suppliers" name="Merken en leveranciers" />
  <tab id="Manufacturers" name="Merken"/>
  <tab id="Marketing" name="Marketing"/>
  <tab id="Menus" name="Menu's"/>
  <tab id="Merchandise_Returns" name="Retourzendingen"/>
  <tab id="Modules_1" name="Modules en services"/>
  <tab id="Modules" name="Modules"/>
  <tab id="Monitoring" name="Monitoring"/>
  <tab id="Multistore" name="Multistore"/>
  <tab id="Order_Messages" name="Bestellingsberichten"/>
  <tab id="Order_settings_2" name="Bestelconfiguratie" />
  <tab id="Order_settings" name="Bestelconfiguratie" />
  <tab id="Orders_1" name="Bestellingen"/>
  <tab id="Orders_2" name="Bestellingen"/>
  <tab id="Orders" name="Bestellingen"/>
  <tab id="Outstanding" name="Openstaand"/>
  <tab id="Pages" name="Pagina's" />
  <tab id="Payment_methods" name="Betaalmethoden" />
  <tab id="Payment_preferences" name="Instellingen" />
  <tab id="Payment" name="Betaling"/>
  <tab id="Performance" name="Prestaties"/>
  <tab id="Permissions" name="Permissies"/>
  <tab id="Positions" name="Posities"/>
  <tab id="Preferences_1" name="Instellingen"/>
  <tab id="Preferences" name="Instellingen"/>
  <tab id="Price_Ranges" name="Prijsklasse"/>
  <tab id="Price_Rules" name="Prijsregels"/>
  <tab id="Products_1" name="Producten"/>
  <tab id="Products" name="Producten"/>
  <tab id="Profiles" name="Profielen"/>
  <tab id="Quick_Access" name="Snelle toegang"/>
  <tab id="Referrers" name="Referrers"/>
  <tab id="Search_1" name="Zoeken"/>
  <tab id="Search_Engines" name="Zoekmachines"/>
  <tab id="Search" name="Zoeken"/>
  <tab id="SEO_URLs" name="SEO &amp; URL's"/>
  <tab id="Shipping_1" name="Instellingen"/>
  <tab id="Shipping" name="Verzending"/>
  <tab id="Shop_parameters" name="Winkelinstellingen" />
  <tab id="Shop_URLs" name="Winkel-URL's"/>
  <tab id="Shopping_Carts" name="Winkelwagens"/>
  <tab id="Shops" name="Winkels"/>
  <tab id="SQL_Manager" name="SQL-beheer"/>
  <tab id="States" name="Provincies"/>
  <tab id="Stats_1" name="Statistieken"/>
  <tab id="Stats" name="Statistieken"/>
  <tab id="Statuses" name="Statussen"/>
  <tab id="Stock_Coverage" name="Voorraaddekking"/>
  <tab id="Stock_Management" name="Voorraadbeheer"/>
  <tab id="Stock_Movement" name="Voorraadverplaatsing"/>
  <tab id="Stock" name="Voorraad"/>
  <tab id="Store_Contacts" name="Winkelcontacten"/>
  <tab id="Suppliers" name="Leveranciers"/>
  <tab id="Supply_orders" name="Leveringsbestellingen"/>
  <tab id="Tags" name="Tags"/>
  <tab id="Tax_Management" name="Belastingen" />
  <tab id="Tax_Rules" name="Belastingregels"/>
  <tab id="Taxes" name="Belastingen"/>
  <tab id="Themes_Catalog" name="Themacatalogus" />
  <tab id="Themes" name="Thema's"/>
  <tab id="Titles" name="Sociale titels"/>
  <tab id="Traffic" name="Verkeer" />
  <tab id="Translations" name="Vertalingen"/>
  <tab id="Warehouses" name="Magazijnen"/>
  <tab id="Webservice" name="Webservice"/>
  <tab id="Weight_Ranges" name="Gewichtsklasse"/>
  <tab id="Zones" name="Zones"/>
<<<<<<< HEAD
=======
  <tab id="Marketing_tools" name="Marketing tools"/>
>>>>>>> d17bcd3b
</entity_tab><|MERGE_RESOLUTION|>--- conflicted
+++ resolved
@@ -6,11 +6,7 @@
   <tab id="Addresses" name="Adressen"/>
   <tab id="Administration" name="Administratie"/>
   <tab id="AdminModulesSf" name="Modulecatalogus" />
-<<<<<<< HEAD
   <tab id="Advanced_Parameters" name="Geavanceerde instellingen"/>
-=======
-  <tab id="Advanced_Parameters" name="Geavanceerde Instellingen"/>
->>>>>>> d17bcd3b
   <tab id="Attachments" name="Bijlagen"/>
   <tab id="Attributes_and_features" name="Attributen &amp; kenmerken" />
   <tab id="Attributes_and_Values" name="Productattributen"/>
@@ -129,8 +125,5 @@
   <tab id="Webservice" name="Webservice"/>
   <tab id="Weight_Ranges" name="Gewichtsklasse"/>
   <tab id="Zones" name="Zones"/>
-<<<<<<< HEAD
-=======
   <tab id="Marketing_tools" name="Marketing tools"/>
->>>>>>> d17bcd3b
 </entity_tab>