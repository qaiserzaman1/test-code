--- conflicted
+++ resolved
@@ -4,11 +4,7 @@
   <tab id="IMPROVE" name="IMPROVE" />
   <tab id="CONFIGURE" name="CONFIGURE" />
   <tab id="Addresses" name="Direcciones"/>
-<<<<<<< HEAD
-  <tab id="AdminModulesSf" name="Module Catalog" />
-=======
   <tab id="Module_Page" name="Module Catalog" />
->>>>>>> d17bcd3b
   <tab id="Administration" name="Administración"/>
   <tab id="Advanced_Parameters" name="Parámetros Avanzados"/>
   <tab id="Attachments" name="Adjuntos"/>
@@ -63,11 +59,7 @@
   <tab id="Look_feel" name="Design" />
   <tab id="Maintenance" name="Mantenimiento"/>
   <tab id="Manufacturers" name="Fabricantes"/>
-<<<<<<< HEAD
-  <tab id="Manufacturers_and_suppliers" name="Manufacturers and Suppliers" />
-=======
   <tab id="Manufacturers_and_suppliers" name="Brands and Suppliers" />
->>>>>>> d17bcd3b
   <tab id="Marketing" name="Márketing"/>
   <tab id="Menus" name="Menús"/>
   <tab id="Merchandise_Returns" name="Devoluciones de mercancía"/>
@@ -131,8 +123,5 @@
   <tab id="Warehouses" name="Almacenes"/>
   <tab id="Webservice" name="Webservice"/>
   <tab id="Zones" name="Zona"/>
-<<<<<<< HEAD
-=======
   <tab id="Marketing_tools" name="Marketing tools"/>
->>>>>>> d17bcd3b
 </entity_tab>