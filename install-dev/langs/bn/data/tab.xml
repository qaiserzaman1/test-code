--- conflicted
+++ resolved
@@ -58,11 +58,7 @@
   <tab id='Logs' name='তথ্য বই'/>
   <tab id='Look_feel' name='Design' />
   <tab id='Maintenance' name='রক্ষণাবেক্ষণ'/>
-<<<<<<< HEAD
-  <tab id='Manufacturers_and_suppliers' name='Manufacturers and Suppliers' />
-=======
   <tab id='Manufacturers_and_suppliers' name='Brands and Suppliers' />
->>>>>>> d17bcd3b
   <tab id='Manufacturers' name='উত্পাদক'/>
   <tab id='Marketing' name='বাযারজাতকরন'/>
   <tab id='Menus' name='মেনু'/>
@@ -127,8 +123,5 @@
   <tab id='Warehouses' name='গুদাম ঘর'/>
   <tab id='Webservice' name='ওয়েব সেবা'/>
   <tab id='Zones' name='এলাকা'/>
-<<<<<<< HEAD
-=======
   <tab id="Marketing_tools" name="Marketing tools"/>
->>>>>>> d17bcd3b
 </entity_tab>