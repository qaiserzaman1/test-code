<?xml version="1.0" encoding="UTF-8"?>
<entity_tab>
  <tab id="SELL" name="SELL" />
  <tab id="IMPROVE" name="IMPROVE" />
  <tab id="CONFIGURE" name="CONFIGURE" />
  <tab id="Addresses" name="地址"/>
  <tab id="Administration" name="管理"/>
<<<<<<< HEAD
  <tab id="AdminModulesSf" name="Module Catalog" />
=======
  <tab id="Module_Page" name="Module Catalog" />
>>>>>>> d17bcd3b
  <tab id="Advanced_Parameters" name="進階設定"/>
  <tab id="Attachments" name="附加檔案"/>
  <tab id="Attributes_and_features" name="Attributes &amp; Features" />
  <tab id="Attributes_and_Values" name="屬性與數值"/>
  <tab id="Carriers" name="貨運商"/>
  <tab id="CarrierWizard" name="Carrier"/>
  <tab id="Cart_Rules" name="購物車規則"/>
  <tab id="Catalog_Price_Rules" name="產品目錄價格規則"/>
  <tab id="Catalog" name="產品目錄"/>
  <tab id="Categories" name="分類"/>
  <tab id="CMS_Categories" name="網頁分類"/>
  <tab id="CMS_Pages" name="靜態網頁"/>
  <tab id="Combinations_Generator" name="組合產生器"/>
  <tab id="Configuration" name="設定"/>
  <tab id="Contact" name="Contact" />
  <tab id="Contacts" name="聯絡人"/>
  <tab id="Countries" name="國家"/>
  <tab id="Credit_Slips" name="折讓單"/>
  <tab id="CSV_Import" name="匯入"/>
  <tab id="Currencies" name="貨幣"/>
  <tab id="Customer_Service_2" name="Customer Service" />
  <tab id="Customer_Service" name="客戶服務"/>
  <tab id="Customer_settings" name="Customer Settings" />
  <tab id="Customers_1" name="客戶"/>
  <tab id="Customers_2" name="客戶"/>
  <tab id="Customers" name="客戶"/>
  <tab id="Dashboard" name="Dashboard"/>
  <tab id="Database" name="Database" />
  <tab id="DB_Backup" name="資料庫備份"/>
  <tab id="Delivery_Slips" name="出貨單"/>
  <tab id="E-mail" name="電子郵件"/>
  <tab id="Employees_1" name="Employees" />
  <tab id="Employees" name="員工"/>
  <tab id="Features" name="功能"/>
  <tab id="General_1" name="General" />
  <tab id="General" name="一般"/>
  <tab id="Geolocation" name="地理定位"/>
  <tab id="Groups" name="群組"/>
  <tab id="Image_Settings" name="Image Settings" />
  <tab id="Images" name="圖片"/>
  <tab id="Information" name="Information" />
  <tab id="Instant_Stock_Status" name="目前庫存狀態"/>
  <tab id="International" name="International" />
  <tab id="Invoices" name="發票"/>
  <tab id="Languages" name="語言"/>
  <tab id="Localization_1" name="在地化"/>
  <tab id="Localization" name="在地化"/>
  <tab id="Locations" name="Locations" />
  <tab id="Login" name="登入"/>
  <tab id="Logs" name="記錄"/>
  <tab id="Look_feel" name="Design" />
  <tab id="Maintenance" name="維護"/>
<<<<<<< HEAD
  <tab id="Manufacturers_and_suppliers" name="Manufacturers and Suppliers" />
=======
  <tab id="Manufacturers_and_suppliers" name="Brands and Suppliers" />
>>>>>>> d17bcd3b
  <tab id="Manufacturers" name="製造商"/>
  <tab id="Marketing" name="行銷"/>
  <tab id="Menus" name="選單"/>
  <tab id="Merchandise_Returns" name="退貨"/>
  <tab id="Modules_1" name="模組"/>
  <tab id="Modules" name="模組"/>
  <tab id="Monitoring" name="追蹤"/>
  <tab id="Multistore" name="多商店"/>
  <tab id="Order_Messages" name="訂單訊息"/>
  <tab id="Order_settings_2" name="Order Settings" />
  <tab id="Order_settings" name="Order Settings" />
  <tab id="Orders_1" name="訂單"/>
  <tab id="Orders_2" name="訂單"/>
  <tab id="Orders" name="訂單"/>
  <tab id="Outstanding" name="特色"/>
  <tab id="Pages" name="Pages" />
  <tab id="Payment_methods" name="Payment Methods" />
  <tab id="Payment_preferences" name="Preferences" />
  <tab id="Payment" name="付款"/>
  <tab id="Performance" name="效能"/>
  <tab id="Permissions" name="權限"/>
  <tab id="Positions" name="位置"/>
  <tab id="Preferences_1" name="偏好設定"/>
  <tab id="Preferences" name="設定"/>
  <tab id="Price_Rules" name="價格規則"/>
  <tab id="Products_1" name="產品"/>
  <tab id="Products" name="產品"/>
  <tab id="Profiles" name="角色"/>
  <tab id="Quick_Access" name="快速存取"/>
  <tab id="Referrers" name="來源"/>
  <tab id="Search_1" name="搜尋"/>
  <tab id="Search_Engines" name="搜尋引擎"/>
  <tab id="Search" name="搜尋"/>
  <tab id="SEO_URLs" name="SEO 網址"/>
  <tab id="Shipping_1" name="配送"/>
  <tab id="Shipping" name="配送"/>
  <tab id="Shop_parameters" name="Shop Parameters" />
  <tab id="Shop_URLs" name="商店網址"/>
  <tab id="Shopping_Carts" name="購物車"/>
  <tab id="Shops" name="商店"/>
  <tab id="SQL_Manager" name="SQL 管理器"/>
  <tab id="States" name="縣市"/>
  <tab id="Stats_1" name="狀態"/>
  <tab id="Stats" name="狀態"/>
  <tab id="Statuses" name="狀態"/>
  <tab id="Stock_Coverage" name="庫存範圍"/>
  <tab id="Stock_Management" name="庫存管理"/>
  <tab id="Stock_Movement" name="調貨"/>
  <tab id="Stock" name="庫存"/>
  <tab id="Store_Contacts" name="商店聯絡人"/>
  <tab id="Suppliers" name="供應商"/>
  <tab id="Supply_orders" name="採購單"/>
  <tab id="Tags" name="標籤"/>
  <tab id="Tax_Management" name="Taxes" />
  <tab id="Tax_Rules" name="稅務規則"/>
  <tab id="Taxes" name="稅務"/>
  <tab id="Themes_Catalog" name="Theme Catalog" />
  <tab id="Themes" name="佈景"/>
  <tab id="Titles" name="稱謂"/>
  <tab id="Traffic" name="Traffic" />
  <tab id="Translations" name="翻譯"/>
  <tab id="Warehouses" name="倉庫"/>
  <tab id="Webservice" name="網頁服務"/>
  <tab id="Zones" name="區域"/>
<<<<<<< HEAD
=======
  <tab id="Marketing_tools" name="Marketing tools"/>
>>>>>>> d17bcd3b
</entity_tab><|MERGE_RESOLUTION|>--- conflicted
+++ resolved
@@ -5,11 +5,7 @@
   <tab id="CONFIGURE" name="CONFIGURE" />
   <tab id="Addresses" name="地址"/>
   <tab id="Administration" name="管理"/>
-<<<<<<< HEAD
-  <tab id="AdminModulesSf" name="Module Catalog" />
-=======
   <tab id="Module_Page" name="Module Catalog" />
->>>>>>> d17bcd3b
   <tab id="Advanced_Parameters" name="進階設定"/>
   <tab id="Attachments" name="附加檔案"/>
   <tab id="Attributes_and_features" name="Attributes &amp; Features" />
@@ -62,11 +58,7 @@
   <tab id="Logs" name="記錄"/>
   <tab id="Look_feel" name="Design" />
   <tab id="Maintenance" name="維護"/>
-<<<<<<< HEAD
-  <tab id="Manufacturers_and_suppliers" name="Manufacturers and Suppliers" />
-=======
   <tab id="Manufacturers_and_suppliers" name="Brands and Suppliers" />
->>>>>>> d17bcd3b
   <tab id="Manufacturers" name="製造商"/>
   <tab id="Marketing" name="行銷"/>
   <tab id="Menus" name="選單"/>
@@ -131,8 +123,5 @@
   <tab id="Warehouses" name="倉庫"/>
   <tab id="Webservice" name="網頁服務"/>
   <tab id="Zones" name="區域"/>
-<<<<<<< HEAD
-=======
   <tab id="Marketing_tools" name="Marketing tools"/>
->>>>>>> d17bcd3b
 </entity_tab>