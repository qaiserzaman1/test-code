--- conflicted
+++ resolved
@@ -2150,7 +2150,6 @@
       <title>Admin Order Buttons</title>
       <description>This hook is used to generate the buttons collection on the order view page thanks (see ActionsBarButtonsCollection)</description>
     </hook>
-<<<<<<< HEAD
     <hook id="actionPresentCart">
       <name>actionPresentCart</name>
       <title>Cart Presenter</title>
@@ -2170,7 +2169,6 @@
       <name>actionPresentProduct</name>
       <title>Product Presenter</title>
       <description>This hook is called before a product is presented</description>
-=======
     <hook id="actionAdminAdminPreferencesControllerPostProcessBefore">
       <name>actionAdminAdminPreferencesControllerPostProcessBefore</name>
       <title>On post-process in Admin Preferences</title>
@@ -2743,7 +2741,6 @@
       <name>displayAdditionalCustomerAddressFields</name>
       <title>Display additional customer address fields</title>
       <description>This hook allows to display the extra field values added in an address from using hook 'additionalCustomerAddressFields'</description>
->>>>>>> 8d0886d8
     </hook>
   </entities>
 </entity_hook>