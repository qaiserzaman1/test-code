--- conflicted
+++ resolved
@@ -2744,17 +2744,15 @@
       <title>On post-process in Admin Improve Shipping Preferences Controller</title>
       <description>This hook is called on Admin Improve Shipping Preferences post-process before processing any form</description>
     </hook>
-<<<<<<< HEAD
     <hook id="actionCheckoutRender">
       <name>actionCheckoutRender</name>
       <title>Modify checkout process</title>
       <description>This hook is called when constructing the checkout process</description>
-=======
+    </hook>
     <hook id="actionPresentProductListing">
       <name>actionPresentProductListing</name>
       <title>Product Listing Presenter</title>
       <description>This hook is called before a product listing is presented</description>
->>>>>>> 2d373227
     </hook>
   </entities>
 </entity_hook>