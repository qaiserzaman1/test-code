--- conflicted
+++ resolved
@@ -339,9 +339,6 @@
                 'allow_accented_chars_url' => (string)$xml->allow_accented_chars_url
             );
 
-<<<<<<< HEAD
-            Language::downloadAndInstallLanguagePack($iso, _PS_INSTALL_VERSION_, $params_lang);
-=======
             if (InstallSession::getInstance()->safe_mode) {
                 Language::checkAndAddLanguage($iso, false, true, $params_lang);
             } else {
@@ -356,7 +353,6 @@
                 Language::installLanguagePack($iso, $params_lang, $errors);
             }
 
->>>>>>> fc505046
             Language::loadLanguages();
 
             Tools::clearCache();
