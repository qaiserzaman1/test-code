--- conflicted
+++ resolved
@@ -4,24 +4,20 @@
         "Read more about it at https://getcomposer.org/doc/01-basic-usage.md#composer-lock-the-lock-file",
         "This file is @generated automatically"
     ],
-<<<<<<< HEAD
-    "content-hash": "27112c2745e4bc80a9d7d78294fc0b1a",
-=======
-    "content-hash": "2e1010f3af7a6069a13e01b80d88f697",
->>>>>>> bc49d074
+    "content-hash": "b118b7aca5db0442158bd8bea57b99b4",
     "packages": [
         {
             "name": "beberlei/DoctrineExtensions",
-            "version": "v1.0.19",
+            "version": "v1.0.20",
             "source": {
                 "type": "git",
                 "url": "https://github.com/beberlei/DoctrineExtensions.git",
-                "reference": "edc0ef1bf7b9f84f91fbd1f27560395ce70a3092"
-            },
-            "dist": {
-                "type": "zip",
-                "url": "https://api.github.com/repos/beberlei/DoctrineExtensions/zipball/edc0ef1bf7b9f84f91fbd1f27560395ce70a3092",
-                "reference": "edc0ef1bf7b9f84f91fbd1f27560395ce70a3092",
+                "reference": "f592c495f1c43851f5e3418cf9c2514e61d67e64"
+            },
+            "dist": {
+                "type": "zip",
+                "url": "https://api.github.com/repos/beberlei/DoctrineExtensions/zipball/f592c495f1c43851f5e3418cf9c2514e61d67e64",
+                "reference": "f592c495f1c43851f5e3418cf9c2514e61d67e64",
                 "shasum": ""
             },
             "require": {
@@ -70,7 +66,7 @@
                 "doctrine",
                 "orm"
             ],
-            "time": "2017-10-02T17:29:15+00:00"
+            "time": "2017-12-01T10:02:05+00:00"
         },
         {
             "name": "composer/ca-bundle",
@@ -745,37 +741,41 @@
         },
         {
             "name": "doctrine/doctrine-bundle",
-            "version": "1.6.12",
+            "version": "1.8.1",
             "source": {
                 "type": "git",
                 "url": "https://github.com/doctrine/DoctrineBundle.git",
-                "reference": "96a074a6202d6caf504fb728688f89bb76caf987"
-            },
-            "dist": {
-                "type": "zip",
-                "url": "https://api.github.com/repos/doctrine/DoctrineBundle/zipball/96a074a6202d6caf504fb728688f89bb76caf987",
-                "reference": "96a074a6202d6caf504fb728688f89bb76caf987",
-                "shasum": ""
-            },
-            "require": {
-                "doctrine/dbal": "~2.3",
+                "reference": "eb6e4fb904a459be28872765ab6e2d246aac7c87"
+            },
+            "dist": {
+                "type": "zip",
+                "url": "https://api.github.com/repos/doctrine/DoctrineBundle/zipball/eb6e4fb904a459be28872765ab6e2d246aac7c87",
+                "reference": "eb6e4fb904a459be28872765ab6e2d246aac7c87",
+                "shasum": ""
+            },
+            "require": {
+                "doctrine/dbal": "^2.5.12",
                 "doctrine/doctrine-cache-bundle": "~1.2",
-                "jdorn/sql-formatter": "~1.1",
-                "php": ">=5.5.9",
+                "jdorn/sql-formatter": "^1.2.16",
+                "php": "^5.5.9|^7.0",
                 "symfony/console": "~2.7|~3.0|~4.0",
                 "symfony/dependency-injection": "~2.7|~3.0|~4.0",
                 "symfony/doctrine-bridge": "~2.7|~3.0|~4.0",
                 "symfony/framework-bundle": "~2.7|~3.0|~4.0"
             },
+            "conflict": {
+                "symfony/http-foundation": "<2.6"
+            },
             "require-dev": {
                 "doctrine/orm": "~2.3",
-                "phpunit/phpunit": "~4",
+                "phpunit/phpunit": "^4.8.36|^5.7|^6.4",
                 "satooshi/php-coveralls": "^1.0",
                 "symfony/phpunit-bridge": "~2.7|~3.0|~4.0",
                 "symfony/property-info": "~2.8|~3.0|~4.0",
                 "symfony/validator": "~2.7|~3.0|~4.0",
+                "symfony/web-profiler-bundle": "~2.7|~3.0|~4.0",
                 "symfony/yaml": "~2.7|~3.0|~4.0",
-                "twig/twig": "~1.12|~2.0"
+                "twig/twig": "~1.26|~2.0"
             },
             "suggest": {
                 "doctrine/orm": "The Doctrine ORM integration is optional in the bundle.",
@@ -784,7 +784,7 @@
             "type": "symfony-bundle",
             "extra": {
                 "branch-alias": {
-                    "dev-master": "1.6.x-dev"
+                    "dev-master": "1.8.x-dev"
                 }
             },
             "autoload": {
@@ -822,7 +822,7 @@
                 "orm",
                 "persistence"
             ],
-            "time": "2017-10-08T14:49:13+00:00"
+            "time": "2017-11-24T13:09:19+00:00"
         },
         {
             "name": "doctrine/doctrine-cache-bundle",
@@ -2140,16 +2140,16 @@
         },
         {
             "name": "mobiledetect/mobiledetectlib",
-            "version": "2.8.26",
+            "version": "2.8.27",
             "source": {
                 "type": "git",
                 "url": "https://github.com/serbanghita/Mobile-Detect.git",
-                "reference": "a0ed86c9d7c04ae27fa6418b55e3beb04dfe3297"
-            },
-            "dist": {
-                "type": "zip",
-                "url": "https://api.github.com/repos/serbanghita/Mobile-Detect/zipball/a0ed86c9d7c04ae27fa6418b55e3beb04dfe3297",
-                "reference": "a0ed86c9d7c04ae27fa6418b55e3beb04dfe3297",
+                "reference": "fd3aa7a352608cbb2d899a61e35530bd1c9004bc"
+            },
+            "dist": {
+                "type": "zip",
+                "url": "https://api.github.com/repos/serbanghita/Mobile-Detect/zipball/fd3aa7a352608cbb2d899a61e35530bd1c9004bc",
+                "reference": "fd3aa7a352608cbb2d899a61e35530bd1c9004bc",
                 "shasum": ""
             },
             "require": {
@@ -2188,7 +2188,7 @@
                 "mobile detector",
                 "php mobile detect"
             ],
-            "time": "2017-08-29T18:23:54+00:00"
+            "time": "2017-12-03T15:42:01+00:00"
         },
         {
             "name": "monolog/monolog",
@@ -4481,29 +4481,30 @@
         },
         {
             "name": "prestashop/translationtools-bundle",
-            "version": "1.0.0",
+            "version": "2.x-dev",
             "source": {
                 "type": "git",
                 "url": "https://github.com/PrestaShop/TranslationToolsBundle.git",
-                "reference": "3a75fd411f1e7e331afc187e9a46b8789cde8460"
-            },
-            "dist": {
-                "type": "zip",
-                "url": "https://api.github.com/repos/PrestaShop/TranslationToolsBundle/zipball/3a75fd411f1e7e331afc187e9a46b8789cde8460",
-                "reference": "3a75fd411f1e7e331afc187e9a46b8789cde8460",
+                "reference": "b3106daa2371b35b75977e3af23a26d725a96bd0"
+            },
+            "dist": {
+                "type": "zip",
+                "url": "https://api.github.com/repos/PrestaShop/TranslationToolsBundle/zipball/b3106daa2371b35b75977e3af23a26d725a96bd0",
+                "reference": "b3106daa2371b35b75977e3af23a26d725a96bd0",
                 "shasum": ""
             },
             "require": {
                 "nikic/php-parser": "^2.1",
                 "php": "^5.4 || ^7.1",
                 "prestashop/smarty": "dev-master",
-                "symfony/twig-bridge": "^2.8",
-                "twig/twig": "^1.34"
+                "symfony/twig-bridge": "^2.8 || ^3.0",
+                "twig/twig": "^1.34 || ^2.0"
             },
             "require-dev": {
+                "doctrine/common": "~2.5.3",
                 "phpunit/phpunit": "~4.8",
-                "symfony/framework-bundle": "^2.8",
-                "symfony/phpunit-bridge": "^2.8|^3.0"
+                "symfony/framework-bundle": "^2.8 || ^3.0",
+                "symfony/translation": "^2.8 || ^3.0"
             },
             "type": "bundle",
             "autoload": {
@@ -4535,11 +4536,7 @@
                 "prestashop",
                 "translation"
             ],
-<<<<<<< HEAD
-            "time": "2017-04-05T13:07:46+00:00"
-=======
-            "time": "2017-11-30T14:54:40+00:00"
->>>>>>> bc49d074
+            "time": "2017-12-04T16:29:38+00:00"
         },
         {
             "name": "prestashop/welcome",
@@ -4918,21 +4915,21 @@
         },
         {
             "name": "sensio/framework-extra-bundle",
-            "version": "v3.0.27",
+            "version": "v3.0.28",
             "source": {
                 "type": "git",
                 "url": "https://github.com/sensiolabs/SensioFrameworkExtraBundle.git",
-                "reference": "2651d2c70c5fec10beaa670c61fd8ff1e8b3869a"
-            },
-            "dist": {
-                "type": "zip",
-                "url": "https://api.github.com/repos/sensiolabs/SensioFrameworkExtraBundle/zipball/2651d2c70c5fec10beaa670c61fd8ff1e8b3869a",
-                "reference": "2651d2c70c5fec10beaa670c61fd8ff1e8b3869a",
+                "reference": "65eadf9e3fd5c47eee7986b306a5aed8affe6496"
+            },
+            "dist": {
+                "type": "zip",
+                "url": "https://api.github.com/repos/sensiolabs/SensioFrameworkExtraBundle/zipball/65eadf9e3fd5c47eee7986b306a5aed8affe6496",
+                "reference": "65eadf9e3fd5c47eee7986b306a5aed8affe6496",
                 "shasum": ""
             },
             "require": {
                 "doctrine/common": "~2.2",
-                "symfony/dependency-injection": "~2.3|~3.0|~4.0",
+                "symfony/dependency-injection": "~2.3|~3.0",
                 "symfony/framework-bundle": "~2.3|~3.0|~4.0"
             },
             "require-dev": {
@@ -4984,25 +4981,25 @@
                 "annotations",
                 "controllers"
             ],
-            "time": "2017-08-23T12:40:59+00:00"
+            "time": "2017-10-12T17:37:20+00:00"
         },
         {
             "name": "sensiolabs/security-checker",
-            "version": "v4.1.5",
+            "version": "v4.1.6",
             "source": {
                 "type": "git",
                 "url": "https://github.com/sensiolabs/security-checker.git",
-                "reference": "55553c3ad6ae2121c1b1475d4c880d71b31b8f68"
-            },
-            "dist": {
-                "type": "zip",
-                "url": "https://api.github.com/repos/sensiolabs/security-checker/zipball/55553c3ad6ae2121c1b1475d4c880d71b31b8f68",
-                "reference": "55553c3ad6ae2121c1b1475d4c880d71b31b8f68",
+                "reference": "387b6a3b723ba35588b33d5f8d14e28ed608bd30"
+            },
+            "dist": {
+                "type": "zip",
+                "url": "https://api.github.com/repos/sensiolabs/security-checker/zipball/387b6a3b723ba35588b33d5f8d14e28ed608bd30",
+                "reference": "387b6a3b723ba35588b33d5f8d14e28ed608bd30",
                 "shasum": ""
             },
             "require": {
                 "composer/ca-bundle": "^1.0",
-                "symfony/console": "~2.7|~3.0"
+                "symfony/console": "~2.7|~3.0|~4.0"
             },
             "bin": [
                 "security-checker"
@@ -5029,7 +5026,7 @@
                 }
             ],
             "description": "A security checker for your composer.lock",
-            "time": "2017-08-22T22:18:16+00:00"
+            "time": "2017-10-29T18:48:08+00:00"
         },
         {
             "name": "shudrum/array-finder",
@@ -5127,16 +5124,16 @@
         },
         {
             "name": "symfony/monolog-bundle",
-            "version": "v3.1.1",
+            "version": "v3.1.2",
             "source": {
                 "type": "git",
                 "url": "https://github.com/symfony/monolog-bundle.git",
-                "reference": "80c82d7d41c4eed0bf27e215f27531c05b217c17"
-            },
-            "dist": {
-                "type": "zip",
-                "url": "https://api.github.com/repos/symfony/monolog-bundle/zipball/80c82d7d41c4eed0bf27e215f27531c05b217c17",
-                "reference": "80c82d7d41c4eed0bf27e215f27531c05b217c17",
+                "reference": "2b41b8b6d2c6edb1a5494f02f8e4129be2a44784"
+            },
+            "dist": {
+                "type": "zip",
+                "url": "https://api.github.com/repos/symfony/monolog-bundle/zipball/2b41b8b6d2c6edb1a5494f02f8e4129be2a44784",
+                "reference": "2b41b8b6d2c6edb1a5494f02f8e4129be2a44784",
                 "shasum": ""
             },
             "require": {
@@ -5148,8 +5145,8 @@
                 "symfony/monolog-bridge": "~2.7|~3.0|~4.0"
             },
             "require-dev": {
-                "phpunit/phpunit": "^4.8",
                 "symfony/console": "~2.3|~3.0|~4.0",
+                "symfony/phpunit-bridge": "^3.3|^4.0",
                 "symfony/yaml": "~2.3|~3.0|~4.0"
             },
             "type": "symfony-bundle",
@@ -5161,7 +5158,10 @@
             "autoload": {
                 "psr-4": {
                     "Symfony\\Bundle\\MonologBundle\\": ""
-                }
+                },
+                "exclude-from-classmap": [
+                    "/Tests/"
+                ]
             },
             "notification-url": "https://packagist.org/downloads/",
             "license": [
@@ -5183,7 +5183,7 @@
                 "log",
                 "logging"
             ],
-            "time": "2017-09-26T03:17:02+00:00"
+            "time": "2017-11-06T16:02:17+00:00"
         },
         {
             "name": "symfony/polyfill-apcu",
@@ -5359,31 +5359,17 @@
             "time": "2017-10-11T12:05:26+00:00"
         },
         {
-<<<<<<< HEAD
             "name": "symfony/polyfill-php56",
-            "version": "v1.5.0",
+            "version": "v1.6.0",
             "source": {
                 "type": "git",
                 "url": "https://github.com/symfony/polyfill-php56.git",
-                "reference": "e85ebdef569b84e8709864e1a290c40f156b30ca"
-            },
-            "dist": {
-                "type": "zip",
-                "url": "https://api.github.com/repos/symfony/polyfill-php56/zipball/e85ebdef569b84e8709864e1a290c40f156b30ca",
-                "reference": "e85ebdef569b84e8709864e1a290c40f156b30ca",
-=======
-            "name": "symfony/polyfill-php54",
-            "version": "v1.6.0",
-            "source": {
-                "type": "git",
-                "url": "https://github.com/symfony/polyfill-php54.git",
-                "reference": "d7810a14b2c6c1aff415e1bb755f611b3d5327bc"
-            },
-            "dist": {
-                "type": "zip",
-                "url": "https://api.github.com/repos/symfony/polyfill-php54/zipball/d7810a14b2c6c1aff415e1bb755f611b3d5327bc",
-                "reference": "d7810a14b2c6c1aff415e1bb755f611b3d5327bc",
->>>>>>> bc49d074
+                "reference": "265fc96795492430762c29be291a371494ba3a5b"
+            },
+            "dist": {
+                "type": "zip",
+                "url": "https://api.github.com/repos/symfony/polyfill-php56/zipball/265fc96795492430762c29be291a371494ba3a5b",
+                "reference": "265fc96795492430762c29be291a371494ba3a5b",
                 "shasum": ""
             },
             "require": {
@@ -5429,31 +5415,17 @@
             "time": "2017-10-11T12:05:26+00:00"
         },
         {
-<<<<<<< HEAD
             "name": "symfony/polyfill-php70",
-            "version": "v1.5.0",
+            "version": "v1.6.0",
             "source": {
                 "type": "git",
                 "url": "https://github.com/symfony/polyfill-php70.git",
-                "reference": "b6482e68974486984f59449ecea1fbbb22ff840f"
-            },
-            "dist": {
-                "type": "zip",
-                "url": "https://api.github.com/repos/symfony/polyfill-php70/zipball/b6482e68974486984f59449ecea1fbbb22ff840f",
-                "reference": "b6482e68974486984f59449ecea1fbbb22ff840f",
-=======
-            "name": "symfony/polyfill-php55",
-            "version": "v1.6.0",
-            "source": {
-                "type": "git",
-                "url": "https://github.com/symfony/polyfill-php55.git",
-                "reference": "b64e7f0c37ecf144ecc16668936eef94e628fbfd"
-            },
-            "dist": {
-                "type": "zip",
-                "url": "https://api.github.com/repos/symfony/polyfill-php55/zipball/b64e7f0c37ecf144ecc16668936eef94e628fbfd",
-                "reference": "b64e7f0c37ecf144ecc16668936eef94e628fbfd",
->>>>>>> bc49d074
+                "reference": "0442b9c0596610bd24ae7b5f0a6cdbbc16d9fcff"
+            },
+            "dist": {
+                "type": "zip",
+                "url": "https://api.github.com/repos/symfony/polyfill-php70/zipball/0442b9c0596610bd24ae7b5f0a6cdbbc16d9fcff",
+                "reference": "0442b9c0596610bd24ae7b5f0a6cdbbc16d9fcff",
                 "shasum": ""
             },
             "require": {
@@ -5502,31 +5474,17 @@
             "time": "2017-10-11T12:05:26+00:00"
         },
         {
-<<<<<<< HEAD
             "name": "symfony/polyfill-util",
-            "version": "v1.5.0",
+            "version": "v1.6.0",
             "source": {
                 "type": "git",
                 "url": "https://github.com/symfony/polyfill-util.git",
-                "reference": "67925d1cf0b84bd234a83bebf26d4eb281744c6d"
-            },
-            "dist": {
-                "type": "zip",
-                "url": "https://api.github.com/repos/symfony/polyfill-util/zipball/67925d1cf0b84bd234a83bebf26d4eb281744c6d",
-                "reference": "67925d1cf0b84bd234a83bebf26d4eb281744c6d",
-=======
-            "name": "symfony/polyfill-php56",
-            "version": "v1.6.0",
-            "source": {
-                "type": "git",
-                "url": "https://github.com/symfony/polyfill-php56.git",
-                "reference": "265fc96795492430762c29be291a371494ba3a5b"
-            },
-            "dist": {
-                "type": "zip",
-                "url": "https://api.github.com/repos/symfony/polyfill-php56/zipball/265fc96795492430762c29be291a371494ba3a5b",
-                "reference": "265fc96795492430762c29be291a371494ba3a5b",
->>>>>>> bc49d074
+                "reference": "6e719200c8e540e0c0effeb31f96bdb344b94176"
+            },
+            "dist": {
+                "type": "zip",
+                "url": "https://api.github.com/repos/symfony/polyfill-util/zipball/6e719200c8e540e0c0effeb31f96bdb344b94176",
+                "reference": "6e719200c8e540e0c0effeb31f96bdb344b94176",
                 "shasum": ""
             },
             "require": {
@@ -5540,123 +5498,6 @@
             },
             "autoload": {
                 "psr-4": {
-<<<<<<< HEAD
-=======
-                    "Symfony\\Polyfill\\Php56\\": ""
-                },
-                "files": [
-                    "bootstrap.php"
-                ]
-            },
-            "notification-url": "https://packagist.org/downloads/",
-            "license": [
-                "MIT"
-            ],
-            "authors": [
-                {
-                    "name": "Nicolas Grekas",
-                    "email": "p@tchwork.com"
-                },
-                {
-                    "name": "Symfony Community",
-                    "homepage": "https://symfony.com/contributors"
-                }
-            ],
-            "description": "Symfony polyfill backporting some PHP 5.6+ features to lower PHP versions",
-            "homepage": "https://symfony.com",
-            "keywords": [
-                "compatibility",
-                "polyfill",
-                "portable",
-                "shim"
-            ],
-            "time": "2017-10-11T12:05:26+00:00"
-        },
-        {
-            "name": "symfony/polyfill-php70",
-            "version": "v1.6.0",
-            "source": {
-                "type": "git",
-                "url": "https://github.com/symfony/polyfill-php70.git",
-                "reference": "0442b9c0596610bd24ae7b5f0a6cdbbc16d9fcff"
-            },
-            "dist": {
-                "type": "zip",
-                "url": "https://api.github.com/repos/symfony/polyfill-php70/zipball/0442b9c0596610bd24ae7b5f0a6cdbbc16d9fcff",
-                "reference": "0442b9c0596610bd24ae7b5f0a6cdbbc16d9fcff",
-                "shasum": ""
-            },
-            "require": {
-                "paragonie/random_compat": "~1.0|~2.0",
-                "php": ">=5.3.3"
-            },
-            "type": "library",
-            "extra": {
-                "branch-alias": {
-                    "dev-master": "1.6-dev"
-                }
-            },
-            "autoload": {
-                "psr-4": {
-                    "Symfony\\Polyfill\\Php70\\": ""
-                },
-                "files": [
-                    "bootstrap.php"
-                ],
-                "classmap": [
-                    "Resources/stubs"
-                ]
-            },
-            "notification-url": "https://packagist.org/downloads/",
-            "license": [
-                "MIT"
-            ],
-            "authors": [
-                {
-                    "name": "Nicolas Grekas",
-                    "email": "p@tchwork.com"
-                },
-                {
-                    "name": "Symfony Community",
-                    "homepage": "https://symfony.com/contributors"
-                }
-            ],
-            "description": "Symfony polyfill backporting some PHP 7.0+ features to lower PHP versions",
-            "homepage": "https://symfony.com",
-            "keywords": [
-                "compatibility",
-                "polyfill",
-                "portable",
-                "shim"
-            ],
-            "time": "2017-10-11T12:05:26+00:00"
-        },
-        {
-            "name": "symfony/polyfill-util",
-            "version": "v1.6.0",
-            "source": {
-                "type": "git",
-                "url": "https://github.com/symfony/polyfill-util.git",
-                "reference": "6e719200c8e540e0c0effeb31f96bdb344b94176"
-            },
-            "dist": {
-                "type": "zip",
-                "url": "https://api.github.com/repos/symfony/polyfill-util/zipball/6e719200c8e540e0c0effeb31f96bdb344b94176",
-                "reference": "6e719200c8e540e0c0effeb31f96bdb344b94176",
-                "shasum": ""
-            },
-            "require": {
-                "php": ">=5.3.3"
-            },
-            "type": "library",
-            "extra": {
-                "branch-alias": {
-                    "dev-master": "1.6-dev"
-                }
-            },
-            "autoload": {
-                "psr-4": {
->>>>>>> bc49d074
                     "Symfony\\Polyfill\\Util\\": ""
                 }
             },
@@ -5686,16 +5527,16 @@
         },
         {
             "name": "symfony/swiftmailer-bundle",
-            "version": "v2.6.3",
+            "version": "v2.6.7",
             "source": {
                 "type": "git",
                 "url": "https://github.com/symfony/swiftmailer-bundle.git",
-                "reference": "11555c338f3c367b0a1bd2f024a53aa813f4ce00"
-            },
-            "dist": {
-                "type": "zip",
-                "url": "https://api.github.com/repos/symfony/swiftmailer-bundle/zipball/11555c338f3c367b0a1bd2f024a53aa813f4ce00",
-                "reference": "11555c338f3c367b0a1bd2f024a53aa813f4ce00",
+                "reference": "c4808f5169efc05567be983909d00f00521c53ec"
+            },
+            "dist": {
+                "type": "zip",
+                "url": "https://api.github.com/repos/symfony/swiftmailer-bundle/zipball/c4808f5169efc05567be983909d00f00521c53ec",
+                "reference": "c4808f5169efc05567be983909d00f00521c53ec",
                 "shasum": ""
             },
             "require": {
@@ -5741,33 +5582,20 @@
             ],
             "description": "Symfony SwiftmailerBundle",
             "homepage": "http://symfony.com",
-            "time": "2017-07-22T07:18:13+00:00"
+            "time": "2017-10-19T01:06:41+00:00"
         },
         {
             "name": "symfony/symfony",
-<<<<<<< HEAD
-            "version": "v3.3.10",
+            "version": "v3.3.13",
             "source": {
                 "type": "git",
                 "url": "https://github.com/symfony/symfony.git",
-                "reference": "cfef3b2d505ae4375b17032bd03ed9a3da4b7b43"
-            },
-            "dist": {
-                "type": "zip",
-                "url": "https://api.github.com/repos/symfony/symfony/zipball/cfef3b2d505ae4375b17032bd03ed9a3da4b7b43",
-                "reference": "cfef3b2d505ae4375b17032bd03ed9a3da4b7b43",
-=======
-            "version": "v2.8.31",
-            "source": {
-                "type": "git",
-                "url": "https://github.com/symfony/symfony.git",
-                "reference": "fa9fa59d7bf9d5c73a264d348f0da793cafdc73c"
-            },
-            "dist": {
-                "type": "zip",
-                "url": "https://api.github.com/repos/symfony/symfony/zipball/fa9fa59d7bf9d5c73a264d348f0da793cafdc73c",
-                "reference": "fa9fa59d7bf9d5c73a264d348f0da793cafdc73c",
->>>>>>> bc49d074
+                "reference": "9b0226340705f75fd0cebd220746a36050ead8a9"
+            },
+            "dist": {
+                "type": "zip",
+                "url": "https://api.github.com/repos/symfony/symfony/zipball/9b0226340705f75fd0cebd220746a36050ead8a9",
+                "reference": "9b0226340705f75fd0cebd220746a36050ead8a9",
                 "shasum": ""
             },
             "require": {
@@ -5790,7 +5618,7 @@
             },
             "conflict": {
                 "phpdocumentor/reflection-docblock": "<3.0||>=3.2.0,<3.2.2",
-                "phpdocumentor/type-resolver": "<0.2.0",
+                "phpdocumentor/type-resolver": "<0.2.1",
                 "phpunit/phpunit": "<4.8.35|<5.4.3,>=5.0"
             },
             "provide": {
@@ -5851,12 +5679,9 @@
                 "symfony/yaml": "self.version"
             },
             "require-dev": {
-<<<<<<< HEAD
                 "cache/integration-tests": "dev-master",
+                "doctrine/annotations": "~1.0",
                 "doctrine/cache": "~1.6",
-=======
-                "doctrine/annotations": "~1.0",
->>>>>>> bc49d074
                 "doctrine/data-fixtures": "1.0.*",
                 "doctrine/dbal": "~2.4",
                 "doctrine/doctrine-bundle": "~1.4",
@@ -5911,11 +5736,7 @@
             "keywords": [
                 "framework"
             ],
-<<<<<<< HEAD
-            "time": "2017-10-05T23:40:32+00:00"
-=======
-            "time": "2017-11-16T17:44:10+00:00"
->>>>>>> bc49d074
+            "time": "2017-11-16T18:15:01+00:00"
         },
         {
             "name": "tecnickcom/tcpdf",
@@ -6107,37 +5928,40 @@
         },
         {
             "name": "myclabs/deep-copy",
-            "version": "1.6.1",
+            "version": "1.7.0",
             "source": {
                 "type": "git",
                 "url": "https://github.com/myclabs/DeepCopy.git",
-                "reference": "8e6e04167378abf1ddb4d3522d8755c5fd90d102"
-            },
-            "dist": {
-                "type": "zip",
-                "url": "https://api.github.com/repos/myclabs/DeepCopy/zipball/8e6e04167378abf1ddb4d3522d8755c5fd90d102",
-                "reference": "8e6e04167378abf1ddb4d3522d8755c5fd90d102",
-                "shasum": ""
-            },
-            "require": {
-                "php": ">=5.4.0"
+                "reference": "3b8a3a99ba1f6a3952ac2747d989303cbd6b7a3e"
+            },
+            "dist": {
+                "type": "zip",
+                "url": "https://api.github.com/repos/myclabs/DeepCopy/zipball/3b8a3a99ba1f6a3952ac2747d989303cbd6b7a3e",
+                "reference": "3b8a3a99ba1f6a3952ac2747d989303cbd6b7a3e",
+                "shasum": ""
+            },
+            "require": {
+                "php": "^5.6 || ^7.0"
             },
             "require-dev": {
-                "doctrine/collections": "1.*",
-                "phpunit/phpunit": "~4.1"
+                "doctrine/collections": "^1.0",
+                "doctrine/common": "^2.6",
+                "phpunit/phpunit": "^4.1"
             },
             "type": "library",
             "autoload": {
                 "psr-4": {
                     "DeepCopy\\": "src/DeepCopy/"
-                }
+                },
+                "files": [
+                    "src/DeepCopy/deep_copy.php"
+                ]
             },
             "notification-url": "https://packagist.org/downloads/",
             "license": [
                 "MIT"
             ],
             "description": "Create deep copies (clones) of your objects",
-            "homepage": "https://github.com/myclabs/DeepCopy",
             "keywords": [
                 "clone",
                 "copy",
@@ -6145,7 +5969,7 @@
                 "object",
                 "object graph"
             ],
-            "time": "2017-04-12T18:52:22+00:00"
+            "time": "2017-10-19T19:58:43+00:00"
         },
         {
             "name": "phake/phake",
@@ -6261,22 +6085,22 @@
         },
         {
             "name": "phpdocumentor/reflection-docblock",
-            "version": "3.2.2",
+            "version": "3.3.2",
             "source": {
                 "type": "git",
                 "url": "https://github.com/phpDocumentor/ReflectionDocBlock.git",
-                "reference": "4aada1f93c72c35e22fb1383b47fee43b8f1d157"
-            },
-            "dist": {
-                "type": "zip",
-                "url": "https://api.github.com/repos/phpDocumentor/ReflectionDocBlock/zipball/4aada1f93c72c35e22fb1383b47fee43b8f1d157",
-                "reference": "4aada1f93c72c35e22fb1383b47fee43b8f1d157",
-                "shasum": ""
-            },
-            "require": {
-                "php": ">=5.5",
-                "phpdocumentor/reflection-common": "^1.0@dev",
-                "phpdocumentor/type-resolver": "^0.3.0",
+                "reference": "bf329f6c1aadea3299f08ee804682b7c45b326a2"
+            },
+            "dist": {
+                "type": "zip",
+                "url": "https://api.github.com/repos/phpDocumentor/ReflectionDocBlock/zipball/bf329f6c1aadea3299f08ee804682b7c45b326a2",
+                "reference": "bf329f6c1aadea3299f08ee804682b7c45b326a2",
+                "shasum": ""
+            },
+            "require": {
+                "php": "^5.6 || ^7.0",
+                "phpdocumentor/reflection-common": "^1.0.0",
+                "phpdocumentor/type-resolver": "^0.4.0",
                 "webmozart/assert": "^1.0"
             },
             "require-dev": {
@@ -6302,20 +6126,20 @@
                 }
             ],
             "description": "With this component, a library can provide support for annotations via DocBlocks or otherwise retrieve information that is embedded in a DocBlock.",
-            "time": "2017-08-08T06:39:58+00:00"
+            "time": "2017-11-10T14:09:06+00:00"
         },
         {
             "name": "phpdocumentor/type-resolver",
-            "version": "0.3.0",
+            "version": "0.4.0",
             "source": {
                 "type": "git",
                 "url": "https://github.com/phpDocumentor/TypeResolver.git",
-                "reference": "fb3933512008d8162b3cdf9e18dba9309b7c3773"
-            },
-            "dist": {
-                "type": "zip",
-                "url": "https://api.github.com/repos/phpDocumentor/TypeResolver/zipball/fb3933512008d8162b3cdf9e18dba9309b7c3773",
-                "reference": "fb3933512008d8162b3cdf9e18dba9309b7c3773",
+                "reference": "9c977708995954784726e25d0cd1dddf4e65b0f7"
+            },
+            "dist": {
+                "type": "zip",
+                "url": "https://api.github.com/repos/phpDocumentor/TypeResolver/zipball/9c977708995954784726e25d0cd1dddf4e65b0f7",
+                "reference": "9c977708995954784726e25d0cd1dddf4e65b0f7",
                 "shasum": ""
             },
             "require": {
@@ -6349,7 +6173,7 @@
                     "email": "me@mikevanriel.com"
                 }
             ],
-            "time": "2017-06-03T08:32:36+00:00"
+            "time": "2017-07-14T14:27:02+00:00"
         },
         {
             "name": "phpspec/prophecy",
@@ -6616,16 +6440,16 @@
         },
         {
             "name": "phpunit/php-token-stream",
-            "version": "1.4.11",
+            "version": "1.4.12",
             "source": {
                 "type": "git",
                 "url": "https://github.com/sebastianbergmann/php-token-stream.git",
-                "reference": "e03f8f67534427a787e21a385a67ec3ca6978ea7"
-            },
-            "dist": {
-                "type": "zip",
-                "url": "https://api.github.com/repos/sebastianbergmann/php-token-stream/zipball/e03f8f67534427a787e21a385a67ec3ca6978ea7",
-                "reference": "e03f8f67534427a787e21a385a67ec3ca6978ea7",
+                "reference": "1ce90ba27c42e4e44e6d8458241466380b51fa16"
+            },
+            "dist": {
+                "type": "zip",
+                "url": "https://api.github.com/repos/sebastianbergmann/php-token-stream/zipball/1ce90ba27c42e4e44e6d8458241466380b51fa16",
+                "reference": "1ce90ba27c42e4e44e6d8458241466380b51fa16",
                 "shasum": ""
             },
             "require": {
@@ -6661,20 +6485,20 @@
             "keywords": [
                 "tokenizer"
             ],
-            "time": "2017-02-27T10:12:30+00:00"
+            "time": "2017-12-04T08:55:13+00:00"
         },
         {
             "name": "phpunit/phpunit",
-            "version": "5.7.22",
+            "version": "5.7.25",
             "source": {
                 "type": "git",
                 "url": "https://github.com/sebastianbergmann/phpunit.git",
-                "reference": "10df877596c9906d4110b5b905313829043f2ada"
-            },
-            "dist": {
-                "type": "zip",
-                "url": "https://api.github.com/repos/sebastianbergmann/phpunit/zipball/10df877596c9906d4110b5b905313829043f2ada",
-                "reference": "10df877596c9906d4110b5b905313829043f2ada",
+                "reference": "4b1c822a68ae6577df38a59eb49b046712ec0f6a"
+            },
+            "dist": {
+                "type": "zip",
+                "url": "https://api.github.com/repos/sebastianbergmann/phpunit/zipball/4b1c822a68ae6577df38a59eb49b046712ec0f6a",
+                "reference": "4b1c822a68ae6577df38a59eb49b046712ec0f6a",
                 "shasum": ""
             },
             "require": {
@@ -6699,7 +6523,7 @@
                 "sebastian/object-enumerator": "~2.0",
                 "sebastian/resource-operations": "~1.0",
                 "sebastian/version": "~1.0.3|~2.0",
-                "symfony/yaml": "~2.1|~3.0"
+                "symfony/yaml": "~2.1|~3.0|~4.0"
             },
             "conflict": {
                 "phpdocumentor/reflection-docblock": "3.0.2"
@@ -6743,7 +6567,7 @@
                 "testing",
                 "xunit"
             ],
-            "time": "2017-09-24T07:23:38+00:00"
+            "time": "2017-11-14T14:50:51+00:00"
         },
         {
             "name": "phpunit/phpunit-mock-objects",
@@ -7319,16 +7143,16 @@
         },
         {
             "name": "symfony/phpunit-bridge",
-            "version": "v3.3.10",
+            "version": "v3.4.0",
             "source": {
                 "type": "git",
                 "url": "https://github.com/symfony/phpunit-bridge.git",
-                "reference": "6e40d1c8bc4037edf3852c0b29fdd2923c4e2133"
-            },
-            "dist": {
-                "type": "zip",
-                "url": "https://api.github.com/repos/symfony/phpunit-bridge/zipball/6e40d1c8bc4037edf3852c0b29fdd2923c4e2133",
-                "reference": "6e40d1c8bc4037edf3852c0b29fdd2923c4e2133",
+                "reference": "292c1a79c5c32360c62bbe67022a38c6535094d5"
+            },
+            "dist": {
+                "type": "zip",
+                "url": "https://api.github.com/repos/symfony/phpunit-bridge/zipball/292c1a79c5c32360c62bbe67022a38c6535094d5",
+                "reference": "292c1a79c5c32360c62bbe67022a38c6535094d5",
                 "shasum": ""
             },
             "require": {
@@ -7347,7 +7171,7 @@
             "type": "symfony-bridge",
             "extra": {
                 "branch-alias": {
-                    "dev-master": "3.3-dev"
+                    "dev-master": "3.4-dev"
                 }
             },
             "autoload": {
@@ -7377,7 +7201,7 @@
             ],
             "description": "Symfony PHPUnit Bridge",
             "homepage": "https://symfony.com",
-            "time": "2017-10-02T06:54:00+00:00"
+            "time": "2017-11-22T11:41:29+00:00"
         },
         {
             "name": "webmozart/assert",
@@ -7433,6 +7257,7 @@
     "aliases": [],
     "minimum-stability": "stable",
     "stability-flags": {
+        "prestashop/translationtools-bundle": 20,
         "prestashop/smarty": 20,
         "prestashop/blockreassurance": 20,
         "prestashop/contactform": 20,
