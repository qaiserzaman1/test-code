{
    "_readme": [
        "This file locks the dependencies of your project to a known state",
        "Read more about it at https://getcomposer.org/doc/01-basic-usage.md#installing-dependencies",
        "This file is @generated automatically"
    ],
    "content-hash": "03980fd765a8075e49451d209ba7b2e9",
    "packages": [
        {
            "name": "beberlei/doctrineextensions",
            "version": "v1.3.0",
            "source": {
                "type": "git",
                "url": "https://github.com/beberlei/DoctrineExtensions.git",
                "reference": "008f162f191584a6c37c03a803f718802ba9dd9a"
            },
            "dist": {
                "type": "zip",
                "url": "https://api.github.com/repos/beberlei/DoctrineExtensions/zipball/008f162f191584a6c37c03a803f718802ba9dd9a",
                "reference": "008f162f191584a6c37c03a803f718802ba9dd9a",
                "shasum": ""
            },
            "require": {
                "doctrine/orm": "^2.7",
                "php": "^7.2 || ^8.0"
            },
            "require-dev": {
                "friendsofphp/php-cs-fixer": "^2.14",
                "nesbot/carbon": "*",
                "phpunit/phpunit": "^7.0 || ^8.0 || ^9.0",
                "symfony/yaml": "^4.2 || ^5.0",
                "zf1/zend-date": "^1.12",
                "zf1/zend-registry": "^1.12"
            },
            "type": "library",
            "autoload": {
                "psr-4": {
                    "DoctrineExtensions\\": "src/"
                }
            },
            "notification-url": "https://packagist.org/downloads/",
            "license": [
                "BSD-3-Clause"
            ],
            "authors": [
                {
                    "name": "Benjamin Eberlei",
                    "email": "kontakt@beberlei.de"
                },
                {
                    "name": "Steve Lacey",
                    "email": "steve@steve.ly"
                }
            ],
            "description": "A set of extensions to Doctrine 2 that add support for additional query functions available in MySQL, Oracle, PostgreSQL and SQLite.",
            "keywords": [
                "database",
                "doctrine",
                "orm"
            ],
            "support": {
                "source": "https://github.com/beberlei/DoctrineExtensions/tree/v1.3.0"
            },
            "time": "2020-11-29T07:37:23+00:00"
        },
        {
            "name": "composer/ca-bundle",
            "version": "1.2.9",
            "source": {
                "type": "git",
                "url": "https://github.com/composer/ca-bundle.git",
                "reference": "78a0e288fdcebf92aa2318a8d3656168da6ac1a5"
            },
            "dist": {
                "type": "zip",
                "url": "https://api.github.com/repos/composer/ca-bundle/zipball/78a0e288fdcebf92aa2318a8d3656168da6ac1a5",
                "reference": "78a0e288fdcebf92aa2318a8d3656168da6ac1a5",
                "shasum": ""
            },
            "require": {
                "ext-openssl": "*",
                "ext-pcre": "*",
                "php": "^5.3.2 || ^7.0 || ^8.0"
            },
            "require-dev": {
                "phpstan/phpstan": "^0.12.55",
                "psr/log": "^1.0",
                "symfony/phpunit-bridge": "^4.2 || ^5",
                "symfony/process": "^2.5 || ^3.0 || ^4.0 || ^5.0"
            },
            "type": "library",
            "extra": {
                "branch-alias": {
                    "dev-main": "1.x-dev"
                }
            },
            "autoload": {
                "psr-4": {
                    "Composer\\CaBundle\\": "src"
                }
            },
            "notification-url": "https://packagist.org/downloads/",
            "license": [
                "MIT"
            ],
            "authors": [
                {
                    "name": "Jordi Boggiano",
                    "email": "j.boggiano@seld.be",
                    "homepage": "http://seld.be"
                }
            ],
            "description": "Lets you find a path to the system CA bundle, and includes a fallback to the Mozilla CA bundle.",
            "keywords": [
                "cabundle",
                "cacert",
                "certificate",
                "ssl",
                "tls"
            ],
            "support": {
                "irc": "irc://irc.freenode.org/composer",
                "issues": "https://github.com/composer/ca-bundle/issues",
                "source": "https://github.com/composer/ca-bundle/tree/1.2.9"
            },
            "funding": [
                {
                    "url": "https://packagist.com",
                    "type": "custom"
                },
                {
                    "url": "https://github.com/composer",
                    "type": "github"
                },
                {
                    "url": "https://tidelift.com/funding/github/packagist/composer/composer",
                    "type": "tidelift"
                }
            ],
            "time": "2021-01-12T12:10:35+00:00"
        },
        {
            "name": "composer/installers",
            "version": "v1.11.0",
            "source": {
                "type": "git",
                "url": "https://github.com/composer/installers.git",
                "reference": "ae03311f45dfe194412081526be2e003960df74b"
            },
            "dist": {
                "type": "zip",
                "url": "https://api.github.com/repos/composer/installers/zipball/ae03311f45dfe194412081526be2e003960df74b",
                "reference": "ae03311f45dfe194412081526be2e003960df74b",
                "shasum": ""
            },
            "require": {
                "composer-plugin-api": "^1.0 || ^2.0"
            },
            "replace": {
                "roundcube/plugin-installer": "*",
                "shama/baton": "*"
            },
            "require-dev": {
                "composer/composer": "1.6.* || ^2.0",
                "composer/semver": "^1 || ^3",
                "phpstan/phpstan": "^0.12.55",
                "phpstan/phpstan-phpunit": "^0.12.16",
                "symfony/phpunit-bridge": "^4.2 || ^5",
                "symfony/process": "^2.3"
            },
            "type": "composer-plugin",
            "extra": {
                "class": "Composer\\Installers\\Plugin",
                "branch-alias": {
                    "dev-main": "1.x-dev"
                }
            },
            "autoload": {
                "psr-4": {
                    "Composer\\Installers\\": "src/Composer/Installers"
                }
            },
            "notification-url": "https://packagist.org/downloads/",
            "license": [
                "MIT"
            ],
            "authors": [
                {
                    "name": "Kyle Robinson Young",
                    "email": "kyle@dontkry.com",
                    "homepage": "https://github.com/shama"
                }
            ],
            "description": "A multi-framework Composer library installer",
            "homepage": "https://composer.github.io/installers/",
            "keywords": [
                "Craft",
                "Dolibarr",
                "Eliasis",
                "Hurad",
                "ImageCMS",
                "Kanboard",
                "Lan Management System",
                "MODX Evo",
                "MantisBT",
                "Mautic",
                "Maya",
                "OXID",
                "Plentymarkets",
                "Porto",
                "RadPHP",
                "SMF",
                "Starbug",
                "Thelia",
                "Whmcs",
                "WolfCMS",
                "agl",
                "aimeos",
                "annotatecms",
                "attogram",
                "bitrix",
                "cakephp",
                "chef",
                "cockpit",
                "codeigniter",
                "concrete5",
                "croogo",
                "dokuwiki",
                "drupal",
                "eZ Platform",
                "elgg",
                "expressionengine",
                "fuelphp",
                "grav",
                "installer",
                "itop",
                "joomla",
                "known",
                "kohana",
                "laravel",
                "lavalite",
                "lithium",
                "magento",
                "majima",
                "mako",
                "mediawiki",
                "miaoxing",
                "modulework",
                "modx",
                "moodle",
                "osclass",
                "phpbb",
                "piwik",
                "ppi",
                "processwire",
                "puppet",
                "pxcms",
                "reindex",
                "roundcube",
                "shopware",
                "silverstripe",
                "sydes",
                "sylius",
                "symfony",
                "tastyigniter",
                "typo3",
                "wordpress",
                "yawik",
                "zend",
                "zikula"
            ],
            "support": {
                "issues": "https://github.com/composer/installers/issues",
                "source": "https://github.com/composer/installers/tree/v1.11.0"
            },
            "funding": [
                {
                    "url": "https://packagist.com",
                    "type": "custom"
                },
                {
                    "url": "https://github.com/composer",
                    "type": "github"
                },
                {
                    "url": "https://tidelift.com/funding/github/packagist/composer/composer",
                    "type": "tidelift"
                }
            ],
            "time": "2021-04-28T06:42:17+00:00"
        },
        {
            "name": "composer/package-versions-deprecated",
            "version": "1.11.99.2",
            "source": {
                "type": "git",
                "url": "https://github.com/composer/package-versions-deprecated.git",
                "reference": "c6522afe5540d5fc46675043d3ed5a45a740b27c"
            },
            "dist": {
                "type": "zip",
                "url": "https://api.github.com/repos/composer/package-versions-deprecated/zipball/c6522afe5540d5fc46675043d3ed5a45a740b27c",
                "reference": "c6522afe5540d5fc46675043d3ed5a45a740b27c",
                "shasum": ""
            },
            "require": {
                "composer-plugin-api": "^1.1.0 || ^2.0",
                "php": "^7 || ^8"
            },
            "replace": {
                "ocramius/package-versions": "1.11.99"
            },
            "require-dev": {
                "composer/composer": "^1.9.3 || ^2.0@dev",
                "ext-zip": "^1.13",
                "phpunit/phpunit": "^6.5 || ^7"
            },
            "type": "composer-plugin",
            "extra": {
                "class": "PackageVersions\\Installer",
                "branch-alias": {
                    "dev-master": "1.x-dev"
                }
            },
            "autoload": {
                "psr-4": {
                    "PackageVersions\\": "src/PackageVersions"
                }
            },
            "notification-url": "https://packagist.org/downloads/",
            "license": [
                "MIT"
            ],
            "authors": [
                {
                    "name": "Marco Pivetta",
                    "email": "ocramius@gmail.com"
                },
                {
                    "name": "Jordi Boggiano",
                    "email": "j.boggiano@seld.be"
                }
            ],
            "description": "Composer plugin that provides efficient querying for installed package versions (no runtime IO)",
            "support": {
                "issues": "https://github.com/composer/package-versions-deprecated/issues",
                "source": "https://github.com/composer/package-versions-deprecated/tree/1.11.99.2"
            },
            "funding": [
                {
                    "url": "https://packagist.com",
                    "type": "custom"
                },
                {
                    "url": "https://github.com/composer",
                    "type": "github"
                },
                {
                    "url": "https://tidelift.com/funding/github/packagist/composer/composer",
                    "type": "tidelift"
                }
            ],
            "time": "2021-05-24T07:46:03+00:00"
        },
        {
            "name": "composer/semver",
            "version": "3.2.4",
            "source": {
                "type": "git",
                "url": "https://github.com/composer/semver.git",
                "reference": "a02fdf930a3c1c3ed3a49b5f63859c0c20e10464"
            },
            "dist": {
                "type": "zip",
                "url": "https://api.github.com/repos/composer/semver/zipball/a02fdf930a3c1c3ed3a49b5f63859c0c20e10464",
                "reference": "a02fdf930a3c1c3ed3a49b5f63859c0c20e10464",
                "shasum": ""
            },
            "require": {
                "php": "^5.3.2 || ^7.0 || ^8.0"
            },
            "require-dev": {
                "phpstan/phpstan": "^0.12.54",
                "symfony/phpunit-bridge": "^4.2 || ^5"
            },
            "type": "library",
            "extra": {
                "branch-alias": {
                    "dev-main": "3.x-dev"
                }
            },
            "autoload": {
                "psr-4": {
                    "Composer\\Semver\\": "src"
                }
            },
            "notification-url": "https://packagist.org/downloads/",
            "license": [
                "MIT"
            ],
            "authors": [
                {
                    "name": "Nils Adermann",
                    "email": "naderman@naderman.de",
                    "homepage": "http://www.naderman.de"
                },
                {
                    "name": "Jordi Boggiano",
                    "email": "j.boggiano@seld.be",
                    "homepage": "http://seld.be"
                },
                {
                    "name": "Rob Bast",
                    "email": "rob.bast@gmail.com",
                    "homepage": "http://robbast.nl"
                }
            ],
            "description": "Semver library that offers utilities, version constraint parsing and validation.",
            "keywords": [
                "semantic",
                "semver",
                "validation",
                "versioning"
            ],
            "support": {
                "irc": "irc://irc.freenode.org/composer",
                "issues": "https://github.com/composer/semver/issues",
                "source": "https://github.com/composer/semver/tree/3.2.4"
            },
            "funding": [
                {
                    "url": "https://packagist.com",
                    "type": "custom"
                },
                {
                    "url": "https://github.com/composer",
                    "type": "github"
                },
                {
                    "url": "https://tidelift.com/funding/github/packagist/composer/composer",
                    "type": "tidelift"
                }
            ],
            "time": "2020-11-13T08:59:24+00:00"
        },
        {
            "name": "composer/xdebug-handler",
            "version": "2.0.1",
            "source": {
                "type": "git",
                "url": "https://github.com/composer/xdebug-handler.git",
                "reference": "964adcdd3a28bf9ed5d9ac6450064e0d71ed7496"
            },
            "dist": {
                "type": "zip",
                "url": "https://api.github.com/repos/composer/xdebug-handler/zipball/964adcdd3a28bf9ed5d9ac6450064e0d71ed7496",
                "reference": "964adcdd3a28bf9ed5d9ac6450064e0d71ed7496",
                "shasum": ""
            },
            "require": {
                "php": "^5.3.2 || ^7.0 || ^8.0",
                "psr/log": "^1.0"
            },
            "require-dev": {
                "phpstan/phpstan": "^0.12.55",
                "symfony/phpunit-bridge": "^4.2 || ^5"
            },
            "type": "library",
            "autoload": {
                "psr-4": {
                    "Composer\\XdebugHandler\\": "src"
                }
            },
            "notification-url": "https://packagist.org/downloads/",
            "license": [
                "MIT"
            ],
            "authors": [
                {
                    "name": "John Stevenson",
                    "email": "john-stevenson@blueyonder.co.uk"
                }
            ],
            "description": "Restarts a process without Xdebug.",
            "keywords": [
                "Xdebug",
                "performance"
            ],
            "support": {
                "irc": "irc://irc.freenode.org/composer",
                "issues": "https://github.com/composer/xdebug-handler/issues",
                "source": "https://github.com/composer/xdebug-handler/tree/2.0.1"
            },
            "funding": [
                {
                    "url": "https://packagist.com",
                    "type": "custom"
                },
                {
                    "url": "https://github.com/composer",
                    "type": "github"
                },
                {
                    "url": "https://tidelift.com/funding/github/packagist/composer/composer",
                    "type": "tidelift"
                }
            ],
            "time": "2021-05-05T19:37:51+00:00"
        },
        {
            "name": "cssjanus/cssjanus",
            "version": "v2.1.0",
            "source": {
                "type": "git",
                "url": "https://github.com/cssjanus/php-cssjanus.git",
                "reference": "de7483c0805750a6462b372eab55d022d555df02"
            },
            "dist": {
                "type": "zip",
                "url": "https://api.github.com/repos/cssjanus/php-cssjanus/zipball/de7483c0805750a6462b372eab55d022d555df02",
                "reference": "de7483c0805750a6462b372eab55d022d555df02",
                "shasum": ""
            },
            "require": {
                "php": ">=7.2.0"
            },
            "require-dev": {
                "mediawiki/mediawiki-phan-config": "0.10.6",
                "php-parallel-lint/php-parallel-lint": "^1.3.0",
                "phpunit/phpunit": "^8.5.15",
                "squizlabs/php_codesniffer": "^3.6.0"
            },
            "type": "library",
            "autoload": {
                "psr-0": {
                    "": "src/"
                }
            },
            "notification-url": "https://packagist.org/downloads/",
            "license": [
                "Apache-2.0"
            ],
            "authors": [
                {
                    "name": "Roan Kattouw"
                },
                {
                    "name": "Trevor Parscal"
                },
                {
                    "name": "Timo Tijhof"
                }
            ],
            "description": "Convert CSS stylesheets between left-to-right and right-to-left.",
            "support": {
                "issues": "https://github.com/cssjanus/php-cssjanus/issues",
                "source": "https://github.com/cssjanus/php-cssjanus/tree/v2.1.0"
            },
            "time": "2021-09-09T17:58:26+00:00"
        },
        {
            "name": "curl/curl",
            "version": "2.3.2",
            "source": {
                "type": "git",
                "url": "https://github.com/php-mod/curl.git",
                "reference": "8a3e3f1cb6061180c53cb18e2ad823f68ff91ac0"
            },
            "dist": {
                "type": "zip",
                "url": "https://api.github.com/repos/php-mod/curl/zipball/8a3e3f1cb6061180c53cb18e2ad823f68ff91ac0",
                "reference": "8a3e3f1cb6061180c53cb18e2ad823f68ff91ac0",
                "shasum": ""
            },
            "require": {
                "ext-curl": "*",
                "php": "^5.6 | ^7.0 | ^8.0"
            },
            "require-dev": {
                "yoast/phpunit-polyfills": "^0.2.0"
            },
            "type": "library",
            "autoload": {
                "psr-0": {
                    "Curl": "src/"
                }
            },
            "notification-url": "https://packagist.org/downloads/",
            "license": [
                "MIT"
            ],
            "authors": [
                {
                    "name": "php-curl-class",
                    "homepage": "https://github.com/php-curl-class"
                },
                {
                    "name": "Hassan Amouhzi",
                    "email": "hassan@anezi.net",
                    "homepage": "http://hassan.amouhzi.com"
                },
                {
                    "name": "user52",
                    "homepage": "https://github.com/user52"
                }
            ],
            "description": "cURL class for PHP",
            "homepage": "https://github.com/php-mod/curl",
            "keywords": [
                "curl",
                "dot"
            ],
            "support": {
                "issues": "https://github.com/php-mod/curl/issues",
                "source": "https://github.com/php-mod/curl/tree/2.3.2"
            },
            "time": "2021-04-11T19:00:09+00:00"
        },
        {
            "name": "defuse/php-encryption",
            "version": "v2.3.1",
            "source": {
                "type": "git",
                "url": "https://github.com/defuse/php-encryption.git",
                "reference": "77880488b9954b7884c25555c2a0ea9e7053f9d2"
            },
            "dist": {
                "type": "zip",
                "url": "https://api.github.com/repos/defuse/php-encryption/zipball/77880488b9954b7884c25555c2a0ea9e7053f9d2",
                "reference": "77880488b9954b7884c25555c2a0ea9e7053f9d2",
                "shasum": ""
            },
            "require": {
                "ext-openssl": "*",
                "paragonie/random_compat": ">= 2",
                "php": ">=5.6.0"
            },
            "require-dev": {
                "phpunit/phpunit": "^4|^5|^6|^7|^8|^9"
            },
            "bin": [
                "bin/generate-defuse-key"
            ],
            "type": "library",
            "autoload": {
                "psr-4": {
                    "Defuse\\Crypto\\": "src"
                }
            },
            "notification-url": "https://packagist.org/downloads/",
            "license": [
                "MIT"
            ],
            "authors": [
                {
                    "name": "Taylor Hornby",
                    "email": "taylor@defuse.ca",
                    "homepage": "https://defuse.ca/"
                },
                {
                    "name": "Scott Arciszewski",
                    "email": "info@paragonie.com",
                    "homepage": "https://paragonie.com"
                }
            ],
            "description": "Secure PHP Encryption Library",
            "keywords": [
                "aes",
                "authenticated encryption",
                "cipher",
                "crypto",
                "cryptography",
                "encrypt",
                "encryption",
                "openssl",
                "security",
                "symmetric key cryptography"
            ],
            "support": {
                "issues": "https://github.com/defuse/php-encryption/issues",
                "source": "https://github.com/defuse/php-encryption/tree/v2.3.1"
            },
            "time": "2021-04-09T23:57:26+00:00"
        },
        {
            "name": "doctrine/annotations",
            "version": "1.13.1",
            "source": {
                "type": "git",
                "url": "https://github.com/doctrine/annotations.git",
                "reference": "e6e7b7d5b45a2f2abc5460cc6396480b2b1d321f"
            },
            "dist": {
                "type": "zip",
                "url": "https://api.github.com/repos/doctrine/annotations/zipball/e6e7b7d5b45a2f2abc5460cc6396480b2b1d321f",
                "reference": "e6e7b7d5b45a2f2abc5460cc6396480b2b1d321f",
                "shasum": ""
            },
            "require": {
                "doctrine/lexer": "1.*",
                "ext-tokenizer": "*",
                "php": "^7.1 || ^8.0",
                "psr/cache": "^1 || ^2 || ^3"
            },
            "require-dev": {
                "doctrine/cache": "^1.11 || ^2.0",
                "doctrine/coding-standard": "^6.0 || ^8.1",
                "phpstan/phpstan": "^0.12.20",
                "phpunit/phpunit": "^7.5 || ^8.0 || ^9.1.5",
                "symfony/cache": "^4.4 || ^5.2"
            },
            "type": "library",
            "autoload": {
                "psr-4": {
                    "Doctrine\\Common\\Annotations\\": "lib/Doctrine/Common/Annotations"
                }
            },
            "notification-url": "https://packagist.org/downloads/",
            "license": [
                "MIT"
            ],
            "authors": [
                {
                    "name": "Guilherme Blanco",
                    "email": "guilhermeblanco@gmail.com"
                },
                {
                    "name": "Roman Borschel",
                    "email": "roman@code-factory.org"
                },
                {
                    "name": "Benjamin Eberlei",
                    "email": "kontakt@beberlei.de"
                },
                {
                    "name": "Jonathan Wage",
                    "email": "jonwage@gmail.com"
                },
                {
                    "name": "Johannes Schmitt",
                    "email": "schmittjoh@gmail.com"
                }
            ],
            "description": "Docblock Annotations Parser",
            "homepage": "https://www.doctrine-project.org/projects/annotations.html",
            "keywords": [
                "annotations",
                "docblock",
                "parser"
            ],
            "support": {
                "issues": "https://github.com/doctrine/annotations/issues",
                "source": "https://github.com/doctrine/annotations/tree/1.13.1"
            },
            "time": "2021-05-16T18:07:53+00:00"
        },
        {
            "name": "doctrine/cache",
            "version": "2.0.3",
            "source": {
                "type": "git",
                "url": "https://github.com/doctrine/cache.git",
                "reference": "c9622c6820d3ede1e2315a6a377ea1076e421d88"
            },
            "dist": {
                "type": "zip",
                "url": "https://api.github.com/repos/doctrine/cache/zipball/c9622c6820d3ede1e2315a6a377ea1076e421d88",
                "reference": "c9622c6820d3ede1e2315a6a377ea1076e421d88",
                "shasum": ""
            },
            "require": {
                "php": "~7.1 || ^8.0"
            },
            "conflict": {
                "doctrine/common": ">2.2,<2.4",
                "psr/cache": ">=3"
            },
            "require-dev": {
                "alcaeus/mongo-php-adapter": "^1.1",
                "cache/integration-tests": "dev-master",
                "doctrine/coding-standard": "^8.0",
                "mongodb/mongodb": "^1.1",
                "phpunit/phpunit": "^7.0 || ^8.0 || ^9.0",
                "predis/predis": "~1.0",
                "psr/cache": "^1.0 || ^2.0",
                "symfony/cache": "^4.4 || ^5.2"
            },
            "suggest": {
                "alcaeus/mongo-php-adapter": "Required to use legacy MongoDB driver"
            },
            "type": "library",
            "autoload": {
                "psr-4": {
                    "Doctrine\\Common\\Cache\\": "lib/Doctrine/Common/Cache"
                }
            },
            "notification-url": "https://packagist.org/downloads/",
            "license": [
                "MIT"
            ],
            "authors": [
                {
                    "name": "Guilherme Blanco",
                    "email": "guilhermeblanco@gmail.com"
                },
                {
                    "name": "Roman Borschel",
                    "email": "roman@code-factory.org"
                },
                {
                    "name": "Benjamin Eberlei",
                    "email": "kontakt@beberlei.de"
                },
                {
                    "name": "Jonathan Wage",
                    "email": "jonwage@gmail.com"
                },
                {
                    "name": "Johannes Schmitt",
                    "email": "schmittjoh@gmail.com"
                }
            ],
            "description": "PHP Doctrine Cache library is a popular cache implementation that supports many different drivers such as redis, memcache, apc, mongodb and others.",
            "homepage": "https://www.doctrine-project.org/projects/cache.html",
            "keywords": [
                "abstraction",
                "apcu",
                "cache",
                "caching",
                "couchdb",
                "memcached",
                "php",
                "redis",
                "xcache"
            ],
            "support": {
                "issues": "https://github.com/doctrine/cache/issues",
                "source": "https://github.com/doctrine/cache/tree/2.0.3"
            },
            "funding": [
                {
                    "url": "https://www.doctrine-project.org/sponsorship.html",
                    "type": "custom"
                },
                {
                    "url": "https://www.patreon.com/phpdoctrine",
                    "type": "patreon"
                },
                {
                    "url": "https://tidelift.com/funding/github/packagist/doctrine%2Fcache",
                    "type": "tidelift"
                }
            ],
            "time": "2021-05-25T09:43:04+00:00"
        },
        {
            "name": "doctrine/collections",
            "version": "1.6.7",
            "source": {
                "type": "git",
                "url": "https://github.com/doctrine/collections.git",
                "reference": "55f8b799269a1a472457bd1a41b4f379d4cfba4a"
            },
            "dist": {
                "type": "zip",
                "url": "https://api.github.com/repos/doctrine/collections/zipball/55f8b799269a1a472457bd1a41b4f379d4cfba4a",
                "reference": "55f8b799269a1a472457bd1a41b4f379d4cfba4a",
                "shasum": ""
            },
            "require": {
                "php": "^7.1.3 || ^8.0"
            },
            "require-dev": {
                "doctrine/coding-standard": "^6.0",
                "phpstan/phpstan-shim": "^0.9.2",
                "phpunit/phpunit": "^7.0",
                "vimeo/psalm": "^3.8.1"
            },
            "type": "library",
            "autoload": {
                "psr-4": {
                    "Doctrine\\Common\\Collections\\": "lib/Doctrine/Common/Collections"
                }
            },
            "notification-url": "https://packagist.org/downloads/",
            "license": [
                "MIT"
            ],
            "authors": [
                {
                    "name": "Guilherme Blanco",
                    "email": "guilhermeblanco@gmail.com"
                },
                {
                    "name": "Roman Borschel",
                    "email": "roman@code-factory.org"
                },
                {
                    "name": "Benjamin Eberlei",
                    "email": "kontakt@beberlei.de"
                },
                {
                    "name": "Jonathan Wage",
                    "email": "jonwage@gmail.com"
                },
                {
                    "name": "Johannes Schmitt",
                    "email": "schmittjoh@gmail.com"
                }
            ],
            "description": "PHP Doctrine Collections library that adds additional functionality on top of PHP arrays.",
            "homepage": "https://www.doctrine-project.org/projects/collections.html",
            "keywords": [
                "array",
                "collections",
                "iterators",
                "php"
            ],
            "support": {
                "issues": "https://github.com/doctrine/collections/issues",
                "source": "https://github.com/doctrine/collections/tree/1.6.7"
            },
            "time": "2020-07-27T17:53:49+00:00"
        },
        {
            "name": "doctrine/common",
            "version": "3.1.2",
            "source": {
                "type": "git",
                "url": "https://github.com/doctrine/common.git",
                "reference": "a036d90c303f3163b5be8b8fde9b6755b2be4a3a"
            },
            "dist": {
                "type": "zip",
                "url": "https://api.github.com/repos/doctrine/common/zipball/a036d90c303f3163b5be8b8fde9b6755b2be4a3a",
                "reference": "a036d90c303f3163b5be8b8fde9b6755b2be4a3a",
                "shasum": ""
            },
            "require": {
                "doctrine/persistence": "^2.0",
                "php": "^7.1 || ^8.0"
            },
            "require-dev": {
                "doctrine/coding-standard": "^6.0 || ^8.0",
                "phpstan/phpstan": "^0.12",
                "phpstan/phpstan-phpunit": "^0.12",
                "phpunit/phpunit": "^7.5.20 || ^8.5 || ^9.0",
                "squizlabs/php_codesniffer": "^3.0",
                "symfony/phpunit-bridge": "^4.0.5",
                "vimeo/psalm": "^4.4"
            },
            "type": "library",
            "autoload": {
                "psr-4": {
                    "Doctrine\\Common\\": "lib/Doctrine/Common"
                }
            },
            "notification-url": "https://packagist.org/downloads/",
            "license": [
                "MIT"
            ],
            "authors": [
                {
                    "name": "Guilherme Blanco",
                    "email": "guilhermeblanco@gmail.com"
                },
                {
                    "name": "Roman Borschel",
                    "email": "roman@code-factory.org"
                },
                {
                    "name": "Benjamin Eberlei",
                    "email": "kontakt@beberlei.de"
                },
                {
                    "name": "Jonathan Wage",
                    "email": "jonwage@gmail.com"
                },
                {
                    "name": "Johannes Schmitt",
                    "email": "schmittjoh@gmail.com"
                },
                {
                    "name": "Marco Pivetta",
                    "email": "ocramius@gmail.com"
                }
            ],
            "description": "PHP Doctrine Common project is a library that provides additional functionality that other Doctrine projects depend on such as better reflection support, proxies and much more.",
            "homepage": "https://www.doctrine-project.org/projects/common.html",
            "keywords": [
                "common",
                "doctrine",
                "php"
            ],
            "support": {
                "issues": "https://github.com/doctrine/common/issues",
                "source": "https://github.com/doctrine/common/tree/3.1.2"
            },
            "funding": [
                {
                    "url": "https://www.doctrine-project.org/sponsorship.html",
                    "type": "custom"
                },
                {
                    "url": "https://www.patreon.com/phpdoctrine",
                    "type": "patreon"
                },
                {
                    "url": "https://tidelift.com/funding/github/packagist/doctrine%2Fcommon",
                    "type": "tidelift"
                }
            ],
            "time": "2021-02-10T20:18:51+00:00"
        },
        {
            "name": "doctrine/dbal",
            "version": "2.13.2",
            "source": {
                "type": "git",
                "url": "https://github.com/doctrine/dbal.git",
                "reference": "8dd39d2ead4409ce652fd4f02621060f009ea5e4"
            },
            "dist": {
                "type": "zip",
                "url": "https://api.github.com/repos/doctrine/dbal/zipball/8dd39d2ead4409ce652fd4f02621060f009ea5e4",
                "reference": "8dd39d2ead4409ce652fd4f02621060f009ea5e4",
                "shasum": ""
            },
            "require": {
                "doctrine/cache": "^1.0|^2.0",
                "doctrine/deprecations": "^0.5.3",
                "doctrine/event-manager": "^1.0",
                "ext-pdo": "*",
                "php": "^7.1 || ^8"
            },
            "require-dev": {
                "doctrine/coding-standard": "9.0.0",
                "jetbrains/phpstorm-stubs": "2020.2",
                "phpstan/phpstan": "0.12.81",
                "phpunit/phpunit": "^7.5.20|^8.5|9.5.5",
                "squizlabs/php_codesniffer": "3.6.0",
                "symfony/cache": "^4.4",
                "symfony/console": "^2.0.5|^3.0|^4.0|^5.0",
                "vimeo/psalm": "4.6.4"
            },
            "suggest": {
                "symfony/console": "For helpful console commands such as SQL execution and import of files."
            },
            "bin": [
                "bin/doctrine-dbal"
            ],
            "type": "library",
            "autoload": {
                "psr-4": {
                    "Doctrine\\DBAL\\": "lib/Doctrine/DBAL"
                }
            },
            "notification-url": "https://packagist.org/downloads/",
            "license": [
                "MIT"
            ],
            "authors": [
                {
                    "name": "Guilherme Blanco",
                    "email": "guilhermeblanco@gmail.com"
                },
                {
                    "name": "Roman Borschel",
                    "email": "roman@code-factory.org"
                },
                {
                    "name": "Benjamin Eberlei",
                    "email": "kontakt@beberlei.de"
                },
                {
                    "name": "Jonathan Wage",
                    "email": "jonwage@gmail.com"
                }
            ],
            "description": "Powerful PHP database abstraction layer (DBAL) with many features for database schema introspection and management.",
            "homepage": "https://www.doctrine-project.org/projects/dbal.html",
            "keywords": [
                "abstraction",
                "database",
                "db2",
                "dbal",
                "mariadb",
                "mssql",
                "mysql",
                "oci8",
                "oracle",
                "pdo",
                "pgsql",
                "postgresql",
                "queryobject",
                "sasql",
                "sql",
                "sqlanywhere",
                "sqlite",
                "sqlserver",
                "sqlsrv"
            ],
            "support": {
                "issues": "https://github.com/doctrine/dbal/issues",
                "source": "https://github.com/doctrine/dbal/tree/2.13.2"
            },
            "funding": [
                {
                    "url": "https://www.doctrine-project.org/sponsorship.html",
                    "type": "custom"
                },
                {
                    "url": "https://www.patreon.com/phpdoctrine",
                    "type": "patreon"
                },
                {
                    "url": "https://tidelift.com/funding/github/packagist/doctrine%2Fdbal",
                    "type": "tidelift"
                }
            ],
            "time": "2021-06-18T21:48:39+00:00"
        },
        {
            "name": "doctrine/deprecations",
            "version": "v0.5.3",
            "source": {
                "type": "git",
                "url": "https://github.com/doctrine/deprecations.git",
                "reference": "9504165960a1f83cc1480e2be1dd0a0478561314"
            },
            "dist": {
                "type": "zip",
                "url": "https://api.github.com/repos/doctrine/deprecations/zipball/9504165960a1f83cc1480e2be1dd0a0478561314",
                "reference": "9504165960a1f83cc1480e2be1dd0a0478561314",
                "shasum": ""
            },
            "require": {
                "php": "^7.1|^8.0"
            },
            "require-dev": {
                "doctrine/coding-standard": "^6.0|^7.0|^8.0",
                "phpunit/phpunit": "^7.0|^8.0|^9.0",
                "psr/log": "^1.0"
            },
            "suggest": {
                "psr/log": "Allows logging deprecations via PSR-3 logger implementation"
            },
            "type": "library",
            "autoload": {
                "psr-4": {
                    "Doctrine\\Deprecations\\": "lib/Doctrine/Deprecations"
                }
            },
            "notification-url": "https://packagist.org/downloads/",
            "license": [
                "MIT"
            ],
            "description": "A small layer on top of trigger_error(E_USER_DEPRECATED) or PSR-3 logging with options to disable all deprecations or selectively for packages.",
            "homepage": "https://www.doctrine-project.org/",
            "support": {
                "issues": "https://github.com/doctrine/deprecations/issues",
                "source": "https://github.com/doctrine/deprecations/tree/v0.5.3"
            },
            "time": "2021-03-21T12:59:47+00:00"
        },
        {
            "name": "doctrine/doctrine-bundle",
            "version": "2.4.2",
            "source": {
                "type": "git",
                "url": "https://github.com/doctrine/DoctrineBundle.git",
                "reference": "4202ce675d29e70a8b9ee763bec021b6f44caccb"
            },
            "dist": {
                "type": "zip",
                "url": "https://api.github.com/repos/doctrine/DoctrineBundle/zipball/4202ce675d29e70a8b9ee763bec021b6f44caccb",
                "reference": "4202ce675d29e70a8b9ee763bec021b6f44caccb",
                "shasum": ""
            },
            "require": {
                "doctrine/cache": "^1.11 || ^2.0",
                "doctrine/dbal": "^2.9.0|^3.0",
                "doctrine/persistence": "^1.3.3|^2.0",
                "doctrine/sql-formatter": "^1.0.1",
                "php": "^7.1 || ^8.0",
                "symfony/cache": "^4.3.3|^5.0|^6.0",
                "symfony/config": "^4.4.3|^5.0|^6.0",
                "symfony/console": "^3.4.30|^4.3.3|^5.0|^6.0",
                "symfony/dependency-injection": "^4.3.3|^5.0|^6.0",
                "symfony/deprecation-contracts": "^2.1",
                "symfony/doctrine-bridge": "^4.4.22|^5.2.7|^6.0",
                "symfony/framework-bundle": "^3.4.30|^4.3.3|^5.0|^6.0",
                "symfony/service-contracts": "^1.1.1|^2.0"
            },
            "conflict": {
                "doctrine/orm": "<2.9",
                "twig/twig": "<1.34|>=2.0,<2.4"
            },
            "require-dev": {
                "doctrine/coding-standard": "^9.0",
                "doctrine/orm": "^2.9",
                "friendsofphp/proxy-manager-lts": "^1.0",
                "phpunit/phpunit": "^7.5 || ^8.0 || ^9.3",
                "psalm/plugin-phpunit": "^0.15.1",
                "psalm/plugin-symfony": "^2.3.0",
                "symfony/phpunit-bridge": "^5.2|^6.0",
                "symfony/property-info": "^4.3.3|^5.0|^6.0",
                "symfony/proxy-manager-bridge": "^3.4|^4.3.3|^5.0|^6.0",
                "symfony/security-bundle": "^4.4|^5.0|^6.0",
                "symfony/twig-bridge": "^3.4.30|^4.3.3|^5.0|^6.0",
                "symfony/validator": "^3.4.30|^4.3.3|^5.0|^6.0",
                "symfony/web-profiler-bundle": "^3.4.30|^4.3.3|^5.0|^6.0",
                "symfony/yaml": "^3.4.30|^4.3.3|^5.0|^6.0",
                "twig/twig": "^1.34|^2.12|^3.0",
                "vimeo/psalm": "^4.7"
            },
            "suggest": {
                "doctrine/orm": "The Doctrine ORM integration is optional in the bundle.",
                "ext-pdo": "*",
                "symfony/web-profiler-bundle": "To use the data collector."
            },
            "type": "symfony-bundle",
            "autoload": {
                "psr-4": {
                    "Doctrine\\Bundle\\DoctrineBundle\\": ""
                }
            },
            "notification-url": "https://packagist.org/downloads/",
            "license": [
                "MIT"
            ],
            "authors": [
                {
                    "name": "Fabien Potencier",
                    "email": "fabien@symfony.com"
                },
                {
                    "name": "Benjamin Eberlei",
                    "email": "kontakt@beberlei.de"
                },
                {
                    "name": "Symfony Community",
                    "homepage": "http://symfony.com/contributors"
                },
                {
                    "name": "Doctrine Project",
                    "homepage": "http://www.doctrine-project.org/"
                }
            ],
            "description": "Symfony DoctrineBundle",
            "homepage": "http://www.doctrine-project.org",
            "keywords": [
                "database",
                "dbal",
                "orm",
                "persistence"
            ],
            "support": {
                "issues": "https://github.com/doctrine/DoctrineBundle/issues",
                "source": "https://github.com/doctrine/DoctrineBundle/tree/2.4.2"
            },
            "funding": [
                {
                    "url": "https://www.doctrine-project.org/sponsorship.html",
                    "type": "custom"
                },
                {
                    "url": "https://www.patreon.com/phpdoctrine",
                    "type": "patreon"
                },
                {
                    "url": "https://tidelift.com/funding/github/packagist/doctrine%2Fdoctrine-bundle",
                    "type": "tidelift"
                }
            ],
            "time": "2021-06-05T13:40:39+00:00"
        },
        {
            "name": "doctrine/event-manager",
            "version": "1.1.1",
            "source": {
                "type": "git",
                "url": "https://github.com/doctrine/event-manager.git",
                "reference": "41370af6a30faa9dc0368c4a6814d596e81aba7f"
            },
            "dist": {
                "type": "zip",
                "url": "https://api.github.com/repos/doctrine/event-manager/zipball/41370af6a30faa9dc0368c4a6814d596e81aba7f",
                "reference": "41370af6a30faa9dc0368c4a6814d596e81aba7f",
                "shasum": ""
            },
            "require": {
                "php": "^7.1 || ^8.0"
            },
            "conflict": {
                "doctrine/common": "<2.9@dev"
            },
            "require-dev": {
                "doctrine/coding-standard": "^6.0",
                "phpunit/phpunit": "^7.0"
            },
            "type": "library",
            "extra": {
                "branch-alias": {
                    "dev-master": "1.0.x-dev"
                }
            },
            "autoload": {
                "psr-4": {
                    "Doctrine\\Common\\": "lib/Doctrine/Common"
                }
            },
            "notification-url": "https://packagist.org/downloads/",
            "license": [
                "MIT"
            ],
            "authors": [
                {
                    "name": "Guilherme Blanco",
                    "email": "guilhermeblanco@gmail.com"
                },
                {
                    "name": "Roman Borschel",
                    "email": "roman@code-factory.org"
                },
                {
                    "name": "Benjamin Eberlei",
                    "email": "kontakt@beberlei.de"
                },
                {
                    "name": "Jonathan Wage",
                    "email": "jonwage@gmail.com"
                },
                {
                    "name": "Johannes Schmitt",
                    "email": "schmittjoh@gmail.com"
                },
                {
                    "name": "Marco Pivetta",
                    "email": "ocramius@gmail.com"
                }
            ],
            "description": "The Doctrine Event Manager is a simple PHP event system that was built to be used with the various Doctrine projects.",
            "homepage": "https://www.doctrine-project.org/projects/event-manager.html",
            "keywords": [
                "event",
                "event dispatcher",
                "event manager",
                "event system",
                "events"
            ],
            "support": {
                "issues": "https://github.com/doctrine/event-manager/issues",
                "source": "https://github.com/doctrine/event-manager/tree/1.1.x"
            },
            "funding": [
                {
                    "url": "https://www.doctrine-project.org/sponsorship.html",
                    "type": "custom"
                },
                {
                    "url": "https://www.patreon.com/phpdoctrine",
                    "type": "patreon"
                },
                {
                    "url": "https://tidelift.com/funding/github/packagist/doctrine%2Fevent-manager",
                    "type": "tidelift"
                }
            ],
            "time": "2020-05-29T18:28:51+00:00"
        },
        {
            "name": "doctrine/inflector",
            "version": "2.0.3",
            "source": {
                "type": "git",
                "url": "https://github.com/doctrine/inflector.git",
                "reference": "9cf661f4eb38f7c881cac67c75ea9b00bf97b210"
            },
            "dist": {
                "type": "zip",
                "url": "https://api.github.com/repos/doctrine/inflector/zipball/9cf661f4eb38f7c881cac67c75ea9b00bf97b210",
                "reference": "9cf661f4eb38f7c881cac67c75ea9b00bf97b210",
                "shasum": ""
            },
            "require": {
                "php": "^7.2 || ^8.0"
            },
            "require-dev": {
                "doctrine/coding-standard": "^7.0",
                "phpstan/phpstan": "^0.11",
                "phpstan/phpstan-phpunit": "^0.11",
                "phpstan/phpstan-strict-rules": "^0.11",
                "phpunit/phpunit": "^7.0 || ^8.0 || ^9.0"
            },
            "type": "library",
            "extra": {
                "branch-alias": {
                    "dev-master": "2.0.x-dev"
                }
            },
            "autoload": {
                "psr-4": {
                    "Doctrine\\Inflector\\": "lib/Doctrine/Inflector"
                }
            },
            "notification-url": "https://packagist.org/downloads/",
            "license": [
                "MIT"
            ],
            "authors": [
                {
                    "name": "Guilherme Blanco",
                    "email": "guilhermeblanco@gmail.com"
                },
                {
                    "name": "Roman Borschel",
                    "email": "roman@code-factory.org"
                },
                {
                    "name": "Benjamin Eberlei",
                    "email": "kontakt@beberlei.de"
                },
                {
                    "name": "Jonathan Wage",
                    "email": "jonwage@gmail.com"
                },
                {
                    "name": "Johannes Schmitt",
                    "email": "schmittjoh@gmail.com"
                }
            ],
            "description": "PHP Doctrine Inflector is a small library that can perform string manipulations with regard to upper/lowercase and singular/plural forms of words.",
            "homepage": "https://www.doctrine-project.org/projects/inflector.html",
            "keywords": [
                "inflection",
                "inflector",
                "lowercase",
                "manipulation",
                "php",
                "plural",
                "singular",
                "strings",
                "uppercase",
                "words"
            ],
            "support": {
                "issues": "https://github.com/doctrine/inflector/issues",
                "source": "https://github.com/doctrine/inflector/tree/2.0.x"
            },
            "funding": [
                {
                    "url": "https://www.doctrine-project.org/sponsorship.html",
                    "type": "custom"
                },
                {
                    "url": "https://www.patreon.com/phpdoctrine",
                    "type": "patreon"
                },
                {
                    "url": "https://tidelift.com/funding/github/packagist/doctrine%2Finflector",
                    "type": "tidelift"
                }
            ],
            "time": "2020-05-29T15:13:26+00:00"
        },
        {
            "name": "doctrine/instantiator",
            "version": "1.4.0",
            "source": {
                "type": "git",
                "url": "https://github.com/doctrine/instantiator.git",
                "reference": "d56bf6102915de5702778fe20f2de3b2fe570b5b"
            },
            "dist": {
                "type": "zip",
                "url": "https://api.github.com/repos/doctrine/instantiator/zipball/d56bf6102915de5702778fe20f2de3b2fe570b5b",
                "reference": "d56bf6102915de5702778fe20f2de3b2fe570b5b",
                "shasum": ""
            },
            "require": {
                "php": "^7.1 || ^8.0"
            },
            "require-dev": {
                "doctrine/coding-standard": "^8.0",
                "ext-pdo": "*",
                "ext-phar": "*",
                "phpbench/phpbench": "^0.13 || 1.0.0-alpha2",
                "phpstan/phpstan": "^0.12",
                "phpstan/phpstan-phpunit": "^0.12",
                "phpunit/phpunit": "^7.0 || ^8.0 || ^9.0"
            },
            "type": "library",
            "autoload": {
                "psr-4": {
                    "Doctrine\\Instantiator\\": "src/Doctrine/Instantiator/"
                }
            },
            "notification-url": "https://packagist.org/downloads/",
            "license": [
                "MIT"
            ],
            "authors": [
                {
                    "name": "Marco Pivetta",
                    "email": "ocramius@gmail.com",
                    "homepage": "https://ocramius.github.io/"
                }
            ],
            "description": "A small, lightweight utility to instantiate objects in PHP without invoking their constructors",
            "homepage": "https://www.doctrine-project.org/projects/instantiator.html",
            "keywords": [
                "constructor",
                "instantiate"
            ],
            "support": {
                "issues": "https://github.com/doctrine/instantiator/issues",
                "source": "https://github.com/doctrine/instantiator/tree/1.4.0"
            },
            "funding": [
                {
                    "url": "https://www.doctrine-project.org/sponsorship.html",
                    "type": "custom"
                },
                {
                    "url": "https://www.patreon.com/phpdoctrine",
                    "type": "patreon"
                },
                {
                    "url": "https://tidelift.com/funding/github/packagist/doctrine%2Finstantiator",
                    "type": "tidelift"
                }
            ],
            "time": "2020-11-10T18:47:58+00:00"
        },
        {
            "name": "doctrine/lexer",
            "version": "1.2.1",
            "source": {
                "type": "git",
                "url": "https://github.com/doctrine/lexer.git",
                "reference": "e864bbf5904cb8f5bb334f99209b48018522f042"
            },
            "dist": {
                "type": "zip",
                "url": "https://api.github.com/repos/doctrine/lexer/zipball/e864bbf5904cb8f5bb334f99209b48018522f042",
                "reference": "e864bbf5904cb8f5bb334f99209b48018522f042",
                "shasum": ""
            },
            "require": {
                "php": "^7.2 || ^8.0"
            },
            "require-dev": {
                "doctrine/coding-standard": "^6.0",
                "phpstan/phpstan": "^0.11.8",
                "phpunit/phpunit": "^8.2"
            },
            "type": "library",
            "extra": {
                "branch-alias": {
                    "dev-master": "1.2.x-dev"
                }
            },
            "autoload": {
                "psr-4": {
                    "Doctrine\\Common\\Lexer\\": "lib/Doctrine/Common/Lexer"
                }
            },
            "notification-url": "https://packagist.org/downloads/",
            "license": [
                "MIT"
            ],
            "authors": [
                {
                    "name": "Guilherme Blanco",
                    "email": "guilhermeblanco@gmail.com"
                },
                {
                    "name": "Roman Borschel",
                    "email": "roman@code-factory.org"
                },
                {
                    "name": "Johannes Schmitt",
                    "email": "schmittjoh@gmail.com"
                }
            ],
            "description": "PHP Doctrine Lexer parser library that can be used in Top-Down, Recursive Descent Parsers.",
            "homepage": "https://www.doctrine-project.org/projects/lexer.html",
            "keywords": [
                "annotations",
                "docblock",
                "lexer",
                "parser",
                "php"
            ],
            "support": {
                "issues": "https://github.com/doctrine/lexer/issues",
                "source": "https://github.com/doctrine/lexer/tree/1.2.1"
            },
            "funding": [
                {
                    "url": "https://www.doctrine-project.org/sponsorship.html",
                    "type": "custom"
                },
                {
                    "url": "https://www.patreon.com/phpdoctrine",
                    "type": "patreon"
                },
                {
                    "url": "https://tidelift.com/funding/github/packagist/doctrine%2Flexer",
                    "type": "tidelift"
                }
            ],
            "time": "2020-05-25T17:44:05+00:00"
        },
        {
            "name": "doctrine/orm",
            "version": "2.9.3",
            "source": {
                "type": "git",
                "url": "https://github.com/doctrine/orm.git",
                "reference": "82e77cf5089a1303733f75f0f0ed01be3ab9ec22"
            },
            "dist": {
                "type": "zip",
                "url": "https://api.github.com/repos/doctrine/orm/zipball/82e77cf5089a1303733f75f0f0ed01be3ab9ec22",
                "reference": "82e77cf5089a1303733f75f0f0ed01be3ab9ec22",
                "shasum": ""
            },
            "require": {
                "composer/package-versions-deprecated": "^1.8",
                "doctrine/annotations": "^1.13",
                "doctrine/cache": "^1.11.3|^2.0.3",
                "doctrine/collections": "^1.5",
                "doctrine/common": "^3.0.3",
                "doctrine/dbal": "^2.13.0",
                "doctrine/deprecations": "^0.5.3",
                "doctrine/event-manager": "^1.1",
                "doctrine/inflector": "^1.4|^2.0",
                "doctrine/instantiator": "^1.3",
                "doctrine/lexer": "^1.0",
                "doctrine/persistence": "^2.2",
                "ext-pdo": "*",
                "php": "^7.1|^8.0",
                "psr/cache": "^1 || ^2 || ^3",
                "symfony/console": "^3.0|^4.0|^5.0|^6.0"
            },
            "require-dev": {
                "doctrine/coding-standard": "^9.0",
                "phpstan/phpstan": "^0.12.83",
                "phpunit/phpunit": "^7.5|^8.5|^9.4",
                "squizlabs/php_codesniffer": "3.6.0",
                "symfony/cache": "^4.4|^5.2",
                "symfony/yaml": "^3.4|^4.0|^5.0|^6.0",
                "vimeo/psalm": "4.7.0"
            },
            "suggest": {
                "symfony/cache": "Provides cache support for Setup Tool with doctrine/cache 2.0",
                "symfony/yaml": "If you want to use YAML Metadata Mapping Driver"
            },
            "bin": [
                "bin/doctrine"
            ],
            "type": "library",
            "autoload": {
                "psr-4": {
                    "Doctrine\\ORM\\": "lib/Doctrine/ORM"
                }
            },
            "notification-url": "https://packagist.org/downloads/",
            "license": [
                "MIT"
            ],
            "authors": [
                {
                    "name": "Guilherme Blanco",
                    "email": "guilhermeblanco@gmail.com"
                },
                {
                    "name": "Roman Borschel",
                    "email": "roman@code-factory.org"
                },
                {
                    "name": "Benjamin Eberlei",
                    "email": "kontakt@beberlei.de"
                },
                {
                    "name": "Jonathan Wage",
                    "email": "jonwage@gmail.com"
                },
                {
                    "name": "Marco Pivetta",
                    "email": "ocramius@gmail.com"
                }
            ],
            "description": "Object-Relational-Mapper for PHP",
            "homepage": "https://www.doctrine-project.org/projects/orm.html",
            "keywords": [
                "database",
                "orm"
            ],
            "support": {
                "issues": "https://github.com/doctrine/orm/issues",
                "source": "https://github.com/doctrine/orm/tree/2.9.3"
            },
            "time": "2021-06-13T10:29:22+00:00"
        },
        {
            "name": "doctrine/persistence",
            "version": "2.2.1",
            "source": {
                "type": "git",
                "url": "https://github.com/doctrine/persistence.git",
                "reference": "d138f3ab5f761055cab1054070377cfd3222e368"
            },
            "dist": {
                "type": "zip",
                "url": "https://api.github.com/repos/doctrine/persistence/zipball/d138f3ab5f761055cab1054070377cfd3222e368",
                "reference": "d138f3ab5f761055cab1054070377cfd3222e368",
                "shasum": ""
            },
            "require": {
                "doctrine/annotations": "^1.0",
                "doctrine/cache": "^1.11 || ^2.0",
                "doctrine/collections": "^1.0",
                "doctrine/deprecations": "^0.5.3",
                "doctrine/event-manager": "^1.0",
                "php": "^7.1 || ^8.0",
                "psr/cache": "^1.0|^2.0|^3.0"
            },
            "conflict": {
                "doctrine/common": "<2.10@dev"
            },
            "require-dev": {
                "composer/package-versions-deprecated": "^1.11",
                "doctrine/coding-standard": "^6.0 || ^9.0",
                "doctrine/common": "^3.0",
                "phpstan/phpstan": "0.12.84",
                "phpunit/phpunit": "^7.5.20 || ^8.0 || ^9.0",
                "symfony/cache": "^4.4|^5.0",
                "vimeo/psalm": "4.7.0"
            },
            "type": "library",
            "autoload": {
                "psr-4": {
                    "Doctrine\\Common\\": "lib/Doctrine/Common",
                    "Doctrine\\Persistence\\": "lib/Doctrine/Persistence"
                }
            },
            "notification-url": "https://packagist.org/downloads/",
            "license": [
                "MIT"
            ],
            "authors": [
                {
                    "name": "Guilherme Blanco",
                    "email": "guilhermeblanco@gmail.com"
                },
                {
                    "name": "Roman Borschel",
                    "email": "roman@code-factory.org"
                },
                {
                    "name": "Benjamin Eberlei",
                    "email": "kontakt@beberlei.de"
                },
                {
                    "name": "Jonathan Wage",
                    "email": "jonwage@gmail.com"
                },
                {
                    "name": "Johannes Schmitt",
                    "email": "schmittjoh@gmail.com"
                },
                {
                    "name": "Marco Pivetta",
                    "email": "ocramius@gmail.com"
                }
            ],
            "description": "The Doctrine Persistence project is a set of shared interfaces and functionality that the different Doctrine object mappers share.",
            "homepage": "https://doctrine-project.org/projects/persistence.html",
            "keywords": [
                "mapper",
                "object",
                "odm",
                "orm",
                "persistence"
            ],
            "support": {
                "issues": "https://github.com/doctrine/persistence/issues",
                "source": "https://github.com/doctrine/persistence/tree/2.2.1"
            },
            "time": "2021-05-19T07:07:01+00:00"
        },
        {
            "name": "doctrine/sql-formatter",
            "version": "1.1.1",
            "source": {
                "type": "git",
                "url": "https://github.com/doctrine/sql-formatter.git",
                "reference": "56070bebac6e77230ed7d306ad13528e60732871"
            },
            "dist": {
                "type": "zip",
                "url": "https://api.github.com/repos/doctrine/sql-formatter/zipball/56070bebac6e77230ed7d306ad13528e60732871",
                "reference": "56070bebac6e77230ed7d306ad13528e60732871",
                "shasum": ""
            },
            "require": {
                "php": "^7.1 || ^8.0"
            },
            "require-dev": {
                "bamarni/composer-bin-plugin": "^1.4"
            },
            "bin": [
                "bin/sql-formatter"
            ],
            "type": "library",
            "extra": {
                "branch-alias": {
                    "dev-master": "1.x-dev"
                }
            },
            "autoload": {
                "psr-4": {
                    "Doctrine\\SqlFormatter\\": "src"
                }
            },
            "notification-url": "https://packagist.org/downloads/",
            "license": [
                "MIT"
            ],
            "authors": [
                {
                    "name": "Jeremy Dorn",
                    "email": "jeremy@jeremydorn.com",
                    "homepage": "http://jeremydorn.com/"
                }
            ],
            "description": "a PHP SQL highlighting library",
            "homepage": "https://github.com/doctrine/sql-formatter/",
            "keywords": [
                "highlight",
                "sql"
            ],
            "support": {
                "issues": "https://github.com/doctrine/sql-formatter/issues",
                "source": "https://github.com/doctrine/sql-formatter/tree/1.1.x"
            },
            "time": "2020-07-30T16:57:33+00:00"
        },
        {
            "name": "egulias/email-validator",
            "version": "3.1.1",
            "source": {
                "type": "git",
                "url": "https://github.com/egulias/EmailValidator.git",
                "reference": "c81f18a3efb941d8c4d2e025f6183b5c6d697307"
            },
            "dist": {
                "type": "zip",
                "url": "https://api.github.com/repos/egulias/EmailValidator/zipball/c81f18a3efb941d8c4d2e025f6183b5c6d697307",
                "reference": "c81f18a3efb941d8c4d2e025f6183b5c6d697307",
                "shasum": ""
            },
            "require": {
                "doctrine/lexer": "^1.2",
                "php": ">=7.2",
                "symfony/polyfill-intl-idn": "^1.15"
            },
            "require-dev": {
                "php-coveralls/php-coveralls": "^2.2",
                "phpunit/phpunit": "^8.5.8|^9.3.3",
                "vimeo/psalm": "^4"
            },
            "suggest": {
                "ext-intl": "PHP Internationalization Libraries are required to use the SpoofChecking validation"
            },
            "type": "library",
            "extra": {
                "branch-alias": {
                    "dev-master": "3.0.x-dev"
                }
            },
            "autoload": {
                "psr-4": {
                    "Egulias\\EmailValidator\\": "src"
                }
            },
            "notification-url": "https://packagist.org/downloads/",
            "license": [
                "MIT"
            ],
            "authors": [
                {
                    "name": "Eduardo Gulias Davis"
                }
            ],
            "description": "A library for validating emails against several RFCs",
            "homepage": "https://github.com/egulias/EmailValidator",
            "keywords": [
                "email",
                "emailvalidation",
                "emailvalidator",
                "validation",
                "validator"
            ],
            "support": {
                "issues": "https://github.com/egulias/EmailValidator/issues",
                "source": "https://github.com/egulias/EmailValidator/tree/3.1.1"
            },
            "funding": [
                {
                    "url": "https://github.com/egulias",
                    "type": "github"
                }
            ],
            "time": "2021-04-01T18:37:14+00:00"
        },
        {
            "name": "eightpoints/guzzle-bundle",
            "version": "v8.2.0",
            "source": {
                "type": "git",
                "url": "https://github.com/8p/EightPointsGuzzleBundle.git",
                "reference": "84b0f13129f969cbe747015beba95637b71d8b14"
            },
            "dist": {
                "type": "zip",
                "url": "https://api.github.com/repos/8p/EightPointsGuzzleBundle/zipball/84b0f13129f969cbe747015beba95637b71d8b14",
                "reference": "84b0f13129f969cbe747015beba95637b71d8b14",
                "shasum": ""
            },
            "require": {
                "guzzlehttp/guzzle": "~6.0|~7.0",
                "php": ">=7.1",
                "psr/log": "~1.0",
                "symfony/expression-language": "~4.0|~5.0",
                "symfony/framework-bundle": "~4.0|~5.0",
                "symfony/stopwatch": "~4.0|~5.0"
            },
            "require-dev": {
                "symfony/phpunit-bridge": "~4.0|~5.0",
                "symfony/twig-bundle": "~4.0|~5.0",
                "symfony/var-dumper": "~4.0|~5.0",
                "symfony/yaml": "~4.0|~5.0"
            },
            "suggest": {
                "namshi/cuzzle": "Outputs Curl command on profiler's page for debugging purposes"
            },
            "type": "symfony-bundle",
            "autoload": {
                "psr-4": {
                    "EightPoints\\Bundle\\GuzzleBundle\\": "src"
                }
            },
            "notification-url": "https://packagist.org/downloads/",
            "license": [
                "MIT"
            ],
            "authors": [
                {
                    "name": "Florian Preusner",
                    "email": "florian.preusner@8points.de",
                    "homepage": "https://github.com/florianpreusner"
                },
                {
                    "name": "Community",
                    "homepage": "https://github.com/8p/GuzzleBundle/contributors"
                }
            ],
            "description": "Integrates Guzzle 6.x, a PHP HTTP Client, into Symfony 2/3/4. Comes with easy and powerful configuration options and optional plugins.",
            "homepage": "https://github.com/8p/GuzzleBundle",
            "keywords": [
                "Guzzle",
                "bundle",
                "client",
                "curl",
                "http client",
                "rest",
                "symfony",
                "web service"
            ],
            "support": {
                "issues": "https://github.com/8p/EightPointsGuzzleBundle/issues",
                "source": "https://github.com/8p/EightPointsGuzzleBundle/tree/master"
            },
            "time": "2020-07-14T09:32:00+00:00"
        },
        {
            "name": "ezyang/htmlpurifier",
            "version": "v4.13.0",
            "source": {
                "type": "git",
                "url": "https://github.com/ezyang/htmlpurifier.git",
                "reference": "08e27c97e4c6ed02f37c5b2b20488046c8d90d75"
            },
            "dist": {
                "type": "zip",
                "url": "https://api.github.com/repos/ezyang/htmlpurifier/zipball/08e27c97e4c6ed02f37c5b2b20488046c8d90d75",
                "reference": "08e27c97e4c6ed02f37c5b2b20488046c8d90d75",
                "shasum": ""
            },
            "require": {
                "php": ">=5.2"
            },
            "require-dev": {
                "simpletest/simpletest": "dev-master#72de02a7b80c6bb8864ef9bf66d41d2f58f826bd"
            },
            "type": "library",
            "autoload": {
                "psr-0": {
                    "HTMLPurifier": "library/"
                },
                "files": [
                    "library/HTMLPurifier.composer.php"
                ],
                "exclude-from-classmap": [
                    "/library/HTMLPurifier/Language/"
                ]
            },
            "notification-url": "https://packagist.org/downloads/",
            "license": [
                "LGPL-2.1-or-later"
            ],
            "authors": [
                {
                    "name": "Edward Z. Yang",
                    "email": "admin@htmlpurifier.org",
                    "homepage": "http://ezyang.com"
                }
            ],
            "description": "Standards compliant HTML filter written in PHP",
            "homepage": "http://htmlpurifier.org/",
            "keywords": [
                "html"
            ],
            "support": {
                "issues": "https://github.com/ezyang/htmlpurifier/issues",
                "source": "https://github.com/ezyang/htmlpurifier/tree/master"
            },
            "time": "2020-06-29T00:56:53+00:00"
        },
        {
            "name": "friendsofphp/php-cs-fixer",
            "version": "v2.19.0",
            "source": {
                "type": "git",
                "url": "https://github.com/FriendsOfPHP/PHP-CS-Fixer.git",
                "reference": "d5b8a9d852b292c2f8a035200fa6844b1f82300b"
            },
            "dist": {
                "type": "zip",
                "url": "https://api.github.com/repos/FriendsOfPHP/PHP-CS-Fixer/zipball/d5b8a9d852b292c2f8a035200fa6844b1f82300b",
                "reference": "d5b8a9d852b292c2f8a035200fa6844b1f82300b",
                "shasum": ""
            },
            "require": {
                "composer/semver": "^1.4 || ^2.0 || ^3.0",
                "composer/xdebug-handler": "^1.2 || ^2.0",
                "doctrine/annotations": "^1.2",
                "ext-json": "*",
                "ext-tokenizer": "*",
                "php": "^5.6 || ^7.0 || ^8.0",
                "php-cs-fixer/diff": "^1.3",
                "symfony/console": "^3.4.43 || ^4.1.6 || ^5.0",
                "symfony/event-dispatcher": "^3.0 || ^4.0 || ^5.0",
                "symfony/filesystem": "^3.0 || ^4.0 || ^5.0",
                "symfony/finder": "^3.0 || ^4.0 || ^5.0",
                "symfony/options-resolver": "^3.0 || ^4.0 || ^5.0",
                "symfony/polyfill-php70": "^1.0",
                "symfony/polyfill-php72": "^1.4",
                "symfony/process": "^3.0 || ^4.0 || ^5.0",
                "symfony/stopwatch": "^3.0 || ^4.0 || ^5.0"
            },
            "require-dev": {
                "justinrainbow/json-schema": "^5.0",
                "keradus/cli-executor": "^1.4",
                "mikey179/vfsstream": "^1.6",
                "php-coveralls/php-coveralls": "^2.4.2",
                "php-cs-fixer/accessible-object": "^1.0",
                "php-cs-fixer/phpunit-constraint-isidenticalstring": "^1.2",
                "php-cs-fixer/phpunit-constraint-xmlmatchesxsd": "^1.2.1",
                "phpspec/prophecy-phpunit": "^1.1 || ^2.0",
                "phpunit/phpunit": "^5.7.27 || ^6.5.14 || ^7.5.20 || ^8.5.13 || ^9.5",
                "phpunitgoodpractices/polyfill": "^1.5",
                "phpunitgoodpractices/traits": "^1.9.1",
                "sanmai/phpunit-legacy-adapter": "^6.4 || ^8.2.1",
                "symfony/phpunit-bridge": "^5.2.1",
                "symfony/yaml": "^3.0 || ^4.0 || ^5.0"
            },
            "suggest": {
                "ext-dom": "For handling output formats in XML",
                "ext-mbstring": "For handling non-UTF8 characters.",
                "php-cs-fixer/phpunit-constraint-isidenticalstring": "For IsIdenticalString constraint.",
                "php-cs-fixer/phpunit-constraint-xmlmatchesxsd": "For XmlMatchesXsd constraint.",
                "symfony/polyfill-mbstring": "When enabling `ext-mbstring` is not possible."
            },
            "bin": [
                "php-cs-fixer"
            ],
            "type": "application",
            "extra": {
                "branch-alias": {
                    "dev-master": "2.19-dev"
                }
            },
            "autoload": {
                "psr-4": {
                    "PhpCsFixer\\": "src/"
                },
                "classmap": [
                    "tests/Test/AbstractFixerTestCase.php",
                    "tests/Test/AbstractIntegrationCaseFactory.php",
                    "tests/Test/AbstractIntegrationTestCase.php",
                    "tests/Test/Assert/AssertTokensTrait.php",
                    "tests/Test/IntegrationCase.php",
                    "tests/Test/IntegrationCaseFactory.php",
                    "tests/Test/IntegrationCaseFactoryInterface.php",
                    "tests/Test/InternalIntegrationCaseFactory.php",
                    "tests/Test/IsIdenticalConstraint.php",
                    "tests/Test/TokensWithObservedTransformers.php",
                    "tests/TestCase.php"
                ]
            },
            "notification-url": "https://packagist.org/downloads/",
            "license": [
                "MIT"
            ],
            "authors": [
                {
                    "name": "Fabien Potencier",
                    "email": "fabien@symfony.com"
                },
                {
                    "name": "Dariusz Rumiński",
                    "email": "dariusz.ruminski@gmail.com"
                }
            ],
            "description": "A tool to automatically fix PHP code style",
            "support": {
                "issues": "https://github.com/FriendsOfPHP/PHP-CS-Fixer/issues",
                "source": "https://github.com/FriendsOfPHP/PHP-CS-Fixer/tree/v2.19.0"
            },
            "funding": [
                {
                    "url": "https://github.com/keradus",
                    "type": "github"
                }
            ],
            "time": "2021-05-03T21:43:24+00:00"
        },
        {
            "name": "friendsofphp/proxy-manager-lts",
            "version": "v1.0.3",
            "source": {
                "type": "git",
                "url": "https://github.com/FriendsOfPHP/proxy-manager-lts.git",
                "reference": "121af47c9aee9c03031bdeca3fac0540f59aa5c3"
            },
            "dist": {
                "type": "zip",
                "url": "https://api.github.com/repos/FriendsOfPHP/proxy-manager-lts/zipball/121af47c9aee9c03031bdeca3fac0540f59aa5c3",
                "reference": "121af47c9aee9c03031bdeca3fac0540f59aa5c3",
                "shasum": ""
            },
            "require": {
                "laminas/laminas-code": "~3.4.1|^4.0",
                "php": ">=7.1",
                "symfony/filesystem": "^4.4.17|^5.0"
            },
            "conflict": {
                "laminas/laminas-stdlib": "<3.2.1",
                "zendframework/zend-stdlib": "<3.2.1"
            },
            "replace": {
                "ocramius/proxy-manager": "^2.1"
            },
            "require-dev": {
                "ext-phar": "*",
                "symfony/phpunit-bridge": "^5.2"
            },
            "type": "library",
            "extra": {
                "thanks": {
                    "name": "ocramius/proxy-manager",
                    "url": "https://github.com/Ocramius/ProxyManager"
                }
            },
            "autoload": {
                "psr-4": {
                    "ProxyManager\\": "src/ProxyManager"
                }
            },
            "notification-url": "https://packagist.org/downloads/",
            "license": [
                "MIT"
            ],
            "authors": [
                {
                    "name": "Marco Pivetta",
                    "email": "ocramius@gmail.com",
                    "homepage": "http://ocramius.github.io/"
                },
                {
                    "name": "Nicolas Grekas",
                    "email": "p@tchwork.com"
                }
            ],
            "description": "Adding support for a wider range of PHP versions to ocramius/proxy-manager",
            "homepage": "https://github.com/FriendsOfPHP/proxy-manager-lts",
            "keywords": [
                "aop",
                "lazy loading",
                "proxy",
                "proxy pattern",
                "service proxies"
            ],
            "support": {
                "issues": "https://github.com/FriendsOfPHP/proxy-manager-lts/issues",
                "source": "https://github.com/FriendsOfPHP/proxy-manager-lts/tree/v1.0.3"
            },
            "funding": [
                {
                    "url": "https://github.com/Ocramius",
                    "type": "github"
                },
                {
                    "url": "https://tidelift.com/funding/github/packagist/ocramius/proxy-manager",
                    "type": "tidelift"
                }
            ],
            "time": "2021-01-14T21:52:44+00:00"
        },
        {
            "name": "friendsofsymfony/jsrouting-bundle",
            "version": "2.7.0",
            "source": {
                "type": "git",
                "url": "https://github.com/FriendsOfSymfony/FOSJsRoutingBundle.git",
                "reference": "d56600542504148bf2faa2b6bd7571a6adf6799e"
            },
            "dist": {
                "type": "zip",
                "url": "https://api.github.com/repos/FriendsOfSymfony/FOSJsRoutingBundle/zipball/d56600542504148bf2faa2b6bd7571a6adf6799e",
                "reference": "d56600542504148bf2faa2b6bd7571a6adf6799e",
                "shasum": ""
            },
            "require": {
                "php": "^7.1|^8.0",
                "symfony/console": "~3.3|^4.0|^5.0",
                "symfony/framework-bundle": "~3.3|^4.0|^5.0",
                "symfony/serializer": "~3.3|^4.0|^5.0",
                "willdurand/jsonp-callback-validator": "~1.0"
            },
            "require-dev": {
                "symfony/expression-language": "~3.3|^4.0|^5.0",
                "symfony/phpunit-bridge": "^5.1"
            },
            "type": "symfony-bundle",
            "extra": {
                "branch-alias": {
                    "dev-master": "2.x-dev"
                }
            },
            "autoload": {
                "psr-4": {
                    "FOS\\JsRoutingBundle\\": ""
                },
                "exclude-from-classmap": [
                    "/Tests/"
                ]
            },
            "notification-url": "https://packagist.org/downloads/",
            "license": [
                "MIT"
            ],
            "authors": [
                {
                    "name": "William Durand",
                    "email": "will+git@drnd.me"
                },
                {
                    "name": "FriendsOfSymfony Community",
                    "homepage": "https://github.com/friendsofsymfony/FOSJsRoutingBundle/contributors"
                }
            ],
            "description": "A pretty nice way to expose your Symfony2 routing to client applications.",
            "homepage": "http://friendsofsymfony.github.com",
            "keywords": [
                "Js Routing",
                "javascript",
                "routing"
            ],
            "support": {
                "issues": "https://github.com/FriendsOfSymfony/FOSJsRoutingBundle/issues",
                "source": "https://github.com/FriendsOfSymfony/FOSJsRoutingBundle/tree/2.7.0"
            },
            "time": "2020-11-20T10:38:12+00:00"
        },
        {
            "name": "geoip2/geoip2",
            "version": "v2.4.5",
            "source": {
                "type": "git",
                "url": "https://github.com/maxmind/GeoIP2-php.git",
                "reference": "b28a0ed0190cd76c878ed7002a5d1bb8c5f4c175"
            },
            "dist": {
                "type": "zip",
                "url": "https://api.github.com/repos/maxmind/GeoIP2-php/zipball/b28a0ed0190cd76c878ed7002a5d1bb8c5f4c175",
                "reference": "b28a0ed0190cd76c878ed7002a5d1bb8c5f4c175",
                "shasum": ""
            },
            "require": {
                "maxmind-db/reader": "~1.0",
                "maxmind/web-service-common": "~0.3",
                "php": ">=5.3.1"
            },
            "require-dev": {
                "phpunit/phpunit": "4.2.*",
                "squizlabs/php_codesniffer": "2.*"
            },
            "type": "library",
            "autoload": {
                "psr-4": {
                    "GeoIp2\\": "src"
                }
            },
            "notification-url": "https://packagist.org/downloads/",
            "license": [
                "Apache-2.0"
            ],
            "authors": [
                {
                    "name": "Gregory J. Oschwald",
                    "email": "goschwald@maxmind.com",
                    "homepage": "http://www.maxmind.com/"
                }
            ],
            "description": "MaxMind GeoIP2 PHP API",
            "homepage": "https://github.com/maxmind/GeoIP2-php",
            "keywords": [
                "IP",
                "geoip",
                "geoip2",
                "geolocation",
                "maxmind"
            ],
            "support": {
                "issues": "https://github.com/maxmind/GeoIP2-php/issues",
                "source": "https://github.com/maxmind/GeoIP2-php/tree/master"
            },
            "time": "2017-01-31T17:28:48+00:00"
        },
        {
            "name": "greenlion/php-sql-parser",
            "version": "v4.4.0",
            "source": {
                "type": "git",
                "url": "https://github.com/greenlion/PHP-SQL-Parser.git",
                "reference": "e38d6f0f500d4d86bee7722e2e89262eeaab7e59"
            },
            "dist": {
                "type": "zip",
                "url": "https://api.github.com/repos/greenlion/PHP-SQL-Parser/zipball/e38d6f0f500d4d86bee7722e2e89262eeaab7e59",
                "reference": "e38d6f0f500d4d86bee7722e2e89262eeaab7e59",
                "shasum": ""
            },
            "require": {
                "php": ">=5.3.2"
            },
            "require-dev": {
                "analog/analog": "^1.0.6",
                "phpunit/phpunit": "^4.0.14",
                "squizlabs/php_codesniffer": "^1.5.1"
            },
            "type": "library",
            "autoload": {
                "psr-0": {
                    "PHPSQLParser\\": "src/"
                }
            },
            "notification-url": "https://packagist.org/downloads/",
            "license": [
                "BSD-3-Clause"
            ],
            "authors": [
                {
                    "name": "Justin Swanhart",
                    "email": "greenlion@gmail.com",
                    "homepage": "http://code.google.com/u/greenlion@gmail.com/",
                    "role": "Owner"
                },
                {
                    "name": "André Rothe",
                    "email": "phosco@gmx.de",
                    "homepage": "https://www.phosco.info",
                    "role": "Committer"
                }
            ],
            "description": "A pure PHP SQL (non validating) parser w/ focus on MySQL dialect of SQL",
            "homepage": "https://github.com/greenlion/PHP-SQL-Parser",
            "keywords": [
                "creator",
                "mysql",
                "parser",
                "sql"
            ],
            "support": {
                "issues": "https://github.com/greenlion/PHP-SQL-Parser/issues",
                "source": "https://github.com/greenlion/PHP-SQL-Parser"
            },
            "time": "2021-03-28T23:13:55+00:00"
        },
        {
            "name": "guzzlehttp/guzzle",
            "version": "7.3.0",
            "source": {
                "type": "git",
                "url": "https://github.com/guzzle/guzzle.git",
                "reference": "7008573787b430c1c1f650e3722d9bba59967628"
            },
            "dist": {
                "type": "zip",
                "url": "https://api.github.com/repos/guzzle/guzzle/zipball/7008573787b430c1c1f650e3722d9bba59967628",
                "reference": "7008573787b430c1c1f650e3722d9bba59967628",
                "shasum": ""
            },
            "require": {
                "ext-json": "*",
                "guzzlehttp/promises": "^1.4",
                "guzzlehttp/psr7": "^1.7 || ^2.0",
                "php": "^7.2.5 || ^8.0",
                "psr/http-client": "^1.0"
            },
            "provide": {
                "psr/http-client-implementation": "1.0"
            },
            "require-dev": {
                "bamarni/composer-bin-plugin": "^1.4.1",
                "ext-curl": "*",
                "php-http/client-integration-tests": "^3.0",
                "phpunit/phpunit": "^8.5.5 || ^9.3.5",
                "psr/log": "^1.1"
            },
            "suggest": {
                "ext-curl": "Required for CURL handler support",
                "ext-intl": "Required for Internationalized Domain Name (IDN) support",
                "psr/log": "Required for using the Log middleware"
            },
            "type": "library",
            "extra": {
                "branch-alias": {
                    "dev-master": "7.3-dev"
                }
            },
            "autoload": {
                "psr-4": {
                    "GuzzleHttp\\": "src/"
                },
                "files": [
                    "src/functions_include.php"
                ]
            },
            "notification-url": "https://packagist.org/downloads/",
            "license": [
                "MIT"
            ],
            "authors": [
                {
                    "name": "Michael Dowling",
                    "email": "mtdowling@gmail.com",
                    "homepage": "https://github.com/mtdowling"
                },
                {
                    "name": "Márk Sági-Kazár",
                    "email": "mark.sagikazar@gmail.com",
                    "homepage": "https://sagikazarmark.hu"
                }
            ],
            "description": "Guzzle is a PHP HTTP client library",
            "homepage": "http://guzzlephp.org/",
            "keywords": [
                "client",
                "curl",
                "framework",
                "http",
                "http client",
                "psr-18",
                "psr-7",
                "rest",
                "web service"
            ],
            "support": {
                "issues": "https://github.com/guzzle/guzzle/issues",
                "source": "https://github.com/guzzle/guzzle/tree/7.3.0"
            },
            "funding": [
                {
                    "url": "https://github.com/GrahamCampbell",
                    "type": "github"
                },
                {
                    "url": "https://github.com/Nyholm",
                    "type": "github"
                },
                {
                    "url": "https://github.com/alexeyshockov",
                    "type": "github"
                },
                {
                    "url": "https://github.com/gmponos",
                    "type": "github"
                }
            ],
            "time": "2021-03-23T11:33:13+00:00"
        },
        {
            "name": "guzzlehttp/promises",
            "version": "1.4.1",
            "source": {
                "type": "git",
                "url": "https://github.com/guzzle/promises.git",
                "reference": "8e7d04f1f6450fef59366c399cfad4b9383aa30d"
            },
            "dist": {
                "type": "zip",
                "url": "https://api.github.com/repos/guzzle/promises/zipball/8e7d04f1f6450fef59366c399cfad4b9383aa30d",
                "reference": "8e7d04f1f6450fef59366c399cfad4b9383aa30d",
                "shasum": ""
            },
            "require": {
                "php": ">=5.5"
            },
            "require-dev": {
                "symfony/phpunit-bridge": "^4.4 || ^5.1"
            },
            "type": "library",
            "extra": {
                "branch-alias": {
                    "dev-master": "1.4-dev"
                }
            },
            "autoload": {
                "psr-4": {
                    "GuzzleHttp\\Promise\\": "src/"
                },
                "files": [
                    "src/functions_include.php"
                ]
            },
            "notification-url": "https://packagist.org/downloads/",
            "license": [
                "MIT"
            ],
            "authors": [
                {
                    "name": "Michael Dowling",
                    "email": "mtdowling@gmail.com",
                    "homepage": "https://github.com/mtdowling"
                }
            ],
            "description": "Guzzle promises library",
            "keywords": [
                "promise"
            ],
            "support": {
                "issues": "https://github.com/guzzle/promises/issues",
                "source": "https://github.com/guzzle/promises/tree/1.4.1"
            },
            "time": "2021-03-07T09:25:29+00:00"
        },
        {
            "name": "guzzlehttp/psr7",
            "version": "1.8.2",
            "source": {
                "type": "git",
                "url": "https://github.com/guzzle/psr7.git",
                "reference": "dc960a912984efb74d0a90222870c72c87f10c91"
            },
            "dist": {
                "type": "zip",
                "url": "https://api.github.com/repos/guzzle/psr7/zipball/dc960a912984efb74d0a90222870c72c87f10c91",
                "reference": "dc960a912984efb74d0a90222870c72c87f10c91",
                "shasum": ""
            },
            "require": {
                "php": ">=5.4.0",
                "psr/http-message": "~1.0",
                "ralouphie/getallheaders": "^2.0.5 || ^3.0.0"
            },
            "provide": {
                "psr/http-message-implementation": "1.0"
            },
            "require-dev": {
                "ext-zlib": "*",
                "phpunit/phpunit": "~4.8.36 || ^5.7.27 || ^6.5.14 || ^7.5.20 || ^8.5.8 || ^9.3.10"
            },
            "suggest": {
                "laminas/laminas-httphandlerrunner": "Emit PSR-7 responses"
            },
            "type": "library",
            "extra": {
                "branch-alias": {
                    "dev-master": "1.7-dev"
                }
            },
            "autoload": {
                "psr-4": {
                    "GuzzleHttp\\Psr7\\": "src/"
                },
                "files": [
                    "src/functions_include.php"
                ]
            },
            "notification-url": "https://packagist.org/downloads/",
            "license": [
                "MIT"
            ],
            "authors": [
                {
                    "name": "Michael Dowling",
                    "email": "mtdowling@gmail.com",
                    "homepage": "https://github.com/mtdowling"
                },
                {
                    "name": "Tobias Schultze",
                    "homepage": "https://github.com/Tobion"
                }
            ],
            "description": "PSR-7 message implementation that also provides common utility methods",
            "keywords": [
                "http",
                "message",
                "psr-7",
                "request",
                "response",
                "stream",
                "uri",
                "url"
            ],
            "support": {
                "issues": "https://github.com/guzzle/psr7/issues",
                "source": "https://github.com/guzzle/psr7/tree/1.8.2"
            },
            "time": "2021-04-26T09:17:50+00:00"
        },
        {
            "name": "incenteev/composer-parameter-handler",
            "version": "v2.1.4",
            "source": {
                "type": "git",
                "url": "https://github.com/Incenteev/ParameterHandler.git",
                "reference": "084befb11ec21faeadcddefb88b66132775ff59b"
            },
            "dist": {
                "type": "zip",
                "url": "https://api.github.com/repos/Incenteev/ParameterHandler/zipball/084befb11ec21faeadcddefb88b66132775ff59b",
                "reference": "084befb11ec21faeadcddefb88b66132775ff59b",
                "shasum": ""
            },
            "require": {
                "php": ">=5.3.3",
                "symfony/yaml": "^2.3 || ^3.0 || ^4.0 || ^5.0"
            },
            "require-dev": {
                "composer/composer": "^1.0@dev",
                "symfony/filesystem": "^2.3 || ^3 || ^4 || ^5",
                "symfony/phpunit-bridge": "^4.0 || ^5.0"
            },
            "type": "library",
            "extra": {
                "branch-alias": {
                    "dev-master": "2.1.x-dev"
                }
            },
            "autoload": {
                "psr-4": {
                    "Incenteev\\ParameterHandler\\": ""
                }
            },
            "notification-url": "https://packagist.org/downloads/",
            "license": [
                "MIT"
            ],
            "authors": [
                {
                    "name": "Christophe Coevoet",
                    "email": "stof@notk.org"
                }
            ],
            "description": "Composer script handling your ignored parameter file",
            "homepage": "https://github.com/Incenteev/ParameterHandler",
            "keywords": [
                "parameters management"
            ],
            "support": {
                "issues": "https://github.com/Incenteev/ParameterHandler/issues",
                "source": "https://github.com/Incenteev/ParameterHandler/tree/v2.1.4"
            },
            "time": "2020-03-17T21:10:00+00:00"
        },
        {
            "name": "intervention/httpauth",
            "version": "3.0.1",
            "source": {
                "type": "git",
                "url": "https://github.com/Intervention/httpauth.git",
                "reference": "825202e88c0918f5249bd5af6ff1fb8ef6e3271e"
            },
            "dist": {
                "type": "zip",
                "url": "https://api.github.com/repos/Intervention/httpauth/zipball/825202e88c0918f5249bd5af6ff1fb8ef6e3271e",
                "reference": "825202e88c0918f5249bd5af6ff1fb8ef6e3271e",
                "shasum": ""
            },
            "require": {
                "php": "^7.2"
            },
            "require-dev": {
                "phpstan/phpstan": "^0.12.11",
                "phpunit/phpunit": "^8.0"
            },
            "type": "library",
            "extra": {
                "laravel": {
                    "providers": [
                        "Intervention\\HttpAuth\\Laravel\\HttpAuthServiceProvider"
                    ],
                    "aliases": {
                        "HttpAuth": "Intervention\\HttpAuth\\Laravel\\Facades\\HttpAuth"
                    }
                }
            },
            "autoload": {
                "psr-4": {
                    "Intervention\\HttpAuth\\": "src/"
                }
            },
            "notification-url": "https://packagist.org/downloads/",
            "license": [
                "MIT"
            ],
            "authors": [
                {
                    "name": "Oliver Vogel",
                    "email": "oliver@olivervogel.com",
                    "homepage": "https://olivervogel.com/"
                }
            ],
            "description": "HTTP authentication (Basic & Digest) including ServiceProviders for easy Laravel integration",
            "homepage": "https://github.com/Intervention/httpauth",
            "keywords": [
                "Authentication",
                "http",
                "laravel"
            ],
            "support": {
                "issues": "https://github.com/Intervention/httpauth/issues",
                "source": "https://github.com/Intervention/httpauth/tree/3.0.1"
            },
            "time": "2020-03-09T16:18:28+00:00"
        },
        {
            "name": "ircmaxell/password-compat",
            "version": "v1.0.4",
            "source": {
                "type": "git",
                "url": "https://github.com/ircmaxell/password_compat.git",
                "reference": "5c5cde8822a69545767f7c7f3058cb15ff84614c"
            },
            "dist": {
                "type": "zip",
                "url": "https://api.github.com/repos/ircmaxell/password_compat/zipball/5c5cde8822a69545767f7c7f3058cb15ff84614c",
                "reference": "5c5cde8822a69545767f7c7f3058cb15ff84614c",
                "shasum": ""
            },
            "require-dev": {
                "phpunit/phpunit": "4.*"
            },
            "type": "library",
            "autoload": {
                "files": [
                    "lib/password.php"
                ]
            },
            "notification-url": "https://packagist.org/downloads/",
            "license": [
                "MIT"
            ],
            "authors": [
                {
                    "name": "Anthony Ferrara",
                    "email": "ircmaxell@php.net",
                    "homepage": "http://blog.ircmaxell.com"
                }
            ],
            "description": "A compatibility library for the proposed simplified password hashing algorithm: https://wiki.php.net/rfc/password_hash",
            "homepage": "https://github.com/ircmaxell/password_compat",
            "keywords": [
                "hashing",
                "password"
            ],
            "support": {
                "issues": "https://github.com/ircmaxell/password_compat/issues",
                "source": "https://github.com/ircmaxell/password_compat/tree/v1.0"
            },
            "time": "2014-11-20T16:49:30+00:00"
        },
        {
            "name": "ircmaxell/random-lib",
            "version": "v1.2.0",
            "source": {
                "type": "git",
                "url": "https://github.com/ircmaxell/RandomLib.git",
                "reference": "e9e0204f40e49fa4419946c677eccd3fa25b8cf4"
            },
            "dist": {
                "type": "zip",
                "url": "https://api.github.com/repos/ircmaxell/RandomLib/zipball/e9e0204f40e49fa4419946c677eccd3fa25b8cf4",
                "reference": "e9e0204f40e49fa4419946c677eccd3fa25b8cf4",
                "shasum": ""
            },
            "require": {
                "ircmaxell/security-lib": "^1.1",
                "php": ">=5.3.2"
            },
            "require-dev": {
                "friendsofphp/php-cs-fixer": "^1.11",
                "mikey179/vfsstream": "^1.6",
                "phpunit/phpunit": "^4.8|^5.0"
            },
            "type": "library",
            "extra": {
                "branch-alias": {
                    "dev-master": "1.1.x-dev"
                }
            },
            "autoload": {
                "psr-0": {
                    "RandomLib": "lib"
                }
            },
            "notification-url": "https://packagist.org/downloads/",
            "license": [
                "MIT"
            ],
            "authors": [
                {
                    "name": "Anthony Ferrara",
                    "email": "ircmaxell@ircmaxell.com",
                    "homepage": "http://blog.ircmaxell.com"
                }
            ],
            "description": "A Library For Generating Secure Random Numbers",
            "homepage": "https://github.com/ircmaxell/RandomLib",
            "keywords": [
                "cryptography",
                "random",
                "random-numbers",
                "random-strings"
            ],
            "support": {
                "issues": "https://github.com/ircmaxell/RandomLib/issues",
                "source": "https://github.com/ircmaxell/RandomLib/tree/master"
            },
            "time": "2016-09-07T15:52:06+00:00"
        },
        {
            "name": "ircmaxell/security-lib",
            "version": "v1.1.0",
            "source": {
                "type": "git",
                "url": "https://github.com/ircmaxell/SecurityLib.git",
                "reference": "f3db6de12c20c9bcd1aa3db4353a1bbe0e44e1b5"
            },
            "dist": {
                "type": "zip",
                "url": "https://api.github.com/repos/ircmaxell/SecurityLib/zipball/f3db6de12c20c9bcd1aa3db4353a1bbe0e44e1b5",
                "reference": "f3db6de12c20c9bcd1aa3db4353a1bbe0e44e1b5",
                "shasum": ""
            },
            "require": {
                "php": ">=5.3.2"
            },
            "require-dev": {
                "mikey179/vfsstream": "1.1.*"
            },
            "type": "library",
            "extra": {
                "branch-alias": {
                    "dev-master": "1.0.x-dev"
                }
            },
            "autoload": {
                "psr-0": {
                    "SecurityLib": "lib"
                }
            },
            "notification-url": "https://packagist.org/downloads/",
            "license": [
                "MIT"
            ],
            "authors": [
                {
                    "name": "Anthony Ferrara",
                    "email": "ircmaxell@ircmaxell.com",
                    "homepage": "http://blog.ircmaxell.com"
                }
            ],
            "description": "A Base Security Library",
            "homepage": "https://github.com/ircmaxell/SecurityLib",
            "support": {
                "issues": "https://github.com/ircmaxell/SecurityLib/issues",
                "source": "https://github.com/ircmaxell/SecurityLib/tree/master"
            },
            "time": "2015-03-20T14:31:23+00:00"
        },
        {
            "name": "jakeasmith/http_build_url",
            "version": "1.0.1",
            "source": {
                "type": "git",
                "url": "https://github.com/jakeasmith/http_build_url.git",
                "reference": "93c273e77cb1edead0cf8bcf8cd2003428e74e37"
            },
            "dist": {
                "type": "zip",
                "url": "https://api.github.com/repos/jakeasmith/http_build_url/zipball/93c273e77cb1edead0cf8bcf8cd2003428e74e37",
                "reference": "93c273e77cb1edead0cf8bcf8cd2003428e74e37",
                "shasum": ""
            },
            "type": "library",
            "autoload": {
                "files": [
                    "src/http_build_url.php"
                ]
            },
            "notification-url": "https://packagist.org/downloads/",
            "license": [
                "MIT"
            ],
            "authors": [
                {
                    "name": "Jake A. Smith",
                    "email": "theman@jakeasmith.com"
                }
            ],
            "description": "Provides functionality for http_build_url() to environments without pecl_http.",
            "support": {
                "issues": "https://github.com/jakeasmith/http_build_url/issues",
                "source": "https://github.com/jakeasmith/http_build_url"
            },
            "time": "2017-05-01T15:36:40+00:00"
        },
        {
            "name": "laminas/laminas-code",
            "version": "3.4.1",
            "source": {
                "type": "git",
                "url": "https://github.com/laminas/laminas-code.git",
                "reference": "1cb8f203389ab1482bf89c0e70a04849bacd7766"
            },
            "dist": {
                "type": "zip",
                "url": "https://api.github.com/repos/laminas/laminas-code/zipball/1cb8f203389ab1482bf89c0e70a04849bacd7766",
                "reference": "1cb8f203389ab1482bf89c0e70a04849bacd7766",
                "shasum": ""
            },
            "require": {
                "laminas/laminas-eventmanager": "^2.6 || ^3.0",
                "laminas/laminas-zendframework-bridge": "^1.0",
                "php": "^7.1"
            },
            "conflict": {
                "phpspec/prophecy": "<1.9.0"
            },
            "replace": {
                "zendframework/zend-code": "self.version"
            },
            "require-dev": {
                "doctrine/annotations": "^1.7",
                "ext-phar": "*",
                "laminas/laminas-coding-standard": "^1.0",
                "laminas/laminas-stdlib": "^2.7 || ^3.0",
                "phpunit/phpunit": "^7.5.16 || ^8.4"
            },
            "suggest": {
                "doctrine/annotations": "Doctrine\\Common\\Annotations >=1.0 for annotation features",
                "laminas/laminas-stdlib": "Laminas\\Stdlib component"
            },
            "type": "library",
            "extra": {
                "branch-alias": {
                    "dev-master": "3.4.x-dev",
                    "dev-develop": "3.5.x-dev",
                    "dev-dev-4.0": "4.0.x-dev"
                }
            },
            "autoload": {
                "psr-4": {
                    "Laminas\\Code\\": "src/"
                }
            },
            "notification-url": "https://packagist.org/downloads/",
            "license": [
                "BSD-3-Clause"
            ],
            "description": "Extensions to the PHP Reflection API, static code scanning, and code generation",
            "homepage": "https://laminas.dev",
            "keywords": [
                "code",
                "laminas"
            ],
            "support": {
                "chat": "https://laminas.dev/chat",
                "docs": "https://docs.laminas.dev/laminas-code/",
                "forum": "https://discourse.laminas.dev",
                "issues": "https://github.com/laminas/laminas-code/issues",
                "rss": "https://github.com/laminas/laminas-code/releases.atom",
                "source": "https://github.com/laminas/laminas-code"
            },
            "time": "2019-12-31T16:28:24+00:00"
        },
        {
            "name": "laminas/laminas-eventmanager",
            "version": "3.2.1",
            "source": {
                "type": "git",
                "url": "https://github.com/laminas/laminas-eventmanager.git",
                "reference": "ce4dc0bdf3b14b7f9815775af9dfee80a63b4748"
            },
            "dist": {
                "type": "zip",
                "url": "https://api.github.com/repos/laminas/laminas-eventmanager/zipball/ce4dc0bdf3b14b7f9815775af9dfee80a63b4748",
                "reference": "ce4dc0bdf3b14b7f9815775af9dfee80a63b4748",
                "shasum": ""
            },
            "require": {
                "laminas/laminas-zendframework-bridge": "^1.0",
                "php": "^5.6 || ^7.0"
            },
            "replace": {
                "zendframework/zend-eventmanager": "self.version"
            },
            "require-dev": {
                "athletic/athletic": "^0.1",
                "container-interop/container-interop": "^1.1.0",
                "laminas/laminas-coding-standard": "~1.0.0",
                "laminas/laminas-stdlib": "^2.7.3 || ^3.0",
                "phpunit/phpunit": "^5.7.27 || ^6.5.8 || ^7.1.2"
            },
            "suggest": {
                "container-interop/container-interop": "^1.1.0, to use the lazy listeners feature",
                "laminas/laminas-stdlib": "^2.7.3 || ^3.0, to use the FilterChain feature"
            },
            "type": "library",
            "extra": {
                "branch-alias": {
                    "dev-master": "3.2-dev",
                    "dev-develop": "3.3-dev"
                }
            },
            "autoload": {
                "psr-4": {
                    "Laminas\\EventManager\\": "src/"
                }
            },
            "notification-url": "https://packagist.org/downloads/",
            "license": [
                "BSD-3-Clause"
            ],
            "description": "Trigger and listen to events within a PHP application",
            "homepage": "https://laminas.dev",
            "keywords": [
                "event",
                "eventmanager",
                "events",
                "laminas"
            ],
            "support": {
                "chat": "https://laminas.dev/chat",
                "docs": "https://docs.laminas.dev/laminas-eventmanager/",
                "forum": "https://discourse.laminas.dev",
                "issues": "https://github.com/laminas/laminas-eventmanager/issues",
                "rss": "https://github.com/laminas/laminas-eventmanager/releases.atom",
                "source": "https://github.com/laminas/laminas-eventmanager"
            },
            "time": "2019-12-31T16:44:52+00:00"
        },
        {
            "name": "laminas/laminas-zendframework-bridge",
            "version": "1.1.1",
            "source": {
                "type": "git",
                "url": "https://github.com/laminas/laminas-zendframework-bridge.git",
                "reference": "6ede70583e101030bcace4dcddd648f760ddf642"
            },
            "dist": {
                "type": "zip",
                "url": "https://api.github.com/repos/laminas/laminas-zendframework-bridge/zipball/6ede70583e101030bcace4dcddd648f760ddf642",
                "reference": "6ede70583e101030bcace4dcddd648f760ddf642",
                "shasum": ""
            },
            "require": {
                "php": "^5.6 || ^7.0 || ^8.0"
            },
            "require-dev": {
                "phpunit/phpunit": "^5.7 || ^6.5 || ^7.5 || ^8.1 || ^9.3",
                "squizlabs/php_codesniffer": "^3.5"
            },
            "type": "library",
            "extra": {
                "laminas": {
                    "module": "Laminas\\ZendFrameworkBridge"
                }
            },
            "autoload": {
                "files": [
                    "src/autoload.php"
                ],
                "psr-4": {
                    "Laminas\\ZendFrameworkBridge\\": "src//"
                }
            },
            "notification-url": "https://packagist.org/downloads/",
            "license": [
                "BSD-3-Clause"
            ],
            "description": "Alias legacy ZF class names to Laminas Project equivalents.",
            "keywords": [
                "ZendFramework",
                "autoloading",
                "laminas",
                "zf"
            ],
            "support": {
                "forum": "https://discourse.laminas.dev/",
                "issues": "https://github.com/laminas/laminas-zendframework-bridge/issues",
                "rss": "https://github.com/laminas/laminas-zendframework-bridge/releases.atom",
                "source": "https://github.com/laminas/laminas-zendframework-bridge"
            },
            "funding": [
                {
                    "url": "https://funding.communitybridge.org/projects/laminas-project",
                    "type": "community_bridge"
                }
            ],
            "time": "2020-09-14T14:23:00+00:00"
        },
        {
            "name": "league/tactician",
            "version": "v1.1.0",
            "source": {
                "type": "git",
                "url": "https://github.com/thephpleague/tactician.git",
                "reference": "e79f763170f3d5922ec29e85cffca0bac5cd8975"
            },
            "dist": {
                "type": "zip",
                "url": "https://api.github.com/repos/thephpleague/tactician/zipball/e79f763170f3d5922ec29e85cffca0bac5cd8975",
                "reference": "e79f763170f3d5922ec29e85cffca0bac5cd8975",
                "shasum": ""
            },
            "require": {
                "php": ">=7.1"
            },
            "require-dev": {
                "mockery/mockery": "^1.3",
                "phpunit/phpunit": "^7.5.20 || ^9.3.8",
                "squizlabs/php_codesniffer": "^3.5.8"
            },
            "type": "library",
            "extra": {
                "branch-alias": {
                    "dev-master": "2.0-dev"
                }
            },
            "autoload": {
                "psr-4": {
                    "League\\Tactician\\": "src"
                }
            },
            "notification-url": "https://packagist.org/downloads/",
            "license": [
                "MIT"
            ],
            "authors": [
                {
                    "name": "Ross Tuck",
                    "homepage": "http://tactician.thephpleague.com"
                }
            ],
            "description": "A small, flexible command bus. Handy for building service layers.",
            "keywords": [
                "command",
                "command bus",
                "service layer"
            ],
            "support": {
                "issues": "https://github.com/thephpleague/tactician/issues",
                "source": "https://github.com/thephpleague/tactician/tree/v1.1.0"
            },
            "time": "2021-02-14T15:29:04+00:00"
        },
        {
            "name": "league/tactician-bundle",
            "version": "v1.3.0",
            "source": {
                "type": "git",
                "url": "https://github.com/thephpleague/tactician-bundle.git",
                "reference": "89c51277423ac485b62580c38322426c3ec6ad47"
            },
            "dist": {
                "type": "zip",
                "url": "https://api.github.com/repos/thephpleague/tactician-bundle/zipball/89c51277423ac485b62580c38322426c3ec6ad47",
                "reference": "89c51277423ac485b62580c38322426c3ec6ad47",
                "shasum": ""
            },
            "require": {
                "league/tactician": "^1.0",
                "league/tactician-container": "^2.0",
                "league/tactician-logger": "^0.10.0",
                "php": ">=7.2",
                "symfony/config": "^3.4|^4.4|^5.0",
                "symfony/dependency-injection": "^3.4|^4.4|^5.0",
                "symfony/http-kernel": "^3.4|^4.4|^5.0",
                "symfony/yaml": "^3.4|^4.4|^5.0"
            },
            "require-dev": {
                "matthiasnoback/symfony-config-test": "^4.2.1",
                "matthiasnoback/symfony-dependency-injection-test": "^4.2.1",
                "mockery/mockery": "~1.0",
                "phpunit/phpunit": "~8.5",
                "symfony/console": "^3.4|^4.4|^5.0",
                "symfony/framework-bundle": "^3.4.31|^4.4|^5.0",
                "symfony/security-bundle": "^3.4|^4.4|^5.0",
                "symfony/security-core": "^3.4|^4.4|^5.0",
                "symfony/validator": "^3.4|^4.4|^5.0"
            },
            "suggest": {
                "league/tactician-doctrine": "For doctrine transaction middleware",
                "symfony/console": "For debugging command-to-handler routing using the tactician:debug console command",
                "symfony/security": "For command security middleware",
                "symfony/validator": "For command validator middleware"
            },
            "type": "symfony-bundle",
            "extra": {
                "branch-alias": {
                    "dev-master": "1.0-dev"
                }
            },
            "autoload": {
                "psr-4": {
                    "League\\Tactician\\Bundle\\": "src/"
                }
            },
            "notification-url": "https://packagist.org/downloads/",
            "license": [
                "MIT"
            ],
            "authors": [
                {
                    "name": "Rafael Dohms",
                    "homepage": "http://doh.ms"
                },
                {
                    "name": "Richard Tuin",
                    "homepage": "http://www.rtuin.nl/"
                },
                {
                    "name": "Xander Smalbil",
                    "email": "xander@videofunk.nl"
                },
                {
                    "name": "Ross Tuck",
                    "email": "me@rosstuck.com"
                }
            ],
            "description": "Bundle to integrate Tactician with Symfony projects",
            "keywords": [
                "bundle",
                "symfony",
                "tactician"
            ],
            "support": {
                "issues": "https://github.com/thephpleague/tactician-bundle/issues",
                "source": "https://github.com/thephpleague/tactician-bundle/tree/v1.3.0"
            },
            "time": "2021-01-31T17:06:29+00:00"
        },
        {
            "name": "league/tactician-container",
            "version": "2.0.0",
            "source": {
                "type": "git",
                "url": "https://github.com/thephpleague/tactician-container.git",
                "reference": "d1a5d884e072b8cafbff802d07766076eb2ffcb0"
            },
            "dist": {
                "type": "zip",
                "url": "https://api.github.com/repos/thephpleague/tactician-container/zipball/d1a5d884e072b8cafbff802d07766076eb2ffcb0",
                "reference": "d1a5d884e072b8cafbff802d07766076eb2ffcb0",
                "shasum": ""
            },
            "require": {
                "league/tactician": "^1.0",
                "php": ">=5.5",
                "psr/container": "^1.0"
            },
            "require-dev": {
                "league/container": "~2.3",
                "phpunit/phpunit": "~4.3",
                "squizlabs/php_codesniffer": "~2.0"
            },
            "type": "library",
            "autoload": {
                "psr-4": {
                    "League\\Tactician\\Container\\": "src/"
                }
            },
            "notification-url": "https://packagist.org/downloads/",
            "license": [
                "MIT"
            ],
            "authors": [
                {
                    "name": "Nigel Greenway",
                    "homepage": "http://futurepixels.co.uk"
                }
            ],
            "description": "Tactician integration for any container implementing PSR-11",
            "keywords": [
                "container",
                "container-interop",
                "di",
                "interoperable",
                "league",
                "tactician"
            ],
            "support": {
                "issues": "https://github.com/thephpleague/tactician-container/issues",
                "source": "https://github.com/thephpleague/tactician-container/tree/master"
            },
            "time": "2017-04-13T06:27:12+00:00"
        },
        {
            "name": "league/tactician-logger",
            "version": "v0.10.0",
            "source": {
                "type": "git",
                "url": "https://github.com/thephpleague/tactician-logger.git",
                "reference": "3ff9ee04e4cbec100af827f829ed4c7ff7c08442"
            },
            "dist": {
                "type": "zip",
                "url": "https://api.github.com/repos/thephpleague/tactician-logger/zipball/3ff9ee04e4cbec100af827f829ed4c7ff7c08442",
                "reference": "3ff9ee04e4cbec100af827f829ed4c7ff7c08442",
                "shasum": ""
            },
            "require": {
                "league/tactician": "^1.0",
                "php": ">=5.5.0",
                "psr/log": "~1.0"
            },
            "require-dev": {
                "mockery/mockery": "^0.9",
                "phpunit/phpunit": "4.*",
                "squizlabs/php_codesniffer": "~2.3"
            },
            "type": "library",
            "autoload": {
                "psr-4": {
                    "League\\Tactician\\Logger\\": "src"
                }
            },
            "notification-url": "https://packagist.org/downloads/",
            "license": [
                "MIT"
            ],
            "authors": [
                {
                    "name": "Ross Tuck"
                }
            ],
            "description": "Adds PSR-3 logging support to the Tactician command bus",
            "homepage": "https://github.com/thephpleague/tactician-logger",
            "keywords": [
                "log",
                "logging",
                "tactician"
            ],
            "support": {
                "issues": "https://github.com/thephpleague/tactician-logger/issues",
                "source": "https://github.com/thephpleague/tactician-logger/tree/master"
            },
            "time": "2016-08-23T05:50:38+00:00"
        },
        {
            "name": "maennchen/zipstream-php",
            "version": "2.1.0",
            "source": {
                "type": "git",
                "url": "https://github.com/maennchen/ZipStream-PHP.git",
                "reference": "c4c5803cc1f93df3d2448478ef79394a5981cc58"
            },
            "dist": {
                "type": "zip",
                "url": "https://api.github.com/repos/maennchen/ZipStream-PHP/zipball/c4c5803cc1f93df3d2448478ef79394a5981cc58",
                "reference": "c4c5803cc1f93df3d2448478ef79394a5981cc58",
                "shasum": ""
            },
            "require": {
                "myclabs/php-enum": "^1.5",
                "php": ">= 7.1",
                "psr/http-message": "^1.0",
                "symfony/polyfill-mbstring": "^1.0"
            },
            "require-dev": {
                "ext-zip": "*",
                "guzzlehttp/guzzle": ">= 6.3",
                "mikey179/vfsstream": "^1.6",
                "phpunit/phpunit": ">= 7.5"
            },
            "type": "library",
            "autoload": {
                "psr-4": {
                    "ZipStream\\": "src/"
                }
            },
            "notification-url": "https://packagist.org/downloads/",
            "license": [
                "MIT"
            ],
            "authors": [
                {
                    "name": "Paul Duncan",
                    "email": "pabs@pablotron.org"
                },
                {
                    "name": "Jonatan Männchen",
                    "email": "jonatan@maennchen.ch"
                },
                {
                    "name": "Jesse Donat",
                    "email": "donatj@gmail.com"
                },
                {
                    "name": "András Kolesár",
                    "email": "kolesar@kolesar.hu"
                }
            ],
            "description": "ZipStream is a library for dynamically streaming dynamic zip files from PHP without writing to the disk at all on the server.",
            "keywords": [
                "stream",
                "zip"
            ],
            "support": {
                "issues": "https://github.com/maennchen/ZipStream-PHP/issues",
                "source": "https://github.com/maennchen/ZipStream-PHP/tree/master"
            },
            "funding": [
                {
                    "url": "https://opencollective.com/zipstream",
                    "type": "open_collective"
                }
            ],
            "time": "2020-05-30T13:11:16+00:00"
        },
        {
            "name": "marcusschwarz/lesserphp",
            "version": "v0.5.5",
            "source": {
                "type": "git",
                "url": "https://github.com/MarcusSchwarz/lesserphp.git",
                "reference": "77ba82b5218ff228267d3b0e5ec8697be75e86a7"
            },
            "dist": {
                "type": "zip",
                "url": "https://api.github.com/repos/MarcusSchwarz/lesserphp/zipball/77ba82b5218ff228267d3b0e5ec8697be75e86a7",
                "reference": "77ba82b5218ff228267d3b0e5ec8697be75e86a7",
                "shasum": ""
            },
            "require-dev": {
                "phpunit/phpunit": ">=4.8.35 <8"
            },
            "bin": [
                "plessc"
            ],
            "type": "library",
            "extra": {
                "branch-alias": {
                    "dev-master": "0.5.1-dev"
                }
            },
            "autoload": {
                "classmap": [
                    "lessc.inc.php"
                ]
            },
            "notification-url": "https://packagist.org/downloads/",
            "license": [
                "MIT",
                "GPL-3.0"
            ],
            "authors": [
                {
                    "name": "Leaf Corcoran",
                    "email": "leafot@gmail.com",
                    "homepage": "http://leafo.net"
                },
                {
                    "name": "Marcus Schwarz",
                    "email": "github@maswaba.de",
                    "homepage": "https://www.maswaba.de"
                }
            ],
            "description": "lesserphp is a compiler for LESS written in PHP based on leafo's lessphp.",
            "homepage": "http://leafo.net/lessphp/",
            "support": {
                "issues": "https://github.com/MarcusSchwarz/lesserphp/issues",
                "source": "https://github.com/MarcusSchwarz/lesserphp/tree/v0.5.5"
            },
            "time": "2021-03-10T17:56:57+00:00"
        },
        {
            "name": "markbaker/complex",
            "version": "2.0.0",
            "source": {
                "type": "git",
                "url": "https://github.com/MarkBaker/PHPComplex.git",
                "reference": "9999f1432fae467bc93c53f357105b4c31bb994c"
            },
            "dist": {
                "type": "zip",
                "url": "https://api.github.com/repos/MarkBaker/PHPComplex/zipball/9999f1432fae467bc93c53f357105b4c31bb994c",
                "reference": "9999f1432fae467bc93c53f357105b4c31bb994c",
                "shasum": ""
            },
            "require": {
                "php": "^7.2 || ^8.0"
            },
            "require-dev": {
                "dealerdirect/phpcodesniffer-composer-installer": "^0.7.0",
                "phpcompatibility/php-compatibility": "^9.0",
                "phpdocumentor/phpdocumentor": "2.*",
                "phploc/phploc": "^4.0",
                "phpmd/phpmd": "2.*",
                "phpunit/phpunit": "^7.0 || ^8.0 || ^9.3",
                "sebastian/phpcpd": "^4.0",
                "squizlabs/php_codesniffer": "^3.4"
            },
            "type": "library",
            "autoload": {
                "psr-4": {
                    "Complex\\": "classes/src/"
                },
                "files": [
                    "classes/src/functions/abs.php",
                    "classes/src/functions/acos.php",
                    "classes/src/functions/acosh.php",
                    "classes/src/functions/acot.php",
                    "classes/src/functions/acoth.php",
                    "classes/src/functions/acsc.php",
                    "classes/src/functions/acsch.php",
                    "classes/src/functions/argument.php",
                    "classes/src/functions/asec.php",
                    "classes/src/functions/asech.php",
                    "classes/src/functions/asin.php",
                    "classes/src/functions/asinh.php",
                    "classes/src/functions/atan.php",
                    "classes/src/functions/atanh.php",
                    "classes/src/functions/conjugate.php",
                    "classes/src/functions/cos.php",
                    "classes/src/functions/cosh.php",
                    "classes/src/functions/cot.php",
                    "classes/src/functions/coth.php",
                    "classes/src/functions/csc.php",
                    "classes/src/functions/csch.php",
                    "classes/src/functions/exp.php",
                    "classes/src/functions/inverse.php",
                    "classes/src/functions/ln.php",
                    "classes/src/functions/log2.php",
                    "classes/src/functions/log10.php",
                    "classes/src/functions/negative.php",
                    "classes/src/functions/pow.php",
                    "classes/src/functions/rho.php",
                    "classes/src/functions/sec.php",
                    "classes/src/functions/sech.php",
                    "classes/src/functions/sin.php",
                    "classes/src/functions/sinh.php",
                    "classes/src/functions/sqrt.php",
                    "classes/src/functions/tan.php",
                    "classes/src/functions/tanh.php",
                    "classes/src/functions/theta.php",
                    "classes/src/operations/add.php",
                    "classes/src/operations/subtract.php",
                    "classes/src/operations/multiply.php",
                    "classes/src/operations/divideby.php",
                    "classes/src/operations/divideinto.php"
                ]
            },
            "notification-url": "https://packagist.org/downloads/",
            "license": [
                "MIT"
            ],
            "authors": [
                {
                    "name": "Mark Baker",
                    "email": "mark@lange.demon.co.uk"
                }
            ],
            "description": "PHP Class for working with complex numbers",
            "homepage": "https://github.com/MarkBaker/PHPComplex",
            "keywords": [
                "complex",
                "mathematics"
            ],
            "support": {
                "issues": "https://github.com/MarkBaker/PHPComplex/issues",
                "source": "https://github.com/MarkBaker/PHPComplex/tree/PHP8"
            },
            "time": "2020-08-26T10:42:07+00:00"
        },
        {
            "name": "markbaker/matrix",
            "version": "2.1.2",
            "source": {
                "type": "git",
                "url": "https://github.com/MarkBaker/PHPMatrix.git",
                "reference": "361c0f545c3172ee26c3d596a0aa03f0cef65e6a"
            },
            "dist": {
                "type": "zip",
                "url": "https://api.github.com/repos/MarkBaker/PHPMatrix/zipball/361c0f545c3172ee26c3d596a0aa03f0cef65e6a",
                "reference": "361c0f545c3172ee26c3d596a0aa03f0cef65e6a",
                "shasum": ""
            },
            "require": {
                "php": "^7.1 || ^8.0"
            },
            "require-dev": {
                "dealerdirect/phpcodesniffer-composer-installer": "^0.7.0",
                "phpcompatibility/php-compatibility": "^9.0",
                "phpdocumentor/phpdocumentor": "2.*",
                "phploc/phploc": "^4.0",
                "phpmd/phpmd": "2.*",
                "phpunit/phpunit": "^7.0 || ^8.0 || ^9.3",
                "sebastian/phpcpd": "^4.0",
                "squizlabs/php_codesniffer": "^3.4"
            },
            "type": "library",
            "autoload": {
                "psr-4": {
                    "Matrix\\": "classes/src/"
                },
                "files": [
                    "classes/src/Functions/adjoint.php",
                    "classes/src/Functions/antidiagonal.php",
                    "classes/src/Functions/cofactors.php",
                    "classes/src/Functions/determinant.php",
                    "classes/src/Functions/diagonal.php",
                    "classes/src/Functions/identity.php",
                    "classes/src/Functions/inverse.php",
                    "classes/src/Functions/minors.php",
                    "classes/src/Functions/trace.php",
                    "classes/src/Functions/transpose.php",
                    "classes/src/Operations/add.php",
                    "classes/src/Operations/directsum.php",
                    "classes/src/Operations/subtract.php",
                    "classes/src/Operations/multiply.php",
                    "classes/src/Operations/divideby.php",
                    "classes/src/Operations/divideinto.php"
                ]
            },
            "notification-url": "https://packagist.org/downloads/",
            "license": [
                "MIT"
            ],
            "authors": [
                {
                    "name": "Mark Baker",
                    "email": "mark@demon-angel.eu"
                }
            ],
            "description": "PHP Class for working with matrices",
            "homepage": "https://github.com/MarkBaker/PHPMatrix",
            "keywords": [
                "mathematics",
                "matrix",
                "vector"
            ],
            "support": {
                "issues": "https://github.com/MarkBaker/PHPMatrix/issues",
                "source": "https://github.com/MarkBaker/PHPMatrix/tree/2.1.2"
            },
            "time": "2021-01-23T16:37:31+00:00"
        },
        {
            "name": "martinlindhe/php-mb-helpers",
            "version": "0.1.7",
            "source": {
                "type": "git",
                "url": "https://github.com/martinlindhe/php-mb-helpers.git",
                "reference": "d12570aff7f44f17c1e8b2da59795fe847a7a7c6"
            },
            "dist": {
                "type": "zip",
                "url": "https://api.github.com/repos/martinlindhe/php-mb-helpers/zipball/d12570aff7f44f17c1e8b2da59795fe847a7a7c6",
                "reference": "d12570aff7f44f17c1e8b2da59795fe847a7a7c6",
                "shasum": ""
            },
            "require": {
                "php": ">=5.3.0"
            },
            "require-dev": {
                "phpunit/phpunit": "~4.6"
            },
            "type": "library",
            "autoload": {
                "files": [
                    "src/mb_helpers.php"
                ]
            },
            "notification-url": "https://packagist.org/downloads/",
            "license": [
                "MIT"
            ],
            "authors": [
                {
                    "name": "Martin Lindhe",
                    "email": "martin@ubique.se"
                }
            ],
            "description": "Provides mb_ucwords(), mb_ucfirst(), mb_strrev(), mb_str_pad(), mb_count_chars(), mb_str_split()",
            "homepage": "https://github.com/martinlindhe/php-mb-helpers",
            "support": {
                "issues": "https://github.com/martinlindhe/php-mb-helpers/issues",
                "source": "https://github.com/martinlindhe/php-mb-helpers/tree/0.1.7"
            },
            "time": "2021-03-17T22:34:41+00:00"
        },
        {
            "name": "matthiasmullie/minify",
            "version": "1.3.66",
            "source": {
                "type": "git",
                "url": "https://github.com/matthiasmullie/minify.git",
                "reference": "45fd3b0f1dfa2c965857c6d4a470bea52adc31a6"
            },
            "dist": {
                "type": "zip",
                "url": "https://api.github.com/repos/matthiasmullie/minify/zipball/45fd3b0f1dfa2c965857c6d4a470bea52adc31a6",
                "reference": "45fd3b0f1dfa2c965857c6d4a470bea52adc31a6",
                "shasum": ""
            },
            "require": {
                "ext-pcre": "*",
                "matthiasmullie/path-converter": "~1.1",
                "php": ">=5.3.0"
            },
            "require-dev": {
                "friendsofphp/php-cs-fixer": "~2.0",
                "matthiasmullie/scrapbook": "dev-master",
                "phpunit/phpunit": ">=4.8"
            },
            "suggest": {
                "psr/cache-implementation": "Cache implementation to use with Minify::cache"
            },
            "bin": [
                "bin/minifycss",
                "bin/minifyjs"
            ],
            "type": "library",
            "autoload": {
                "psr-4": {
                    "MatthiasMullie\\Minify\\": "src/"
                }
            },
            "notification-url": "https://packagist.org/downloads/",
            "license": [
                "MIT"
            ],
            "authors": [
                {
                    "name": "Matthias Mullie",
                    "email": "minify@mullie.eu",
                    "homepage": "http://www.mullie.eu",
                    "role": "Developer"
                }
            ],
            "description": "CSS & JavaScript minifier, in PHP. Removes whitespace, strips comments, combines files (incl. @import statements and small assets in CSS files), and optimizes/shortens a few common programming patterns.",
            "homepage": "http://www.minifier.org",
            "keywords": [
                "JS",
                "css",
                "javascript",
                "minifier",
                "minify"
            ],
            "support": {
                "issues": "https://github.com/matthiasmullie/minify/issues",
                "source": "https://github.com/matthiasmullie/minify/tree/1.3.66"
            },
            "funding": [
                {
                    "url": "https://github.com/[user1",
                    "type": "github"
                },
                {
                    "url": "https://github.com/matthiasmullie] # Replace with up to 4 GitHub Sponsors-enabled usernames e.g.",
                    "type": "github"
                },
                {
                    "url": "https://github.com/user2",
                    "type": "github"
                }
            ],
            "time": "2021-01-06T15:18:10+00:00"
        },
        {
            "name": "matthiasmullie/path-converter",
            "version": "1.1.3",
            "source": {
                "type": "git",
                "url": "https://github.com/matthiasmullie/path-converter.git",
                "reference": "e7d13b2c7e2f2268e1424aaed02085518afa02d9"
            },
            "dist": {
                "type": "zip",
                "url": "https://api.github.com/repos/matthiasmullie/path-converter/zipball/e7d13b2c7e2f2268e1424aaed02085518afa02d9",
                "reference": "e7d13b2c7e2f2268e1424aaed02085518afa02d9",
                "shasum": ""
            },
            "require": {
                "ext-pcre": "*",
                "php": ">=5.3.0"
            },
            "require-dev": {
                "phpunit/phpunit": "~4.8"
            },
            "type": "library",
            "autoload": {
                "psr-4": {
                    "MatthiasMullie\\PathConverter\\": "src/"
                }
            },
            "notification-url": "https://packagist.org/downloads/",
            "license": [
                "MIT"
            ],
            "authors": [
                {
                    "name": "Matthias Mullie",
                    "email": "pathconverter@mullie.eu",
                    "homepage": "http://www.mullie.eu",
                    "role": "Developer"
                }
            ],
            "description": "Relative path converter",
            "homepage": "http://github.com/matthiasmullie/path-converter",
            "keywords": [
                "converter",
                "path",
                "paths",
                "relative"
            ],
            "support": {
                "issues": "https://github.com/matthiasmullie/path-converter/issues",
                "source": "https://github.com/matthiasmullie/path-converter/tree/1.1.3"
            },
            "time": "2019-02-05T23:41:09+00:00"
        },
        {
            "name": "maxmind-db/reader",
            "version": "v1.10.1",
            "source": {
                "type": "git",
                "url": "https://github.com/maxmind/MaxMind-DB-Reader-php.git",
                "reference": "569bd44d97d30a4ec12c7793a33004a76d4caf18"
            },
            "dist": {
                "type": "zip",
                "url": "https://api.github.com/repos/maxmind/MaxMind-DB-Reader-php/zipball/569bd44d97d30a4ec12c7793a33004a76d4caf18",
                "reference": "569bd44d97d30a4ec12c7793a33004a76d4caf18",
                "shasum": ""
            },
            "require": {
                "php": ">=7.2"
            },
            "conflict": {
                "ext-maxminddb": "<1.10.1,>=2.0.0"
            },
            "require-dev": {
                "friendsofphp/php-cs-fixer": "*",
                "php-coveralls/php-coveralls": "^2.1",
                "phpstan/phpstan": "*",
                "phpunit/phpcov": ">=6.0.0",
                "phpunit/phpunit": ">=8.0.0,<10.0.0",
                "squizlabs/php_codesniffer": "3.*"
            },
            "suggest": {
                "ext-bcmath": "bcmath or gmp is required for decoding larger integers with the pure PHP decoder",
                "ext-gmp": "bcmath or gmp is required for decoding larger integers with the pure PHP decoder",
                "ext-maxminddb": "A C-based database decoder that provides significantly faster lookups"
            },
            "type": "library",
            "autoload": {
                "psr-4": {
                    "MaxMind\\Db\\": "src/MaxMind/Db"
                }
            },
            "notification-url": "https://packagist.org/downloads/",
            "license": [
                "Apache-2.0"
            ],
            "authors": [
                {
                    "name": "Gregory J. Oschwald",
                    "email": "goschwald@maxmind.com",
                    "homepage": "https://www.maxmind.com/"
                }
            ],
            "description": "MaxMind DB Reader API",
            "homepage": "https://github.com/maxmind/MaxMind-DB-Reader-php",
            "keywords": [
                "database",
                "geoip",
                "geoip2",
                "geolocation",
                "maxmind"
            ],
            "support": {
                "issues": "https://github.com/maxmind/MaxMind-DB-Reader-php/issues",
                "source": "https://github.com/maxmind/MaxMind-DB-Reader-php/tree/v1.10.1"
            },
            "time": "2021-04-14T17:49:35+00:00"
        },
        {
            "name": "maxmind/web-service-common",
            "version": "v0.8.1",
            "source": {
                "type": "git",
                "url": "https://github.com/maxmind/web-service-common-php.git",
                "reference": "32f274051c543fc865e5a84d3a2c703913641ea8"
            },
            "dist": {
                "type": "zip",
                "url": "https://api.github.com/repos/maxmind/web-service-common-php/zipball/32f274051c543fc865e5a84d3a2c703913641ea8",
                "reference": "32f274051c543fc865e5a84d3a2c703913641ea8",
                "shasum": ""
            },
            "require": {
                "composer/ca-bundle": "^1.0.3",
                "ext-curl": "*",
                "ext-json": "*",
                "php": ">=7.2"
            },
            "require-dev": {
                "friendsofphp/php-cs-fixer": "2.*",
                "phpunit/phpunit": "^8.0 || ^9.0",
                "squizlabs/php_codesniffer": "3.*"
            },
            "type": "library",
            "autoload": {
                "psr-4": {
                    "MaxMind\\Exception\\": "src/Exception",
                    "MaxMind\\WebService\\": "src/WebService"
                }
            },
            "notification-url": "https://packagist.org/downloads/",
            "license": [
                "Apache-2.0"
            ],
            "authors": [
                {
                    "name": "Gregory Oschwald",
                    "email": "goschwald@maxmind.com"
                }
            ],
            "description": "Internal MaxMind Web Service API",
            "homepage": "https://github.com/maxmind/web-service-common-php",
            "support": {
                "issues": "https://github.com/maxmind/web-service-common-php/issues",
                "source": "https://github.com/maxmind/web-service-common-php/tree/v0.8.1"
            },
            "time": "2020-11-02T17:00:53+00:00"
        },
        {
            "name": "mobiledetect/mobiledetectlib",
            "version": "2.8.37",
            "source": {
                "type": "git",
                "url": "https://github.com/serbanghita/Mobile-Detect.git",
                "reference": "9841e3c46f5bd0739b53aed8ac677fa712943df7"
            },
            "dist": {
                "type": "zip",
                "url": "https://api.github.com/repos/serbanghita/Mobile-Detect/zipball/9841e3c46f5bd0739b53aed8ac677fa712943df7",
                "reference": "9841e3c46f5bd0739b53aed8ac677fa712943df7",
                "shasum": ""
            },
            "require": {
                "php": ">=5.0.0"
            },
            "require-dev": {
                "phpunit/phpunit": "~4.8.35||~5.7"
            },
            "type": "library",
            "autoload": {
                "classmap": [
                    "Mobile_Detect.php"
                ],
                "psr-0": {
                    "Detection": "namespaced/"
                }
            },
            "notification-url": "https://packagist.org/downloads/",
            "license": [
                "MIT"
            ],
            "authors": [
                {
                    "name": "Serban Ghita",
                    "email": "serbanghita@gmail.com",
                    "homepage": "http://mobiledetect.net",
                    "role": "Developer"
                }
            ],
            "description": "Mobile_Detect is a lightweight PHP class for detecting mobile devices. It uses the User-Agent string combined with specific HTTP headers to detect the mobile environment.",
            "homepage": "https://github.com/serbanghita/Mobile-Detect",
            "keywords": [
                "detect mobile devices",
                "mobile",
                "mobile detect",
                "mobile detector",
                "php mobile detect"
            ],
            "support": {
                "issues": "https://github.com/serbanghita/Mobile-Detect/issues",
                "source": "https://github.com/serbanghita/Mobile-Detect/tree/2.8.37"
            },
            "funding": [
                {
                    "url": "https://github.com/serbanghita",
                    "type": "github"
                }
            ],
            "time": "2021-02-19T21:22:57+00:00"
        },
        {
            "name": "monolog/monolog",
            "version": "1.26.0",
            "source": {
                "type": "git",
                "url": "https://github.com/Seldaek/monolog.git",
                "reference": "2209ddd84e7ef1256b7af205d0717fb62cfc9c33"
            },
            "dist": {
                "type": "zip",
                "url": "https://api.github.com/repos/Seldaek/monolog/zipball/2209ddd84e7ef1256b7af205d0717fb62cfc9c33",
                "reference": "2209ddd84e7ef1256b7af205d0717fb62cfc9c33",
                "shasum": ""
            },
            "require": {
                "php": ">=5.3.0",
                "psr/log": "~1.0"
            },
            "provide": {
                "psr/log-implementation": "1.0.0"
            },
            "require-dev": {
                "aws/aws-sdk-php": "^2.4.9 || ^3.0",
                "doctrine/couchdb": "~1.0@dev",
                "graylog2/gelf-php": "~1.0",
                "php-amqplib/php-amqplib": "~2.4",
                "php-console/php-console": "^3.1.3",
                "phpstan/phpstan": "^0.12.59",
                "phpunit/phpunit": "~4.5",
                "ruflin/elastica": ">=0.90 <3.0",
                "sentry/sentry": "^0.13",
                "swiftmailer/swiftmailer": "^5.3|^6.0"
            },
            "suggest": {
                "aws/aws-sdk-php": "Allow sending log messages to AWS services like DynamoDB",
                "doctrine/couchdb": "Allow sending log messages to a CouchDB server",
                "ext-amqp": "Allow sending log messages to an AMQP server (1.0+ required)",
                "ext-mongo": "Allow sending log messages to a MongoDB server",
                "graylog2/gelf-php": "Allow sending log messages to a GrayLog2 server",
                "mongodb/mongodb": "Allow sending log messages to a MongoDB server via PHP Driver",
                "php-amqplib/php-amqplib": "Allow sending log messages to an AMQP server using php-amqplib",
                "php-console/php-console": "Allow sending log messages to Google Chrome",
                "rollbar/rollbar": "Allow sending log messages to Rollbar",
                "ruflin/elastica": "Allow sending log messages to an Elastic Search server",
                "sentry/sentry": "Allow sending log messages to a Sentry server"
            },
            "type": "library",
            "autoload": {
                "psr-4": {
                    "Monolog\\": "src/Monolog"
                }
            },
            "notification-url": "https://packagist.org/downloads/",
            "license": [
                "MIT"
            ],
            "authors": [
                {
                    "name": "Jordi Boggiano",
                    "email": "j.boggiano@seld.be",
                    "homepage": "http://seld.be"
                }
            ],
            "description": "Sends your logs to files, sockets, inboxes, databases and various web services",
            "homepage": "http://github.com/Seldaek/monolog",
            "keywords": [
                "log",
                "logging",
                "psr-3"
            ],
            "support": {
                "issues": "https://github.com/Seldaek/monolog/issues",
                "source": "https://github.com/Seldaek/monolog/tree/1.26.0"
            },
            "funding": [
                {
                    "url": "https://github.com/Seldaek",
                    "type": "github"
                },
                {
                    "url": "https://tidelift.com/funding/github/packagist/monolog/monolog",
                    "type": "tidelift"
                }
            ],
            "time": "2020-12-14T12:56:38+00:00"
        },
        {
            "name": "mrclay/jsmin-php",
            "version": "2.4.0",
            "source": {
                "type": "git",
                "url": "https://github.com/mrclay/jsmin-php.git",
                "reference": "bb05febc9440852d39899255afd5569b7f21a72c"
            },
            "dist": {
                "type": "zip",
                "url": "https://api.github.com/repos/mrclay/jsmin-php/zipball/bb05febc9440852d39899255afd5569b7f21a72c",
                "reference": "bb05febc9440852d39899255afd5569b7f21a72c",
                "shasum": ""
            },
            "require": {
                "ext-pcre": "*",
                "php": ">=5.3.0"
            },
            "require-dev": {
                "phpunit/phpunit": "4.2"
            },
            "type": "library",
            "autoload": {
                "psr-0": {
                    "JSMin\\": "src/"
                }
            },
            "notification-url": "https://packagist.org/downloads/",
            "license": [
                "MIT"
            ],
            "authors": [
                {
                    "name": "Stephen Clay",
                    "email": "steve@mrclay.org",
                    "role": "Developer"
                },
                {
                    "name": "Ryan Grove",
                    "email": "ryan@wonko.com",
                    "role": "Developer"
                }
            ],
            "description": "Provides a modified port of Douglas Crockford's jsmin.c, which removes unnecessary whitespace from JavaScript files.",
            "homepage": "https://github.com/mrclay/jsmin-php/",
            "keywords": [
                "compress",
                "jsmin",
                "minify"
            ],
            "support": {
                "email": "minify@googlegroups.com",
                "issues": "https://github.com/mrclay/jsmin-php/issues",
                "source": "https://github.com/mrclay/jsmin-php/tree/master"
            },
            "time": "2018-12-06T15:03:38+00:00"
        },
        {
            "name": "mrclay/minify",
            "version": "3.0.11",
            "source": {
                "type": "git",
                "url": "https://github.com/mrclay/minify.git",
                "reference": "f1572a580a8ab29c5c7df4319c4787c74f7dcb3e"
            },
            "dist": {
                "type": "zip",
                "url": "https://api.github.com/repos/mrclay/minify/zipball/f1572a580a8ab29c5c7df4319c4787c74f7dcb3e",
                "reference": "f1572a580a8ab29c5c7df4319c4787c74f7dcb3e",
                "shasum": ""
            },
            "require": {
                "ext-pcre": "*",
                "intervention/httpauth": "^2.0|^3.0",
                "marcusschwarz/lesserphp": "^0.5.1",
                "monolog/monolog": "~1.1|~2.0",
                "mrclay/jsmin-php": "~2",
                "mrclay/props-dic": "^2.2|^3.0",
                "php": "^5.3.0 || ^7.0 || ^8.0",
                "tubalmartin/cssmin": "~4"
            },
            "require-dev": {
                "firephp/firephp-core": "~0.4.0",
                "leafo/scssphp": "^0.3 || ^0.6 || ^0.7",
                "meenie/javascript-packer": "~1.1",
                "phpunit/phpunit": "^4.8.36",
                "tedivm/jshrink": "~1.1.0"
            },
            "suggest": {
                "firephp/firephp-core": "Use FirePHP for Log messages",
                "meenie/javascript-packer": "Keep track of the Packer PHP port using Composer"
            },
            "type": "library",
            "extra": {
                "branch-alias": {
                    "dev-master": "3.0.x-dev"
                }
            },
            "autoload": {
                "classmap": [
                    "lib/"
                ]
            },
            "notification-url": "https://packagist.org/downloads/",
            "license": [
                "BSD-3-Clause"
            ],
            "authors": [
                {
                    "name": "Stephen Clay",
                    "email": "steve@mrclay.org",
                    "role": "Developer"
                }
            ],
            "description": "Minify is a PHP app that helps you follow several rules for client-side performance. It combines multiple CSS or Javascript files, removes unnecessary whitespace and comments, and serves them with gzip encoding and optimal client-side cache headers",
            "homepage": "https://github.com/mrclay/minify",
            "support": {
                "email": "minify@googlegroups.com",
                "issues": "https://github.com/mrclay/minify/issues",
                "source": "https://github.com/mrclay/minify/tree/3.0.11",
                "wiki": "https://github.com/mrclay/minify/blob/master/docs"
            },
            "time": "2021-03-11T11:58:14+00:00"
        },
        {
            "name": "mrclay/props-dic",
            "version": "3.0.0",
            "source": {
                "type": "git",
                "url": "https://github.com/mrclay/Props.git",
                "reference": "0b0fd254e33e2d60bc2bcd7867f2ab3cdd05a843"
            },
            "dist": {
                "type": "zip",
                "url": "https://api.github.com/repos/mrclay/Props/zipball/0b0fd254e33e2d60bc2bcd7867f2ab3cdd05a843",
                "reference": "0b0fd254e33e2d60bc2bcd7867f2ab3cdd05a843",
                "shasum": ""
            },
            "require": {
                "php": ">=5.3.3",
                "pimple/pimple": "~3.0",
                "psr/container": "^1.0"
            },
            "require-dev": {
                "phpunit/phpunit": "~4.8"
            },
            "type": "library",
            "autoload": {
                "psr-0": {
                    "Props\\": [
                        "src/"
                    ]
                }
            },
            "notification-url": "https://packagist.org/downloads/",
            "license": [
                "MIT"
            ],
            "authors": [
                {
                    "name": "Steve Clay",
                    "email": "steve@mrclay.org",
                    "homepage": "http://www.mrclay.org/"
                }
            ],
            "description": "Props is a simple DI container that allows retrieving values via custom property and method names",
            "keywords": [
                "container",
                "dependency injection",
                "dependency injection container",
                "di",
                "di container"
            ],
            "support": {
                "issues": "https://github.com/mrclay/Props/issues",
                "source": "https://github.com/mrclay/Props/tree/master"
            },
            "time": "2019-11-26T17:56:10+00:00"
        },
        {
            "name": "myclabs/php-enum",
            "version": "1.7.7",
            "source": {
                "type": "git",
                "url": "https://github.com/myclabs/php-enum.git",
                "reference": "d178027d1e679832db9f38248fcc7200647dc2b7"
            },
            "dist": {
                "type": "zip",
                "url": "https://api.github.com/repos/myclabs/php-enum/zipball/d178027d1e679832db9f38248fcc7200647dc2b7",
                "reference": "d178027d1e679832db9f38248fcc7200647dc2b7",
                "shasum": ""
            },
            "require": {
                "ext-json": "*",
                "php": ">=7.1"
            },
            "require-dev": {
                "phpunit/phpunit": "^7",
                "squizlabs/php_codesniffer": "1.*",
                "vimeo/psalm": "^3.8"
            },
            "type": "library",
            "autoload": {
                "psr-4": {
                    "MyCLabs\\Enum\\": "src/"
                }
            },
            "notification-url": "https://packagist.org/downloads/",
            "license": [
                "MIT"
            ],
            "authors": [
                {
                    "name": "PHP Enum contributors",
                    "homepage": "https://github.com/myclabs/php-enum/graphs/contributors"
                }
            ],
            "description": "PHP Enum implementation",
            "homepage": "http://github.com/myclabs/php-enum",
            "keywords": [
                "enum"
            ],
            "support": {
                "issues": "https://github.com/myclabs/php-enum/issues",
                "source": "https://github.com/myclabs/php-enum/tree/1.7.7"
            },
            "funding": [
                {
                    "url": "https://github.com/mnapoli",
                    "type": "github"
                },
                {
                    "url": "https://tidelift.com/funding/github/packagist/myclabs/php-enum",
                    "type": "tidelift"
                }
            ],
            "time": "2020-11-14T18:14:52+00:00"
        },
        {
            "name": "nikic/php-parser",
            "version": "v4.10.5",
            "source": {
                "type": "git",
                "url": "https://github.com/nikic/PHP-Parser.git",
                "reference": "4432ba399e47c66624bc73c8c0f811e5c109576f"
            },
            "dist": {
                "type": "zip",
                "url": "https://api.github.com/repos/nikic/PHP-Parser/zipball/4432ba399e47c66624bc73c8c0f811e5c109576f",
                "reference": "4432ba399e47c66624bc73c8c0f811e5c109576f",
                "shasum": ""
            },
            "require": {
                "ext-tokenizer": "*",
                "php": ">=7.0"
            },
            "require-dev": {
                "ircmaxell/php-yacc": "^0.0.7",
                "phpunit/phpunit": "^6.5 || ^7.0 || ^8.0 || ^9.0"
            },
            "bin": [
                "bin/php-parse"
            ],
            "type": "library",
            "extra": {
                "branch-alias": {
                    "dev-master": "4.9-dev"
                }
            },
            "autoload": {
                "psr-4": {
                    "PhpParser\\": "lib/PhpParser"
                }
            },
            "notification-url": "https://packagist.org/downloads/",
            "license": [
                "BSD-3-Clause"
            ],
            "authors": [
                {
                    "name": "Nikita Popov"
                }
            ],
            "description": "A PHP parser written in PHP",
            "keywords": [
                "parser",
                "php"
            ],
            "support": {
                "issues": "https://github.com/nikic/PHP-Parser/issues",
                "source": "https://github.com/nikic/PHP-Parser/tree/v4.10.5"
            },
            "time": "2021-05-03T19:11:20+00:00"
        },
        {
            "name": "paragonie/random_compat",
            "version": "v9.99.100",
            "source": {
                "type": "git",
                "url": "https://github.com/paragonie/random_compat.git",
                "reference": "996434e5492cb4c3edcb9168db6fbb1359ef965a"
            },
            "dist": {
                "type": "zip",
                "url": "https://api.github.com/repos/paragonie/random_compat/zipball/996434e5492cb4c3edcb9168db6fbb1359ef965a",
                "reference": "996434e5492cb4c3edcb9168db6fbb1359ef965a",
                "shasum": ""
            },
            "require": {
                "php": ">= 7"
            },
            "require-dev": {
                "phpunit/phpunit": "4.*|5.*",
                "vimeo/psalm": "^1"
            },
            "suggest": {
                "ext-libsodium": "Provides a modern crypto API that can be used to generate random bytes."
            },
            "type": "library",
            "notification-url": "https://packagist.org/downloads/",
            "license": [
                "MIT"
            ],
            "authors": [
                {
                    "name": "Paragon Initiative Enterprises",
                    "email": "security@paragonie.com",
                    "homepage": "https://paragonie.com"
                }
            ],
            "description": "PHP 5.x polyfill for random_bytes() and random_int() from PHP 7",
            "keywords": [
                "csprng",
                "polyfill",
                "pseudorandom",
                "random"
            ],
            "support": {
                "email": "info@paragonie.com",
                "issues": "https://github.com/paragonie/random_compat/issues",
                "source": "https://github.com/paragonie/random_compat"
            },
            "time": "2020-10-15T08:29:30+00:00"
        },
        {
            "name": "pear/archive_tar",
            "version": "1.4.13",
            "source": {
                "type": "git",
                "url": "https://github.com/pear/Archive_Tar.git",
                "reference": "2b87b41178cc6d4ad3cba678a46a1cae49786011"
            },
            "dist": {
                "type": "zip",
                "url": "https://api.github.com/repos/pear/Archive_Tar/zipball/2b87b41178cc6d4ad3cba678a46a1cae49786011",
                "reference": "2b87b41178cc6d4ad3cba678a46a1cae49786011",
                "shasum": ""
            },
            "require": {
                "pear/pear-core-minimal": "^1.10.0alpha2",
                "php": ">=5.2.0"
            },
            "require-dev": {
                "phpunit/phpunit": "*"
            },
            "suggest": {
                "ext-bz2": "Bz2 compression support.",
                "ext-xz": "Lzma2 compression support.",
                "ext-zlib": "Gzip compression support."
            },
            "type": "library",
            "extra": {
                "branch-alias": {
                    "dev-master": "1.4.x-dev"
                }
            },
            "autoload": {
                "psr-0": {
                    "Archive_Tar": ""
                }
            },
            "notification-url": "https://packagist.org/downloads/",
            "include-path": [
                "./"
            ],
            "license": [
                "BSD-3-Clause"
            ],
            "authors": [
                {
                    "name": "Vincent Blavet",
                    "email": "vincent@phpconcept.net"
                },
                {
                    "name": "Greg Beaver",
                    "email": "greg@chiaraquartet.net"
                },
                {
                    "name": "Michiel Rook",
                    "email": "mrook@php.net"
                }
            ],
            "description": "Tar file management class with compression support (gzip, bzip2, lzma2)",
            "homepage": "https://github.com/pear/Archive_Tar",
            "keywords": [
                "archive",
                "tar"
            ],
            "support": {
                "issues": "http://pear.php.net/bugs/search.php?cmd=display&package_name[]=Archive_Tar",
                "source": "https://github.com/pear/Archive_Tar"
            },
            "funding": [
                {
                    "url": "https://github.com/mrook",
                    "type": "github"
                },
                {
                    "url": "https://www.patreon.com/michielrook",
                    "type": "patreon"
                }
            ],
            "time": "2021-02-16T10:50:50+00:00"
        },
        {
            "name": "pear/console_getopt",
            "version": "v1.4.3",
            "source": {
                "type": "git",
                "url": "https://github.com/pear/Console_Getopt.git",
                "reference": "a41f8d3e668987609178c7c4a9fe48fecac53fa0"
            },
            "dist": {
                "type": "zip",
                "url": "https://api.github.com/repos/pear/Console_Getopt/zipball/a41f8d3e668987609178c7c4a9fe48fecac53fa0",
                "reference": "a41f8d3e668987609178c7c4a9fe48fecac53fa0",
                "shasum": ""
            },
            "type": "library",
            "autoload": {
                "psr-0": {
                    "Console": "./"
                }
            },
            "notification-url": "https://packagist.org/downloads/",
            "include-path": [
                "./"
            ],
            "license": [
                "BSD-2-Clause"
            ],
            "authors": [
                {
                    "name": "Andrei Zmievski",
                    "email": "andrei@php.net",
                    "role": "Lead"
                },
                {
                    "name": "Stig Bakken",
                    "email": "stig@php.net",
                    "role": "Developer"
                },
                {
                    "name": "Greg Beaver",
                    "email": "cellog@php.net",
                    "role": "Helper"
                }
            ],
            "description": "More info available on: http://pear.php.net/package/Console_Getopt",
            "support": {
                "issues": "http://pear.php.net/bugs/search.php?cmd=display&package_name[]=Console_Getopt",
                "source": "https://github.com/pear/Console_Getopt"
            },
            "time": "2019-11-20T18:27:48+00:00"
        },
        {
            "name": "pear/pear-core-minimal",
            "version": "v1.10.10",
            "source": {
                "type": "git",
                "url": "https://github.com/pear/pear-core-minimal.git",
                "reference": "625a3c429d9b2c1546438679074cac1b089116a7"
            },
            "dist": {
                "type": "zip",
                "url": "https://api.github.com/repos/pear/pear-core-minimal/zipball/625a3c429d9b2c1546438679074cac1b089116a7",
                "reference": "625a3c429d9b2c1546438679074cac1b089116a7",
                "shasum": ""
            },
            "require": {
                "pear/console_getopt": "~1.4",
                "pear/pear_exception": "~1.0"
            },
            "replace": {
                "rsky/pear-core-min": "self.version"
            },
            "type": "library",
            "autoload": {
                "psr-0": {
                    "": "src/"
                }
            },
            "notification-url": "https://packagist.org/downloads/",
            "include-path": [
                "src/"
            ],
            "license": [
                "BSD-3-Clause"
            ],
            "authors": [
                {
                    "name": "Christian Weiske",
                    "email": "cweiske@php.net",
                    "role": "Lead"
                }
            ],
            "description": "Minimal set of PEAR core files to be used as composer dependency",
            "support": {
                "issues": "http://pear.php.net/bugs/search.php?cmd=display&package_name[]=PEAR",
                "source": "https://github.com/pear/pear-core-minimal"
            },
            "time": "2019-11-19T19:00:24+00:00"
        },
        {
            "name": "pear/pear_exception",
            "version": "v1.0.2",
            "source": {
                "type": "git",
                "url": "https://github.com/pear/PEAR_Exception.git",
                "reference": "b14fbe2ddb0b9f94f5b24cf08783d599f776fff0"
            },
            "dist": {
                "type": "zip",
                "url": "https://api.github.com/repos/pear/PEAR_Exception/zipball/b14fbe2ddb0b9f94f5b24cf08783d599f776fff0",
                "reference": "b14fbe2ddb0b9f94f5b24cf08783d599f776fff0",
                "shasum": ""
            },
            "require": {
                "php": ">=5.2.0"
            },
            "require-dev": {
                "phpunit/phpunit": "<9"
            },
            "type": "class",
            "extra": {
                "branch-alias": {
                    "dev-master": "1.0.x-dev"
                }
            },
            "autoload": {
                "classmap": [
                    "PEAR/"
                ]
            },
            "notification-url": "https://packagist.org/downloads/",
            "include-path": [
                "."
            ],
            "license": [
                "BSD-2-Clause"
            ],
            "authors": [
                {
                    "name": "Helgi Thormar",
                    "email": "dufuz@php.net"
                },
                {
                    "name": "Greg Beaver",
                    "email": "cellog@php.net"
                }
            ],
            "description": "The PEAR Exception base class.",
            "homepage": "https://github.com/pear/PEAR_Exception",
            "keywords": [
                "exception"
            ],
            "support": {
                "issues": "http://pear.php.net/bugs/search.php?cmd=display&package_name[]=PEAR_Exception",
                "source": "https://github.com/pear/PEAR_Exception"
            },
            "time": "2021-03-21T15:43:46+00:00"
        },
        {
            "name": "pelago/emogrifier",
            "version": "v5.0.1",
            "source": {
                "type": "git",
                "url": "https://github.com/MyIntervals/emogrifier.git",
                "reference": "37595a9bb62c3c25969bdd9e8d7dd24c3ac62bc9"
            },
            "dist": {
                "type": "zip",
                "url": "https://api.github.com/repos/MyIntervals/emogrifier/zipball/37595a9bb62c3c25969bdd9e8d7dd24c3ac62bc9",
                "reference": "37595a9bb62c3c25969bdd9e8d7dd24c3ac62bc9",
                "shasum": ""
            },
            "require": {
                "ext-dom": "*",
                "ext-libxml": "*",
                "php": "~7.1.0 || ~7.2.0 || ~7.3.0 || ~7.4.0 || ~8.0.0",
                "symfony/css-selector": "^3.4.32 || ^4.4 || ^5.1"
            },
            "require-dev": {
                "php-parallel-lint/php-parallel-lint": "^1.2.0",
                "rawr/cross-data-providers": "^2.3.0",
                "slevomat/coding-standard": "^6.4.1",
                "squizlabs/php_codesniffer": "^3.5.8"
            },
            "type": "library",
            "extra": {
                "branch-alias": {
                    "dev-main": "6.0.x-dev"
                }
            },
            "autoload": {
                "psr-4": {
                    "Pelago\\Emogrifier\\": "src/"
                }
            },
            "notification-url": "https://packagist.org/downloads/",
            "license": [
                "MIT"
            ],
            "authors": [
                {
                    "name": "Oliver Klee",
                    "email": "github@oliverklee.de"
                },
                {
                    "name": "Zoli Szabó",
                    "email": "zoli.szabo+github@gmail.com"
                },
                {
                    "name": "John Reeve",
                    "email": "jreeve@pelagodesign.com"
                },
                {
                    "name": "Jake Hotson",
                    "email": "jake@qzdesign.co.uk"
                },
                {
                    "name": "Cameron Brooks"
                },
                {
                    "name": "Jaime Prado"
                }
            ],
            "description": "Converts CSS styles into inline style attributes in your HTML code",
            "homepage": "https://www.myintervals.com/emogrifier.php",
            "keywords": [
                "css",
                "email",
                "pre-processing"
            ],
            "support": {
                "issues": "https://github.com/MyIntervals/emogrifier/issues",
                "source": "https://github.com/MyIntervals/emogrifier"
            },
            "time": "2021-04-06T08:18:22+00:00"
        },
        {
            "name": "php-cs-fixer/diff",
            "version": "v1.3.1",
            "source": {
                "type": "git",
                "url": "https://github.com/PHP-CS-Fixer/diff.git",
                "reference": "dbd31aeb251639ac0b9e7e29405c1441907f5759"
            },
            "dist": {
                "type": "zip",
                "url": "https://api.github.com/repos/PHP-CS-Fixer/diff/zipball/dbd31aeb251639ac0b9e7e29405c1441907f5759",
                "reference": "dbd31aeb251639ac0b9e7e29405c1441907f5759",
                "shasum": ""
            },
            "require": {
                "php": "^5.6 || ^7.0 || ^8.0"
            },
            "require-dev": {
                "phpunit/phpunit": "^5.7.23 || ^6.4.3 || ^7.0",
                "symfony/process": "^3.3"
            },
            "type": "library",
            "autoload": {
                "classmap": [
                    "src/"
                ]
            },
            "notification-url": "https://packagist.org/downloads/",
            "license": [
                "BSD-3-Clause"
            ],
            "authors": [
                {
                    "name": "Sebastian Bergmann",
                    "email": "sebastian@phpunit.de"
                },
                {
                    "name": "Kore Nordmann",
                    "email": "mail@kore-nordmann.de"
                },
                {
                    "name": "SpacePossum"
                }
            ],
            "description": "sebastian/diff v2 backport support for PHP5.6",
            "homepage": "https://github.com/PHP-CS-Fixer",
            "keywords": [
                "diff"
            ],
            "support": {
                "issues": "https://github.com/PHP-CS-Fixer/diff/issues",
                "source": "https://github.com/PHP-CS-Fixer/diff/tree/v1.3.1"
            },
            "time": "2020-10-14T08:39:05+00:00"
        },
        {
            "name": "phpoffice/phpspreadsheet",
            "version": "1.17.1",
            "source": {
                "type": "git",
                "url": "https://github.com/PHPOffice/PhpSpreadsheet.git",
                "reference": "c55269cb06911575a126dc225a05c0e4626e5fb4"
            },
            "dist": {
                "type": "zip",
                "url": "https://api.github.com/repos/PHPOffice/PhpSpreadsheet/zipball/c55269cb06911575a126dc225a05c0e4626e5fb4",
                "reference": "c55269cb06911575a126dc225a05c0e4626e5fb4",
                "shasum": ""
            },
            "require": {
                "ext-ctype": "*",
                "ext-dom": "*",
                "ext-fileinfo": "*",
                "ext-gd": "*",
                "ext-iconv": "*",
                "ext-libxml": "*",
                "ext-mbstring": "*",
                "ext-simplexml": "*",
                "ext-xml": "*",
                "ext-xmlreader": "*",
                "ext-xmlwriter": "*",
                "ext-zip": "*",
                "ext-zlib": "*",
                "ezyang/htmlpurifier": "^4.13",
                "maennchen/zipstream-php": "^2.1",
                "markbaker/complex": "^1.5||^2.0",
                "markbaker/matrix": "^1.2||^2.0",
                "php": "^7.2||^8.0",
                "psr/http-client": "^1.0",
                "psr/http-factory": "^1.0",
                "psr/simple-cache": "^1.0"
            },
            "require-dev": {
                "dompdf/dompdf": "^0.8.5",
                "friendsofphp/php-cs-fixer": "^2.18",
                "jpgraph/jpgraph": "^4.0",
                "mpdf/mpdf": "^8.0",
                "phpcompatibility/php-compatibility": "^9.3",
                "phpunit/phpunit": "^8.5||^9.3",
                "squizlabs/php_codesniffer": "^3.5",
                "tecnickcom/tcpdf": "^6.3"
            },
            "suggest": {
                "dompdf/dompdf": "Option for rendering PDF with PDF Writer (doesn't yet support PHP8)",
                "jpgraph/jpgraph": "Option for rendering charts, or including charts with PDF or HTML Writers",
                "mpdf/mpdf": "Option for rendering PDF with PDF Writer",
                "tecnickcom/tcpdf": "Option for rendering PDF with PDF Writer (doesn't yet support PHP8)"
            },
            "type": "library",
            "autoload": {
                "psr-4": {
                    "PhpOffice\\PhpSpreadsheet\\": "src/PhpSpreadsheet"
                }
            },
            "notification-url": "https://packagist.org/downloads/",
            "license": [
                "MIT"
            ],
            "authors": [
                {
                    "name": "Maarten Balliauw",
                    "homepage": "https://blog.maartenballiauw.be"
                },
                {
                    "name": "Mark Baker",
                    "homepage": "https://markbakeruk.net"
                },
                {
                    "name": "Franck Lefevre",
                    "homepage": "https://rootslabs.net"
                },
                {
                    "name": "Erik Tilt"
                },
                {
                    "name": "Adrien Crivelli"
                }
            ],
            "description": "PHPSpreadsheet - Read, Create and Write Spreadsheet documents in PHP - Spreadsheet engine",
            "homepage": "https://github.com/PHPOffice/PhpSpreadsheet",
            "keywords": [
                "OpenXML",
                "excel",
                "gnumeric",
                "ods",
                "php",
                "spreadsheet",
                "xls",
                "xlsx"
            ],
            "support": {
                "issues": "https://github.com/PHPOffice/PhpSpreadsheet/issues",
                "source": "https://github.com/PHPOffice/PhpSpreadsheet/tree/1.17.1"
            },
            "time": "2021-03-02T17:54:11+00:00"
        },
        {
            "name": "pimple/pimple",
            "version": "v3.4.0",
            "source": {
                "type": "git",
                "url": "https://github.com/silexphp/Pimple.git",
                "reference": "86406047271859ffc13424a048541f4531f53601"
            },
            "dist": {
                "type": "zip",
                "url": "https://api.github.com/repos/silexphp/Pimple/zipball/86406047271859ffc13424a048541f4531f53601",
                "reference": "86406047271859ffc13424a048541f4531f53601",
                "shasum": ""
            },
            "require": {
                "php": ">=7.2.5",
                "psr/container": "^1.1"
            },
            "require-dev": {
                "symfony/phpunit-bridge": "^5.0"
            },
            "type": "library",
            "extra": {
                "branch-alias": {
                    "dev-master": "3.4.x-dev"
                }
            },
            "autoload": {
                "psr-0": {
                    "Pimple": "src/"
                }
            },
            "notification-url": "https://packagist.org/downloads/",
            "license": [
                "MIT"
            ],
            "authors": [
                {
                    "name": "Fabien Potencier",
                    "email": "fabien@symfony.com"
                }
            ],
            "description": "Pimple, a simple Dependency Injection Container",
            "homepage": "https://pimple.symfony.com",
            "keywords": [
                "container",
                "dependency injection"
            ],
            "support": {
                "source": "https://github.com/silexphp/Pimple/tree/v3.4.0"
            },
            "time": "2021-03-06T08:28:00+00:00"
        },
        {
            "name": "prestashop/blockwishlist",
            "version": "v2.0.1",
            "source": {
                "type": "git",
                "url": "https://github.com/PrestaShop/blockwishlist.git",
                "reference": "51d527730ce58aac136aac37f624592696be6f9d"
            },
            "dist": {
                "type": "zip",
                "url": "https://api.github.com/repos/PrestaShop/blockwishlist/zipball/51d527730ce58aac136aac37f624592696be6f9d",
                "reference": "51d527730ce58aac136aac37f624592696be6f9d",
                "shasum": ""
            },
            "require-dev": {
                "prestashop/php-dev-tools": "~3.0"
            },
            "type": "prestashop-module",
            "autoload": {
                "psr-4": {
                    "PrestaShop\\Module\\BlockWishList\\": "src/"
                },
                "classmap": [
                    "blockwishlist.php",
                    "controllers",
                    "classes"
                ]
            },
            "notification-url": "https://packagist.org/downloads/",
            "license": [
                "AFL-3.0"
            ],
            "authors": [
                {
                    "name": "PrestaShop SA",
                    "email": "contact@prestashop.com"
                }
            ],
            "description": "PrestaShop module blockwishlist",
            "homepage": "https://github.com/PrestaShop/blockwishlist",
            "support": {
                "source": "https://github.com/PrestaShop/blockwishlist/tree/v2.0.1"
            },
            "time": "2021-05-27T15:29:15+00:00"
        },
        {
            "name": "prestashop/circuit-breaker",
            "version": "v4.0.0",
            "source": {
                "type": "git",
                "url": "https://github.com/PrestaShop/circuit-breaker.git",
                "reference": "9744f98f5f5a3c678fd14cd60b70d2872d9295f2"
            },
            "dist": {
                "type": "zip",
                "url": "https://api.github.com/repos/PrestaShop/circuit-breaker/zipball/9744f98f5f5a3c678fd14cd60b70d2872d9295f2",
                "reference": "9744f98f5f5a3c678fd14cd60b70d2872d9295f2",
                "shasum": ""
            },
            "require": {
                "guzzlehttp/guzzle": "^7.3",
                "prestashop/php-dev-tools": "^4.0"
            },
            "require-dev": {
                "doctrine/cache": "^1.10.2",
                "phpunit/phpunit": "^8",
                "psr/simple-cache": "^1.0",
                "symfony/cache": "^4.4",
                "symfony/event-dispatcher": "^4.4"
            },
            "suggest": {
                "doctrine/cache": "Allows use of Doctrine Cache adapters to store transactions",
                "ext-apcu": "Allows use of APCu adapter (performant) to store transactions",
                "symfony/cache": "Allows use of Symfony Cache adapters to store transactions"
            },
            "type": "library",
            "autoload": {
                "psr-4": {
                    "PrestaShop\\CircuitBreaker\\": "src/"
                }
            },
            "notification-url": "https://packagist.org/downloads/",
            "license": [
                "MIT"
            ],
            "authors": [
                {
                    "name": "PrestaShop SA",
                    "email": "contact@prestashop.com"
                },
                {
                    "name": "PrestaShop Community",
                    "homepage": "http://contributors.prestashop.com/"
                }
            ],
            "description": "A circuit breaker implementation for PHP",
            "support": {
                "issues": "https://github.com/PrestaShop/circuit-breaker/issues",
                "source": "https://github.com/PrestaShop/circuit-breaker/tree/v4.0.0"
            },
            "time": "2021-04-20T14:48:25+00:00"
        },
        {
            "name": "prestashop/contactform",
            "version": "v4.3.0",
            "source": {
                "type": "git",
                "url": "https://github.com/PrestaShop/contactform.git",
                "reference": "849aae54ec564aca94877b9bee50e71bb0468edb"
            },
            "dist": {
                "type": "zip",
                "url": "https://api.github.com/repos/PrestaShop/contactform/zipball/849aae54ec564aca94877b9bee50e71bb0468edb",
                "reference": "849aae54ec564aca94877b9bee50e71bb0468edb",
                "shasum": ""
            },
            "require": {
                "jakeasmith/http_build_url": "^1",
                "php": ">=5.4.0"
            },
            "type": "prestashop-module",
            "notification-url": "https://packagist.org/downloads/",
            "license": [
                "AFL-3.0"
            ],
            "authors": [
                {
                    "name": "PrestaShop SA",
                    "email": "contact@prestashop.com"
                }
            ],
            "description": "PrestaShop module contactform",
            "homepage": "https://github.com/PrestaShop/contactform",
            "support": {
                "source": "https://github.com/PrestaShop/contactform/tree/v4.3.0"
            },
            "time": "2020-09-15T09:37:15+00:00"
        },
        {
            "name": "prestashop/dashactivity",
            "version": "v2.0.2",
            "source": {
                "type": "git",
                "url": "https://github.com/PrestaShop/dashactivity.git",
                "reference": "8d41fab7a58cdaeabc0248f6fd571da32d7615d4"
            },
            "dist": {
                "type": "zip",
                "url": "https://api.github.com/repos/PrestaShop/dashactivity/zipball/8d41fab7a58cdaeabc0248f6fd571da32d7615d4",
                "reference": "8d41fab7a58cdaeabc0248f6fd571da32d7615d4",
                "shasum": ""
            },
            "require": {
                "php": ">=5.4"
            },
            "type": "prestashop-module",
            "notification-url": "https://packagist.org/downloads/",
            "license": [
                "AFL - Academic Free License (AFL 3.0)"
            ],
            "authors": [
                {
                    "name": "PrestaShop SA",
                    "email": "contact@prestashop.com"
                }
            ],
            "description": "PrestaShop module dashactivity",
            "homepage": "https://github.com/PrestaShop/dashactivity",
            "support": {
                "source": "https://github.com/PrestaShop/dashactivity/tree/master"
            },
            "time": "2017-12-08T11:06:01+00:00"
        },
        {
            "name": "prestashop/dashgoals",
            "version": "v2.0.2",
            "source": {
                "type": "git",
                "url": "https://github.com/PrestaShop/dashgoals.git",
                "reference": "2a8d41bcc9f2b09924b5e82407bcd6d61ea61ab6"
            },
            "dist": {
                "type": "zip",
                "url": "https://api.github.com/repos/PrestaShop/dashgoals/zipball/2a8d41bcc9f2b09924b5e82407bcd6d61ea61ab6",
                "reference": "2a8d41bcc9f2b09924b5e82407bcd6d61ea61ab6",
                "shasum": ""
            },
            "require": {
                "php": ">=5.4"
            },
            "type": "prestashop-module",
            "notification-url": "https://packagist.org/downloads/",
            "license": [
                "AFL-3.0"
            ],
            "authors": [
                {
                    "name": "PrestaShop SA",
                    "email": "contact@prestashop.com"
                }
            ],
            "description": "PrestaShop module dashgoals",
            "homepage": "https://github.com/PrestaShop/dashgoals",
            "support": {
                "source": "https://github.com/PrestaShop/dashgoals/tree/v2.0.2"
            },
            "time": "2018-01-29T17:51:57+00:00"
        },
        {
            "name": "prestashop/dashproducts",
            "version": "v2.1.1",
            "source": {
                "type": "git",
                "url": "https://github.com/PrestaShop/dashproducts.git",
                "reference": "22652ff141bfc3d5563918210f9b58305c80f4d7"
            },
            "dist": {
                "type": "zip",
                "url": "https://api.github.com/repos/PrestaShop/dashproducts/zipball/22652ff141bfc3d5563918210f9b58305c80f4d7",
                "reference": "22652ff141bfc3d5563918210f9b58305c80f4d7",
                "shasum": ""
            },
            "require": {
                "php": ">=5.4"
            },
            "type": "prestashop-module",
            "notification-url": "https://packagist.org/downloads/",
            "license": [
                "AFL-3.0"
            ],
            "authors": [
                {
                    "name": "PrestaShop SA",
                    "email": "contact@prestashop.com"
                }
            ],
            "description": "PrestaShop module dashproducts",
            "homepage": "https://github.com/PrestaShop/dashproducts",
            "support": {
                "source": "https://github.com/PrestaShop/dashproducts/tree/v2.1.1"
            },
            "time": "2020-09-28T11:23:29+00:00"
        },
        {
            "name": "prestashop/dashtrends",
            "version": "v2.0.3",
            "source": {
                "type": "git",
                "url": "https://github.com/PrestaShop/dashtrends.git",
                "reference": "da68ea81c2d0d13d9fd851934c75927fe222d5e3"
            },
            "dist": {
                "type": "zip",
                "url": "https://api.github.com/repos/PrestaShop/dashtrends/zipball/da68ea81c2d0d13d9fd851934c75927fe222d5e3",
                "reference": "da68ea81c2d0d13d9fd851934c75927fe222d5e3",
                "shasum": ""
            },
            "require": {
                "php": ">=5.4"
            },
            "require-dev": {
                "prestashop/php-dev-tools": "~3.0"
            },
            "type": "prestashop-module",
            "autoload": {
                "classmap": [
                    "dashtrends.php"
                ]
            },
            "notification-url": "https://packagist.org/downloads/",
            "license": [
                "AFL-3.0"
            ],
            "authors": [
                {
                    "name": "PrestaShop SA",
                    "email": "contact@prestashop.com"
                }
            ],
            "description": "PrestaShop module dashtrends",
            "homepage": "https://github.com/PrestaShop/dashtrends",
            "support": {
                "source": "https://github.com/PrestaShop/dashtrends/tree/v2.0.3"
            },
            "time": "2020-10-14T13:35:03+00:00"
        },
        {
            "name": "prestashop/decimal",
            "version": "1.4.0",
            "source": {
                "type": "git",
                "url": "https://github.com/PrestaShop/decimal.git",
                "reference": "188028580f4b551c126d1d723578f3ee88008e95"
            },
            "dist": {
                "type": "zip",
                "url": "https://api.github.com/repos/PrestaShop/decimal/zipball/188028580f4b551c126d1d723578f3ee88008e95",
                "reference": "188028580f4b551c126d1d723578f3ee88008e95",
                "shasum": ""
            },
            "require": {
                "php": ">=5.4"
            },
            "require-dev": {
                "codacy/coverage": "dev-master",
                "phpunit/phpunit": "4.*"
            },
            "type": "library",
            "autoload": {
                "psr-4": {
                    "PrestaShop\\Decimal\\": "src"
                }
            },
            "notification-url": "https://packagist.org/downloads/",
            "license": [
                "MIT"
            ],
            "authors": [
                {
                    "name": "PrestaShop SA",
                    "email": "contact@prestashop.com"
                },
                {
                    "name": "Pablo Borowicz",
                    "email": "pablo.borowicz@prestashop.com"
                }
            ],
            "description": "Object-oriented wrapper/shim for BC Math PHP extension. Allows for arbitrary-precision math operations.",
            "homepage": "https://github.com/prestashop/decimal",
            "keywords": [
                "bcmath",
                "decimal",
                "math",
                "precision",
                "prestashop"
            ],
            "support": {
                "issues": "https://github.com/PrestaShop/decimal/issues",
                "source": "https://github.com/PrestaShop/decimal/tree/1.4.0"
            },
            "time": "2020-10-08T07:14:07+00:00"
        },
        {
            "name": "prestashop/graphnvd3",
            "version": "v2.0.2",
            "source": {
                "type": "git",
                "url": "https://github.com/PrestaShop/graphnvd3.git",
                "reference": "ba9d68f6a66aca7b8750977d034e2adcceaa4167"
            },
            "dist": {
                "type": "zip",
                "url": "https://api.github.com/repos/PrestaShop/graphnvd3/zipball/ba9d68f6a66aca7b8750977d034e2adcceaa4167",
                "reference": "ba9d68f6a66aca7b8750977d034e2adcceaa4167",
                "shasum": ""
            },
            "require": {
                "php": ">=5.3.2"
            },
            "type": "prestashop-module",
            "notification-url": "https://packagist.org/downloads/",
            "license": [
                "AFL-3.0"
            ],
            "authors": [
                {
                    "name": "PrestaShop SA",
                    "email": "contact@prestashop.com"
                }
            ],
            "description": "PrestaShop module graphnvd3",
            "homepage": "https://github.com/PrestaShop/graphnvd3",
            "support": {
                "source": "https://github.com/PrestaShop/graphnvd3/tree/v2.0.2"
            },
            "time": "2021-11-19T14:55:33+00:00"
        },
        {
            "name": "prestashop/gridhtml",
            "version": "v2.0.2",
            "source": {
                "type": "git",
                "url": "https://github.com/PrestaShop/gridhtml.git",
                "reference": "184ed2be93b84dea56c98a9042cafd66ac48458b"
            },
            "dist": {
                "type": "zip",
                "url": "https://api.github.com/repos/PrestaShop/gridhtml/zipball/184ed2be93b84dea56c98a9042cafd66ac48458b",
                "reference": "184ed2be93b84dea56c98a9042cafd66ac48458b",
                "shasum": ""
            },
            "require": {
                "php": ">=5.3.2"
            },
            "require-dev": {
                "prestashop/php-dev-tools": "^3.4"
            },
            "type": "prestashop-module",
            "notification-url": "https://packagist.org/downloads/",
            "license": [
                "AFL-3.0"
            ],
            "authors": [
                {
                    "name": "PrestaShop SA",
                    "email": "contact@prestashop.com"
                }
            ],
            "description": "PrestaShop module gridhtml",
            "homepage": "https://github.com/PrestaShop/gridhtml",
            "support": {
                "source": "https://github.com/PrestaShop/gridhtml/tree/v2.0.2"
            },
            "time": "2021-11-19T15:48:55+00:00"
        },
        {
            "name": "prestashop/gsitemap",
            "version": "v4.2.0",
            "source": {
                "type": "git",
                "url": "https://github.com/PrestaShop/gsitemap.git",
                "reference": "b67dda02a8b6488eb4e2a67080357ac3f9e57057"
            },
            "dist": {
                "type": "zip",
                "url": "https://api.github.com/repos/PrestaShop/gsitemap/zipball/b67dda02a8b6488eb4e2a67080357ac3f9e57057",
                "reference": "b67dda02a8b6488eb4e2a67080357ac3f9e57057",
                "shasum": ""
            },
            "require": {
                "php": ">=5.6.0"
            },
            "type": "prestashop-module",
            "notification-url": "https://packagist.org/downloads/",
            "license": [
                "AFL-3.0"
            ],
            "authors": [
                {
                    "name": "PrestaShop SA",
                    "email": "contact@prestashop.com"
                }
            ],
            "description": "PrestaShop module gsitemap",
            "homepage": "https://github.com/PrestaShop/gsitemap",
            "support": {
                "source": "https://github.com/PrestaShop/gsitemap/tree/v4.2.0"
            },
            "time": "2020-06-23T05:58:30+00:00"
        },
        {
<<<<<<< HEAD
            "name": "prestashop/header-stamp",
            "version": "v2.0",
            "source": {
                "type": "git",
                "url": "https://github.com/PrestaShopCorp/header-stamp.git",
                "reference": "db3d7d4604e6ef2ac9cf5d88b66601b96d2b9977"
            },
            "dist": {
                "type": "zip",
                "url": "https://api.github.com/repos/PrestaShopCorp/header-stamp/zipball/db3d7d4604e6ef2ac9cf5d88b66601b96d2b9977",
                "reference": "db3d7d4604e6ef2ac9cf5d88b66601b96d2b9977",
=======
            "name": "prestashop/pagesnotfound",
            "version": "v2.0.1",
            "source": {
                "type": "git",
                "url": "https://github.com/PrestaShop/pagesnotfound.git",
                "reference": "b0a8ebdbf733128b6cf0454c41ea2a6edfa4c0cc"
            },
            "dist": {
                "type": "zip",
                "url": "https://api.github.com/repos/PrestaShop/pagesnotfound/zipball/b0a8ebdbf733128b6cf0454c41ea2a6edfa4c0cc",
                "reference": "b0a8ebdbf733128b6cf0454c41ea2a6edfa4c0cc",
>>>>>>> f9cee678
                "shasum": ""
            },
            "require": {
                "nikic/php-parser": "^4.10",
                "php": ">=7.2.5",
                "symfony/console": "^3.4 || ~4.0 || ~5.0",
                "symfony/finder": "^3.4 || ~4.0 || ~5.0"
            },
<<<<<<< HEAD
            "require-dev": {
                "phpstan/phpstan": "^0.12.83",
                "prestashop/php-dev-tools": "1.*"
            },
            "bin": [
                "bin/header-stamp"
            ],
            "type": "library",
            "autoload": {
                "psr-4": {
                    "PrestaShop\\HeaderStamp\\": "src/"
                }
            },
=======
            "type": "prestashop-module",
>>>>>>> f9cee678
            "notification-url": "https://packagist.org/downloads/",
            "license": [
                "AFL-3.0"
            ],
            "authors": [
                {
                    "name": "PrestaShop SA",
                    "email": "contact@prestashop.com"
                }
            ],
            "description": "Rewrite your file headers to add the license or to make them up-to-date",
            "homepage": "https://github.com/PrestaShopCorp/header-stamp",
            "support": {
<<<<<<< HEAD
                "issues": "https://github.com/PrestaShopCorp/header-stamp/issues",
                "source": "https://github.com/PrestaShopCorp/header-stamp/tree/v2.0"
            },
            "time": "2021-04-16T13:04:37+00:00"
=======
                "source": "https://github.com/PrestaShop/pagesnotfound/tree/v2.0.1"
            },
            "time": "2021-12-15T08:48:59+00:00"
>>>>>>> f9cee678
        },
        {
            "name": "prestashop/pagesnotfound",
            "version": "v2.0.1",
            "source": {
                "type": "git",
                "url": "https://github.com/PrestaShop/pagesnotfound.git",
                "reference": "b0a8ebdbf733128b6cf0454c41ea2a6edfa4c0cc"
            },
            "dist": {
                "type": "zip",
                "url": "https://api.github.com/repos/PrestaShop/pagesnotfound/zipball/b0a8ebdbf733128b6cf0454c41ea2a6edfa4c0cc",
                "reference": "b0a8ebdbf733128b6cf0454c41ea2a6edfa4c0cc",
                "shasum": ""
            },
            "require": {
                "php": ">=5.3.2"
            },
            "type": "prestashop-module",
            "notification-url": "https://packagist.org/downloads/",
            "license": [
                "AFL-3.0"
            ],
            "authors": [
                {
                    "name": "PrestaShop SA",
                    "email": "contact@prestashop.com"
                }
            ],
            "description": "PrestaShop module pagesnotfound",
            "homepage": "https://github.com/PrestaShop/pagesnotfound",
            "support": {
                "source": "https://github.com/PrestaShop/pagesnotfound/tree/v2.0.1"
            },
            "time": "2021-12-15T08:48:59+00:00"
        },
        {
            "name": "prestashop/php-dev-tools",
            "version": "v4.0.1",
            "source": {
                "type": "git",
                "url": "https://github.com/PrestaShop/php-dev-tools.git",
                "reference": "f675c0c296b8399cdd99ac9c09f414ae4a2e72b2"
            },
            "dist": {
                "type": "zip",
                "url": "https://api.github.com/repos/PrestaShop/php-dev-tools/zipball/f675c0c296b8399cdd99ac9c09f414ae4a2e72b2",
                "reference": "f675c0c296b8399cdd99ac9c09f414ae4a2e72b2",
                "shasum": ""
            },
            "require": {
                "friendsofphp/php-cs-fixer": "^2.14",
                "php": ">=7.2.5",
                "prestashop/header-stamp": "^2.0",
                "squizlabs/php_codesniffer": "^3.4",
                "symfony/console": "~3.2 || ~4.0 || ~5.0",
                "symfony/filesystem": "~3.2 || ~4.0 || ~5.0"
            },
            "conflict": {
                "friendsofphp/php-cs-fixer": "2.18.3"
            },
            "bin": [
                "bin/prestashop-coding-standards"
            ],
            "type": "library",
            "autoload": {
                "psr-4": {
                    "PrestaShop\\CodingStandards\\": "src/"
                }
            },
            "notification-url": "https://packagist.org/downloads/",
            "license": [
                "MIT"
            ],
            "description": "PrestaShop coding standards",
            "support": {
                "issues": "https://github.com/PrestaShop/php-dev-tools/issues",
                "source": "https://github.com/PrestaShop/php-dev-tools/tree/v4.0.1"
            },
            "time": "2021-05-10T09:33:33+00:00"
        },
        {
            "name": "prestashop/ps_banner",
            "version": "v2.1.1",
            "source": {
                "type": "git",
                "url": "https://github.com/PrestaShop/ps_banner.git",
                "reference": "020a0ef7fc5732e18ede2a42ab1e8328fe98168e"
            },
            "dist": {
                "type": "zip",
                "url": "https://api.github.com/repos/PrestaShop/ps_banner/zipball/020a0ef7fc5732e18ede2a42ab1e8328fe98168e",
                "reference": "020a0ef7fc5732e18ede2a42ab1e8328fe98168e",
                "shasum": ""
            },
            "require": {
                "php": ">=5.4"
            },
            "type": "prestashop-module",
            "notification-url": "https://packagist.org/downloads/",
            "license": [
                "AFL-3.0"
            ],
            "authors": [
                {
                    "name": "PrestaShop SA",
                    "email": "contact@prestashop.com"
                }
            ],
            "description": "PrestaShop module ps_banner",
            "homepage": "https://github.com/PrestaShop/ps_banner",
            "support": {
                "source": "https://github.com/PrestaShop/ps_banner/tree/v2.1.1"
            },
            "time": "2021-02-08T08:29:06+00:00"
        },
        {
            "name": "prestashop/ps_bestsellers",
            "version": "v1.0.3",
            "source": {
                "type": "git",
                "url": "https://github.com/PrestaShop/ps_bestsellers.git",
                "reference": "202054bc2f0fa320fba7a14354d5532618466245"
            },
            "dist": {
                "type": "zip",
                "url": "https://api.github.com/repos/PrestaShop/ps_bestsellers/zipball/202054bc2f0fa320fba7a14354d5532618466245",
                "reference": "202054bc2f0fa320fba7a14354d5532618466245",
                "shasum": ""
            },
            "require": {
                "php": ">=5.4.0"
            },
            "type": "prestashop-module",
            "notification-url": "https://packagist.org/downloads/",
            "license": [
                "AFL - Academic Free License (AFL 3.0)"
            ],
            "authors": [
                {
                    "name": "PrestaShop SA",
                    "email": "contact@prestashop.com"
                }
            ],
            "description": "PrestaShop - Best Sellers",
            "homepage": "https://github.com/PrestaShop/ps_bestsellers",
            "support": {
                "issues": "https://github.com/PrestaShop/ps_bestsellers/issues",
                "source": "https://github.com/PrestaShop/ps_bestsellers/tree/v1.0.3"
            },
            "time": "2016-11-15T10:30:43+00:00"
        },
        {
            "name": "prestashop/ps_brandlist",
            "version": "v1.0.2",
            "source": {
                "type": "git",
                "url": "https://github.com/PrestaShop/ps_brandlist.git",
                "reference": "b9c5bf3af0652371b1664f7e3eaf7fff2bb65ed3"
            },
            "dist": {
                "type": "zip",
                "url": "https://api.github.com/repos/PrestaShop/ps_brandlist/zipball/b9c5bf3af0652371b1664f7e3eaf7fff2bb65ed3",
                "reference": "b9c5bf3af0652371b1664f7e3eaf7fff2bb65ed3",
                "shasum": ""
            },
            "require": {
                "php": ">=5.4.0"
            },
            "type": "prestashop-module",
            "notification-url": "https://packagist.org/downloads/",
            "license": [
                "AFL - Academic Free License (AFL 3.0)"
            ],
            "authors": [
                {
                    "name": "PrestaShop SA",
                    "email": "contact@prestashop.com"
                }
            ],
            "description": "PrestaShop - Brand list",
            "homepage": "https://github.com/PrestaShop/ps_brandlist",
            "support": {
                "issues": "https://github.com/PrestaShop/ps_brandlist/issues",
                "source": "https://github.com/PrestaShop/ps_brandlist/tree/v1.0.2"
            },
            "time": "2016-12-21T13:44:23+00:00"
        },
        {
            "name": "prestashop/ps_cashondelivery",
            "version": "v1.0.6",
            "source": {
                "type": "git",
                "url": "https://github.com/PrestaShop/ps_cashondelivery.git",
                "reference": "7d503ff1f573ab5400fac6dcf0d50be971154af5"
            },
            "dist": {
                "type": "zip",
                "url": "https://api.github.com/repos/PrestaShop/ps_cashondelivery/zipball/7d503ff1f573ab5400fac6dcf0d50be971154af5",
                "reference": "7d503ff1f573ab5400fac6dcf0d50be971154af5",
                "shasum": ""
            },
            "require": {
                "php": ">=5.4"
            },
            "type": "prestashop-module",
            "notification-url": "https://packagist.org/downloads/",
            "license": [
                "AFL - Academic Free License (AFL 3.0)"
            ],
            "authors": [
                {
                    "name": "PrestaShop SA",
                    "email": "contact@prestashop.com"
                }
            ],
            "description": "PrestaShop module ps_cashondelivery",
            "homepage": "https://github.com/PrestaShop/ps_cashondelivery",
            "support": {
                "source": "https://github.com/PrestaShop/ps_cashondelivery/tree/dev"
            },
            "time": "2017-03-16T10:24:54+00:00"
        },
        {
            "name": "prestashop/ps_categoryproducts",
            "version": "v1.0.4",
            "source": {
                "type": "git",
                "url": "https://github.com/PrestaShop/ps_categoryproducts.git",
                "reference": "84c308c249bfd8ecb710450614c4d291e8799d3a"
            },
            "dist": {
                "type": "zip",
                "url": "https://api.github.com/repos/PrestaShop/ps_categoryproducts/zipball/84c308c249bfd8ecb710450614c4d291e8799d3a",
                "reference": "84c308c249bfd8ecb710450614c4d291e8799d3a",
                "shasum": ""
            },
            "require": {
                "php": ">=5.4"
            },
            "type": "prestashop-module",
            "notification-url": "https://packagist.org/downloads/",
            "license": [
                "AFL - Academic Free License (AFL 3.0)"
            ],
            "authors": [
                {
                    "name": "PrestaShop SA",
                    "email": "contact@prestashop.com"
                }
            ],
            "description": "PrestaShop module ps_categoryproducts",
            "homepage": "https://github.com/PrestaShop/ps_categoryproducts",
            "support": {
                "issues": "https://github.com/PrestaShop/ps_categoryproducts/issues",
                "source": "https://github.com/PrestaShop/ps_categoryproducts/tree/master"
            },
            "time": "2018-12-13T11:37:48+00:00"
        },
        {
            "name": "prestashop/ps_categorytree",
            "version": "v2.0.2",
            "source": {
                "type": "git",
                "url": "https://github.com/PrestaShop/ps_categorytree.git",
                "reference": "70a8504d2fd1396359efa0184497c4082afe2ebd"
            },
            "dist": {
                "type": "zip",
                "url": "https://api.github.com/repos/PrestaShop/ps_categorytree/zipball/70a8504d2fd1396359efa0184497c4082afe2ebd",
                "reference": "70a8504d2fd1396359efa0184497c4082afe2ebd",
                "shasum": ""
            },
            "require": {
                "php": ">=5.4"
            },
            "require-dev": {
                "prestashop/php-dev-tools": "~3.0"
            },
            "type": "prestashop-module",
            "autoload": {
                "classmap": [
                    "ps_categorytree.php"
                ]
            },
            "notification-url": "https://packagist.org/downloads/",
            "license": [
                "AFL-3.0"
            ],
            "authors": [
                {
                    "name": "PrestaShop SA",
                    "email": "contact@prestashop.com"
                }
            ],
            "description": "PrestaShop category tree links",
            "homepage": "https://github.com/PrestaShop/ps_categorytree",
            "support": {
                "source": "https://github.com/PrestaShop/ps_categorytree/tree/v2.0.2"
            },
            "time": "2021-02-16T14:53:25+00:00"
        },
        {
            "name": "prestashop/ps_checkpayment",
            "version": "v2.0.5",
            "source": {
                "type": "git",
                "url": "https://github.com/PrestaShop/ps_checkpayment.git",
                "reference": "6239ecbe75c427f81536ed2df8b56421ab2fa9b2"
            },
            "dist": {
                "type": "zip",
                "url": "https://api.github.com/repos/PrestaShop/ps_checkpayment/zipball/6239ecbe75c427f81536ed2df8b56421ab2fa9b2",
                "reference": "6239ecbe75c427f81536ed2df8b56421ab2fa9b2",
                "shasum": ""
            },
            "require": {
                "php": ">=5.4"
            },
            "require-dev": {
                "prestashop/php-dev-tools": "~3.0"
            },
            "type": "prestashop-module",
            "autoload": {
                "classmap": [
                    "ps_checkpayment.php",
                    "controllers/"
                ]
            },
            "notification-url": "https://packagist.org/downloads/",
            "license": [
                "AFL-3.0"
            ],
            "authors": [
                {
                    "name": "PrestaShop SA",
                    "email": "contact@prestashop.com"
                }
            ],
            "description": "PrestaShop module ps_checkpayment",
            "homepage": "https://github.com/PrestaShop/ps_checkpayment",
            "support": {
                "source": "https://github.com/PrestaShop/ps_checkpayment/tree/v2.0.5"
            },
            "time": "2020-10-16T07:20:00+00:00"
        },
        {
            "name": "prestashop/ps_contactinfo",
            "version": "v3.3.0",
            "source": {
                "type": "git",
                "url": "https://github.com/PrestaShop/ps_contactinfo.git",
                "reference": "1c74f18a12118cbb7622e79044c48aaa55ce93c3"
            },
            "dist": {
                "type": "zip",
                "url": "https://api.github.com/repos/PrestaShop/ps_contactinfo/zipball/1c74f18a12118cbb7622e79044c48aaa55ce93c3",
                "reference": "1c74f18a12118cbb7622e79044c48aaa55ce93c3",
                "shasum": ""
            },
            "require": {
                "php": ">=5.4"
            },
            "type": "prestashop-module",
            "notification-url": "https://packagist.org/downloads/",
            "license": [
                "AFL-3.0"
            ],
            "authors": [
                {
                    "name": "PrestaShop SA",
                    "email": "contact@prestashop.com"
                }
            ],
            "description": "PrestaShop module ps_contactinfo",
            "homepage": "https://github.com/PrestaShop/ps_contactinfo",
            "support": {
                "source": "https://github.com/PrestaShop/ps_contactinfo/tree/master"
            },
            "time": "2020-05-28T12:57:52+00:00"
        },
        {
            "name": "prestashop/ps_crossselling",
            "version": "v2.0.1",
            "source": {
                "type": "git",
                "url": "https://github.com/PrestaShop/ps_crossselling.git",
                "reference": "0912b4eddef88ca2b3f23bccdee168ebd6bf507f"
            },
            "dist": {
                "type": "zip",
                "url": "https://api.github.com/repos/PrestaShop/ps_crossselling/zipball/0912b4eddef88ca2b3f23bccdee168ebd6bf507f",
                "reference": "0912b4eddef88ca2b3f23bccdee168ebd6bf507f",
                "shasum": ""
            },
            "require": {
                "php": ">=5.4"
            },
            "require-dev": {
                "prestashop/php-dev-tools": "~3.0"
            },
            "type": "prestashop-module",
            "autoload": {
                "classmap": [
                    "ps_crossselling.php"
                ]
            },
            "notification-url": "https://packagist.org/downloads/",
            "license": [
                "AFL-3.0"
            ],
            "authors": [
                {
                    "name": "PrestaShop SA",
                    "email": "contact@prestashop.com"
                }
            ],
            "description": "PrestaShop - Cross selling",
            "homepage": "https://github.com/PrestaShop/ps_crossselling",
            "support": {
                "source": "https://github.com/PrestaShop/ps_crossselling/tree/v2.0.1"
            },
            "time": "2021-01-07T15:27:15+00:00"
        },
        {
            "name": "prestashop/ps_currencyselector",
            "version": "v2.0.1",
            "source": {
                "type": "git",
                "url": "https://github.com/PrestaShop/ps_currencyselector.git",
                "reference": "6e2b87c4fbddf757af0233ab419e8a4a76d4daf0"
            },
            "dist": {
                "type": "zip",
                "url": "https://api.github.com/repos/PrestaShop/ps_currencyselector/zipball/6e2b87c4fbddf757af0233ab419e8a4a76d4daf0",
                "reference": "6e2b87c4fbddf757af0233ab419e8a4a76d4daf0",
                "shasum": ""
            },
            "require": {
                "php": ">=5.4"
            },
            "require-dev": {
                "friendsofphp/php-cs-fixer": "^2.15.1",
                "prestashop/php-dev-tools": "^2"
            },
            "type": "prestashop-module",
            "notification-url": "https://packagist.org/downloads/",
            "license": [
                "AFL-3.0"
            ],
            "authors": [
                {
                    "name": "PrestaShop SA",
                    "email": "contact@prestashop.com"
                }
            ],
            "description": "PrestaShop module ps_currencyselector",
            "homepage": "https://github.com/PrestaShop/ps_currencyselector",
            "support": {
                "source": "https://github.com/PrestaShop/ps_currencyselector/tree/master"
            },
            "time": "2019-12-31T16:04:31+00:00"
        },
        {
            "name": "prestashop/ps_customeraccountlinks",
            "version": "v3.1.1",
            "source": {
                "type": "git",
                "url": "https://github.com/PrestaShop/ps_customeraccountlinks.git",
                "reference": "d11934ba345af11e51ed7ebc82d1cb4593d21379"
            },
            "dist": {
                "type": "zip",
                "url": "https://api.github.com/repos/PrestaShop/ps_customeraccountlinks/zipball/d11934ba345af11e51ed7ebc82d1cb4593d21379",
                "reference": "d11934ba345af11e51ed7ebc82d1cb4593d21379",
                "shasum": ""
            },
            "require": {
                "php": ">=5.4"
            },
            "require-dev": {
                "prestashop/php-dev-tools": "~3.0"
            },
            "type": "prestashop-module",
            "autoload": {
                "classmap": [
                    "ps_customeraccountlinks.php"
                ]
            },
            "notification-url": "https://packagist.org/downloads/",
            "license": [
                "AFL-3.0"
            ],
            "authors": [
                {
                    "name": "PrestaShop SA",
                    "email": "contact@prestashop.com"
                }
            ],
            "description": "PrestaShop module ps_customeraccountlinks",
            "homepage": "https://github.com/PrestaShop/ps_customeraccountlinks",
            "support": {
                "source": "https://github.com/PrestaShop/ps_customeraccountlinks/tree/v3.1.1"
            },
            "time": "2021-01-08T13:24:35+00:00"
        },
        {
            "name": "prestashop/ps_customersignin",
            "version": "v2.0.4",
            "source": {
                "type": "git",
                "url": "https://github.com/PrestaShop/ps_customersignin.git",
                "reference": "a7c1ebb033bf893a057438121b4c664c5f6cc3cf"
            },
            "dist": {
                "type": "zip",
                "url": "https://api.github.com/repos/PrestaShop/ps_customersignin/zipball/a7c1ebb033bf893a057438121b4c664c5f6cc3cf",
                "reference": "a7c1ebb033bf893a057438121b4c664c5f6cc3cf",
                "shasum": ""
            },
            "require": {
                "php": ">=5.4"
            },
            "require-dev": {
                "prestashop/php-dev-tools": "~3.0"
            },
            "type": "prestashop-module",
            "autoload": {
                "classmap": [
                    "ps_customersignin.php"
                ]
            },
            "notification-url": "https://packagist.org/downloads/",
            "license": [
                "AFL-3.0"
            ],
            "authors": [
                {
                    "name": "PrestaShop SA",
                    "email": "contact@prestashop.com"
                }
            ],
            "description": "PrestaShop - Customer 'Sign in' link",
            "homepage": "https://github.com/PrestaShop/ps_customersignin",
            "support": {
                "source": "https://github.com/PrestaShop/ps_customersignin/tree/v2.0.4"
            },
            "time": "2021-02-08T09:21:08+00:00"
        },
        {
            "name": "prestashop/ps_customtext",
            "version": "v4.2.0",
            "source": {
                "type": "git",
                "url": "https://github.com/PrestaShop/ps_customtext.git",
                "reference": "fb555e29708a3b94784da48f6e2c3fcea8bf9480"
            },
            "dist": {
                "type": "zip",
                "url": "https://api.github.com/repos/PrestaShop/ps_customtext/zipball/fb555e29708a3b94784da48f6e2c3fcea8bf9480",
                "reference": "fb555e29708a3b94784da48f6e2c3fcea8bf9480",
                "shasum": ""
            },
            "require": {
                "php": ">=5.4"
            },
            "require-dev": {
                "prestashop/php-dev-tools": "~3.0"
            },
            "type": "prestashop-module",
            "autoload": {
                "classmap": [
                    "ps_customtext.php",
                    "classes/"
                ]
            },
            "notification-url": "https://packagist.org/downloads/",
            "license": [
                "AFL-3.0"
            ],
            "authors": [
                {
                    "name": "PrestaShop SA",
                    "email": "contact@prestashop.com"
                }
            ],
            "description": "PrestaShop module ps_customtext",
            "homepage": "https://github.com/PrestaShop/ps_customtext",
            "support": {
                "source": "https://github.com/PrestaShop/ps_customtext/tree/v4.2.0"
            },
            "time": "2021-10-26T13:46:46+00:00"
        },
        {
            "name": "prestashop/ps_dataprivacy",
            "version": "v2.1.0",
            "source": {
                "type": "git",
                "url": "https://github.com/PrestaShop/ps_dataprivacy.git",
                "reference": "0a1380ea25c2b1285788cb2d5d6246b374500bd2"
            },
            "dist": {
                "type": "zip",
                "url": "https://api.github.com/repos/PrestaShop/ps_dataprivacy/zipball/0a1380ea25c2b1285788cb2d5d6246b374500bd2",
                "reference": "0a1380ea25c2b1285788cb2d5d6246b374500bd2",
                "shasum": ""
            },
            "require": {
                "php": ">=5.4.0"
            },
            "require-dev": {
                "prestashop/php-dev-tools": "^3.4"
            },
            "type": "prestashop-module",
            "notification-url": "https://packagist.org/downloads/",
            "license": [
                "AFL-3.0"
            ],
            "authors": [
                {
                    "name": "PrestaShop SA",
                    "email": "contact@prestashop.com"
                }
            ],
            "description": "PrestaShop - Data privacy",
            "homepage": "https://github.com/PrestaShop/ps_dataprivacy",
            "support": {
                "source": "https://github.com/PrestaShop/ps_dataprivacy/tree/v2.1.0"
            },
            "time": "2021-12-31T10:42:45+00:00"
        },
        {
            "name": "prestashop/ps_emailsubscription",
            "version": "v2.7.0",
            "source": {
                "type": "git",
                "url": "https://github.com/PrestaShop/ps_emailsubscription.git",
                "reference": "db945167758ec163b9db60b99c3fe4ca363155c2"
            },
            "dist": {
                "type": "zip",
                "url": "https://api.github.com/repos/PrestaShop/ps_emailsubscription/zipball/db945167758ec163b9db60b99c3fe4ca363155c2",
                "reference": "db945167758ec163b9db60b99c3fe4ca363155c2",
                "shasum": ""
            },
            "require": {
                "php": ">=5.4"
            },
            "require-dev": {
                "prestashop/php-dev-tools": "^3.4"
            },
            "type": "prestashop-module",
            "autoload": {
                "classmap": [
                    "ps_emailsubscription.php"
                ]
            },
            "notification-url": "https://packagist.org/downloads/",
            "license": [
                "AFL-3.0"
            ],
            "authors": [
                {
                    "name": "PrestaShop SA",
                    "email": "contact@prestashop.com"
                }
            ],
            "description": "PrestaShop module ps_emailsubscription",
            "homepage": "https://github.com/PrestaShop/ps_emailsubscription",
            "support": {
                "source": "https://github.com/PrestaShop/ps_emailsubscription/tree/v2.7.0"
            },
            "time": "2021-07-08T15:24:45+00:00"
        },
        {
            "name": "prestashop/ps_facetedsearch",
            "version": "v3.7.1",
            "source": {
                "type": "git",
                "url": "https://github.com/PrestaShop/ps_facetedsearch.git",
                "reference": "5d7b80bf767d002c37b281e3598069aa5fdbf6ff"
            },
            "dist": {
                "type": "zip",
                "url": "https://api.github.com/repos/PrestaShop/ps_facetedsearch/zipball/5d7b80bf767d002c37b281e3598069aa5fdbf6ff",
                "reference": "5d7b80bf767d002c37b281e3598069aa5fdbf6ff",
                "shasum": ""
            },
            "require": {
                "doctrine/collections": "^1.4",
                "php": ">=5.6"
            },
            "require-dev": {
                "mockery/mockery": "^1.2",
                "phpunit/phpunit": "~5.7",
                "prestashop/php-dev-tools": "^3.4"
            },
            "type": "prestashop-module",
            "autoload": {
                "psr-4": {
                    "PrestaShop\\Module\\FacetedSearch\\Controller\\": "src/Controller/",
                    "PrestaShop\\Module\\FacetedSearch\\": "src/",
                    "PrestaShop\\Module\\FacetedSearch\\Tests\\": "tests/php/FacetedSearch"
                },
                "classmap": [
                    "ps_facetedsearch.php"
                ]
            },
            "notification-url": "https://packagist.org/downloads/",
            "license": [
                "AFL-3.0"
            ],
            "authors": [
                {
                    "name": "PrestaShop SA",
                    "email": "contact@prestashop.com"
                }
            ],
            "description": "PrestaShop module ps_facetedsearch",
            "homepage": "https://github.com/PrestaShop/ps_facetedsearch",
            "support": {
                "source": "https://github.com/PrestaShop/ps_facetedsearch/tree/v3.7.1"
            },
            "time": "2021-03-15T07:56:51+00:00"
        },
        {
            "name": "prestashop/ps_faviconnotificationbo",
            "version": "v2.1.1",
            "source": {
                "type": "git",
                "url": "https://github.com/PrestaShop/ps_faviconnotificationbo.git",
                "reference": "47f67bbcf2ee3802d2ed492821a056b9513200d8"
            },
            "dist": {
                "type": "zip",
                "url": "https://api.github.com/repos/PrestaShop/ps_faviconnotificationbo/zipball/47f67bbcf2ee3802d2ed492821a056b9513200d8",
                "reference": "47f67bbcf2ee3802d2ed492821a056b9513200d8",
                "shasum": ""
            },
            "require": {
                "php": ">=5.6"
            },
            "require-dev": {
                "prestashop/php-dev-tools": "^3.4"
            },
            "type": "prestashop-module",
            "autoload": {
                "classmap": [
                    "controllers",
                    "ps_faviconnotificationbo.php"
                ]
            },
            "notification-url": "https://packagist.org/downloads/",
            "license": [
                "AFL-3.0"
            ],
            "authors": [
                {
                    "name": "PrestaShop SA",
                    "email": "contact@prestashop.com"
                }
            ],
            "description": "PrestaShop - Favicon notification BO",
            "homepage": "https://github.com/PrestaShop/ps_faviconnotificationbo",
            "support": {
                "source": "https://github.com/PrestaShop/ps_faviconnotificationbo/tree/v2.1.1"
            },
            "time": "2021-10-22T18:08:46+00:00"
        },
        {
            "name": "prestashop/ps_featuredproducts",
            "version": "v2.1.2",
            "source": {
                "type": "git",
                "url": "https://github.com/PrestaShop/ps_featuredproducts.git",
                "reference": "44e6567bd0419537d61389741c7e68ef90d8caf3"
            },
            "dist": {
                "type": "zip",
                "url": "https://api.github.com/repos/PrestaShop/ps_featuredproducts/zipball/44e6567bd0419537d61389741c7e68ef90d8caf3",
                "reference": "44e6567bd0419537d61389741c7e68ef90d8caf3",
                "shasum": ""
            },
            "require": {
                "php": ">=5.4.0"
            },
            "require-dev": {
                "prestashop/php-dev-tools": "^3.4"
            },
            "type": "prestashop-module",
            "autoload": {
                "classmap": [
                    "ps_featuredproducts.php"
                ],
                "exclude-from-classmap": []
            },
            "notification-url": "https://packagist.org/downloads/",
            "license": [
                "AFL-3.0"
            ],
            "authors": [
                {
                    "name": "PrestaShop SA",
                    "email": "contact@prestashop.com"
                }
            ],
            "description": "PrestaShop - Featured products",
            "homepage": "https://github.com/PrestaShop/ps_featuredproducts",
            "support": {
                "source": "https://github.com/PrestaShop/ps_featuredproducts/tree/v2.1.2"
            },
            "time": "2021-12-14T09:04:39+00:00"
        },
        {
            "name": "prestashop/ps_imageslider",
            "version": "v3.1.0",
            "source": {
                "type": "git",
                "url": "https://github.com/PrestaShop/ps_imageslider.git",
                "reference": "52e9d1a068e3b2879ce2184f00c083c8190c7ce7"
            },
            "dist": {
                "type": "zip",
                "url": "https://api.github.com/repos/PrestaShop/ps_imageslider/zipball/52e9d1a068e3b2879ce2184f00c083c8190c7ce7",
                "reference": "52e9d1a068e3b2879ce2184f00c083c8190c7ce7",
                "shasum": ""
            },
            "require": {
                "php": ">=5.4.0"
            },
            "type": "prestashop-module",
            "notification-url": "https://packagist.org/downloads/",
            "license": [
                "AFL-3.0"
            ],
            "authors": [
                {
                    "name": "PrestaShop SA",
                    "email": "contact@prestashop.com"
                }
            ],
            "description": "PrestaShop - Image slider",
            "homepage": "https://github.com/PrestaShop/ps_imageslider",
            "support": {
                "source": "https://github.com/PrestaShop/ps_imageslider/tree/master"
            },
            "time": "2020-06-01T13:57:45+00:00"
        },
        {
            "name": "prestashop/ps_languageselector",
            "version": "v2.1.0",
            "source": {
                "type": "git",
                "url": "https://github.com/PrestaShop/ps_languageselector.git",
                "reference": "22d69b4dbc1a12ab2692d91962d8993d6e64557f"
            },
            "dist": {
                "type": "zip",
                "url": "https://api.github.com/repos/PrestaShop/ps_languageselector/zipball/22d69b4dbc1a12ab2692d91962d8993d6e64557f",
                "reference": "22d69b4dbc1a12ab2692d91962d8993d6e64557f",
                "shasum": ""
            },
            "require": {
                "php": ">=5.4"
            },
            "type": "prestashop-module",
            "notification-url": "https://packagist.org/downloads/",
            "license": [
                "AFL-3.0"
            ],
            "authors": [
                {
                    "name": "PrestaShop SA",
                    "email": "contact@prestashop.com"
                }
            ],
            "description": "PrestaShop module ps_languageselector",
            "homepage": "https://github.com/PrestaShop/ps_languageselector",
            "support": {
                "source": "https://github.com/PrestaShop/ps_languageselector/tree/v2.1.0"
            },
            "time": "2020-06-26T07:00:29+00:00"
        },
        {
            "name": "prestashop/ps_linklist",
            "version": "v5.0.4",
            "source": {
                "type": "git",
                "url": "https://github.com/PrestaShop/ps_linklist.git",
                "reference": "5cbfe0566d7273cb15e199915cdf2a7c912ebcda"
            },
            "dist": {
                "type": "zip",
                "url": "https://api.github.com/repos/PrestaShop/ps_linklist/zipball/5cbfe0566d7273cb15e199915cdf2a7c912ebcda",
                "reference": "5cbfe0566d7273cb15e199915cdf2a7c912ebcda",
                "shasum": ""
            },
            "require": {
                "php": ">=5.6.0"
            },
            "require-dev": {
                "prestashop/php-dev-tools": "^3.4"
            },
            "type": "prestashop-module",
            "autoload": {
                "psr-4": {
                    "PrestaShop\\Module\\LinkList\\": "src/"
                },
                "classmap": [
                    "ps_linklist.php"
                ],
                "exclude-from-classmap": []
            },
            "notification-url": "https://packagist.org/downloads/",
            "license": [
                "AFL-3.0"
            ],
            "authors": [
                {
                    "name": "PrestaShop SA",
                    "email": "contact@prestashop.com"
                }
            ],
            "description": "PrestaShop - Link list",
            "homepage": "https://github.com/PrestaShop/ps_linklist",
            "support": {
                "source": "https://github.com/PrestaShop/ps_linklist/tree/v5.0.4"
            },
            "time": "2021-07-27T09:07:29+00:00"
        },
        {
            "name": "prestashop/ps_mainmenu",
            "version": "v2.3.1",
            "source": {
                "type": "git",
                "url": "https://github.com/PrestaShop/ps_mainmenu.git",
                "reference": "64dcfbdad19ee20b644b32ea19dafb90c0a66cc2"
            },
            "dist": {
                "type": "zip",
                "url": "https://api.github.com/repos/PrestaShop/ps_mainmenu/zipball/64dcfbdad19ee20b644b32ea19dafb90c0a66cc2",
                "reference": "64dcfbdad19ee20b644b32ea19dafb90c0a66cc2",
                "shasum": ""
            },
            "require": {
                "php": ">=5.4.0"
            },
            "require-dev": {
                "prestashop/php-dev-tools": "^3.4"
            },
            "type": "prestashop-module",
            "autoload": {
                "classmap": [
                    "ps_mainmenu.php"
                ]
            },
            "notification-url": "https://packagist.org/downloads/",
            "license": [
                "AFL-3.0"
            ],
            "authors": [
                {
                    "name": "PrestaShop SA",
                    "email": "contact@prestashop.com"
                }
            ],
            "description": "PrestaShop - Main menu",
            "homepage": "https://github.com/PrestaShop/ps_mainmenu",
            "support": {
                "source": "https://github.com/PrestaShop/ps_mainmenu/tree/v2.3.1"
            },
            "time": "2021-10-27T13:44:04+00:00"
        },
        {
            "name": "prestashop/ps_newproducts",
            "version": "v1.0.1",
            "source": {
                "type": "git",
                "url": "https://github.com/PrestaShop/ps_newproducts.git",
                "reference": "e092cccc304d3ac5a2566db3adacf22c27fc7c51"
            },
            "dist": {
                "type": "zip",
                "url": "https://api.github.com/repos/PrestaShop/ps_newproducts/zipball/e092cccc304d3ac5a2566db3adacf22c27fc7c51",
                "reference": "e092cccc304d3ac5a2566db3adacf22c27fc7c51",
                "shasum": ""
            },
            "require": {
                "php": ">=5.4.0"
            },
            "type": "prestashop-module",
            "notification-url": "https://packagist.org/downloads/",
            "license": [
                "AFL - Academic Free License (AFL 3.0)"
            ],
            "authors": [
                {
                    "name": "PrestaShop SA",
                    "email": "contact@prestashop.com"
                }
            ],
            "description": "PrestaShop - New products",
            "homepage": "https://github.com/PrestaShop/ps_newproducts",
            "support": {
                "issues": "https://github.com/PrestaShop/ps_newproducts/issues",
                "source": "https://github.com/PrestaShop/ps_newproducts/tree/v1.0.1"
            },
            "time": "2016-11-15T10:46:28+00:00"
        },
        {
            "name": "prestashop/ps_searchbar",
            "version": "v2.1.2",
            "source": {
                "type": "git",
                "url": "https://github.com/PrestaShop/ps_searchbar.git",
                "reference": "68221f79c163e356765a1cfeda7d623e49d54f73"
            },
            "dist": {
                "type": "zip",
                "url": "https://api.github.com/repos/PrestaShop/ps_searchbar/zipball/68221f79c163e356765a1cfeda7d623e49d54f73",
                "reference": "68221f79c163e356765a1cfeda7d623e49d54f73",
                "shasum": ""
            },
            "require": {
                "php": ">=5.4"
            },
            "require-dev": {
                "prestashop/php-dev-tools": "^3.4"
            },
            "type": "prestashop-module",
            "notification-url": "https://packagist.org/downloads/",
            "license": [
                "AFL-3.0"
            ],
            "authors": [
                {
                    "name": "PrestaShop SA",
                    "email": "contact@prestashop.com"
                }
            ],
            "description": "PrestaShop module ps_searchbar",
            "homepage": "https://github.com/PrestaShop/ps_searchbar",
            "support": {
                "source": "https://github.com/PrestaShop/ps_searchbar/tree/v2.1.2"
            },
            "time": "2021-10-29T14:08:07+00:00"
        },
        {
            "name": "prestashop/ps_sharebuttons",
            "version": "v2.1.1",
            "source": {
                "type": "git",
                "url": "https://github.com/PrestaShop/ps_sharebuttons.git",
                "reference": "698f3875c5040f16ff6b2a2e549efc306f9d920e"
            },
            "dist": {
                "type": "zip",
                "url": "https://api.github.com/repos/PrestaShop/ps_sharebuttons/zipball/698f3875c5040f16ff6b2a2e549efc306f9d920e",
                "reference": "698f3875c5040f16ff6b2a2e549efc306f9d920e",
                "shasum": ""
            },
            "require": {
                "php": ">=5.4"
            },
            "type": "prestashop-module",
            "notification-url": "https://packagist.org/downloads/",
            "license": [
                "AFL-3.0"
            ],
            "authors": [
                {
                    "name": "PrestaShop SA",
                    "email": "contact@prestashop.com"
                }
            ],
            "description": "PrestaShop module ps_sharebuttons",
            "homepage": "https://github.com/PrestaShop/ps_sharebuttons",
            "support": {
                "source": "https://github.com/PrestaShop/ps_sharebuttons/tree/v2.1.1"
            },
            "time": "2021-04-01T13:36:26+00:00"
        },
        {
            "name": "prestashop/ps_shoppingcart",
            "version": "v2.0.5",
            "source": {
                "type": "git",
                "url": "https://github.com/PrestaShop/ps_shoppingcart.git",
                "reference": "114e39589e84536af46cc344e05c0e8bc37355e3"
            },
            "dist": {
                "type": "zip",
                "url": "https://api.github.com/repos/PrestaShop/ps_shoppingcart/zipball/114e39589e84536af46cc344e05c0e8bc37355e3",
                "reference": "114e39589e84536af46cc344e05c0e8bc37355e3",
                "shasum": ""
            },
            "require": {
                "php": ">=5.4"
            },
            "require-dev": {
                "prestashop/php-dev-tools": "~3.0"
            },
            "type": "prestashop-module",
            "autoload": {
                "classmap": [
                    "ps_shoppingcart.php",
                    "controllers/"
                ]
            },
            "notification-url": "https://packagist.org/downloads/",
            "license": [
                "AFL-3.0"
            ],
            "authors": [
                {
                    "name": "PrestaShop SA",
                    "email": "contact@prestashop.com"
                }
            ],
            "description": "PrestaShop module ps_shoppingcart",
            "homepage": "https://github.com/PrestaShop/ps_shoppingcart",
            "support": {
                "source": "https://github.com/PrestaShop/ps_shoppingcart/tree/v2.0.5"
            },
            "time": "2021-12-15T08:46:24+00:00"
        },
        {
            "name": "prestashop/ps_socialfollow",
            "version": "v2.2.0",
            "source": {
                "type": "git",
                "url": "https://github.com/PrestaShop/ps_socialfollow.git",
                "reference": "3b537198d70f935e8c658d57f3e0c98306125838"
            },
            "dist": {
                "type": "zip",
                "url": "https://api.github.com/repos/PrestaShop/ps_socialfollow/zipball/3b537198d70f935e8c658d57f3e0c98306125838",
                "reference": "3b537198d70f935e8c658d57f3e0c98306125838",
                "shasum": ""
            },
            "require": {
                "php": ">=5.6"
            },
            "type": "prestashop-module",
            "notification-url": "https://packagist.org/downloads/",
            "license": [
                "AFL-3.0"
            ],
            "authors": [
                {
                    "name": "PrestaShop SA",
                    "email": "contact@prestashop.com"
                }
            ],
            "description": "PrestaShop module ps_socialfollow",
            "homepage": "https://github.com/PrestaShop/ps_socialfollow",
            "support": {
                "issues": "https://github.com/PrestaShop/ps_socialfollow/issues",
                "source": "https://github.com/PrestaShop/ps_socialfollow/tree/v2.2.0"
            },
            "time": "2021-07-28T07:38:05+00:00"
        },
        {
            "name": "prestashop/ps_specials",
            "version": "v1.0.1",
            "source": {
                "type": "git",
                "url": "https://github.com/PrestaShop/ps_specials.git",
                "reference": "536b20a64a8aa7c4eec096ae2adbeb414a94c5ca"
            },
            "dist": {
                "type": "zip",
                "url": "https://api.github.com/repos/PrestaShop/ps_specials/zipball/536b20a64a8aa7c4eec096ae2adbeb414a94c5ca",
                "reference": "536b20a64a8aa7c4eec096ae2adbeb414a94c5ca",
                "shasum": ""
            },
            "require": {
                "php": ">=5.4.0"
            },
            "type": "prestashop-module",
            "notification-url": "https://packagist.org/downloads/",
            "license": [
                "AFL - Academic Free License (AFL 3.0)"
            ],
            "authors": [
                {
                    "name": "PrestaShop SA",
                    "email": "contact@prestashop.com"
                }
            ],
            "description": "PrestaShop - Specials",
            "homepage": "https://github.com/PrestaShop/ps_specials",
            "support": {
                "issues": "https://github.com/PrestaShop/ps_specials/issues",
                "source": "https://github.com/PrestaShop/ps_specials/tree/v1.0.1"
            },
            "time": "2016-11-15T10:55:06+00:00"
        },
        {
            "name": "prestashop/ps_supplierlist",
            "version": "v1.0.4",
            "source": {
                "type": "git",
                "url": "https://github.com/PrestaShop/ps_supplierlist.git",
                "reference": "b2848891f60f5343e4a0f0231d75ad777c2c5dbf"
            },
            "dist": {
                "type": "zip",
                "url": "https://api.github.com/repos/PrestaShop/ps_supplierlist/zipball/b2848891f60f5343e4a0f0231d75ad777c2c5dbf",
                "reference": "b2848891f60f5343e4a0f0231d75ad777c2c5dbf",
                "shasum": ""
            },
            "require": {
                "php": ">=5.4.0"
            },
            "type": "prestashop-module",
            "notification-url": "https://packagist.org/downloads/",
            "license": [
                "AFL-3.0"
            ],
            "authors": [
                {
                    "name": "PrestaShop SA",
                    "email": "contact@prestashop.com"
                }
            ],
            "description": "PrestaShop - Supplier List",
            "homepage": "https://github.com/PrestaShop/ps_supplierlist",
            "support": {
                "issues": "https://github.com/PrestaShop/ps_supplierlist/issues",
                "source": "https://github.com/PrestaShop/ps_supplierlist/tree/v1.0.4"
            },
            "time": "2021-11-25T10:48:12+00:00"
        },
        {
            "name": "prestashop/ps_themecusto",
            "version": "v1.2.1",
            "source": {
                "type": "git",
                "url": "https://github.com/PrestaShop/ps_themecusto.git",
                "reference": "f9e401ed96a4f4f7f60811a7110d6fe5127d9305"
            },
            "dist": {
                "type": "zip",
                "url": "https://api.github.com/repos/PrestaShop/ps_themecusto/zipball/f9e401ed96a4f4f7f60811a7110d6fe5127d9305",
                "reference": "f9e401ed96a4f4f7f60811a7110d6fe5127d9305",
                "shasum": ""
            },
            "require": {
                "php": ">=5.3.2"
            },
            "require-dev": {
                "prestashop/php-dev-tools": "^3.4"
            },
            "type": "prestashop-module",
            "autoload": {
                "classmap": [
                    "ps_themecusto.php",
                    "controllers",
                    "classes"
                ]
            },
            "notification-url": "https://packagist.org/downloads/",
            "license": [
                "AFL-3.0"
            ],
            "authors": [
                {
                    "name": "PrestaShop SA",
                    "email": "contact@prestashop.com"
                }
            ],
            "description": "PrestaShop module ps_themecusto",
            "homepage": "https://github.com/PrestaShop/ps_themecusto",
            "support": {
                "source": "https://github.com/PrestaShop/ps_themecusto/tree/v1.2.1"
            },
            "time": "2021-01-19T08:41:00+00:00"
        },
        {
<<<<<<< HEAD
            "name": "prestashop/ps_viewedproduct",
            "version": "v1.2.2",
            "source": {
                "type": "git",
                "url": "https://github.com/PrestaShop/ps_viewedproduct.git",
                "reference": "2ea78388b13a49c18ce409870f32a44e88934456"
            },
            "dist": {
                "type": "zip",
                "url": "https://api.github.com/repos/PrestaShop/ps_viewedproduct/zipball/2ea78388b13a49c18ce409870f32a44e88934456",
                "reference": "2ea78388b13a49c18ce409870f32a44e88934456",
=======
            "name": "prestashop/ps_wirepayment",
            "version": "v2.1.1",
            "source": {
                "type": "git",
                "url": "https://github.com/PrestaShop/ps_wirepayment.git",
                "reference": "2c228b7050674d673d515baaedfaf469232a5e9e"
            },
            "dist": {
                "type": "zip",
                "url": "https://api.github.com/repos/PrestaShop/ps_wirepayment/zipball/2c228b7050674d673d515baaedfaf469232a5e9e",
                "reference": "2c228b7050674d673d515baaedfaf469232a5e9e",
>>>>>>> f9cee678
                "shasum": ""
            },
            "require": {
                "php": ">=5.4.0"
            },
            "type": "prestashop-module",
            "autoload": {
                "classmap": [
                    "ps_wirepayment.php"
                ],
                "exclude-from-classmap": []
            },
            "notification-url": "https://packagist.org/downloads/",
            "license": [
                "AFL-3.0"
            ],
            "authors": [
                {
                    "name": "PrestaShop SA",
                    "email": "contact@prestashop.com"
                }
            ],
            "description": "PrestaShop - Viewed Products",
            "homepage": "https://github.com/PrestaShop/ps_viewedproduct",
            "support": {
<<<<<<< HEAD
                "source": "https://github.com/PrestaShop/ps_viewedproduct/tree/v1.2.2"
            },
            "time": "2021-10-26T14:04:09+00:00"
        },
        {
            "name": "prestashop/ps_wirepayment",
            "version": "v2.1.1",
            "source": {
                "type": "git",
                "url": "https://github.com/PrestaShop/ps_wirepayment.git",
                "reference": "2c228b7050674d673d515baaedfaf469232a5e9e"
            },
            "dist": {
                "type": "zip",
                "url": "https://api.github.com/repos/PrestaShop/ps_wirepayment/zipball/2c228b7050674d673d515baaedfaf469232a5e9e",
                "reference": "2c228b7050674d673d515baaedfaf469232a5e9e",
                "shasum": ""
            },
            "require": {
                "php": ">=5.4"
            },
            "require-dev": {
                "prestashop/php-dev-tools": "^3.4"
            },
            "type": "prestashop-module",
            "autoload": {
                "classmap": [
                    "ps_wirepayment.php"
                ],
                "exclude-from-classmap": []
            },
            "notification-url": "https://packagist.org/downloads/",
            "license": [
                "AFL-3.0"
            ],
            "authors": [
                {
                    "name": "PrestaShop SA",
                    "email": "contact@prestashop.com"
                }
            ],
            "description": "PrestaShop module ps_wirepayment",
            "homepage": "https://github.com/PrestaShop/ps_wirepayment",
            "support": {
                "source": "https://github.com/PrestaShop/ps_wirepayment/tree/v2.1.1"
            },
=======
                "source": "https://github.com/PrestaShop/ps_wirepayment/tree/v2.1.1"
            },
>>>>>>> f9cee678
            "time": "2021-12-28T16:47:05+00:00"
        },
        {
            "name": "prestashop/statsbestcategories",
            "version": "v2.0.0",
            "source": {
                "type": "git",
                "url": "https://github.com/PrestaShop/statsbestcategories.git",
                "reference": "57791a21f63d43cf145fa1ef1f84031a47f5e7c2"
            },
            "dist": {
                "type": "zip",
                "url": "https://api.github.com/repos/PrestaShop/statsbestcategories/zipball/57791a21f63d43cf145fa1ef1f84031a47f5e7c2",
                "reference": "57791a21f63d43cf145fa1ef1f84031a47f5e7c2",
                "shasum": ""
            },
            "require": {
                "php": ">=5.4"
            },
            "type": "prestashop-module",
            "notification-url": "https://packagist.org/downloads/",
            "license": [
                "AFL - Academic Free License (AFL 3.0)"
            ],
            "authors": [
                {
                    "name": "PrestaShop SA",
                    "email": "contact@prestashop.com"
                }
            ],
            "description": "PrestaShop module statsbestcategories",
            "homepage": "https://github.com/PrestaShop/statsbestcategories",
            "support": {
                "source": "https://github.com/PrestaShop/statsbestcategories/tree/master"
            },
            "time": "2017-12-08T14:47:07+00:00"
        },
        {
            "name": "prestashop/statsbestcustomers",
            "version": "v2.0.3",
            "source": {
                "type": "git",
                "url": "https://github.com/PrestaShop/statsbestcustomers.git",
                "reference": "979518b00f321f1429ca8e251416bf2d2281a931"
            },
            "dist": {
                "type": "zip",
                "url": "https://api.github.com/repos/PrestaShop/statsbestcustomers/zipball/979518b00f321f1429ca8e251416bf2d2281a931",
                "reference": "979518b00f321f1429ca8e251416bf2d2281a931",
                "shasum": ""
            },
            "require": {
                "php": ">=5.4"
            },
            "require-dev": {
                "prestashop/php-dev-tools": "^3.4"
            },
            "type": "prestashop-module",
            "notification-url": "https://packagist.org/downloads/",
            "license": [
                "AFL-3.0"
            ],
            "authors": [
                {
                    "name": "PrestaShop SA",
                    "email": "contact@prestashop.com"
                }
            ],
            "description": "PrestaShop module statsbestcustomers",
            "homepage": "https://github.com/PrestaShop/statsbestcustomers",
            "support": {
                "source": "https://github.com/PrestaShop/statsbestcustomers/tree/v2.0.3"
            },
            "time": "2021-11-26T08:43:37+00:00"
        },
        {
            "name": "prestashop/statsbestmanufacturers",
            "version": "v2.0.0",
            "source": {
                "type": "git",
                "url": "https://github.com/PrestaShop/statsbestmanufacturers.git",
                "reference": "b9897beda6084d08f489d4d00995a085b8e76739"
            },
            "dist": {
                "type": "zip",
                "url": "https://api.github.com/repos/PrestaShop/statsbestmanufacturers/zipball/b9897beda6084d08f489d4d00995a085b8e76739",
                "reference": "b9897beda6084d08f489d4d00995a085b8e76739",
                "shasum": ""
            },
            "require": {
                "php": ">=5.4"
            },
            "type": "prestashop-module",
            "notification-url": "https://packagist.org/downloads/",
            "license": [
                "AFL - Academic Free License (AFL 3.0)"
            ],
            "authors": [
                {
                    "name": "PrestaShop SA",
                    "email": "contact@prestashop.com"
                }
            ],
            "description": "PrestaShop module statsbestmanufacturers",
            "homepage": "https://github.com/PrestaShop/statsbestmanufacturers",
            "support": {
                "source": "https://github.com/PrestaShop/statsbestmanufacturers/tree/dev"
            },
            "time": "2017-01-31T17:03:07+00:00"
        },
        {
            "name": "prestashop/statsbestproducts",
            "version": "v2.0.0",
            "source": {
                "type": "git",
                "url": "https://github.com/PrestaShop/statsbestproducts.git",
                "reference": "0ed33cdcc6cc6657ad97b944620e085a36261bc8"
            },
            "dist": {
                "type": "zip",
                "url": "https://api.github.com/repos/PrestaShop/statsbestproducts/zipball/0ed33cdcc6cc6657ad97b944620e085a36261bc8",
                "reference": "0ed33cdcc6cc6657ad97b944620e085a36261bc8",
                "shasum": ""
            },
            "require": {
                "php": ">=5.4"
            },
            "type": "prestashop-module",
            "notification-url": "https://packagist.org/downloads/",
            "license": [
                "AFL - Academic Free License (AFL 3.0)"
            ],
            "authors": [
                {
                    "name": "PrestaShop SA",
                    "email": "contact@prestashop.com"
                }
            ],
            "description": "PrestaShop module statsbestproducts",
            "homepage": "https://github.com/PrestaShop/statsbestproducts",
            "support": {
                "source": "https://github.com/PrestaShop/statsbestproducts/tree/dev"
            },
            "time": "2017-01-30T16:33:56+00:00"
        },
        {
            "name": "prestashop/statsbestsuppliers",
            "version": "v2.0.0",
            "source": {
                "type": "git",
                "url": "https://github.com/PrestaShop/statsbestsuppliers.git",
                "reference": "7e46e732b8a77dc989f5891ff9d3616d1c5fd46f"
            },
            "dist": {
                "type": "zip",
                "url": "https://api.github.com/repos/PrestaShop/statsbestsuppliers/zipball/7e46e732b8a77dc989f5891ff9d3616d1c5fd46f",
                "reference": "7e46e732b8a77dc989f5891ff9d3616d1c5fd46f",
                "shasum": ""
            },
            "require": {
                "php": ">=5.4"
            },
            "type": "prestashop-module",
            "notification-url": "https://packagist.org/downloads/",
            "license": [
                "AFL - Academic Free License (AFL 3.0)"
            ],
            "authors": [
                {
                    "name": "PrestaShop SA",
                    "email": "contact@prestashop.com"
                }
            ],
            "description": "PrestaShop module statsbestsuppliers",
            "homepage": "https://github.com/PrestaShop/statsbestsuppliers",
            "support": {
                "source": "https://github.com/PrestaShop/statsbestsuppliers/tree/dev"
            },
            "time": "2017-01-30T16:34:19+00:00"
        },
        {
            "name": "prestashop/statsbestvouchers",
            "version": "v2.0.0",
            "source": {
                "type": "git",
                "url": "https://github.com/PrestaShop/statsbestvouchers.git",
                "reference": "c8ee93efa6d83cca3410285d8a7f4df904db21f0"
            },
            "dist": {
                "type": "zip",
                "url": "https://api.github.com/repos/PrestaShop/statsbestvouchers/zipball/c8ee93efa6d83cca3410285d8a7f4df904db21f0",
                "reference": "c8ee93efa6d83cca3410285d8a7f4df904db21f0",
                "shasum": ""
            },
            "require": {
                "php": ">=5.4"
            },
            "type": "prestashop-module",
            "notification-url": "https://packagist.org/downloads/",
            "license": [
                "AFL - Academic Free License (AFL 3.0)"
            ],
            "authors": [
                {
                    "name": "PrestaShop SA",
                    "email": "contact@prestashop.com"
                }
            ],
            "description": "PrestaShop module statsbestvouchers",
            "homepage": "https://github.com/PrestaShop/statsbestvouchers",
            "support": {
                "source": "https://github.com/PrestaShop/statsbestvouchers/tree/dev"
            },
            "time": "2017-01-30T16:34:41+00:00"
        },
        {
            "name": "prestashop/statscarrier",
            "version": "v2.0.0",
            "source": {
                "type": "git",
                "url": "https://github.com/PrestaShop/statscarrier.git",
                "reference": "3ccfe3914dd19f1fa31166e001c55eefe574877d"
            },
            "dist": {
                "type": "zip",
                "url": "https://api.github.com/repos/PrestaShop/statscarrier/zipball/3ccfe3914dd19f1fa31166e001c55eefe574877d",
                "reference": "3ccfe3914dd19f1fa31166e001c55eefe574877d",
                "shasum": ""
            },
            "require": {
                "php": ">=5.4"
            },
            "type": "prestashop-module",
            "notification-url": "https://packagist.org/downloads/",
            "license": [
                "AFL - Academic Free License (AFL 3.0)"
            ],
            "authors": [
                {
                    "name": "PrestaShop SA",
                    "email": "contact@prestashop.com"
                }
            ],
            "description": "PrestaShop module statscarrier",
            "homepage": "https://github.com/PrestaShop/statscarrier",
            "support": {
                "source": "https://github.com/PrestaShop/statscarrier/tree/dev"
            },
            "time": "2017-01-30T17:03:51+00:00"
        },
        {
            "name": "prestashop/statscatalog",
            "version": "v2.0.1",
            "source": {
                "type": "git",
                "url": "https://github.com/PrestaShop/statscatalog.git",
                "reference": "be6be71c703900dda0182e56c9c6658ab85f215b"
            },
            "dist": {
                "type": "zip",
                "url": "https://api.github.com/repos/PrestaShop/statscatalog/zipball/be6be71c703900dda0182e56c9c6658ab85f215b",
                "reference": "be6be71c703900dda0182e56c9c6658ab85f215b",
                "shasum": ""
            },
            "require": {
                "php": ">=5.4"
            },
            "type": "prestashop-module",
            "notification-url": "https://packagist.org/downloads/",
            "license": [
                "AFL - Academic Free License (AFL 3.0)"
            ],
            "authors": [
                {
                    "name": "PrestaShop SA",
                    "email": "contact@prestashop.com"
                }
            ],
            "description": "PrestaShop module statscatalog",
            "homepage": "https://github.com/PrestaShop/statscatalog",
            "support": {
                "source": "https://github.com/PrestaShop/statscatalog/tree/dev"
            },
            "time": "2017-02-02T08:39:32+00:00"
        },
        {
            "name": "prestashop/statscheckup",
            "version": "v2.0.2",
            "source": {
                "type": "git",
                "url": "https://github.com/PrestaShop/statscheckup.git",
                "reference": "ef485adc627745c7e0fa25ad8082c6f4b96dc3cf"
            },
            "dist": {
                "type": "zip",
                "url": "https://api.github.com/repos/PrestaShop/statscheckup/zipball/ef485adc627745c7e0fa25ad8082c6f4b96dc3cf",
                "reference": "ef485adc627745c7e0fa25ad8082c6f4b96dc3cf",
                "shasum": ""
            },
            "require": {
                "php": ">=5.4"
            },
            "type": "prestashop-module",
            "notification-url": "https://packagist.org/downloads/",
            "license": [
                "AFL-3.0"
            ],
            "authors": [
                {
                    "name": "PrestaShop SA",
                    "email": "contact@prestashop.com"
                }
            ],
            "description": "PrestaShop module statscheckup",
            "homepage": "https://github.com/PrestaShop/statscheckup",
            "support": {
                "source": "https://github.com/PrestaShop/statscheckup/tree/v2.0.2"
            },
            "time": "2022-01-04T15:20:35+00:00"
        },
        {
            "name": "prestashop/statsdata",
            "version": "v2.1.0",
            "source": {
                "type": "git",
                "url": "https://github.com/PrestaShop/statsdata.git",
                "reference": "4de78d4c0b096f2d6768f5c96856ea8eabd8358c"
            },
            "dist": {
                "type": "zip",
                "url": "https://api.github.com/repos/PrestaShop/statsdata/zipball/4de78d4c0b096f2d6768f5c96856ea8eabd8358c",
                "reference": "4de78d4c0b096f2d6768f5c96856ea8eabd8358c",
                "shasum": ""
            },
            "require": {
                "php": ">=5.4"
            },
            "type": "prestashop-module",
            "notification-url": "https://packagist.org/downloads/",
            "license": [
                "AFL-3.0"
            ],
            "authors": [
                {
                    "name": "PrestaShop SA",
                    "email": "contact@prestashop.com"
                }
            ],
            "description": "PrestaShop module statsdata",
            "homepage": "https://github.com/PrestaShop/statsdata",
            "support": {
                "source": "https://github.com/PrestaShop/statsdata/tree/master"
            },
            "time": "2020-07-15T13:10:39+00:00"
        },
        {
            "name": "prestashop/statsforecast",
            "version": "v2.0.3",
            "source": {
                "type": "git",
                "url": "https://github.com/PrestaShop/statsforecast.git",
                "reference": "8ecbeaef0e32657cf79000f95861e41e19e22d49"
            },
            "dist": {
                "type": "zip",
                "url": "https://api.github.com/repos/PrestaShop/statsforecast/zipball/8ecbeaef0e32657cf79000f95861e41e19e22d49",
                "reference": "8ecbeaef0e32657cf79000f95861e41e19e22d49",
                "shasum": ""
            },
            "require": {
                "php": ">=5.4"
            },
            "type": "prestashop-module",
            "notification-url": "https://packagist.org/downloads/",
            "license": [
                "AFL-3.0"
            ],
            "authors": [
                {
                    "name": "PrestaShop SA",
                    "email": "contact@prestashop.com"
                }
            ],
            "description": "PrestaShop module statsforecast",
            "homepage": "https://github.com/PrestaShop/statsforecast",
            "support": {
                "source": "https://github.com/PrestaShop/statsforecast/tree/dev"
            },
            "time": "2018-01-29T18:37:54+00:00"
        },
        {
            "name": "prestashop/statsnewsletter",
            "version": "v2.0.2",
            "source": {
                "type": "git",
                "url": "https://github.com/PrestaShop/statsnewsletter.git",
                "reference": "7fd9a55c4b39eb034f73ef4723a1a83c6d73560e"
            },
            "dist": {
                "type": "zip",
                "url": "https://api.github.com/repos/PrestaShop/statsnewsletter/zipball/7fd9a55c4b39eb034f73ef4723a1a83c6d73560e",
                "reference": "7fd9a55c4b39eb034f73ef4723a1a83c6d73560e",
                "shasum": ""
            },
            "require": {
                "php": ">=5.4"
            },
            "type": "prestashop-module",
            "notification-url": "https://packagist.org/downloads/",
            "license": [
                "AFL-3.0"
            ],
            "authors": [
                {
                    "name": "PrestaShop SA",
                    "email": "contact@prestashop.com"
                }
            ],
            "description": "PrestaShop module statsnewsletter",
            "homepage": "https://github.com/PrestaShop/statsnewsletter",
            "support": {
                "source": "https://github.com/PrestaShop/statsnewsletter/tree/v2.0.2"
            },
            "time": "2018-01-29T18:39:03+00:00"
        },
        {
            "name": "prestashop/statspersonalinfos",
            "version": "v2.0.3",
            "source": {
                "type": "git",
                "url": "https://github.com/PrestaShop/statspersonalinfos.git",
                "reference": "d00510d282fc442535f8110f30f44d502c4addaa"
            },
            "dist": {
                "type": "zip",
                "url": "https://api.github.com/repos/PrestaShop/statspersonalinfos/zipball/d00510d282fc442535f8110f30f44d502c4addaa",
                "reference": "d00510d282fc442535f8110f30f44d502c4addaa",
                "shasum": ""
            },
            "require": {
                "php": ">=5.4"
            },
            "type": "prestashop-module",
            "notification-url": "https://packagist.org/downloads/",
            "license": [
                "AFL-3.0"
            ],
            "authors": [
                {
                    "name": "PrestaShop SA",
                    "email": "contact@prestashop.com"
                }
            ],
            "description": "PrestaShop module statspersonalinfos",
            "homepage": "https://github.com/PrestaShop/statspersonalinfos",
            "support": {
                "source": "https://github.com/PrestaShop/statspersonalinfos/tree/master"
            },
            "time": "2020-06-01T12:28:27+00:00"
        },
        {
            "name": "prestashop/statsproduct",
            "version": "v2.1.1",
            "source": {
                "type": "git",
                "url": "https://github.com/PrestaShop/statsproduct.git",
                "reference": "804f5a33ac45e41525613a1c87ff73928a2a4126"
            },
            "dist": {
                "type": "zip",
                "url": "https://api.github.com/repos/PrestaShop/statsproduct/zipball/804f5a33ac45e41525613a1c87ff73928a2a4126",
                "reference": "804f5a33ac45e41525613a1c87ff73928a2a4126",
                "shasum": ""
            },
            "require": {
                "php": ">=5.4"
            },
            "type": "prestashop-module",
            "notification-url": "https://packagist.org/downloads/",
            "license": [
                "AFL-3.0"
            ],
            "authors": [
                {
                    "name": "PrestaShop SA",
                    "email": "contact@prestashop.com"
                }
            ],
            "description": "PrestaShop module statsproduct",
            "homepage": "https://github.com/PrestaShop/statsproduct",
            "support": {
                "source": "https://github.com/PrestaShop/statsproduct/tree/v2.1.1"
            },
            "time": "2022-01-04T12:54:39+00:00"
        },
        {
            "name": "prestashop/statsregistrations",
            "version": "v2.0.1",
            "source": {
                "type": "git",
                "url": "https://github.com/PrestaShop/statsregistrations.git",
                "reference": "efdc328afa96ffed859fb8333a3a18b9a86e1c4a"
            },
            "dist": {
                "type": "zip",
                "url": "https://api.github.com/repos/PrestaShop/statsregistrations/zipball/efdc328afa96ffed859fb8333a3a18b9a86e1c4a",
                "reference": "efdc328afa96ffed859fb8333a3a18b9a86e1c4a",
                "shasum": ""
            },
            "require": {
                "php": ">=5.4"
            },
            "type": "prestashop-module",
            "notification-url": "https://packagist.org/downloads/",
            "license": [
                "AFL-3.0"
            ],
            "authors": [
                {
                    "name": "PrestaShop SA",
                    "email": "contact@prestashop.com"
                }
            ],
            "description": "PrestaShop module statsregistrations",
            "homepage": "https://github.com/PrestaShop/statsregistrations",
            "support": {
                "source": "https://github.com/PrestaShop/statsregistrations/tree/v2.0.1"
            },
            "time": "2022-01-04T13:38:03+00:00"
        },
        {
            "name": "prestashop/statssales",
            "version": "v2.0.0",
            "source": {
                "type": "git",
                "url": "https://github.com/PrestaShop/statssales.git",
                "reference": "6e28ce4ea2eb1a4a8b6b76bfb6b56e1b02ef651a"
            },
            "dist": {
                "type": "zip",
                "url": "https://api.github.com/repos/PrestaShop/statssales/zipball/6e28ce4ea2eb1a4a8b6b76bfb6b56e1b02ef651a",
                "reference": "6e28ce4ea2eb1a4a8b6b76bfb6b56e1b02ef651a",
                "shasum": ""
            },
            "require": {
                "php": ">=5.4"
            },
            "type": "prestashop-module",
            "notification-url": "https://packagist.org/downloads/",
            "license": [
                "AFL - Academic Free License (AFL 3.0)"
            ],
            "authors": [
                {
                    "name": "PrestaShop SA",
                    "email": "contact@prestashop.com"
                }
            ],
            "description": "PrestaShop module statssales",
            "homepage": "https://github.com/PrestaShop/statssales",
            "support": {
                "source": "https://github.com/PrestaShop/statssales/tree/dev"
            },
            "time": "2017-01-31T17:23:19+00:00"
        },
        {
            "name": "prestashop/statssearch",
            "version": "v2.0.1",
            "source": {
                "type": "git",
                "url": "https://github.com/PrestaShop/statssearch.git",
                "reference": "8b77131a1fdbebc4d5d6768a31de17b4d2a26b97"
            },
            "dist": {
                "type": "zip",
                "url": "https://api.github.com/repos/PrestaShop/statssearch/zipball/8b77131a1fdbebc4d5d6768a31de17b4d2a26b97",
                "reference": "8b77131a1fdbebc4d5d6768a31de17b4d2a26b97",
                "shasum": ""
            },
            "require": {
                "php": ">=5.4"
            },
            "type": "prestashop-module",
            "notification-url": "https://packagist.org/downloads/",
            "license": [
                "AFL - Academic Free License (AFL 3.0)"
            ],
            "authors": [
                {
                    "name": "PrestaShop SA",
                    "email": "contact@prestashop.com"
                }
            ],
            "description": "PrestaShop module statssearch",
            "homepage": "https://github.com/PrestaShop/statssearch",
            "support": {
                "source": "https://github.com/PrestaShop/statssearch/tree/master"
            },
            "time": "2017-12-08T12:37:58+00:00"
        },
        {
            "name": "prestashop/statsstock",
            "version": "v2.0.0",
            "source": {
                "type": "git",
                "url": "https://github.com/PrestaShop/statsstock.git",
                "reference": "1b60aae430151943d6e4b0068a3e30ab2cc5843e"
            },
            "dist": {
                "type": "zip",
                "url": "https://api.github.com/repos/PrestaShop/statsstock/zipball/1b60aae430151943d6e4b0068a3e30ab2cc5843e",
                "reference": "1b60aae430151943d6e4b0068a3e30ab2cc5843e",
                "shasum": ""
            },
            "require": {
                "php": ">=5.4"
            },
            "type": "prestashop-module",
            "notification-url": "https://packagist.org/downloads/",
            "license": [
                "AFL - Academic Free License (AFL 3.0)"
            ],
            "authors": [
                {
                    "name": "PrestaShop SA",
                    "email": "contact@prestashop.com"
                }
            ],
            "description": "PrestaShop module statsstock",
            "homepage": "https://github.com/PrestaShop/statsstock",
            "support": {
                "source": "https://github.com/PrestaShop/statsstock/tree/dev"
            },
            "time": "2017-01-31T17:24:06+00:00"
        },
        {
            "name": "prestashop/translationtools-bundle",
            "version": "v5.0.2",
            "source": {
                "type": "git",
                "url": "https://github.com/PrestaShop/TranslationToolsBundle.git",
                "reference": "b4ebf59ec6a7598da010b8ef1a4f2b954ccd2db7"
            },
            "dist": {
                "type": "zip",
                "url": "https://api.github.com/repos/PrestaShop/TranslationToolsBundle/zipball/b4ebf59ec6a7598da010b8ef1a4f2b954ccd2db7",
                "reference": "b4ebf59ec6a7598da010b8ef1a4f2b954ccd2db7",
                "shasum": ""
            },
            "require": {
                "nikic/php-parser": "^4",
                "php": ">=7.2",
                "smarty/smarty": "^3.1",
                "symfony/twig-bridge": "^3.4 || ^4.4 || ^5.0",
                "twig/twig": "^1.38 || ^2.7 || ^3.0"
            },
            "require-dev": {
                "doctrine/common": "^2.10.0",
                "friendsofphp/php-cs-fixer": "^3.2",
                "phpunit/phpunit": "^7.5 || ^8.5",
                "symfony/framework-bundle": "^3.4 || ^4.4 || ^5.0",
                "symfony/symfony": "^4",
                "symfony/translation": "^3.4 || ^4.4 || ^5.0",
                "symfony/twig-bundle": "^4"
            },
            "type": "bundle",
            "autoload": {
                "psr-4": {
                    "PrestaShop\\TranslationToolsBundle\\": ""
                }
            },
            "notification-url": "https://packagist.org/downloads/",
            "license": [
                "MIT"
            ],
            "authors": [
                {
                    "name": "PrestaShop SA",
                    "email": "contact@prestashop.com"
                },
                {
                    "name": "PrestaShop Community",
                    "homepage": "https://contributors.prestashop.com/"
                }
            ],
            "description": "Translation tools for PrestaShop",
            "keywords": [
                "parser",
                "prestashop",
                "translation"
            ],
            "support": {
                "issues": "https://github.com/PrestaShop/TranslationToolsBundle/issues",
                "source": "https://github.com/PrestaShop/TranslationToolsBundle/tree/v5.0.2"
            },
            "time": "2021-11-19T15:01:56+00:00"
        },
        {
            "name": "psr/cache",
            "version": "1.0.1",
            "source": {
                "type": "git",
                "url": "https://github.com/php-fig/cache.git",
                "reference": "d11b50ad223250cf17b86e38383413f5a6764bf8"
            },
            "dist": {
                "type": "zip",
                "url": "https://api.github.com/repos/php-fig/cache/zipball/d11b50ad223250cf17b86e38383413f5a6764bf8",
                "reference": "d11b50ad223250cf17b86e38383413f5a6764bf8",
                "shasum": ""
            },
            "require": {
                "php": ">=5.3.0"
            },
            "type": "library",
            "extra": {
                "branch-alias": {
                    "dev-master": "1.0.x-dev"
                }
            },
            "autoload": {
                "psr-4": {
                    "Psr\\Cache\\": "src/"
                }
            },
            "notification-url": "https://packagist.org/downloads/",
            "license": [
                "MIT"
            ],
            "authors": [
                {
                    "name": "PHP-FIG",
                    "homepage": "http://www.php-fig.org/"
                }
            ],
            "description": "Common interface for caching libraries",
            "keywords": [
                "cache",
                "psr",
                "psr-6"
            ],
            "support": {
                "source": "https://github.com/php-fig/cache/tree/master"
            },
            "time": "2016-08-06T20:24:11+00:00"
        },
        {
            "name": "psr/container",
            "version": "1.1.1",
            "source": {
                "type": "git",
                "url": "https://github.com/php-fig/container.git",
                "reference": "8622567409010282b7aeebe4bb841fe98b58dcaf"
            },
            "dist": {
                "type": "zip",
                "url": "https://api.github.com/repos/php-fig/container/zipball/8622567409010282b7aeebe4bb841fe98b58dcaf",
                "reference": "8622567409010282b7aeebe4bb841fe98b58dcaf",
                "shasum": ""
            },
            "require": {
                "php": ">=7.2.0"
            },
            "type": "library",
            "autoload": {
                "psr-4": {
                    "Psr\\Container\\": "src/"
                }
            },
            "notification-url": "https://packagist.org/downloads/",
            "license": [
                "MIT"
            ],
            "authors": [
                {
                    "name": "PHP-FIG",
                    "homepage": "https://www.php-fig.org/"
                }
            ],
            "description": "Common Container Interface (PHP FIG PSR-11)",
            "homepage": "https://github.com/php-fig/container",
            "keywords": [
                "PSR-11",
                "container",
                "container-interface",
                "container-interop",
                "psr"
            ],
            "support": {
                "issues": "https://github.com/php-fig/container/issues",
                "source": "https://github.com/php-fig/container/tree/1.1.1"
            },
            "time": "2021-03-05T17:36:06+00:00"
        },
        {
            "name": "psr/http-client",
            "version": "1.0.1",
            "source": {
                "type": "git",
                "url": "https://github.com/php-fig/http-client.git",
                "reference": "2dfb5f6c5eff0e91e20e913f8c5452ed95b86621"
            },
            "dist": {
                "type": "zip",
                "url": "https://api.github.com/repos/php-fig/http-client/zipball/2dfb5f6c5eff0e91e20e913f8c5452ed95b86621",
                "reference": "2dfb5f6c5eff0e91e20e913f8c5452ed95b86621",
                "shasum": ""
            },
            "require": {
                "php": "^7.0 || ^8.0",
                "psr/http-message": "^1.0"
            },
            "type": "library",
            "extra": {
                "branch-alias": {
                    "dev-master": "1.0.x-dev"
                }
            },
            "autoload": {
                "psr-4": {
                    "Psr\\Http\\Client\\": "src/"
                }
            },
            "notification-url": "https://packagist.org/downloads/",
            "license": [
                "MIT"
            ],
            "authors": [
                {
                    "name": "PHP-FIG",
                    "homepage": "http://www.php-fig.org/"
                }
            ],
            "description": "Common interface for HTTP clients",
            "homepage": "https://github.com/php-fig/http-client",
            "keywords": [
                "http",
                "http-client",
                "psr",
                "psr-18"
            ],
            "support": {
                "source": "https://github.com/php-fig/http-client/tree/master"
            },
            "time": "2020-06-29T06:28:15+00:00"
        },
        {
            "name": "psr/http-factory",
            "version": "1.0.1",
            "source": {
                "type": "git",
                "url": "https://github.com/php-fig/http-factory.git",
                "reference": "12ac7fcd07e5b077433f5f2bee95b3a771bf61be"
            },
            "dist": {
                "type": "zip",
                "url": "https://api.github.com/repos/php-fig/http-factory/zipball/12ac7fcd07e5b077433f5f2bee95b3a771bf61be",
                "reference": "12ac7fcd07e5b077433f5f2bee95b3a771bf61be",
                "shasum": ""
            },
            "require": {
                "php": ">=7.0.0",
                "psr/http-message": "^1.0"
            },
            "type": "library",
            "extra": {
                "branch-alias": {
                    "dev-master": "1.0.x-dev"
                }
            },
            "autoload": {
                "psr-4": {
                    "Psr\\Http\\Message\\": "src/"
                }
            },
            "notification-url": "https://packagist.org/downloads/",
            "license": [
                "MIT"
            ],
            "authors": [
                {
                    "name": "PHP-FIG",
                    "homepage": "http://www.php-fig.org/"
                }
            ],
            "description": "Common interfaces for PSR-7 HTTP message factories",
            "keywords": [
                "factory",
                "http",
                "message",
                "psr",
                "psr-17",
                "psr-7",
                "request",
                "response"
            ],
            "support": {
                "source": "https://github.com/php-fig/http-factory/tree/master"
            },
            "time": "2019-04-30T12:38:16+00:00"
        },
        {
            "name": "psr/http-message",
            "version": "1.0.1",
            "source": {
                "type": "git",
                "url": "https://github.com/php-fig/http-message.git",
                "reference": "f6561bf28d520154e4b0ec72be95418abe6d9363"
            },
            "dist": {
                "type": "zip",
                "url": "https://api.github.com/repos/php-fig/http-message/zipball/f6561bf28d520154e4b0ec72be95418abe6d9363",
                "reference": "f6561bf28d520154e4b0ec72be95418abe6d9363",
                "shasum": ""
            },
            "require": {
                "php": ">=5.3.0"
            },
            "type": "library",
            "extra": {
                "branch-alias": {
                    "dev-master": "1.0.x-dev"
                }
            },
            "autoload": {
                "psr-4": {
                    "Psr\\Http\\Message\\": "src/"
                }
            },
            "notification-url": "https://packagist.org/downloads/",
            "license": [
                "MIT"
            ],
            "authors": [
                {
                    "name": "PHP-FIG",
                    "homepage": "http://www.php-fig.org/"
                }
            ],
            "description": "Common interface for HTTP messages",
            "homepage": "https://github.com/php-fig/http-message",
            "keywords": [
                "http",
                "http-message",
                "psr",
                "psr-7",
                "request",
                "response"
            ],
            "support": {
                "source": "https://github.com/php-fig/http-message/tree/master"
            },
            "time": "2016-08-06T14:39:51+00:00"
        },
        {
            "name": "psr/link",
            "version": "1.0.0",
            "source": {
                "type": "git",
                "url": "https://github.com/php-fig/link.git",
                "reference": "eea8e8662d5cd3ae4517c9b864493f59fca95562"
            },
            "dist": {
                "type": "zip",
                "url": "https://api.github.com/repos/php-fig/link/zipball/eea8e8662d5cd3ae4517c9b864493f59fca95562",
                "reference": "eea8e8662d5cd3ae4517c9b864493f59fca95562",
                "shasum": ""
            },
            "require": {
                "php": ">=5.3.0"
            },
            "type": "library",
            "extra": {
                "branch-alias": {
                    "dev-master": "1.0.x-dev"
                }
            },
            "autoload": {
                "psr-4": {
                    "Psr\\Link\\": "src/"
                }
            },
            "notification-url": "https://packagist.org/downloads/",
            "license": [
                "MIT"
            ],
            "authors": [
                {
                    "name": "PHP-FIG",
                    "homepage": "http://www.php-fig.org/"
                }
            ],
            "description": "Common interfaces for HTTP links",
            "keywords": [
                "http",
                "http-link",
                "link",
                "psr",
                "psr-13",
                "rest"
            ],
            "support": {
                "source": "https://github.com/php-fig/link/tree/master"
            },
            "time": "2016-10-28T16:06:13+00:00"
        },
        {
            "name": "psr/log",
            "version": "1.1.4",
            "source": {
                "type": "git",
                "url": "https://github.com/php-fig/log.git",
                "reference": "d49695b909c3b7628b6289db5479a1c204601f11"
            },
            "dist": {
                "type": "zip",
                "url": "https://api.github.com/repos/php-fig/log/zipball/d49695b909c3b7628b6289db5479a1c204601f11",
                "reference": "d49695b909c3b7628b6289db5479a1c204601f11",
                "shasum": ""
            },
            "require": {
                "php": ">=5.3.0"
            },
            "type": "library",
            "extra": {
                "branch-alias": {
                    "dev-master": "1.1.x-dev"
                }
            },
            "autoload": {
                "psr-4": {
                    "Psr\\Log\\": "Psr/Log/"
                }
            },
            "notification-url": "https://packagist.org/downloads/",
            "license": [
                "MIT"
            ],
            "authors": [
                {
                    "name": "PHP-FIG",
                    "homepage": "https://www.php-fig.org/"
                }
            ],
            "description": "Common interface for logging libraries",
            "homepage": "https://github.com/php-fig/log",
            "keywords": [
                "log",
                "psr",
                "psr-3"
            ],
            "support": {
                "source": "https://github.com/php-fig/log/tree/1.1.4"
            },
            "time": "2021-05-03T11:20:27+00:00"
        },
        {
            "name": "psr/simple-cache",
            "version": "1.0.1",
            "source": {
                "type": "git",
                "url": "https://github.com/php-fig/simple-cache.git",
                "reference": "408d5eafb83c57f6365a3ca330ff23aa4a5fa39b"
            },
            "dist": {
                "type": "zip",
                "url": "https://api.github.com/repos/php-fig/simple-cache/zipball/408d5eafb83c57f6365a3ca330ff23aa4a5fa39b",
                "reference": "408d5eafb83c57f6365a3ca330ff23aa4a5fa39b",
                "shasum": ""
            },
            "require": {
                "php": ">=5.3.0"
            },
            "type": "library",
            "extra": {
                "branch-alias": {
                    "dev-master": "1.0.x-dev"
                }
            },
            "autoload": {
                "psr-4": {
                    "Psr\\SimpleCache\\": "src/"
                }
            },
            "notification-url": "https://packagist.org/downloads/",
            "license": [
                "MIT"
            ],
            "authors": [
                {
                    "name": "PHP-FIG",
                    "homepage": "http://www.php-fig.org/"
                }
            ],
            "description": "Common interfaces for simple caching",
            "keywords": [
                "cache",
                "caching",
                "psr",
                "psr-16",
                "simple-cache"
            ],
            "support": {
                "source": "https://github.com/php-fig/simple-cache/tree/master"
            },
            "time": "2017-10-23T01:57:42+00:00"
        },
        {
            "name": "ralouphie/getallheaders",
            "version": "3.0.3",
            "source": {
                "type": "git",
                "url": "https://github.com/ralouphie/getallheaders.git",
                "reference": "120b605dfeb996808c31b6477290a714d356e822"
            },
            "dist": {
                "type": "zip",
                "url": "https://api.github.com/repos/ralouphie/getallheaders/zipball/120b605dfeb996808c31b6477290a714d356e822",
                "reference": "120b605dfeb996808c31b6477290a714d356e822",
                "shasum": ""
            },
            "require": {
                "php": ">=5.6"
            },
            "require-dev": {
                "php-coveralls/php-coveralls": "^2.1",
                "phpunit/phpunit": "^5 || ^6.5"
            },
            "type": "library",
            "autoload": {
                "files": [
                    "src/getallheaders.php"
                ]
            },
            "notification-url": "https://packagist.org/downloads/",
            "license": [
                "MIT"
            ],
            "authors": [
                {
                    "name": "Ralph Khattar",
                    "email": "ralph.khattar@gmail.com"
                }
            ],
            "description": "A polyfill for getallheaders.",
            "support": {
                "issues": "https://github.com/ralouphie/getallheaders/issues",
                "source": "https://github.com/ralouphie/getallheaders/tree/develop"
            },
            "time": "2019-03-08T08:55:37+00:00"
        },
        {
            "name": "sensio/framework-extra-bundle",
            "version": "v5.6.1",
            "source": {
                "type": "git",
                "url": "https://github.com/sensiolabs/SensioFrameworkExtraBundle.git",
                "reference": "430d14c01836b77c28092883d195a43ce413ee32"
            },
            "dist": {
                "type": "zip",
                "url": "https://api.github.com/repos/sensiolabs/SensioFrameworkExtraBundle/zipball/430d14c01836b77c28092883d195a43ce413ee32",
                "reference": "430d14c01836b77c28092883d195a43ce413ee32",
                "shasum": ""
            },
            "require": {
                "doctrine/annotations": "^1.0",
                "php": ">=7.2.5",
                "symfony/config": "^4.4|^5.0",
                "symfony/dependency-injection": "^4.4|^5.0",
                "symfony/framework-bundle": "^4.4|^5.0",
                "symfony/http-kernel": "^4.4|^5.0"
            },
            "conflict": {
                "doctrine/doctrine-cache-bundle": "<1.3.1",
                "doctrine/persistence": "<1.3"
            },
            "require-dev": {
                "doctrine/dbal": "^2.10|^3.0",
                "doctrine/doctrine-bundle": "^1.11|^2.0",
                "doctrine/orm": "^2.5",
                "nyholm/psr7": "^1.1",
                "symfony/browser-kit": "^4.4|^5.0",
                "symfony/doctrine-bridge": "^4.4|^5.0",
                "symfony/dom-crawler": "^4.4|^5.0",
                "symfony/expression-language": "^4.4|^5.0",
                "symfony/finder": "^4.4|^5.0",
                "symfony/monolog-bridge": "^4.0|^5.0",
                "symfony/monolog-bundle": "^3.2",
                "symfony/phpunit-bridge": "^4.4.9|^5.0.9",
                "symfony/psr-http-message-bridge": "^1.1",
                "symfony/security-bundle": "^4.4|^5.0",
                "symfony/twig-bundle": "^4.4|^5.0",
                "symfony/yaml": "^4.4|^5.0",
                "twig/twig": "^1.34|^2.4|^3.0"
            },
            "type": "symfony-bundle",
            "extra": {
                "branch-alias": {
                    "dev-master": "5.6.x-dev"
                }
            },
            "autoload": {
                "psr-4": {
                    "Sensio\\Bundle\\FrameworkExtraBundle\\": "src/"
                },
                "exclude-from-classmap": [
                    "/tests/"
                ]
            },
            "notification-url": "https://packagist.org/downloads/",
            "license": [
                "MIT"
            ],
            "authors": [
                {
                    "name": "Fabien Potencier",
                    "email": "fabien@symfony.com"
                }
            ],
            "description": "This bundle provides a way to configure your controllers with annotations",
            "keywords": [
                "annotations",
                "controllers"
            ],
            "support": {
                "issues": "https://github.com/sensiolabs/SensioFrameworkExtraBundle/issues",
                "source": "https://github.com/sensiolabs/SensioFrameworkExtraBundle/tree/v5.6.1"
            },
            "time": "2020-08-25T19:10:18+00:00"
        },
        {
            "name": "smarty/smarty",
            "version": "v3.1.43",
            "source": {
                "type": "git",
                "url": "https://github.com/smarty-php/smarty.git",
                "reference": "273f7e00fec034f6d61112552e9caf08d19565b7"
            },
            "dist": {
                "type": "zip",
                "url": "https://api.github.com/repos/smarty-php/smarty/zipball/273f7e00fec034f6d61112552e9caf08d19565b7",
                "reference": "273f7e00fec034f6d61112552e9caf08d19565b7",
                "shasum": ""
            },
            "require": {
                "php": ">=5.2"
            },
            "require-dev": {
                "phpunit/phpunit": "^7.5 || ^6.5 || ^5.7 || ^4.8",
                "smarty/smarty-lexer": "^3.1"
            },
            "type": "library",
            "extra": {
                "branch-alias": {
                    "dev-master": "3.1.x-dev"
                }
            },
            "autoload": {
                "classmap": [
                    "libs/"
                ]
            },
            "notification-url": "https://packagist.org/downloads/",
            "license": [
                "LGPL-3.0"
            ],
            "authors": [
                {
                    "name": "Monte Ohrt",
                    "email": "monte@ohrt.com"
                },
                {
                    "name": "Uwe Tews",
                    "email": "uwe.tews@googlemail.com"
                },
                {
                    "name": "Rodney Rehm",
                    "email": "rodney.rehm@medialize.de"
                }
            ],
            "description": "Smarty - the compiling PHP template engine",
            "homepage": "http://www.smarty.net",
            "keywords": [
                "templating"
            ],
            "support": {
                "forum": "http://www.smarty.net/forums/",
                "irc": "irc://irc.freenode.org/smarty",
                "issues": "https://github.com/smarty-php/smarty/issues",
                "source": "https://github.com/smarty-php/smarty/tree/v3.1.43"
            },
            "time": "2022-01-10T09:52:40+00:00"
        },
        {
            "name": "soundasleep/html2text",
            "version": "0.5.0",
            "source": {
                "type": "git",
                "url": "https://github.com/soundasleep/html2text.git",
                "reference": "cdb89f6ffa2c4cc78f8ed9ea6ee0594a9133ccad"
            },
            "dist": {
                "type": "zip",
                "url": "https://api.github.com/repos/soundasleep/html2text/zipball/cdb89f6ffa2c4cc78f8ed9ea6ee0594a9133ccad",
                "reference": "cdb89f6ffa2c4cc78f8ed9ea6ee0594a9133ccad",
                "shasum": ""
            },
            "require": {
                "ext-dom": "*",
                "ext-libxml": "*",
                "php": ">=5.3.2"
            },
            "require-dev": {
                "phpunit/phpunit": ">=4.0",
                "soundasleep/component-tests": "dev-master"
            },
            "type": "library",
            "autoload": {
                "psr-4": {
                    "Html2Text\\": "src"
                }
            },
            "notification-url": "https://packagist.org/downloads/",
            "license": [
                "EPL-1.0"
            ],
            "authors": [
                {
                    "name": "Jevon Wright",
                    "homepage": "https://jevon.org",
                    "role": "Developer"
                }
            ],
            "description": "A PHP script to convert HTML into a plain text format",
            "homepage": "https://github.com/soundasleep/html2text",
            "keywords": [
                "email",
                "html",
                "php",
                "text"
            ],
            "support": {
                "email": "support@jevon.org",
                "issues": "https://github.com/soundasleep/html2text/issues",
                "source": "https://github.com/soundasleep/html2text/tree/master"
            },
            "time": "2017-04-19T22:01:50+00:00"
        },
        {
            "name": "squizlabs/php_codesniffer",
            "version": "3.6.0",
            "source": {
                "type": "git",
                "url": "https://github.com/squizlabs/PHP_CodeSniffer.git",
                "reference": "ffced0d2c8fa8e6cdc4d695a743271fab6c38625"
            },
            "dist": {
                "type": "zip",
                "url": "https://api.github.com/repos/squizlabs/PHP_CodeSniffer/zipball/ffced0d2c8fa8e6cdc4d695a743271fab6c38625",
                "reference": "ffced0d2c8fa8e6cdc4d695a743271fab6c38625",
                "shasum": ""
            },
            "require": {
                "ext-simplexml": "*",
                "ext-tokenizer": "*",
                "ext-xmlwriter": "*",
                "php": ">=5.4.0"
            },
            "require-dev": {
                "phpunit/phpunit": "^4.0 || ^5.0 || ^6.0 || ^7.0"
            },
            "bin": [
                "bin/phpcs",
                "bin/phpcbf"
            ],
            "type": "library",
            "extra": {
                "branch-alias": {
                    "dev-master": "3.x-dev"
                }
            },
            "notification-url": "https://packagist.org/downloads/",
            "license": [
                "BSD-3-Clause"
            ],
            "authors": [
                {
                    "name": "Greg Sherwood",
                    "role": "lead"
                }
            ],
            "description": "PHP_CodeSniffer tokenizes PHP, JavaScript and CSS files and detects violations of a defined set of coding standards.",
            "homepage": "https://github.com/squizlabs/PHP_CodeSniffer",
            "keywords": [
                "phpcs",
                "standards"
            ],
            "support": {
                "issues": "https://github.com/squizlabs/PHP_CodeSniffer/issues",
                "source": "https://github.com/squizlabs/PHP_CodeSniffer",
                "wiki": "https://github.com/squizlabs/PHP_CodeSniffer/wiki"
            },
            "time": "2021-04-09T00:54:41+00:00"
        },
        {
            "name": "swiftmailer/swiftmailer",
            "version": "v6.2.7",
            "source": {
                "type": "git",
                "url": "https://github.com/swiftmailer/swiftmailer.git",
                "reference": "15f7faf8508e04471f666633addacf54c0ab5933"
            },
            "dist": {
                "type": "zip",
                "url": "https://api.github.com/repos/swiftmailer/swiftmailer/zipball/15f7faf8508e04471f666633addacf54c0ab5933",
                "reference": "15f7faf8508e04471f666633addacf54c0ab5933",
                "shasum": ""
            },
            "require": {
                "egulias/email-validator": "^2.0|^3.1",
                "php": ">=7.0.0",
                "symfony/polyfill-iconv": "^1.0",
                "symfony/polyfill-intl-idn": "^1.10",
                "symfony/polyfill-mbstring": "^1.0"
            },
            "require-dev": {
                "mockery/mockery": "^1.0",
                "symfony/phpunit-bridge": "^4.4|^5.0"
            },
            "suggest": {
                "ext-intl": "Needed to support internationalized email addresses"
            },
            "type": "library",
            "extra": {
                "branch-alias": {
                    "dev-master": "6.2-dev"
                }
            },
            "autoload": {
                "files": [
                    "lib/swift_required.php"
                ]
            },
            "notification-url": "https://packagist.org/downloads/",
            "license": [
                "MIT"
            ],
            "authors": [
                {
                    "name": "Chris Corbyn"
                },
                {
                    "name": "Fabien Potencier",
                    "email": "fabien@symfony.com"
                }
            ],
            "description": "Swiftmailer, free feature-rich PHP mailer",
            "homepage": "https://swiftmailer.symfony.com",
            "keywords": [
                "email",
                "mail",
                "mailer"
            ],
            "support": {
                "issues": "https://github.com/swiftmailer/swiftmailer/issues",
                "source": "https://github.com/swiftmailer/swiftmailer/tree/v6.2.7"
            },
            "funding": [
                {
                    "url": "https://github.com/fabpot",
                    "type": "github"
                },
                {
                    "url": "https://tidelift.com/funding/github/packagist/swiftmailer/swiftmailer",
                    "type": "tidelift"
                }
            ],
            "time": "2021-03-09T12:30:35+00:00"
        },
        {
            "name": "symfony/contracts",
            "version": "v1.1.10",
            "source": {
                "type": "git",
                "url": "https://github.com/symfony/contracts.git",
                "reference": "011c20407c4b99d454f44021d023fb39ce23b73d"
            },
            "dist": {
                "type": "zip",
                "url": "https://api.github.com/repos/symfony/contracts/zipball/011c20407c4b99d454f44021d023fb39ce23b73d",
                "reference": "011c20407c4b99d454f44021d023fb39ce23b73d",
                "shasum": ""
            },
            "require": {
                "php": ">=7.1.3",
                "psr/cache": "^1.0",
                "psr/container": "^1.0"
            },
            "replace": {
                "symfony/cache-contracts": "self.version",
                "symfony/event-dispatcher-contracts": "self.version",
                "symfony/http-client-contracts": "self.version",
                "symfony/service-contracts": "self.version",
                "symfony/translation-contracts": "self.version"
            },
            "require-dev": {
                "symfony/polyfill-intl-idn": "^1.10"
            },
            "suggest": {
                "psr/event-dispatcher": "When using the EventDispatcher contracts",
                "symfony/cache-implementation": "",
                "symfony/event-dispatcher-implementation": "",
                "symfony/http-client-implementation": "",
                "symfony/service-implementation": "",
                "symfony/translation-implementation": ""
            },
            "type": "library",
            "extra": {
                "branch-alias": {
                    "dev-master": "1.1-dev"
                }
            },
            "autoload": {
                "psr-4": {
                    "Symfony\\Contracts\\": ""
                },
                "exclude-from-classmap": [
                    "**/Tests/"
                ]
            },
            "notification-url": "https://packagist.org/downloads/",
            "license": [
                "MIT"
            ],
            "authors": [
                {
                    "name": "Nicolas Grekas",
                    "email": "p@tchwork.com"
                },
                {
                    "name": "Symfony Community",
                    "homepage": "https://symfony.com/contributors"
                }
            ],
            "description": "A set of abstractions extracted out of the Symfony components",
            "homepage": "https://symfony.com",
            "keywords": [
                "abstractions",
                "contracts",
                "decoupling",
                "interfaces",
                "interoperability",
                "standards"
            ],
            "support": {
                "source": "https://github.com/symfony/contracts/tree/v1.1.10"
            },
            "funding": [
                {
                    "url": "https://symfony.com/sponsor",
                    "type": "custom"
                },
                {
                    "url": "https://github.com/fabpot",
                    "type": "github"
                },
                {
                    "url": "https://tidelift.com/funding/github/packagist/symfony/symfony",
                    "type": "tidelift"
                }
            ],
            "time": "2020-09-02T16:08:58+00:00"
        },
        {
            "name": "symfony/deprecation-contracts",
            "version": "v2.4.0",
            "source": {
                "type": "git",
                "url": "https://github.com/symfony/deprecation-contracts.git",
                "reference": "5f38c8804a9e97d23e0c8d63341088cd8a22d627"
            },
            "dist": {
                "type": "zip",
                "url": "https://api.github.com/repos/symfony/deprecation-contracts/zipball/5f38c8804a9e97d23e0c8d63341088cd8a22d627",
                "reference": "5f38c8804a9e97d23e0c8d63341088cd8a22d627",
                "shasum": ""
            },
            "require": {
                "php": ">=7.1"
            },
            "type": "library",
            "extra": {
                "branch-alias": {
                    "dev-main": "2.4-dev"
                },
                "thanks": {
                    "name": "symfony/contracts",
                    "url": "https://github.com/symfony/contracts"
                }
            },
            "autoload": {
                "files": [
                    "function.php"
                ]
            },
            "notification-url": "https://packagist.org/downloads/",
            "license": [
                "MIT"
            ],
            "authors": [
                {
                    "name": "Nicolas Grekas",
                    "email": "p@tchwork.com"
                },
                {
                    "name": "Symfony Community",
                    "homepage": "https://symfony.com/contributors"
                }
            ],
            "description": "A generic function and convention to trigger deprecation notices",
            "homepage": "https://symfony.com",
            "support": {
                "source": "https://github.com/symfony/deprecation-contracts/tree/v2.4.0"
            },
            "funding": [
                {
                    "url": "https://symfony.com/sponsor",
                    "type": "custom"
                },
                {
                    "url": "https://github.com/fabpot",
                    "type": "github"
                },
                {
                    "url": "https://tidelift.com/funding/github/packagist/symfony/symfony",
                    "type": "tidelift"
                }
            ],
            "time": "2021-03-23T23:28:01+00:00"
        },
        {
            "name": "symfony/monolog-bundle",
            "version": "v3.7.0",
            "source": {
                "type": "git",
                "url": "https://github.com/symfony/monolog-bundle.git",
                "reference": "4054b2e940a25195ae15f0a49ab0c51718922eb4"
            },
            "dist": {
                "type": "zip",
                "url": "https://api.github.com/repos/symfony/monolog-bundle/zipball/4054b2e940a25195ae15f0a49ab0c51718922eb4",
                "reference": "4054b2e940a25195ae15f0a49ab0c51718922eb4",
                "shasum": ""
            },
            "require": {
                "monolog/monolog": "~1.22 || ~2.0",
                "php": ">=7.1.3",
                "symfony/config": "~4.4 || ^5.0",
                "symfony/dependency-injection": "^4.4 || ^5.0",
                "symfony/http-kernel": "~4.4 || ^5.0",
                "symfony/monolog-bridge": "~4.4 || ^5.0"
            },
            "require-dev": {
                "symfony/console": "~4.4 || ^5.0",
                "symfony/phpunit-bridge": "^5.1",
                "symfony/yaml": "~4.4 || ^5.0"
            },
            "type": "symfony-bundle",
            "extra": {
                "branch-alias": {
                    "dev-master": "3.x-dev"
                }
            },
            "autoload": {
                "psr-4": {
                    "Symfony\\Bundle\\MonologBundle\\": ""
                },
                "exclude-from-classmap": [
                    "/Tests/"
                ]
            },
            "notification-url": "https://packagist.org/downloads/",
            "license": [
                "MIT"
            ],
            "authors": [
                {
                    "name": "Fabien Potencier",
                    "email": "fabien@symfony.com"
                },
                {
                    "name": "Symfony Community",
                    "homepage": "https://symfony.com/contributors"
                }
            ],
            "description": "Symfony MonologBundle",
            "homepage": "https://symfony.com",
            "keywords": [
                "log",
                "logging"
            ],
            "support": {
                "issues": "https://github.com/symfony/monolog-bundle/issues",
                "source": "https://github.com/symfony/monolog-bundle/tree/v3.7.0"
            },
            "funding": [
                {
                    "url": "https://symfony.com/sponsor",
                    "type": "custom"
                },
                {
                    "url": "https://github.com/fabpot",
                    "type": "github"
                },
                {
                    "url": "https://tidelift.com/funding/github/packagist/symfony/symfony",
                    "type": "tidelift"
                }
            ],
            "time": "2021-03-31T07:20:47+00:00"
        },
        {
            "name": "symfony/polyfill-ctype",
            "version": "v1.23.0",
            "source": {
                "type": "git",
                "url": "https://github.com/symfony/polyfill-ctype.git",
                "reference": "46cd95797e9df938fdd2b03693b5fca5e64b01ce"
            },
            "dist": {
                "type": "zip",
                "url": "https://api.github.com/repos/symfony/polyfill-ctype/zipball/46cd95797e9df938fdd2b03693b5fca5e64b01ce",
                "reference": "46cd95797e9df938fdd2b03693b5fca5e64b01ce",
                "shasum": ""
            },
            "require": {
                "php": ">=7.1"
            },
            "suggest": {
                "ext-ctype": "For best performance"
            },
            "type": "library",
            "extra": {
                "branch-alias": {
                    "dev-main": "1.23-dev"
                },
                "thanks": {
                    "name": "symfony/polyfill",
                    "url": "https://github.com/symfony/polyfill"
                }
            },
            "autoload": {
                "psr-4": {
                    "Symfony\\Polyfill\\Ctype\\": ""
                },
                "files": [
                    "bootstrap.php"
                ]
            },
            "notification-url": "https://packagist.org/downloads/",
            "license": [
                "MIT"
            ],
            "authors": [
                {
                    "name": "Gert de Pagter",
                    "email": "BackEndTea@gmail.com"
                },
                {
                    "name": "Symfony Community",
                    "homepage": "https://symfony.com/contributors"
                }
            ],
            "description": "Symfony polyfill for ctype functions",
            "homepage": "https://symfony.com",
            "keywords": [
                "compatibility",
                "ctype",
                "polyfill",
                "portable"
            ],
            "support": {
                "source": "https://github.com/symfony/polyfill-ctype/tree/v1.23.0"
            },
            "funding": [
                {
                    "url": "https://symfony.com/sponsor",
                    "type": "custom"
                },
                {
                    "url": "https://github.com/fabpot",
                    "type": "github"
                },
                {
                    "url": "https://tidelift.com/funding/github/packagist/symfony/symfony",
                    "type": "tidelift"
                }
            ],
            "time": "2021-02-19T12:13:01+00:00"
        },
        {
            "name": "symfony/polyfill-iconv",
            "version": "v1.22.1",
            "source": {
                "type": "git",
                "url": "https://github.com/symfony/polyfill-iconv.git",
                "reference": "06fb361659649bcfd6a208a0f1fcaf4e827ad342"
            },
            "dist": {
                "type": "zip",
                "url": "https://api.github.com/repos/symfony/polyfill-iconv/zipball/06fb361659649bcfd6a208a0f1fcaf4e827ad342",
                "reference": "06fb361659649bcfd6a208a0f1fcaf4e827ad342",
                "shasum": ""
            },
            "require": {
                "php": ">=7.1"
            },
            "suggest": {
                "ext-iconv": "For best performance"
            },
            "type": "library",
            "extra": {
                "branch-alias": {
                    "dev-main": "1.22-dev"
                },
                "thanks": {
                    "name": "symfony/polyfill",
                    "url": "https://github.com/symfony/polyfill"
                }
            },
            "autoload": {
                "psr-4": {
                    "Symfony\\Polyfill\\Iconv\\": ""
                },
                "files": [
                    "bootstrap.php"
                ]
            },
            "notification-url": "https://packagist.org/downloads/",
            "license": [
                "MIT"
            ],
            "authors": [
                {
                    "name": "Nicolas Grekas",
                    "email": "p@tchwork.com"
                },
                {
                    "name": "Symfony Community",
                    "homepage": "https://symfony.com/contributors"
                }
            ],
            "description": "Symfony polyfill for the Iconv extension",
            "homepage": "https://symfony.com",
            "keywords": [
                "compatibility",
                "iconv",
                "polyfill",
                "portable",
                "shim"
            ],
            "support": {
                "source": "https://github.com/symfony/polyfill-iconv/tree/v1.22.1"
            },
            "funding": [
                {
                    "url": "https://symfony.com/sponsor",
                    "type": "custom"
                },
                {
                    "url": "https://github.com/fabpot",
                    "type": "github"
                },
                {
                    "url": "https://tidelift.com/funding/github/packagist/symfony/symfony",
                    "type": "tidelift"
                }
            ],
            "time": "2021-01-22T09:19:47+00:00"
        },
        {
            "name": "symfony/polyfill-intl-icu",
            "version": "v1.22.1",
            "source": {
                "type": "git",
                "url": "https://github.com/symfony/polyfill-intl-icu.git",
                "reference": "af1842919c7e7364aaaa2798b29839e3ba168588"
            },
            "dist": {
                "type": "zip",
                "url": "https://api.github.com/repos/symfony/polyfill-intl-icu/zipball/af1842919c7e7364aaaa2798b29839e3ba168588",
                "reference": "af1842919c7e7364aaaa2798b29839e3ba168588",
                "shasum": ""
            },
            "require": {
                "php": ">=7.1"
            },
            "suggest": {
                "ext-intl": "For best performance and support of other locales than \"en\""
            },
            "type": "library",
            "extra": {
                "branch-alias": {
                    "dev-main": "1.22-dev"
                },
                "thanks": {
                    "name": "symfony/polyfill",
                    "url": "https://github.com/symfony/polyfill"
                }
            },
            "autoload": {
                "files": [
                    "bootstrap.php"
                ],
                "psr-4": {
                    "Symfony\\Polyfill\\Intl\\Icu\\": ""
                },
                "classmap": [
                    "Resources/stubs"
                ],
                "exclude-from-classmap": [
                    "/Tests/"
                ]
            },
            "notification-url": "https://packagist.org/downloads/",
            "license": [
                "MIT"
            ],
            "authors": [
                {
                    "name": "Nicolas Grekas",
                    "email": "p@tchwork.com"
                },
                {
                    "name": "Symfony Community",
                    "homepage": "https://symfony.com/contributors"
                }
            ],
            "description": "Symfony polyfill for intl's ICU-related data and classes",
            "homepage": "https://symfony.com",
            "keywords": [
                "compatibility",
                "icu",
                "intl",
                "polyfill",
                "portable",
                "shim"
            ],
            "support": {
                "source": "https://github.com/symfony/polyfill-intl-icu/tree/v1.22.1"
            },
            "funding": [
                {
                    "url": "https://symfony.com/sponsor",
                    "type": "custom"
                },
                {
                    "url": "https://github.com/fabpot",
                    "type": "github"
                },
                {
                    "url": "https://tidelift.com/funding/github/packagist/symfony/symfony",
                    "type": "tidelift"
                }
            ],
            "time": "2021-01-22T09:19:47+00:00"
        },
        {
            "name": "symfony/polyfill-intl-idn",
            "version": "v1.23.0",
            "source": {
                "type": "git",
                "url": "https://github.com/symfony/polyfill-intl-idn.git",
                "reference": "65bd267525e82759e7d8c4e8ceea44f398838e65"
            },
            "dist": {
                "type": "zip",
                "url": "https://api.github.com/repos/symfony/polyfill-intl-idn/zipball/65bd267525e82759e7d8c4e8ceea44f398838e65",
                "reference": "65bd267525e82759e7d8c4e8ceea44f398838e65",
                "shasum": ""
            },
            "require": {
                "php": ">=7.1",
                "symfony/polyfill-intl-normalizer": "^1.10",
                "symfony/polyfill-php72": "^1.10"
            },
            "suggest": {
                "ext-intl": "For best performance"
            },
            "type": "library",
            "extra": {
                "branch-alias": {
                    "dev-main": "1.23-dev"
                },
                "thanks": {
                    "name": "symfony/polyfill",
                    "url": "https://github.com/symfony/polyfill"
                }
            },
            "autoload": {
                "psr-4": {
                    "Symfony\\Polyfill\\Intl\\Idn\\": ""
                },
                "files": [
                    "bootstrap.php"
                ]
            },
            "notification-url": "https://packagist.org/downloads/",
            "license": [
                "MIT"
            ],
            "authors": [
                {
                    "name": "Laurent Bassin",
                    "email": "laurent@bassin.info"
                },
                {
                    "name": "Trevor Rowbotham",
                    "email": "trevor.rowbotham@pm.me"
                },
                {
                    "name": "Symfony Community",
                    "homepage": "https://symfony.com/contributors"
                }
            ],
            "description": "Symfony polyfill for intl's idn_to_ascii and idn_to_utf8 functions",
            "homepage": "https://symfony.com",
            "keywords": [
                "compatibility",
                "idn",
                "intl",
                "polyfill",
                "portable",
                "shim"
            ],
            "support": {
                "source": "https://github.com/symfony/polyfill-intl-idn/tree/v1.23.0"
            },
            "funding": [
                {
                    "url": "https://symfony.com/sponsor",
                    "type": "custom"
                },
                {
                    "url": "https://github.com/fabpot",
                    "type": "github"
                },
                {
                    "url": "https://tidelift.com/funding/github/packagist/symfony/symfony",
                    "type": "tidelift"
                }
            ],
            "time": "2021-05-27T09:27:20+00:00"
        },
        {
            "name": "symfony/polyfill-intl-normalizer",
            "version": "v1.23.0",
            "source": {
                "type": "git",
                "url": "https://github.com/symfony/polyfill-intl-normalizer.git",
                "reference": "8590a5f561694770bdcd3f9b5c69dde6945028e8"
            },
            "dist": {
                "type": "zip",
                "url": "https://api.github.com/repos/symfony/polyfill-intl-normalizer/zipball/8590a5f561694770bdcd3f9b5c69dde6945028e8",
                "reference": "8590a5f561694770bdcd3f9b5c69dde6945028e8",
                "shasum": ""
            },
            "require": {
                "php": ">=7.1"
            },
            "suggest": {
                "ext-intl": "For best performance"
            },
            "type": "library",
            "extra": {
                "branch-alias": {
                    "dev-main": "1.23-dev"
                },
                "thanks": {
                    "name": "symfony/polyfill",
                    "url": "https://github.com/symfony/polyfill"
                }
            },
            "autoload": {
                "psr-4": {
                    "Symfony\\Polyfill\\Intl\\Normalizer\\": ""
                },
                "files": [
                    "bootstrap.php"
                ],
                "classmap": [
                    "Resources/stubs"
                ]
            },
            "notification-url": "https://packagist.org/downloads/",
            "license": [
                "MIT"
            ],
            "authors": [
                {
                    "name": "Nicolas Grekas",
                    "email": "p@tchwork.com"
                },
                {
                    "name": "Symfony Community",
                    "homepage": "https://symfony.com/contributors"
                }
            ],
            "description": "Symfony polyfill for intl's Normalizer class and related functions",
            "homepage": "https://symfony.com",
            "keywords": [
                "compatibility",
                "intl",
                "normalizer",
                "polyfill",
                "portable",
                "shim"
            ],
            "support": {
                "source": "https://github.com/symfony/polyfill-intl-normalizer/tree/v1.23.0"
            },
            "funding": [
                {
                    "url": "https://symfony.com/sponsor",
                    "type": "custom"
                },
                {
                    "url": "https://github.com/fabpot",
                    "type": "github"
                },
                {
                    "url": "https://tidelift.com/funding/github/packagist/symfony/symfony",
                    "type": "tidelift"
                }
            ],
            "time": "2021-02-19T12:13:01+00:00"
        },
        {
            "name": "symfony/polyfill-mbstring",
            "version": "v1.23.1",
            "source": {
                "type": "git",
                "url": "https://github.com/symfony/polyfill-mbstring.git",
                "reference": "9174a3d80210dca8daa7f31fec659150bbeabfc6"
            },
            "dist": {
                "type": "zip",
                "url": "https://api.github.com/repos/symfony/polyfill-mbstring/zipball/9174a3d80210dca8daa7f31fec659150bbeabfc6",
                "reference": "9174a3d80210dca8daa7f31fec659150bbeabfc6",
                "shasum": ""
            },
            "require": {
                "php": ">=7.1"
            },
            "suggest": {
                "ext-mbstring": "For best performance"
            },
            "type": "library",
            "extra": {
                "branch-alias": {
                    "dev-main": "1.23-dev"
                },
                "thanks": {
                    "name": "symfony/polyfill",
                    "url": "https://github.com/symfony/polyfill"
                }
            },
            "autoload": {
                "psr-4": {
                    "Symfony\\Polyfill\\Mbstring\\": ""
                },
                "files": [
                    "bootstrap.php"
                ]
            },
            "notification-url": "https://packagist.org/downloads/",
            "license": [
                "MIT"
            ],
            "authors": [
                {
                    "name": "Nicolas Grekas",
                    "email": "p@tchwork.com"
                },
                {
                    "name": "Symfony Community",
                    "homepage": "https://symfony.com/contributors"
                }
            ],
            "description": "Symfony polyfill for the Mbstring extension",
            "homepage": "https://symfony.com",
            "keywords": [
                "compatibility",
                "mbstring",
                "polyfill",
                "portable",
                "shim"
            ],
            "support": {
                "source": "https://github.com/symfony/polyfill-mbstring/tree/v1.23.1"
            },
            "funding": [
                {
                    "url": "https://symfony.com/sponsor",
                    "type": "custom"
                },
                {
                    "url": "https://github.com/fabpot",
                    "type": "github"
                },
                {
                    "url": "https://tidelift.com/funding/github/packagist/symfony/symfony",
                    "type": "tidelift"
                }
            ],
            "time": "2021-05-27T12:26:48+00:00"
        },
        {
            "name": "symfony/polyfill-php70",
            "version": "v1.20.0",
            "source": {
                "type": "git",
                "url": "https://github.com/symfony/polyfill-php70.git",
                "reference": "5f03a781d984aae42cebd18e7912fa80f02ee644"
            },
            "dist": {
                "type": "zip",
                "url": "https://api.github.com/repos/symfony/polyfill-php70/zipball/5f03a781d984aae42cebd18e7912fa80f02ee644",
                "reference": "5f03a781d984aae42cebd18e7912fa80f02ee644",
                "shasum": ""
            },
            "require": {
                "php": ">=7.1"
            },
            "type": "metapackage",
            "extra": {
                "branch-alias": {
                    "dev-main": "1.20-dev"
                },
                "thanks": {
                    "name": "symfony/polyfill",
                    "url": "https://github.com/symfony/polyfill"
                }
            },
            "notification-url": "https://packagist.org/downloads/",
            "license": [
                "MIT"
            ],
            "authors": [
                {
                    "name": "Nicolas Grekas",
                    "email": "p@tchwork.com"
                },
                {
                    "name": "Symfony Community",
                    "homepage": "https://symfony.com/contributors"
                }
            ],
            "description": "Symfony polyfill backporting some PHP 7.0+ features to lower PHP versions",
            "homepage": "https://symfony.com",
            "keywords": [
                "compatibility",
                "polyfill",
                "portable",
                "shim"
            ],
            "support": {
                "source": "https://github.com/symfony/polyfill-php70/tree/v1.20.0"
            },
            "funding": [
                {
                    "url": "https://symfony.com/sponsor",
                    "type": "custom"
                },
                {
                    "url": "https://github.com/fabpot",
                    "type": "github"
                },
                {
                    "url": "https://tidelift.com/funding/github/packagist/symfony/symfony",
                    "type": "tidelift"
                }
            ],
            "time": "2020-10-23T14:02:19+00:00"
        },
        {
            "name": "symfony/polyfill-php72",
            "version": "v1.23.0",
            "source": {
                "type": "git",
                "url": "https://github.com/symfony/polyfill-php72.git",
                "reference": "9a142215a36a3888e30d0a9eeea9766764e96976"
            },
            "dist": {
                "type": "zip",
                "url": "https://api.github.com/repos/symfony/polyfill-php72/zipball/9a142215a36a3888e30d0a9eeea9766764e96976",
                "reference": "9a142215a36a3888e30d0a9eeea9766764e96976",
                "shasum": ""
            },
            "require": {
                "php": ">=7.1"
            },
            "type": "library",
            "extra": {
                "branch-alias": {
                    "dev-main": "1.23-dev"
                },
                "thanks": {
                    "name": "symfony/polyfill",
                    "url": "https://github.com/symfony/polyfill"
                }
            },
            "autoload": {
                "psr-4": {
                    "Symfony\\Polyfill\\Php72\\": ""
                },
                "files": [
                    "bootstrap.php"
                ]
            },
            "notification-url": "https://packagist.org/downloads/",
            "license": [
                "MIT"
            ],
            "authors": [
                {
                    "name": "Nicolas Grekas",
                    "email": "p@tchwork.com"
                },
                {
                    "name": "Symfony Community",
                    "homepage": "https://symfony.com/contributors"
                }
            ],
            "description": "Symfony polyfill backporting some PHP 7.2+ features to lower PHP versions",
            "homepage": "https://symfony.com",
            "keywords": [
                "compatibility",
                "polyfill",
                "portable",
                "shim"
            ],
            "support": {
                "source": "https://github.com/symfony/polyfill-php72/tree/v1.23.0"
            },
            "funding": [
                {
                    "url": "https://symfony.com/sponsor",
                    "type": "custom"
                },
                {
                    "url": "https://github.com/fabpot",
                    "type": "github"
                },
                {
                    "url": "https://tidelift.com/funding/github/packagist/symfony/symfony",
                    "type": "tidelift"
                }
            ],
            "time": "2021-05-27T09:17:38+00:00"
        },
        {
            "name": "symfony/polyfill-php73",
            "version": "v1.23.0",
            "source": {
                "type": "git",
                "url": "https://github.com/symfony/polyfill-php73.git",
                "reference": "fba8933c384d6476ab14fb7b8526e5287ca7e010"
            },
            "dist": {
                "type": "zip",
                "url": "https://api.github.com/repos/symfony/polyfill-php73/zipball/fba8933c384d6476ab14fb7b8526e5287ca7e010",
                "reference": "fba8933c384d6476ab14fb7b8526e5287ca7e010",
                "shasum": ""
            },
            "require": {
                "php": ">=7.1"
            },
            "type": "library",
            "extra": {
                "branch-alias": {
                    "dev-main": "1.23-dev"
                },
                "thanks": {
                    "name": "symfony/polyfill",
                    "url": "https://github.com/symfony/polyfill"
                }
            },
            "autoload": {
                "psr-4": {
                    "Symfony\\Polyfill\\Php73\\": ""
                },
                "files": [
                    "bootstrap.php"
                ],
                "classmap": [
                    "Resources/stubs"
                ]
            },
            "notification-url": "https://packagist.org/downloads/",
            "license": [
                "MIT"
            ],
            "authors": [
                {
                    "name": "Nicolas Grekas",
                    "email": "p@tchwork.com"
                },
                {
                    "name": "Symfony Community",
                    "homepage": "https://symfony.com/contributors"
                }
            ],
            "description": "Symfony polyfill backporting some PHP 7.3+ features to lower PHP versions",
            "homepage": "https://symfony.com",
            "keywords": [
                "compatibility",
                "polyfill",
                "portable",
                "shim"
            ],
            "support": {
                "source": "https://github.com/symfony/polyfill-php73/tree/v1.23.0"
            },
            "funding": [
                {
                    "url": "https://symfony.com/sponsor",
                    "type": "custom"
                },
                {
                    "url": "https://github.com/fabpot",
                    "type": "github"
                },
                {
                    "url": "https://tidelift.com/funding/github/packagist/symfony/symfony",
                    "type": "tidelift"
                }
            ],
            "time": "2021-02-19T12:13:01+00:00"
        },
        {
            "name": "symfony/polyfill-php80",
            "version": "v1.22.1",
            "source": {
                "type": "git",
                "url": "https://github.com/symfony/polyfill-php80.git",
                "reference": "dc3063ba22c2a1fd2f45ed856374d79114998f91"
            },
            "dist": {
                "type": "zip",
                "url": "https://api.github.com/repos/symfony/polyfill-php80/zipball/dc3063ba22c2a1fd2f45ed856374d79114998f91",
                "reference": "dc3063ba22c2a1fd2f45ed856374d79114998f91",
                "shasum": ""
            },
            "require": {
                "php": ">=7.1"
            },
            "type": "library",
            "extra": {
                "branch-alias": {
                    "dev-main": "1.22-dev"
                },
                "thanks": {
                    "name": "symfony/polyfill",
                    "url": "https://github.com/symfony/polyfill"
                }
            },
            "autoload": {
                "psr-4": {
                    "Symfony\\Polyfill\\Php80\\": ""
                },
                "files": [
                    "bootstrap.php"
                ],
                "classmap": [
                    "Resources/stubs"
                ]
            },
            "notification-url": "https://packagist.org/downloads/",
            "license": [
                "MIT"
            ],
            "authors": [
                {
                    "name": "Ion Bazan",
                    "email": "ion.bazan@gmail.com"
                },
                {
                    "name": "Nicolas Grekas",
                    "email": "p@tchwork.com"
                },
                {
                    "name": "Symfony Community",
                    "homepage": "https://symfony.com/contributors"
                }
            ],
            "description": "Symfony polyfill backporting some PHP 8.0+ features to lower PHP versions",
            "homepage": "https://symfony.com",
            "keywords": [
                "compatibility",
                "polyfill",
                "portable",
                "shim"
            ],
            "support": {
                "source": "https://github.com/symfony/polyfill-php80/tree/v1.22.1"
            },
            "funding": [
                {
                    "url": "https://symfony.com/sponsor",
                    "type": "custom"
                },
                {
                    "url": "https://github.com/fabpot",
                    "type": "github"
                },
                {
                    "url": "https://tidelift.com/funding/github/packagist/symfony/symfony",
                    "type": "tidelift"
                }
            ],
            "time": "2021-01-07T16:49:33+00:00"
        },
        {
            "name": "symfony/polyfill-php81",
            "version": "v1.23.0",
            "source": {
                "type": "git",
                "url": "https://github.com/symfony/polyfill-php81.git",
                "reference": "e66119f3de95efc359483f810c4c3e6436279436"
            },
            "dist": {
                "type": "zip",
                "url": "https://api.github.com/repos/symfony/polyfill-php81/zipball/e66119f3de95efc359483f810c4c3e6436279436",
                "reference": "e66119f3de95efc359483f810c4c3e6436279436",
                "shasum": ""
            },
            "require": {
                "php": ">=7.1"
            },
            "type": "library",
            "extra": {
                "branch-alias": {
                    "dev-main": "1.23-dev"
                },
                "thanks": {
                    "name": "symfony/polyfill",
                    "url": "https://github.com/symfony/polyfill"
                }
            },
            "autoload": {
                "psr-4": {
                    "Symfony\\Polyfill\\Php81\\": ""
                },
                "files": [
                    "bootstrap.php"
                ],
                "classmap": [
                    "Resources/stubs"
                ]
            },
            "notification-url": "https://packagist.org/downloads/",
            "license": [
                "MIT"
            ],
            "authors": [
                {
                    "name": "Nicolas Grekas",
                    "email": "p@tchwork.com"
                },
                {
                    "name": "Symfony Community",
                    "homepage": "https://symfony.com/contributors"
                }
            ],
            "description": "Symfony polyfill backporting some PHP 8.1+ features to lower PHP versions",
            "homepage": "https://symfony.com",
            "keywords": [
                "compatibility",
                "polyfill",
                "portable",
                "shim"
            ],
            "support": {
                "source": "https://github.com/symfony/polyfill-php81/tree/v1.23.0"
            },
            "funding": [
                {
                    "url": "https://symfony.com/sponsor",
                    "type": "custom"
                },
                {
                    "url": "https://github.com/fabpot",
                    "type": "github"
                },
                {
                    "url": "https://tidelift.com/funding/github/packagist/symfony/symfony",
                    "type": "tidelift"
                }
            ],
            "time": "2021-05-21T13:25:03+00:00"
        },
        {
            "name": "symfony/swiftmailer-bundle",
            "version": "v3.5.2",
            "source": {
                "type": "git",
                "url": "https://github.com/symfony/swiftmailer-bundle.git",
                "reference": "6b72355549f02823a2209180f9c035e46ca3f178"
            },
            "dist": {
                "type": "zip",
                "url": "https://api.github.com/repos/symfony/swiftmailer-bundle/zipball/6b72355549f02823a2209180f9c035e46ca3f178",
                "reference": "6b72355549f02823a2209180f9c035e46ca3f178",
                "shasum": ""
            },
            "require": {
                "php": ">=7.1",
                "swiftmailer/swiftmailer": "^6.1.3",
                "symfony/config": "^4.4|^5.0",
                "symfony/dependency-injection": "^4.4|^5.0",
                "symfony/http-kernel": "^4.4|^5.0"
            },
            "conflict": {
                "twig/twig": "<1.41|>=2.0,<2.10"
            },
            "require-dev": {
                "symfony/console": "^4.4|^5.0",
                "symfony/framework-bundle": "^4.4|^5.0",
                "symfony/phpunit-bridge": "^4.4|^5.0",
                "symfony/yaml": "^4.4|^5.0"
            },
            "type": "symfony-bundle",
            "extra": {
                "branch-alias": {
                    "dev-main": "3.5-dev"
                }
            },
            "autoload": {
                "psr-4": {
                    "Symfony\\Bundle\\SwiftmailerBundle\\": ""
                },
                "exclude-from-classmap": [
                    "/Tests/"
                ]
            },
            "notification-url": "https://packagist.org/downloads/",
            "license": [
                "MIT"
            ],
            "authors": [
                {
                    "name": "Fabien Potencier",
                    "email": "fabien@symfony.com"
                },
                {
                    "name": "Symfony Community",
                    "homepage": "http://symfony.com/contributors"
                }
            ],
            "description": "Symfony SwiftmailerBundle",
            "homepage": "http://symfony.com",
            "support": {
                "issues": "https://github.com/symfony/swiftmailer-bundle/issues",
                "source": "https://github.com/symfony/swiftmailer-bundle/tree/v3.5.2"
            },
            "funding": [
                {
                    "url": "https://symfony.com/sponsor",
                    "type": "custom"
                },
                {
                    "url": "https://github.com/fabpot",
                    "type": "github"
                },
                {
                    "url": "https://tidelift.com/funding/github/packagist/symfony/symfony",
                    "type": "tidelift"
                }
            ],
            "time": "2021-01-25T17:31:39+00:00"
        },
        {
            "name": "symfony/symfony",
            "version": "v4.4.32",
            "source": {
                "type": "git",
                "url": "https://github.com/symfony/symfony.git",
                "reference": "70674a2bd2e08f357d8bb98642fa47273d7f8940"
            },
            "dist": {
                "type": "zip",
                "url": "https://api.github.com/repos/symfony/symfony/zipball/70674a2bd2e08f357d8bb98642fa47273d7f8940",
                "reference": "70674a2bd2e08f357d8bb98642fa47273d7f8940",
                "shasum": ""
            },
            "require": {
                "doctrine/event-manager": "~1.0",
                "doctrine/persistence": "^1.3|^2",
                "ext-xml": "*",
                "friendsofphp/proxy-manager-lts": "^1.0.2",
                "php": ">=7.1.3",
                "psr/cache": "^1.0|^2.0",
                "psr/container": "^1.0",
                "psr/link": "^1.0",
                "psr/log": "^1|^2",
                "symfony/contracts": "^1.1.8",
                "symfony/polyfill-ctype": "~1.8",
                "symfony/polyfill-intl-icu": "~1.0",
                "symfony/polyfill-intl-idn": "^1.10",
                "symfony/polyfill-mbstring": "~1.0",
                "symfony/polyfill-php72": "~1.5",
                "symfony/polyfill-php73": "^1.11",
                "symfony/polyfill-php80": "^1.16",
                "symfony/polyfill-php81": "^1.22",
                "twig/twig": "^1.43|^2.13|^3.0.4"
            },
            "conflict": {
                "doctrine/dbal": "<2.7",
                "egulias/email-validator": "~3.0.0",
                "masterminds/html5": "<2.6",
                "monolog/monolog": ">=2",
                "ocramius/proxy-manager": "<2.1",
                "phpdocumentor/reflection-docblock": "<3.0|>=3.2.0,<3.2.2",
                "phpdocumentor/type-resolver": "<0.3.0|1.3.*",
                "phpunit/phpunit": "<5.4.3"
            },
            "provide": {
                "php-http/async-client-implementation": "*",
                "php-http/client-implementation": "*",
                "psr/cache-implementation": "1.0|2.0",
                "psr/container-implementation": "1.0",
                "psr/event-dispatcher-implementation": "1.0",
                "psr/http-client-implementation": "1.0",
                "psr/link-implementation": "1.0",
                "psr/log-implementation": "1.0|2.0",
                "psr/simple-cache-implementation": "1.0",
                "symfony/cache-implementation": "1.0|2.0",
                "symfony/event-dispatcher-implementation": "1.1",
                "symfony/http-client-implementation": "1.1|2.0",
                "symfony/service-implementation": "1.0|2.0",
                "symfony/translation-implementation": "1.0|2.0"
            },
            "replace": {
                "symfony/amazon-mailer": "self.version",
                "symfony/asset": "self.version",
                "symfony/browser-kit": "self.version",
                "symfony/cache": "self.version",
                "symfony/config": "self.version",
                "symfony/console": "self.version",
                "symfony/css-selector": "self.version",
                "symfony/debug": "self.version",
                "symfony/debug-bundle": "self.version",
                "symfony/dependency-injection": "self.version",
                "symfony/doctrine-bridge": "self.version",
                "symfony/dom-crawler": "self.version",
                "symfony/dotenv": "self.version",
                "symfony/error-handler": "self.version",
                "symfony/event-dispatcher": "self.version",
                "symfony/expression-language": "self.version",
                "symfony/filesystem": "self.version",
                "symfony/finder": "self.version",
                "symfony/form": "self.version",
                "symfony/framework-bundle": "self.version",
                "symfony/google-mailer": "self.version",
                "symfony/http-client": "self.version",
                "symfony/http-foundation": "self.version",
                "symfony/http-kernel": "self.version",
                "symfony/inflector": "self.version",
                "symfony/intl": "self.version",
                "symfony/ldap": "self.version",
                "symfony/lock": "self.version",
                "symfony/mailchimp-mailer": "self.version",
                "symfony/mailer": "self.version",
                "symfony/mailgun-mailer": "self.version",
                "symfony/messenger": "self.version",
                "symfony/mime": "self.version",
                "symfony/monolog-bridge": "self.version",
                "symfony/options-resolver": "self.version",
                "symfony/postmark-mailer": "self.version",
                "symfony/process": "self.version",
                "symfony/property-access": "self.version",
                "symfony/property-info": "self.version",
                "symfony/proxy-manager-bridge": "self.version",
                "symfony/routing": "self.version",
                "symfony/security": "self.version",
                "symfony/security-bundle": "self.version",
                "symfony/security-core": "self.version",
                "symfony/security-csrf": "self.version",
                "symfony/security-guard": "self.version",
                "symfony/security-http": "self.version",
                "symfony/sendgrid-mailer": "self.version",
                "symfony/serializer": "self.version",
                "symfony/stopwatch": "self.version",
                "symfony/templating": "self.version",
                "symfony/translation": "self.version",
                "symfony/twig-bridge": "self.version",
                "symfony/twig-bundle": "self.version",
                "symfony/validator": "self.version",
                "symfony/var-dumper": "self.version",
                "symfony/var-exporter": "self.version",
                "symfony/web-link": "self.version",
                "symfony/web-profiler-bundle": "self.version",
                "symfony/web-server-bundle": "self.version",
                "symfony/workflow": "self.version",
                "symfony/yaml": "self.version"
            },
            "require-dev": {
                "cache/integration-tests": "dev-master",
                "composer/package-versions-deprecated": "^1.8",
                "doctrine/annotations": "^1.10.4",
                "doctrine/cache": "^1.6|^2.0",
                "doctrine/collections": "~1.0",
                "doctrine/data-fixtures": "^1.1",
                "doctrine/dbal": "^2.7|^3.0",
                "doctrine/orm": "^2.6.3",
                "egulias/email-validator": "^2.1.10|^3.1",
                "guzzlehttp/promises": "^1.4",
                "masterminds/html5": "^2.6",
                "monolog/monolog": "^1.25.1",
                "nyholm/psr7": "^1.0",
                "paragonie/sodium_compat": "^1.8",
                "php-http/httplug": "^1.0|^2.0",
                "phpdocumentor/reflection-docblock": "^3.0|^4.0|^5.0",
                "predis/predis": "~1.1",
                "psr/http-client": "^1.0",
                "psr/simple-cache": "^1.0",
                "symfony/phpunit-bridge": "^5.2",
                "symfony/security-acl": "~2.8|~3.0",
                "twig/cssinliner-extra": "^2.12|^3",
                "twig/inky-extra": "^2.12|^3",
                "twig/markdown-extra": "^2.12|^3"
            },
            "type": "library",
            "autoload": {
                "psr-4": {
                    "Symfony\\Bridge\\Doctrine\\": "src/Symfony/Bridge/Doctrine/",
                    "Symfony\\Bridge\\Monolog\\": "src/Symfony/Bridge/Monolog/",
                    "Symfony\\Bridge\\ProxyManager\\": "src/Symfony/Bridge/ProxyManager/",
                    "Symfony\\Bridge\\Twig\\": "src/Symfony/Bridge/Twig/",
                    "Symfony\\Bundle\\": "src/Symfony/Bundle/",
                    "Symfony\\Component\\": "src/Symfony/Component/"
                },
                "classmap": [
                    "src/Symfony/Component/Intl/Resources/stubs"
                ],
                "exclude-from-classmap": [
                    "**/Tests/"
                ]
            },
            "notification-url": "https://packagist.org/downloads/",
            "license": [
                "MIT"
            ],
            "authors": [
                {
                    "name": "Fabien Potencier",
                    "email": "fabien@symfony.com"
                },
                {
                    "name": "Symfony Community",
                    "homepage": "https://symfony.com/contributors"
                }
            ],
            "description": "The Symfony PHP framework",
            "homepage": "https://symfony.com",
            "keywords": [
                "framework"
            ],
            "support": {
                "issues": "https://github.com/symfony/symfony/issues",
                "source": "https://github.com/symfony/symfony/tree/v4.4.32"
            },
            "funding": [
                {
                    "url": "https://symfony.com/sponsor",
                    "type": "custom"
                },
                {
                    "url": "https://github.com/fabpot",
                    "type": "github"
                },
                {
                    "url": "https://tidelift.com/funding/github/packagist/symfony/symfony",
                    "type": "tidelift"
                }
            ],
            "time": "2021-09-28T10:20:15+00:00"
        },
        {
            "name": "tecnickcom/tcpdf",
            "version": "6.4.1",
            "source": {
                "type": "git",
                "url": "https://github.com/tecnickcom/TCPDF.git",
                "reference": "5ba838befdb37ef06a16d9f716f35eb03cb1b329"
            },
            "dist": {
                "type": "zip",
                "url": "https://api.github.com/repos/tecnickcom/TCPDF/zipball/5ba838befdb37ef06a16d9f716f35eb03cb1b329",
                "reference": "5ba838befdb37ef06a16d9f716f35eb03cb1b329",
                "shasum": ""
            },
            "require": {
                "php": ">=5.3.0"
            },
            "type": "library",
            "autoload": {
                "classmap": [
                    "config",
                    "include",
                    "tcpdf.php",
                    "tcpdf_parser.php",
                    "tcpdf_import.php",
                    "tcpdf_barcodes_1d.php",
                    "tcpdf_barcodes_2d.php",
                    "include/tcpdf_colors.php",
                    "include/tcpdf_filters.php",
                    "include/tcpdf_font_data.php",
                    "include/tcpdf_fonts.php",
                    "include/tcpdf_images.php",
                    "include/tcpdf_static.php",
                    "include/barcodes/datamatrix.php",
                    "include/barcodes/pdf417.php",
                    "include/barcodes/qrcode.php"
                ]
            },
            "notification-url": "https://packagist.org/downloads/",
            "license": [
                "LGPL-3.0-only"
            ],
            "authors": [
                {
                    "name": "Nicola Asuni",
                    "email": "info@tecnick.com",
                    "role": "lead"
                }
            ],
            "description": "TCPDF is a PHP class for generating PDF documents and barcodes.",
            "homepage": "http://www.tcpdf.org/",
            "keywords": [
                "PDFD32000-2008",
                "TCPDF",
                "barcodes",
                "datamatrix",
                "pdf",
                "pdf417",
                "qrcode"
            ],
            "support": {
                "issues": "https://github.com/tecnickcom/TCPDF/issues",
                "source": "https://github.com/tecnickcom/TCPDF/tree/6.4.1"
            },
            "funding": [
                {
                    "url": "https://www.paypal.com/cgi-bin/webscr?cmd=_donations&currency_code=GBP&business=paypal@tecnick.com&item_name=donation%20for%20tcpdf%20project",
                    "type": "custom"
                }
            ],
            "time": "2021-03-27T16:00:33+00:00"
        },
        {
            "name": "tijsverkoyen/css-to-inline-styles",
            "version": "2.2.3",
            "source": {
                "type": "git",
                "url": "https://github.com/tijsverkoyen/CssToInlineStyles.git",
                "reference": "b43b05cf43c1b6d849478965062b6ef73e223bb5"
            },
            "dist": {
                "type": "zip",
                "url": "https://api.github.com/repos/tijsverkoyen/CssToInlineStyles/zipball/b43b05cf43c1b6d849478965062b6ef73e223bb5",
                "reference": "b43b05cf43c1b6d849478965062b6ef73e223bb5",
                "shasum": ""
            },
            "require": {
                "ext-dom": "*",
                "ext-libxml": "*",
                "php": "^5.5 || ^7.0 || ^8.0",
                "symfony/css-selector": "^2.7 || ^3.0 || ^4.0 || ^5.0"
            },
            "require-dev": {
                "phpunit/phpunit": "^4.8.35 || ^5.7 || ^6.0 || ^7.5"
            },
            "type": "library",
            "extra": {
                "branch-alias": {
                    "dev-master": "2.2.x-dev"
                }
            },
            "autoload": {
                "psr-4": {
                    "TijsVerkoyen\\CssToInlineStyles\\": "src"
                }
            },
            "notification-url": "https://packagist.org/downloads/",
            "license": [
                "BSD-3-Clause"
            ],
            "authors": [
                {
                    "name": "Tijs Verkoyen",
                    "email": "css_to_inline_styles@verkoyen.eu",
                    "role": "Developer"
                }
            ],
            "description": "CssToInlineStyles is a class that enables you to convert HTML-pages/files into HTML-pages/files with inline styles. This is very useful when you're sending emails.",
            "homepage": "https://github.com/tijsverkoyen/CssToInlineStyles",
            "support": {
                "issues": "https://github.com/tijsverkoyen/CssToInlineStyles/issues",
                "source": "https://github.com/tijsverkoyen/CssToInlineStyles/tree/2.2.3"
            },
            "time": "2020-07-13T06:12:54+00:00"
        },
        {
            "name": "tubalmartin/cssmin",
            "version": "v4.1.1",
            "source": {
                "type": "git",
                "url": "https://github.com/tubalmartin/YUI-CSS-compressor-PHP-port.git",
                "reference": "3cbf557f4079d83a06f9c3ff9b957c022d7805cf"
            },
            "dist": {
                "type": "zip",
                "url": "https://api.github.com/repos/tubalmartin/YUI-CSS-compressor-PHP-port/zipball/3cbf557f4079d83a06f9c3ff9b957c022d7805cf",
                "reference": "3cbf557f4079d83a06f9c3ff9b957c022d7805cf",
                "shasum": ""
            },
            "require": {
                "ext-pcre": "*",
                "php": ">=5.3.2"
            },
            "require-dev": {
                "cogpowered/finediff": "0.3.*",
                "phpunit/phpunit": "4.8.*"
            },
            "bin": [
                "cssmin"
            ],
            "type": "library",
            "autoload": {
                "psr-4": {
                    "tubalmartin\\CssMin\\": "src"
                }
            },
            "notification-url": "https://packagist.org/downloads/",
            "license": [
                "BSD-3-Clause"
            ],
            "authors": [
                {
                    "name": "Túbal Martín",
                    "homepage": "http://tubalmartin.me/"
                }
            ],
            "description": "A PHP port of the YUI CSS compressor",
            "homepage": "https://github.com/tubalmartin/YUI-CSS-compressor-PHP-port",
            "keywords": [
                "compress",
                "compressor",
                "css",
                "cssmin",
                "minify",
                "yui"
            ],
            "support": {
                "issues": "https://github.com/tubalmartin/YUI-CSS-compressor-PHP-port/issues",
                "source": "https://github.com/tubalmartin/YUI-CSS-compressor-PHP-port"
            },
            "time": "2018-01-15T15:26:51+00:00"
        },
        {
            "name": "twig/twig",
            "version": "v3.3.2",
            "source": {
                "type": "git",
                "url": "https://github.com/twigphp/Twig.git",
                "reference": "21578f00e83d4a82ecfa3d50752b609f13de6790"
            },
            "dist": {
                "type": "zip",
                "url": "https://api.github.com/repos/twigphp/Twig/zipball/21578f00e83d4a82ecfa3d50752b609f13de6790",
                "reference": "21578f00e83d4a82ecfa3d50752b609f13de6790",
                "shasum": ""
            },
            "require": {
                "php": ">=7.2.5",
                "symfony/polyfill-ctype": "^1.8",
                "symfony/polyfill-mbstring": "^1.3"
            },
            "require-dev": {
                "psr/container": "^1.0",
                "symfony/phpunit-bridge": "^4.4.9|^5.0.9"
            },
            "type": "library",
            "extra": {
                "branch-alias": {
                    "dev-master": "3.3-dev"
                }
            },
            "autoload": {
                "psr-4": {
                    "Twig\\": "src/"
                }
            },
            "notification-url": "https://packagist.org/downloads/",
            "license": [
                "BSD-3-Clause"
            ],
            "authors": [
                {
                    "name": "Fabien Potencier",
                    "email": "fabien@symfony.com",
                    "homepage": "http://fabien.potencier.org",
                    "role": "Lead Developer"
                },
                {
                    "name": "Twig Team",
                    "role": "Contributors"
                },
                {
                    "name": "Armin Ronacher",
                    "email": "armin.ronacher@active-4.com",
                    "role": "Project Founder"
                }
            ],
            "description": "Twig, the flexible, fast, and secure template language for PHP",
            "homepage": "https://twig.symfony.com",
            "keywords": [
                "templating"
            ],
            "support": {
                "issues": "https://github.com/twigphp/Twig/issues",
                "source": "https://github.com/twigphp/Twig/tree/v3.3.2"
            },
            "funding": [
                {
                    "url": "https://github.com/fabpot",
                    "type": "github"
                },
                {
                    "url": "https://tidelift.com/funding/github/packagist/twig/twig",
                    "type": "tidelift"
                }
            ],
            "time": "2021-05-16T12:14:13+00:00"
        },
        {
            "name": "willdurand/jsonp-callback-validator",
            "version": "v1.1.0",
            "source": {
                "type": "git",
                "url": "https://github.com/willdurand/JsonpCallbackValidator.git",
                "reference": "1a7d388bb521959e612ef50c5c7b1691b097e909"
            },
            "dist": {
                "type": "zip",
                "url": "https://api.github.com/repos/willdurand/JsonpCallbackValidator/zipball/1a7d388bb521959e612ef50c5c7b1691b097e909",
                "reference": "1a7d388bb521959e612ef50c5c7b1691b097e909",
                "shasum": ""
            },
            "require": {
                "php": ">=5.3.0"
            },
            "require-dev": {
                "phpunit/phpunit": "~3.7"
            },
            "type": "library",
            "autoload": {
                "psr-0": {
                    "JsonpCallbackValidator": "src/"
                }
            },
            "notification-url": "https://packagist.org/downloads/",
            "license": [
                "MIT"
            ],
            "authors": [
                {
                    "name": "William Durand",
                    "email": "william.durand1@gmail.com",
                    "homepage": "http://www.willdurand.fr"
                }
            ],
            "description": "JSONP callback validator.",
            "support": {
                "issues": "https://github.com/willdurand/JsonpCallbackValidator/issues",
                "source": "https://github.com/willdurand/JsonpCallbackValidator/tree/master"
            },
            "time": "2014-01-20T22:35:06+00:00"
        }
    ],
    "packages-dev": [
        {
            "name": "behat/behat",
            "version": "v3.8.1",
            "source": {
                "type": "git",
                "url": "https://github.com/Behat/Behat.git",
                "reference": "fbb065457d523d9856d4b50775b4151a7598b510"
            },
            "dist": {
                "type": "zip",
                "url": "https://api.github.com/repos/Behat/Behat/zipball/fbb065457d523d9856d4b50775b4151a7598b510",
                "reference": "fbb065457d523d9856d4b50775b4151a7598b510",
                "shasum": ""
            },
            "require": {
                "behat/gherkin": "^4.6.0",
                "behat/transliterator": "^1.2",
                "ext-mbstring": "*",
                "php": "^7.2 || ^8.0",
                "psr/container": "^1.0",
                "symfony/config": "^4.4 || ^5.0",
                "symfony/console": "^4.4 || ^5.0",
                "symfony/dependency-injection": "^4.4 || ^5.0",
                "symfony/event-dispatcher": "^4.4 || ^5.0",
                "symfony/translation": "^4.4 || ^5.0",
                "symfony/yaml": "^4.4 || ^5.0"
            },
            "require-dev": {
                "container-interop/container-interop": "^1.2",
                "herrera-io/box": "~1.6.1",
                "phpunit/phpunit": "^8.5 || ^9.0",
                "symfony/process": "^4.4 || ^5.0"
            },
            "suggest": {
                "ext-dom": "Needed to output test results in JUnit format."
            },
            "bin": [
                "bin/behat"
            ],
            "type": "library",
            "extra": {
                "branch-alias": {
                    "dev-master": "3.8.x-dev"
                }
            },
            "autoload": {
                "psr-4": {
                    "Behat\\Behat\\": "src/Behat/Behat/",
                    "Behat\\Testwork\\": "src/Behat/Testwork/"
                }
            },
            "notification-url": "https://packagist.org/downloads/",
            "license": [
                "MIT"
            ],
            "authors": [
                {
                    "name": "Konstantin Kudryashov",
                    "email": "ever.zet@gmail.com",
                    "homepage": "http://everzet.com"
                }
            ],
            "description": "Scenario-oriented BDD framework for PHP",
            "homepage": "http://behat.org/",
            "keywords": [
                "Agile",
                "BDD",
                "ScenarioBDD",
                "Scrum",
                "StoryBDD",
                "User story",
                "business",
                "development",
                "documentation",
                "examples",
                "symfony",
                "testing"
            ],
            "support": {
                "issues": "https://github.com/Behat/Behat/issues",
                "source": "https://github.com/Behat/Behat/tree/v3.8.1"
            },
            "time": "2020-11-07T15:55:18+00:00"
        },
        {
            "name": "behat/gherkin",
            "version": "v4.8.0",
            "source": {
                "type": "git",
                "url": "https://github.com/Behat/Gherkin.git",
                "reference": "2391482cd003dfdc36b679b27e9f5326bd656acd"
            },
            "dist": {
                "type": "zip",
                "url": "https://api.github.com/repos/Behat/Gherkin/zipball/2391482cd003dfdc36b679b27e9f5326bd656acd",
                "reference": "2391482cd003dfdc36b679b27e9f5326bd656acd",
                "shasum": ""
            },
            "require": {
                "php": "~7.2|~8.0"
            },
            "require-dev": {
                "cucumber/cucumber": "dev-gherkin-16.0.0",
                "phpunit/phpunit": "~8|~9",
                "symfony/phpunit-bridge": "~3|~4|~5",
                "symfony/yaml": "~3|~4|~5"
            },
            "suggest": {
                "symfony/yaml": "If you want to parse features, represented in YAML files"
            },
            "type": "library",
            "extra": {
                "branch-alias": {
                    "dev-master": "4.4-dev"
                }
            },
            "autoload": {
                "psr-0": {
                    "Behat\\Gherkin": "src/"
                }
            },
            "notification-url": "https://packagist.org/downloads/",
            "license": [
                "MIT"
            ],
            "authors": [
                {
                    "name": "Konstantin Kudryashov",
                    "email": "ever.zet@gmail.com",
                    "homepage": "http://everzet.com"
                }
            ],
            "description": "Gherkin DSL parser for PHP",
            "homepage": "http://behat.org/",
            "keywords": [
                "BDD",
                "Behat",
                "Cucumber",
                "DSL",
                "gherkin",
                "parser"
            ],
            "support": {
                "issues": "https://github.com/Behat/Gherkin/issues",
                "source": "https://github.com/Behat/Gherkin/tree/v4.8.0"
            },
            "time": "2021-02-04T12:44:21+00:00"
        },
        {
            "name": "behat/transliterator",
            "version": "v1.3.0",
            "source": {
                "type": "git",
                "url": "https://github.com/Behat/Transliterator.git",
                "reference": "3c4ec1d77c3d05caa1f0bf8fb3aae4845005c7fc"
            },
            "dist": {
                "type": "zip",
                "url": "https://api.github.com/repos/Behat/Transliterator/zipball/3c4ec1d77c3d05caa1f0bf8fb3aae4845005c7fc",
                "reference": "3c4ec1d77c3d05caa1f0bf8fb3aae4845005c7fc",
                "shasum": ""
            },
            "require": {
                "php": ">=5.3.3"
            },
            "require-dev": {
                "chuyskywalker/rolling-curl": "^3.1",
                "php-yaoi/php-yaoi": "^1.0",
                "phpunit/phpunit": "^4.8.36|^6.3"
            },
            "type": "library",
            "extra": {
                "branch-alias": {
                    "dev-master": "1.2-dev"
                }
            },
            "autoload": {
                "psr-4": {
                    "Behat\\Transliterator\\": "src/Behat/Transliterator"
                }
            },
            "notification-url": "https://packagist.org/downloads/",
            "license": [
                "Artistic-1.0"
            ],
            "description": "String transliterator",
            "keywords": [
                "i18n",
                "slug",
                "transliterator"
            ],
            "support": {
                "issues": "https://github.com/Behat/Transliterator/issues",
                "source": "https://github.com/Behat/Transliterator/tree/v1.3.0"
            },
            "time": "2020-01-14T16:39:13+00:00"
        },
        {
            "name": "ergebnis/composer-normalize",
            "version": "2.13.3",
            "source": {
                "type": "git",
                "url": "https://github.com/ergebnis/composer-normalize.git",
                "reference": "eff003890c655ee0e4b6ac5d4c5b40ce61247f7c"
            },
            "dist": {
                "type": "zip",
                "url": "https://api.github.com/repos/ergebnis/composer-normalize/zipball/eff003890c655ee0e4b6ac5d4c5b40ce61247f7c",
                "reference": "eff003890c655ee0e4b6ac5d4c5b40ce61247f7c",
                "shasum": ""
            },
            "require": {
                "composer-plugin-api": "^1.1.0 || ^2.0.0",
                "ergebnis/json-normalizer": "^1.0.3",
                "ergebnis/json-printer": "^3.1.1",
                "justinrainbow/json-schema": "^5.2.10",
                "localheinz/diff": "^1.1.1",
                "php": "^7.2 || ^8.0"
            },
            "require-dev": {
                "composer/composer": "^1.10.19 || ^2.0.8",
                "ergebnis/license": "^1.1.0",
                "ergebnis/php-cs-fixer-config": "^2.13.0",
                "ergebnis/phpstan-rules": "~0.15.3",
                "ergebnis/test-util": "^1.4.0",
                "phpstan/extension-installer": "^1.1.0",
                "phpstan/phpstan": "~0.12.80",
                "phpstan/phpstan-deprecation-rules": "~0.12.6",
                "phpstan/phpstan-phpunit": "~0.12.18",
                "phpstan/phpstan-strict-rules": "~0.12.9",
                "phpunit/phpunit": "^8.5.14",
                "psalm/plugin-phpunit": "~0.15.0",
                "symfony/filesystem": "^5.2.4",
                "vimeo/psalm": "^4.6.2"
            },
            "type": "composer-plugin",
            "extra": {
                "class": "Ergebnis\\Composer\\Normalize\\NormalizePlugin",
                "composer-normalize": {
                    "indent-size": 2,
                    "indent-style": "space"
                }
            },
            "autoload": {
                "psr-4": {
                    "Ergebnis\\Composer\\Normalize\\": "src/"
                }
            },
            "notification-url": "https://packagist.org/downloads/",
            "license": [
                "MIT"
            ],
            "authors": [
                {
                    "name": "Andreas Möller",
                    "email": "am@localheinz.com"
                }
            ],
            "description": "Provides a composer plugin for normalizing composer.json.",
            "homepage": "https://github.com/ergebnis/composer-normalize",
            "keywords": [
                "composer",
                "normalize",
                "normalizer",
                "plugin"
            ],
            "support": {
                "issues": "https://github.com/ergebnis/composer-normalize/issues",
                "source": "https://github.com/ergebnis/composer-normalize"
            },
            "funding": [
                {
                    "url": "https://github.com/localheinz",
                    "type": "github"
                }
            ],
            "time": "2021-03-06T14:00:23+00:00"
        },
        {
            "name": "ergebnis/json-normalizer",
            "version": "1.0.3",
            "source": {
                "type": "git",
                "url": "https://github.com/ergebnis/json-normalizer.git",
                "reference": "4a7f064ce34d5a2e382564565cdd433dbc5b9494"
            },
            "dist": {
                "type": "zip",
                "url": "https://api.github.com/repos/ergebnis/json-normalizer/zipball/4a7f064ce34d5a2e382564565cdd433dbc5b9494",
                "reference": "4a7f064ce34d5a2e382564565cdd433dbc5b9494",
                "shasum": ""
            },
            "require": {
                "ergebnis/json-printer": "^3.1.1",
                "ext-json": "*",
                "justinrainbow/json-schema": "^5.2.10",
                "php": "^7.2 || ^8.0"
            },
            "require-dev": {
                "ergebnis/license": "^1.1.0",
                "ergebnis/php-cs-fixer-config": "^2.10.0",
                "ergebnis/phpstan-rules": "~0.15.3",
                "ergebnis/test-util": "^1.4.0",
                "infection/infection": "~0.15.3",
                "jangregor/phpstan-prophecy": "~0.8.1",
                "phpstan/extension-installer": "^1.1.0",
                "phpstan/phpstan": "~0.12.80",
                "phpstan/phpstan-deprecation-rules": "~0.12.6",
                "phpstan/phpstan-phpunit": "~0.12.17",
                "phpstan/phpstan-strict-rules": "~0.12.9",
                "phpunit/phpunit": "^8.5.14",
                "psalm/plugin-phpunit": "~0.12.2",
                "vimeo/psalm": "^3.18"
            },
            "type": "library",
            "autoload": {
                "psr-4": {
                    "Ergebnis\\Json\\Normalizer\\": "src/"
                }
            },
            "notification-url": "https://packagist.org/downloads/",
            "license": [
                "MIT"
            ],
            "authors": [
                {
                    "name": "Andreas Möller",
                    "email": "am@localheinz.com"
                }
            ],
            "description": "Provides generic and vendor-specific normalizers for normalizing JSON documents.",
            "homepage": "https://github.com/ergebnis/json-normalizer",
            "keywords": [
                "json",
                "normalizer"
            ],
            "support": {
                "issues": "https://github.com/ergebnis/json-normalizer/issues",
                "source": "https://github.com/ergebnis/json-normalizer"
            },
            "funding": [
                {
                    "url": "https://github.com/localheinz",
                    "type": "github"
                }
            ],
            "time": "2021-03-06T13:33:57+00:00"
        },
        {
            "name": "ergebnis/json-printer",
            "version": "3.1.1",
            "source": {
                "type": "git",
                "url": "https://github.com/ergebnis/json-printer.git",
                "reference": "e4190dadd9937a77d8afcaf2b6c42a528ab367d6"
            },
            "dist": {
                "type": "zip",
                "url": "https://api.github.com/repos/ergebnis/json-printer/zipball/e4190dadd9937a77d8afcaf2b6c42a528ab367d6",
                "reference": "e4190dadd9937a77d8afcaf2b6c42a528ab367d6",
                "shasum": ""
            },
            "require": {
                "ext-json": "*",
                "ext-mbstring": "*",
                "php": "^7.2 || ^8.0"
            },
            "require-dev": {
                "ergebnis/license": "^1.0.0",
                "ergebnis/php-cs-fixer-config": "^2.2.1",
                "ergebnis/phpstan-rules": "~0.15.2",
                "ergebnis/test-util": "^1.1.0",
                "infection/infection": "~0.15.3",
                "phpstan/extension-installer": "^1.0.4",
                "phpstan/phpstan": "~0.12.40",
                "phpstan/phpstan-deprecation-rules": "~0.12.5",
                "phpstan/phpstan-phpunit": "~0.12.16",
                "phpstan/phpstan-strict-rules": "~0.12.4",
                "phpunit/phpunit": "^8.5.8",
                "psalm/plugin-phpunit": "~0.11.0",
                "vimeo/psalm": "^3.14.2"
            },
            "type": "library",
            "autoload": {
                "psr-4": {
                    "Ergebnis\\Json\\Printer\\": "src/"
                }
            },
            "notification-url": "https://packagist.org/downloads/",
            "license": [
                "MIT"
            ],
            "authors": [
                {
                    "name": "Andreas Möller",
                    "email": "am@localheinz.com"
                }
            ],
            "description": "Provides a JSON printer, allowing for flexible indentation.",
            "homepage": "https://github.com/ergebnis/json-printer",
            "keywords": [
                "formatter",
                "json",
                "printer"
            ],
            "support": {
                "issues": "https://github.com/ergebnis/json-printer/issues",
                "source": "https://github.com/ergebnis/json-printer"
            },
            "funding": [
                {
                    "url": "https://github.com/localheinz",
                    "type": "github"
                }
            ],
            "time": "2020-08-30T12:17:03+00:00"
        },
        {
            "name": "johnkary/phpunit-speedtrap",
            "version": "v3.3.0",
            "source": {
                "type": "git",
                "url": "https://github.com/johnkary/phpunit-speedtrap.git",
                "reference": "9ba81d42676da31366c85d3ff8c10a8352d02030"
            },
            "dist": {
                "type": "zip",
                "url": "https://api.github.com/repos/johnkary/phpunit-speedtrap/zipball/9ba81d42676da31366c85d3ff8c10a8352d02030",
                "reference": "9ba81d42676da31366c85d3ff8c10a8352d02030",
                "shasum": ""
            },
            "require": {
                "php": ">=7.1",
                "phpunit/phpunit": "^7.0 || ^8.0 || ^9.0"
            },
            "type": "library",
            "extra": {
                "branch-alias": {
                    "dev-master": "4.0-dev"
                }
            },
            "autoload": {
                "psr-4": {
                    "JohnKary\\PHPUnit\\Listener\\": "src/"
                }
            },
            "notification-url": "https://packagist.org/downloads/",
            "license": [
                "MIT"
            ],
            "authors": [
                {
                    "name": "John Kary",
                    "email": "john@johnkary.net"
                }
            ],
            "description": "Find and report on slow tests in your PHPUnit test suite",
            "homepage": "https://github.com/johnkary/phpunit-speedtrap",
            "keywords": [
                "phpunit",
                "profile",
                "slow"
            ],
            "support": {
                "issues": "https://github.com/johnkary/phpunit-speedtrap/issues",
                "source": "https://github.com/johnkary/phpunit-speedtrap/tree/v3.3.0"
            },
            "time": "2020-12-18T16:20:16+00:00"
        },
        {
            "name": "justinrainbow/json-schema",
            "version": "5.2.10",
            "source": {
                "type": "git",
                "url": "https://github.com/justinrainbow/json-schema.git",
                "reference": "2ba9c8c862ecd5510ed16c6340aa9f6eadb4f31b"
            },
            "dist": {
                "type": "zip",
                "url": "https://api.github.com/repos/justinrainbow/json-schema/zipball/2ba9c8c862ecd5510ed16c6340aa9f6eadb4f31b",
                "reference": "2ba9c8c862ecd5510ed16c6340aa9f6eadb4f31b",
                "shasum": ""
            },
            "require": {
                "php": ">=5.3.3"
            },
            "require-dev": {
                "friendsofphp/php-cs-fixer": "~2.2.20||~2.15.1",
                "json-schema/json-schema-test-suite": "1.2.0",
                "phpunit/phpunit": "^4.8.35"
            },
            "bin": [
                "bin/validate-json"
            ],
            "type": "library",
            "extra": {
                "branch-alias": {
                    "dev-master": "5.0.x-dev"
                }
            },
            "autoload": {
                "psr-4": {
                    "JsonSchema\\": "src/JsonSchema/"
                }
            },
            "notification-url": "https://packagist.org/downloads/",
            "license": [
                "MIT"
            ],
            "authors": [
                {
                    "name": "Bruno Prieto Reis",
                    "email": "bruno.p.reis@gmail.com"
                },
                {
                    "name": "Justin Rainbow",
                    "email": "justin.rainbow@gmail.com"
                },
                {
                    "name": "Igor Wiedler",
                    "email": "igor@wiedler.ch"
                },
                {
                    "name": "Robert Schönthal",
                    "email": "seroscho@googlemail.com"
                }
            ],
            "description": "A library to validate a json schema.",
            "homepage": "https://github.com/justinrainbow/json-schema",
            "keywords": [
                "json",
                "schema"
            ],
            "support": {
                "issues": "https://github.com/justinrainbow/json-schema/issues",
                "source": "https://github.com/justinrainbow/json-schema/tree/5.2.10"
            },
            "time": "2020-05-27T16:41:55+00:00"
        },
        {
            "name": "localheinz/diff",
            "version": "1.1.1",
            "source": {
                "type": "git",
                "url": "https://github.com/localheinz/diff.git",
                "reference": "851bb20ea8358c86f677f5f111c4ab031b1c764c"
            },
            "dist": {
                "type": "zip",
                "url": "https://api.github.com/repos/localheinz/diff/zipball/851bb20ea8358c86f677f5f111c4ab031b1c764c",
                "reference": "851bb20ea8358c86f677f5f111c4ab031b1c764c",
                "shasum": ""
            },
            "require": {
                "php": "^7.1 || ^8.0"
            },
            "require-dev": {
                "phpunit/phpunit": "^7.5 || ^8.0",
                "symfony/process": "^4.2 || ^5"
            },
            "type": "library",
            "autoload": {
                "classmap": [
                    "src/"
                ]
            },
            "notification-url": "https://packagist.org/downloads/",
            "license": [
                "BSD-3-Clause"
            ],
            "authors": [
                {
                    "name": "Sebastian Bergmann",
                    "email": "sebastian@phpunit.de"
                },
                {
                    "name": "Kore Nordmann",
                    "email": "mail@kore-nordmann.de"
                }
            ],
            "description": "Fork of sebastian/diff for use with ergebnis/composer-normalize",
            "homepage": "https://github.com/localheinz/diff",
            "keywords": [
                "diff",
                "udiff",
                "unidiff",
                "unified diff"
            ],
            "support": {
                "source": "https://github.com/localheinz/diff/tree/main"
            },
            "funding": [
                {
                    "url": "https://github.com/sebastianbergmann",
                    "type": "github"
                }
            ],
            "time": "2020-07-06T04:49:32+00:00"
        },
        {
            "name": "mikey179/vfsstream",
            "version": "v1.6.8",
            "source": {
                "type": "git",
                "url": "https://github.com/bovigo/vfsStream.git",
                "reference": "231c73783ebb7dd9ec77916c10037eff5a2b6efe"
            },
            "dist": {
                "type": "zip",
                "url": "https://api.github.com/repos/bovigo/vfsStream/zipball/231c73783ebb7dd9ec77916c10037eff5a2b6efe",
                "reference": "231c73783ebb7dd9ec77916c10037eff5a2b6efe",
                "shasum": ""
            },
            "require": {
                "php": ">=5.3.0"
            },
            "require-dev": {
                "phpunit/phpunit": "^4.5|^5.0"
            },
            "type": "library",
            "extra": {
                "branch-alias": {
                    "dev-master": "1.6.x-dev"
                }
            },
            "autoload": {
                "psr-0": {
                    "org\\bovigo\\vfs\\": "src/main/php"
                }
            },
            "notification-url": "https://packagist.org/downloads/",
            "license": [
                "BSD-3-Clause"
            ],
            "authors": [
                {
                    "name": "Frank Kleine",
                    "homepage": "http://frankkleine.de/",
                    "role": "Developer"
                }
            ],
            "description": "Virtual file system to mock the real file system in unit tests.",
            "homepage": "http://vfs.bovigo.org/",
            "support": {
                "issues": "https://github.com/bovigo/vfsStream/issues",
                "source": "https://github.com/bovigo/vfsStream/tree/master",
                "wiki": "https://github.com/bovigo/vfsStream/wiki"
            },
            "time": "2019-10-30T15:31:00+00:00"
        },
        {
            "name": "myclabs/deep-copy",
            "version": "1.10.2",
            "source": {
                "type": "git",
                "url": "https://github.com/myclabs/DeepCopy.git",
                "reference": "776f831124e9c62e1a2c601ecc52e776d8bb7220"
            },
            "dist": {
                "type": "zip",
                "url": "https://api.github.com/repos/myclabs/DeepCopy/zipball/776f831124e9c62e1a2c601ecc52e776d8bb7220",
                "reference": "776f831124e9c62e1a2c601ecc52e776d8bb7220",
                "shasum": ""
            },
            "require": {
                "php": "^7.1 || ^8.0"
            },
            "replace": {
                "myclabs/deep-copy": "self.version"
            },
            "require-dev": {
                "doctrine/collections": "^1.0",
                "doctrine/common": "^2.6",
                "phpunit/phpunit": "^7.1"
            },
            "type": "library",
            "autoload": {
                "psr-4": {
                    "DeepCopy\\": "src/DeepCopy/"
                },
                "files": [
                    "src/DeepCopy/deep_copy.php"
                ]
            },
            "notification-url": "https://packagist.org/downloads/",
            "license": [
                "MIT"
            ],
            "description": "Create deep copies (clones) of your objects",
            "keywords": [
                "clone",
                "copy",
                "duplicate",
                "object",
                "object graph"
            ],
            "support": {
                "issues": "https://github.com/myclabs/DeepCopy/issues",
                "source": "https://github.com/myclabs/DeepCopy/tree/1.10.2"
            },
            "funding": [
                {
                    "url": "https://tidelift.com/funding/github/packagist/myclabs/deep-copy",
                    "type": "tidelift"
                }
            ],
            "time": "2020-11-13T09:40:50+00:00"
        },
        {
            "name": "phar-io/manifest",
            "version": "2.0.1",
            "source": {
                "type": "git",
                "url": "https://github.com/phar-io/manifest.git",
                "reference": "85265efd3af7ba3ca4b2a2c34dbfc5788dd29133"
            },
            "dist": {
                "type": "zip",
                "url": "https://api.github.com/repos/phar-io/manifest/zipball/85265efd3af7ba3ca4b2a2c34dbfc5788dd29133",
                "reference": "85265efd3af7ba3ca4b2a2c34dbfc5788dd29133",
                "shasum": ""
            },
            "require": {
                "ext-dom": "*",
                "ext-phar": "*",
                "ext-xmlwriter": "*",
                "phar-io/version": "^3.0.1",
                "php": "^7.2 || ^8.0"
            },
            "type": "library",
            "extra": {
                "branch-alias": {
                    "dev-master": "2.0.x-dev"
                }
            },
            "autoload": {
                "classmap": [
                    "src/"
                ]
            },
            "notification-url": "https://packagist.org/downloads/",
            "license": [
                "BSD-3-Clause"
            ],
            "authors": [
                {
                    "name": "Arne Blankerts",
                    "email": "arne@blankerts.de",
                    "role": "Developer"
                },
                {
                    "name": "Sebastian Heuer",
                    "email": "sebastian@phpeople.de",
                    "role": "Developer"
                },
                {
                    "name": "Sebastian Bergmann",
                    "email": "sebastian@phpunit.de",
                    "role": "Developer"
                }
            ],
            "description": "Component for reading phar.io manifest information from a PHP Archive (PHAR)",
            "support": {
                "issues": "https://github.com/phar-io/manifest/issues",
                "source": "https://github.com/phar-io/manifest/tree/master"
            },
            "time": "2020-06-27T14:33:11+00:00"
        },
        {
            "name": "phar-io/version",
            "version": "3.1.0",
            "source": {
                "type": "git",
                "url": "https://github.com/phar-io/version.git",
                "reference": "bae7c545bef187884426f042434e561ab1ddb182"
            },
            "dist": {
                "type": "zip",
                "url": "https://api.github.com/repos/phar-io/version/zipball/bae7c545bef187884426f042434e561ab1ddb182",
                "reference": "bae7c545bef187884426f042434e561ab1ddb182",
                "shasum": ""
            },
            "require": {
                "php": "^7.2 || ^8.0"
            },
            "type": "library",
            "autoload": {
                "classmap": [
                    "src/"
                ]
            },
            "notification-url": "https://packagist.org/downloads/",
            "license": [
                "BSD-3-Clause"
            ],
            "authors": [
                {
                    "name": "Arne Blankerts",
                    "email": "arne@blankerts.de",
                    "role": "Developer"
                },
                {
                    "name": "Sebastian Heuer",
                    "email": "sebastian@phpeople.de",
                    "role": "Developer"
                },
                {
                    "name": "Sebastian Bergmann",
                    "email": "sebastian@phpunit.de",
                    "role": "Developer"
                }
            ],
            "description": "Library for handling version information and constraints",
            "support": {
                "issues": "https://github.com/phar-io/version/issues",
                "source": "https://github.com/phar-io/version/tree/3.1.0"
            },
            "time": "2021-02-23T14:00:09+00:00"
        },
        {
            "name": "phpdocumentor/reflection-common",
            "version": "2.2.0",
            "source": {
                "type": "git",
                "url": "https://github.com/phpDocumentor/ReflectionCommon.git",
                "reference": "1d01c49d4ed62f25aa84a747ad35d5a16924662b"
            },
            "dist": {
                "type": "zip",
                "url": "https://api.github.com/repos/phpDocumentor/ReflectionCommon/zipball/1d01c49d4ed62f25aa84a747ad35d5a16924662b",
                "reference": "1d01c49d4ed62f25aa84a747ad35d5a16924662b",
                "shasum": ""
            },
            "require": {
                "php": "^7.2 || ^8.0"
            },
            "type": "library",
            "extra": {
                "branch-alias": {
                    "dev-2.x": "2.x-dev"
                }
            },
            "autoload": {
                "psr-4": {
                    "phpDocumentor\\Reflection\\": "src/"
                }
            },
            "notification-url": "https://packagist.org/downloads/",
            "license": [
                "MIT"
            ],
            "authors": [
                {
                    "name": "Jaap van Otterdijk",
                    "email": "opensource@ijaap.nl"
                }
            ],
            "description": "Common reflection classes used by phpdocumentor to reflect the code structure",
            "homepage": "http://www.phpdoc.org",
            "keywords": [
                "FQSEN",
                "phpDocumentor",
                "phpdoc",
                "reflection",
                "static analysis"
            ],
            "support": {
                "issues": "https://github.com/phpDocumentor/ReflectionCommon/issues",
                "source": "https://github.com/phpDocumentor/ReflectionCommon/tree/2.x"
            },
            "time": "2020-06-27T09:03:43+00:00"
        },
        {
            "name": "phpdocumentor/reflection-docblock",
            "version": "5.2.2",
            "source": {
                "type": "git",
                "url": "https://github.com/phpDocumentor/ReflectionDocBlock.git",
                "reference": "069a785b2141f5bcf49f3e353548dc1cce6df556"
            },
            "dist": {
                "type": "zip",
                "url": "https://api.github.com/repos/phpDocumentor/ReflectionDocBlock/zipball/069a785b2141f5bcf49f3e353548dc1cce6df556",
                "reference": "069a785b2141f5bcf49f3e353548dc1cce6df556",
                "shasum": ""
            },
            "require": {
                "ext-filter": "*",
                "php": "^7.2 || ^8.0",
                "phpdocumentor/reflection-common": "^2.2",
                "phpdocumentor/type-resolver": "^1.3",
                "webmozart/assert": "^1.9.1"
            },
            "require-dev": {
                "mockery/mockery": "~1.3.2"
            },
            "type": "library",
            "extra": {
                "branch-alias": {
                    "dev-master": "5.x-dev"
                }
            },
            "autoload": {
                "psr-4": {
                    "phpDocumentor\\Reflection\\": "src"
                }
            },
            "notification-url": "https://packagist.org/downloads/",
            "license": [
                "MIT"
            ],
            "authors": [
                {
                    "name": "Mike van Riel",
                    "email": "me@mikevanriel.com"
                },
                {
                    "name": "Jaap van Otterdijk",
                    "email": "account@ijaap.nl"
                }
            ],
            "description": "With this component, a library can provide support for annotations via DocBlocks or otherwise retrieve information that is embedded in a DocBlock.",
            "support": {
                "issues": "https://github.com/phpDocumentor/ReflectionDocBlock/issues",
                "source": "https://github.com/phpDocumentor/ReflectionDocBlock/tree/master"
            },
            "time": "2020-09-03T19:13:55+00:00"
        },
        {
            "name": "phpdocumentor/type-resolver",
            "version": "1.4.0",
            "source": {
                "type": "git",
                "url": "https://github.com/phpDocumentor/TypeResolver.git",
                "reference": "6a467b8989322d92aa1c8bf2bebcc6e5c2ba55c0"
            },
            "dist": {
                "type": "zip",
                "url": "https://api.github.com/repos/phpDocumentor/TypeResolver/zipball/6a467b8989322d92aa1c8bf2bebcc6e5c2ba55c0",
                "reference": "6a467b8989322d92aa1c8bf2bebcc6e5c2ba55c0",
                "shasum": ""
            },
            "require": {
                "php": "^7.2 || ^8.0",
                "phpdocumentor/reflection-common": "^2.0"
            },
            "require-dev": {
                "ext-tokenizer": "*"
            },
            "type": "library",
            "extra": {
                "branch-alias": {
                    "dev-1.x": "1.x-dev"
                }
            },
            "autoload": {
                "psr-4": {
                    "phpDocumentor\\Reflection\\": "src"
                }
            },
            "notification-url": "https://packagist.org/downloads/",
            "license": [
                "MIT"
            ],
            "authors": [
                {
                    "name": "Mike van Riel",
                    "email": "me@mikevanriel.com"
                }
            ],
            "description": "A PSR-5 based resolver of Class names, Types and Structural Element Names",
            "support": {
                "issues": "https://github.com/phpDocumentor/TypeResolver/issues",
                "source": "https://github.com/phpDocumentor/TypeResolver/tree/1.4.0"
            },
            "time": "2020-09-17T18:55:26+00:00"
        },
        {
            "name": "phpspec/prophecy",
            "version": "1.13.0",
            "source": {
                "type": "git",
                "url": "https://github.com/phpspec/prophecy.git",
                "reference": "be1996ed8adc35c3fd795488a653f4b518be70ea"
            },
            "dist": {
                "type": "zip",
                "url": "https://api.github.com/repos/phpspec/prophecy/zipball/be1996ed8adc35c3fd795488a653f4b518be70ea",
                "reference": "be1996ed8adc35c3fd795488a653f4b518be70ea",
                "shasum": ""
            },
            "require": {
                "doctrine/instantiator": "^1.2",
                "php": "^7.2 || ~8.0, <8.1",
                "phpdocumentor/reflection-docblock": "^5.2",
                "sebastian/comparator": "^3.0 || ^4.0",
                "sebastian/recursion-context": "^3.0 || ^4.0"
            },
            "require-dev": {
                "phpspec/phpspec": "^6.0",
                "phpunit/phpunit": "^8.0 || ^9.0"
            },
            "type": "library",
            "extra": {
                "branch-alias": {
                    "dev-master": "1.11.x-dev"
                }
            },
            "autoload": {
                "psr-4": {
                    "Prophecy\\": "src/Prophecy"
                }
            },
            "notification-url": "https://packagist.org/downloads/",
            "license": [
                "MIT"
            ],
            "authors": [
                {
                    "name": "Konstantin Kudryashov",
                    "email": "ever.zet@gmail.com",
                    "homepage": "http://everzet.com"
                },
                {
                    "name": "Marcello Duarte",
                    "email": "marcello.duarte@gmail.com"
                }
            ],
            "description": "Highly opinionated mocking framework for PHP 5.3+",
            "homepage": "https://github.com/phpspec/prophecy",
            "keywords": [
                "Double",
                "Dummy",
                "fake",
                "mock",
                "spy",
                "stub"
            ],
            "support": {
                "issues": "https://github.com/phpspec/prophecy/issues",
                "source": "https://github.com/phpspec/prophecy/tree/1.13.0"
            },
            "time": "2021-03-17T13:42:18+00:00"
        },
        {
            "name": "phpstan/phpstan",
            "version": "0.12.88",
            "source": {
                "type": "git",
                "url": "https://github.com/phpstan/phpstan.git",
                "reference": "464d1a81af49409c41074aa6640ed0c4cbd9bb68"
            },
            "dist": {
                "type": "zip",
                "url": "https://api.github.com/repos/phpstan/phpstan/zipball/464d1a81af49409c41074aa6640ed0c4cbd9bb68",
                "reference": "464d1a81af49409c41074aa6640ed0c4cbd9bb68",
                "shasum": ""
            },
            "require": {
                "php": "^7.1|^8.0"
            },
            "conflict": {
                "phpstan/phpstan-shim": "*"
            },
            "bin": [
                "phpstan",
                "phpstan.phar"
            ],
            "type": "library",
            "extra": {
                "branch-alias": {
                    "dev-master": "0.12-dev"
                }
            },
            "autoload": {
                "files": [
                    "bootstrap.php"
                ]
            },
            "notification-url": "https://packagist.org/downloads/",
            "license": [
                "MIT"
            ],
            "description": "PHPStan - PHP Static Analysis Tool",
            "support": {
                "issues": "https://github.com/phpstan/phpstan/issues",
                "source": "https://github.com/phpstan/phpstan/tree/0.12.88"
            },
            "funding": [
                {
                    "url": "https://github.com/ondrejmirtes",
                    "type": "github"
                },
                {
                    "url": "https://www.patreon.com/phpstan",
                    "type": "patreon"
                },
                {
                    "url": "https://tidelift.com/funding/github/packagist/phpstan/phpstan",
                    "type": "tidelift"
                }
            ],
            "time": "2021-05-17T12:24:49+00:00"
        },
        {
            "name": "phpunit/php-code-coverage",
            "version": "7.0.14",
            "source": {
                "type": "git",
                "url": "https://github.com/sebastianbergmann/php-code-coverage.git",
                "reference": "bb7c9a210c72e4709cdde67f8b7362f672f2225c"
            },
            "dist": {
                "type": "zip",
                "url": "https://api.github.com/repos/sebastianbergmann/php-code-coverage/zipball/bb7c9a210c72e4709cdde67f8b7362f672f2225c",
                "reference": "bb7c9a210c72e4709cdde67f8b7362f672f2225c",
                "shasum": ""
            },
            "require": {
                "ext-dom": "*",
                "ext-xmlwriter": "*",
                "php": ">=7.2",
                "phpunit/php-file-iterator": "^2.0.2",
                "phpunit/php-text-template": "^1.2.1",
                "phpunit/php-token-stream": "^3.1.1 || ^4.0",
                "sebastian/code-unit-reverse-lookup": "^1.0.1",
                "sebastian/environment": "^4.2.2",
                "sebastian/version": "^2.0.1",
                "theseer/tokenizer": "^1.1.3"
            },
            "require-dev": {
                "phpunit/phpunit": "^8.2.2"
            },
            "suggest": {
                "ext-xdebug": "^2.7.2"
            },
            "type": "library",
            "extra": {
                "branch-alias": {
                    "dev-master": "7.0-dev"
                }
            },
            "autoload": {
                "classmap": [
                    "src/"
                ]
            },
            "notification-url": "https://packagist.org/downloads/",
            "license": [
                "BSD-3-Clause"
            ],
            "authors": [
                {
                    "name": "Sebastian Bergmann",
                    "email": "sebastian@phpunit.de",
                    "role": "lead"
                }
            ],
            "description": "Library that provides collection, processing, and rendering functionality for PHP code coverage information.",
            "homepage": "https://github.com/sebastianbergmann/php-code-coverage",
            "keywords": [
                "coverage",
                "testing",
                "xunit"
            ],
            "support": {
                "issues": "https://github.com/sebastianbergmann/php-code-coverage/issues",
                "source": "https://github.com/sebastianbergmann/php-code-coverage/tree/7.0.14"
            },
            "funding": [
                {
                    "url": "https://github.com/sebastianbergmann",
                    "type": "github"
                }
            ],
            "time": "2020-12-02T13:39:03+00:00"
        },
        {
            "name": "phpunit/php-file-iterator",
            "version": "2.0.3",
            "source": {
                "type": "git",
                "url": "https://github.com/sebastianbergmann/php-file-iterator.git",
                "reference": "4b49fb70f067272b659ef0174ff9ca40fdaa6357"
            },
            "dist": {
                "type": "zip",
                "url": "https://api.github.com/repos/sebastianbergmann/php-file-iterator/zipball/4b49fb70f067272b659ef0174ff9ca40fdaa6357",
                "reference": "4b49fb70f067272b659ef0174ff9ca40fdaa6357",
                "shasum": ""
            },
            "require": {
                "php": ">=7.1"
            },
            "require-dev": {
                "phpunit/phpunit": "^8.5"
            },
            "type": "library",
            "extra": {
                "branch-alias": {
                    "dev-master": "2.0.x-dev"
                }
            },
            "autoload": {
                "classmap": [
                    "src/"
                ]
            },
            "notification-url": "https://packagist.org/downloads/",
            "license": [
                "BSD-3-Clause"
            ],
            "authors": [
                {
                    "name": "Sebastian Bergmann",
                    "email": "sebastian@phpunit.de",
                    "role": "lead"
                }
            ],
            "description": "FilterIterator implementation that filters files based on a list of suffixes.",
            "homepage": "https://github.com/sebastianbergmann/php-file-iterator/",
            "keywords": [
                "filesystem",
                "iterator"
            ],
            "support": {
                "issues": "https://github.com/sebastianbergmann/php-file-iterator/issues",
                "source": "https://github.com/sebastianbergmann/php-file-iterator/tree/2.0.3"
            },
            "funding": [
                {
                    "url": "https://github.com/sebastianbergmann",
                    "type": "github"
                }
            ],
            "time": "2020-11-30T08:25:21+00:00"
        },
        {
            "name": "phpunit/php-text-template",
            "version": "1.2.1",
            "source": {
                "type": "git",
                "url": "https://github.com/sebastianbergmann/php-text-template.git",
                "reference": "31f8b717e51d9a2afca6c9f046f5d69fc27c8686"
            },
            "dist": {
                "type": "zip",
                "url": "https://api.github.com/repos/sebastianbergmann/php-text-template/zipball/31f8b717e51d9a2afca6c9f046f5d69fc27c8686",
                "reference": "31f8b717e51d9a2afca6c9f046f5d69fc27c8686",
                "shasum": ""
            },
            "require": {
                "php": ">=5.3.3"
            },
            "type": "library",
            "autoload": {
                "classmap": [
                    "src/"
                ]
            },
            "notification-url": "https://packagist.org/downloads/",
            "license": [
                "BSD-3-Clause"
            ],
            "authors": [
                {
                    "name": "Sebastian Bergmann",
                    "email": "sebastian@phpunit.de",
                    "role": "lead"
                }
            ],
            "description": "Simple template engine.",
            "homepage": "https://github.com/sebastianbergmann/php-text-template/",
            "keywords": [
                "template"
            ],
            "support": {
                "issues": "https://github.com/sebastianbergmann/php-text-template/issues",
                "source": "https://github.com/sebastianbergmann/php-text-template/tree/1.2.1"
            },
            "time": "2015-06-21T13:50:34+00:00"
        },
        {
            "name": "phpunit/php-timer",
            "version": "2.1.3",
            "source": {
                "type": "git",
                "url": "https://github.com/sebastianbergmann/php-timer.git",
                "reference": "2454ae1765516d20c4ffe103d85a58a9a3bd5662"
            },
            "dist": {
                "type": "zip",
                "url": "https://api.github.com/repos/sebastianbergmann/php-timer/zipball/2454ae1765516d20c4ffe103d85a58a9a3bd5662",
                "reference": "2454ae1765516d20c4ffe103d85a58a9a3bd5662",
                "shasum": ""
            },
            "require": {
                "php": ">=7.1"
            },
            "require-dev": {
                "phpunit/phpunit": "^8.5"
            },
            "type": "library",
            "extra": {
                "branch-alias": {
                    "dev-master": "2.1-dev"
                }
            },
            "autoload": {
                "classmap": [
                    "src/"
                ]
            },
            "notification-url": "https://packagist.org/downloads/",
            "license": [
                "BSD-3-Clause"
            ],
            "authors": [
                {
                    "name": "Sebastian Bergmann",
                    "email": "sebastian@phpunit.de",
                    "role": "lead"
                }
            ],
            "description": "Utility class for timing",
            "homepage": "https://github.com/sebastianbergmann/php-timer/",
            "keywords": [
                "timer"
            ],
            "support": {
                "issues": "https://github.com/sebastianbergmann/php-timer/issues",
                "source": "https://github.com/sebastianbergmann/php-timer/tree/2.1.3"
            },
            "funding": [
                {
                    "url": "https://github.com/sebastianbergmann",
                    "type": "github"
                }
            ],
            "time": "2020-11-30T08:20:02+00:00"
        },
        {
            "name": "phpunit/php-token-stream",
            "version": "3.1.2",
            "source": {
                "type": "git",
                "url": "https://github.com/sebastianbergmann/php-token-stream.git",
                "reference": "472b687829041c24b25f475e14c2f38a09edf1c2"
            },
            "dist": {
                "type": "zip",
                "url": "https://api.github.com/repos/sebastianbergmann/php-token-stream/zipball/472b687829041c24b25f475e14c2f38a09edf1c2",
                "reference": "472b687829041c24b25f475e14c2f38a09edf1c2",
                "shasum": ""
            },
            "require": {
                "ext-tokenizer": "*",
                "php": ">=7.1"
            },
            "require-dev": {
                "phpunit/phpunit": "^7.0"
            },
            "type": "library",
            "extra": {
                "branch-alias": {
                    "dev-master": "3.1-dev"
                }
            },
            "autoload": {
                "classmap": [
                    "src/"
                ]
            },
            "notification-url": "https://packagist.org/downloads/",
            "license": [
                "BSD-3-Clause"
            ],
            "authors": [
                {
                    "name": "Sebastian Bergmann",
                    "email": "sebastian@phpunit.de"
                }
            ],
            "description": "Wrapper around PHP's tokenizer extension.",
            "homepage": "https://github.com/sebastianbergmann/php-token-stream/",
            "keywords": [
                "tokenizer"
            ],
            "support": {
                "issues": "https://github.com/sebastianbergmann/php-token-stream/issues",
                "source": "https://github.com/sebastianbergmann/php-token-stream/tree/3.1.2"
            },
            "funding": [
                {
                    "url": "https://github.com/sebastianbergmann",
                    "type": "github"
                }
            ],
            "abandoned": true,
            "time": "2020-11-30T08:38:46+00:00"
        },
        {
            "name": "phpunit/phpunit",
            "version": "8.5.16",
            "source": {
                "type": "git",
                "url": "https://github.com/sebastianbergmann/phpunit.git",
                "reference": "cc66f2fc61296be66c99931a862200e7456b9a01"
            },
            "dist": {
                "type": "zip",
                "url": "https://api.github.com/repos/sebastianbergmann/phpunit/zipball/cc66f2fc61296be66c99931a862200e7456b9a01",
                "reference": "cc66f2fc61296be66c99931a862200e7456b9a01",
                "shasum": ""
            },
            "require": {
                "doctrine/instantiator": "^1.3.1",
                "ext-dom": "*",
                "ext-json": "*",
                "ext-libxml": "*",
                "ext-mbstring": "*",
                "ext-xml": "*",
                "ext-xmlwriter": "*",
                "myclabs/deep-copy": "^1.10.0",
                "phar-io/manifest": "^2.0.1",
                "phar-io/version": "^3.0.2",
                "php": ">=7.2",
                "phpspec/prophecy": "^1.10.3",
                "phpunit/php-code-coverage": "^7.0.12",
                "phpunit/php-file-iterator": "^2.0.2",
                "phpunit/php-text-template": "^1.2.1",
                "phpunit/php-timer": "^2.1.2",
                "sebastian/comparator": "^3.0.2",
                "sebastian/diff": "^3.0.2",
                "sebastian/environment": "^4.2.3",
                "sebastian/exporter": "^3.1.2",
                "sebastian/global-state": "^3.0.0",
                "sebastian/object-enumerator": "^3.0.3",
                "sebastian/resource-operations": "^2.0.1",
                "sebastian/type": "^1.1.3",
                "sebastian/version": "^2.0.1"
            },
            "require-dev": {
                "ext-pdo": "*"
            },
            "suggest": {
                "ext-soap": "*",
                "ext-xdebug": "*",
                "phpunit/php-invoker": "^2.0.0"
            },
            "bin": [
                "phpunit"
            ],
            "type": "library",
            "extra": {
                "branch-alias": {
                    "dev-master": "8.5-dev"
                }
            },
            "autoload": {
                "classmap": [
                    "src/"
                ]
            },
            "notification-url": "https://packagist.org/downloads/",
            "license": [
                "BSD-3-Clause"
            ],
            "authors": [
                {
                    "name": "Sebastian Bergmann",
                    "email": "sebastian@phpunit.de",
                    "role": "lead"
                }
            ],
            "description": "The PHP Unit Testing framework.",
            "homepage": "https://phpunit.de/",
            "keywords": [
                "phpunit",
                "testing",
                "xunit"
            ],
            "support": {
                "issues": "https://github.com/sebastianbergmann/phpunit/issues",
                "source": "https://github.com/sebastianbergmann/phpunit/tree/8.5.16"
            },
            "funding": [
                {
                    "url": "https://phpunit.de/donate.html",
                    "type": "custom"
                },
                {
                    "url": "https://github.com/sebastianbergmann",
                    "type": "github"
                }
            ],
            "time": "2021-06-05T04:46:20+00:00"
        },
        {
            "name": "prestashop/phpstan-prestashop",
            "version": "1.1.1",
            "source": {
                "type": "git",
                "url": "https://github.com/PrestaShop/phpstan-prestashop.git",
                "reference": "8935c0702980ed05ff9faf2f646d1df5be9effef"
            },
            "dist": {
                "type": "zip",
                "url": "https://api.github.com/repos/PrestaShop/phpstan-prestashop/zipball/8935c0702980ed05ff9faf2f646d1df5be9effef",
                "reference": "8935c0702980ed05ff9faf2f646d1df5be9effef",
                "shasum": ""
            },
            "require": {
                "php": "^7.1",
                "phpstan/phpstan": "^0.12.48"
            },
            "require-dev": {
                "nikic/php-parser": "^4.10",
                "phpstan/phpstan-phpunit": "^0.12.16",
                "phpstan/phpstan-strict-rules": "^0.12.5",
                "phpunit/phpunit": "^7.5.20",
                "symfony/console": "^5.2"
            },
            "type": "phpstan-extension",
            "extra": {
                "branch-alias": {
                    "dev-master": "0.12-dev"
                },
                "phpstan": {
                    "includes": [
                        "extension.neon",
                        "rules.neon"
                    ]
                }
            },
            "autoload": {
                "psr-4": {
                    "PHPStanForPrestaShop\\": "src/"
                }
            },
            "notification-url": "https://packagist.org/downloads/",
            "license": [
                "MIT"
            ],
            "authors": [
                {
                    "name": "PrestaShop SA",
                    "email": "contact@prestashop.com"
                }
            ],
            "description": "PrestaShop extension for PHPStan",
            "support": {
                "issues": "https://github.com/PrestaShop/phpstan-prestashop/issues",
                "source": "https://github.com/PrestaShop/phpstan-prestashop/tree/1.1.1"
            },
            "time": "2021-03-09T21:54:31+00:00"
        },
        {
            "name": "sebastian/code-unit-reverse-lookup",
            "version": "1.0.2",
            "source": {
                "type": "git",
                "url": "https://github.com/sebastianbergmann/code-unit-reverse-lookup.git",
                "reference": "1de8cd5c010cb153fcd68b8d0f64606f523f7619"
            },
            "dist": {
                "type": "zip",
                "url": "https://api.github.com/repos/sebastianbergmann/code-unit-reverse-lookup/zipball/1de8cd5c010cb153fcd68b8d0f64606f523f7619",
                "reference": "1de8cd5c010cb153fcd68b8d0f64606f523f7619",
                "shasum": ""
            },
            "require": {
                "php": ">=5.6"
            },
            "require-dev": {
                "phpunit/phpunit": "^8.5"
            },
            "type": "library",
            "extra": {
                "branch-alias": {
                    "dev-master": "1.0.x-dev"
                }
            },
            "autoload": {
                "classmap": [
                    "src/"
                ]
            },
            "notification-url": "https://packagist.org/downloads/",
            "license": [
                "BSD-3-Clause"
            ],
            "authors": [
                {
                    "name": "Sebastian Bergmann",
                    "email": "sebastian@phpunit.de"
                }
            ],
            "description": "Looks up which function or method a line of code belongs to",
            "homepage": "https://github.com/sebastianbergmann/code-unit-reverse-lookup/",
            "support": {
                "issues": "https://github.com/sebastianbergmann/code-unit-reverse-lookup/issues",
                "source": "https://github.com/sebastianbergmann/code-unit-reverse-lookup/tree/1.0.2"
            },
            "funding": [
                {
                    "url": "https://github.com/sebastianbergmann",
                    "type": "github"
                }
            ],
            "time": "2020-11-30T08:15:22+00:00"
        },
        {
            "name": "sebastian/comparator",
            "version": "3.0.3",
            "source": {
                "type": "git",
                "url": "https://github.com/sebastianbergmann/comparator.git",
                "reference": "1071dfcef776a57013124ff35e1fc41ccd294758"
            },
            "dist": {
                "type": "zip",
                "url": "https://api.github.com/repos/sebastianbergmann/comparator/zipball/1071dfcef776a57013124ff35e1fc41ccd294758",
                "reference": "1071dfcef776a57013124ff35e1fc41ccd294758",
                "shasum": ""
            },
            "require": {
                "php": ">=7.1",
                "sebastian/diff": "^3.0",
                "sebastian/exporter": "^3.1"
            },
            "require-dev": {
                "phpunit/phpunit": "^8.5"
            },
            "type": "library",
            "extra": {
                "branch-alias": {
                    "dev-master": "3.0-dev"
                }
            },
            "autoload": {
                "classmap": [
                    "src/"
                ]
            },
            "notification-url": "https://packagist.org/downloads/",
            "license": [
                "BSD-3-Clause"
            ],
            "authors": [
                {
                    "name": "Sebastian Bergmann",
                    "email": "sebastian@phpunit.de"
                },
                {
                    "name": "Jeff Welch",
                    "email": "whatthejeff@gmail.com"
                },
                {
                    "name": "Volker Dusch",
                    "email": "github@wallbash.com"
                },
                {
                    "name": "Bernhard Schussek",
                    "email": "bschussek@2bepublished.at"
                }
            ],
            "description": "Provides the functionality to compare PHP values for equality",
            "homepage": "https://github.com/sebastianbergmann/comparator",
            "keywords": [
                "comparator",
                "compare",
                "equality"
            ],
            "support": {
                "issues": "https://github.com/sebastianbergmann/comparator/issues",
                "source": "https://github.com/sebastianbergmann/comparator/tree/3.0.3"
            },
            "funding": [
                {
                    "url": "https://github.com/sebastianbergmann",
                    "type": "github"
                }
            ],
            "time": "2020-11-30T08:04:30+00:00"
        },
        {
            "name": "sebastian/diff",
            "version": "3.0.3",
            "source": {
                "type": "git",
                "url": "https://github.com/sebastianbergmann/diff.git",
                "reference": "14f72dd46eaf2f2293cbe79c93cc0bc43161a211"
            },
            "dist": {
                "type": "zip",
                "url": "https://api.github.com/repos/sebastianbergmann/diff/zipball/14f72dd46eaf2f2293cbe79c93cc0bc43161a211",
                "reference": "14f72dd46eaf2f2293cbe79c93cc0bc43161a211",
                "shasum": ""
            },
            "require": {
                "php": ">=7.1"
            },
            "require-dev": {
                "phpunit/phpunit": "^7.5 || ^8.0",
                "symfony/process": "^2 || ^3.3 || ^4"
            },
            "type": "library",
            "extra": {
                "branch-alias": {
                    "dev-master": "3.0-dev"
                }
            },
            "autoload": {
                "classmap": [
                    "src/"
                ]
            },
            "notification-url": "https://packagist.org/downloads/",
            "license": [
                "BSD-3-Clause"
            ],
            "authors": [
                {
                    "name": "Sebastian Bergmann",
                    "email": "sebastian@phpunit.de"
                },
                {
                    "name": "Kore Nordmann",
                    "email": "mail@kore-nordmann.de"
                }
            ],
            "description": "Diff implementation",
            "homepage": "https://github.com/sebastianbergmann/diff",
            "keywords": [
                "diff",
                "udiff",
                "unidiff",
                "unified diff"
            ],
            "support": {
                "issues": "https://github.com/sebastianbergmann/diff/issues",
                "source": "https://github.com/sebastianbergmann/diff/tree/3.0.3"
            },
            "funding": [
                {
                    "url": "https://github.com/sebastianbergmann",
                    "type": "github"
                }
            ],
            "time": "2020-11-30T07:59:04+00:00"
        },
        {
            "name": "sebastian/environment",
            "version": "4.2.4",
            "source": {
                "type": "git",
                "url": "https://github.com/sebastianbergmann/environment.git",
                "reference": "d47bbbad83711771f167c72d4e3f25f7fcc1f8b0"
            },
            "dist": {
                "type": "zip",
                "url": "https://api.github.com/repos/sebastianbergmann/environment/zipball/d47bbbad83711771f167c72d4e3f25f7fcc1f8b0",
                "reference": "d47bbbad83711771f167c72d4e3f25f7fcc1f8b0",
                "shasum": ""
            },
            "require": {
                "php": ">=7.1"
            },
            "require-dev": {
                "phpunit/phpunit": "^7.5"
            },
            "suggest": {
                "ext-posix": "*"
            },
            "type": "library",
            "extra": {
                "branch-alias": {
                    "dev-master": "4.2-dev"
                }
            },
            "autoload": {
                "classmap": [
                    "src/"
                ]
            },
            "notification-url": "https://packagist.org/downloads/",
            "license": [
                "BSD-3-Clause"
            ],
            "authors": [
                {
                    "name": "Sebastian Bergmann",
                    "email": "sebastian@phpunit.de"
                }
            ],
            "description": "Provides functionality to handle HHVM/PHP environments",
            "homepage": "http://www.github.com/sebastianbergmann/environment",
            "keywords": [
                "Xdebug",
                "environment",
                "hhvm"
            ],
            "support": {
                "issues": "https://github.com/sebastianbergmann/environment/issues",
                "source": "https://github.com/sebastianbergmann/environment/tree/4.2.4"
            },
            "funding": [
                {
                    "url": "https://github.com/sebastianbergmann",
                    "type": "github"
                }
            ],
            "time": "2020-11-30T07:53:42+00:00"
        },
        {
            "name": "sebastian/exporter",
            "version": "3.1.3",
            "source": {
                "type": "git",
                "url": "https://github.com/sebastianbergmann/exporter.git",
                "reference": "6b853149eab67d4da22291d36f5b0631c0fd856e"
            },
            "dist": {
                "type": "zip",
                "url": "https://api.github.com/repos/sebastianbergmann/exporter/zipball/6b853149eab67d4da22291d36f5b0631c0fd856e",
                "reference": "6b853149eab67d4da22291d36f5b0631c0fd856e",
                "shasum": ""
            },
            "require": {
                "php": ">=7.0",
                "sebastian/recursion-context": "^3.0"
            },
            "require-dev": {
                "ext-mbstring": "*",
                "phpunit/phpunit": "^6.0"
            },
            "type": "library",
            "extra": {
                "branch-alias": {
                    "dev-master": "3.1.x-dev"
                }
            },
            "autoload": {
                "classmap": [
                    "src/"
                ]
            },
            "notification-url": "https://packagist.org/downloads/",
            "license": [
                "BSD-3-Clause"
            ],
            "authors": [
                {
                    "name": "Sebastian Bergmann",
                    "email": "sebastian@phpunit.de"
                },
                {
                    "name": "Jeff Welch",
                    "email": "whatthejeff@gmail.com"
                },
                {
                    "name": "Volker Dusch",
                    "email": "github@wallbash.com"
                },
                {
                    "name": "Adam Harvey",
                    "email": "aharvey@php.net"
                },
                {
                    "name": "Bernhard Schussek",
                    "email": "bschussek@gmail.com"
                }
            ],
            "description": "Provides the functionality to export PHP variables for visualization",
            "homepage": "http://www.github.com/sebastianbergmann/exporter",
            "keywords": [
                "export",
                "exporter"
            ],
            "support": {
                "issues": "https://github.com/sebastianbergmann/exporter/issues",
                "source": "https://github.com/sebastianbergmann/exporter/tree/3.1.3"
            },
            "funding": [
                {
                    "url": "https://github.com/sebastianbergmann",
                    "type": "github"
                }
            ],
            "time": "2020-11-30T07:47:53+00:00"
        },
        {
            "name": "sebastian/global-state",
            "version": "3.0.1",
            "source": {
                "type": "git",
                "url": "https://github.com/sebastianbergmann/global-state.git",
                "reference": "474fb9edb7ab891665d3bfc6317f42a0a150454b"
            },
            "dist": {
                "type": "zip",
                "url": "https://api.github.com/repos/sebastianbergmann/global-state/zipball/474fb9edb7ab891665d3bfc6317f42a0a150454b",
                "reference": "474fb9edb7ab891665d3bfc6317f42a0a150454b",
                "shasum": ""
            },
            "require": {
                "php": ">=7.2",
                "sebastian/object-reflector": "^1.1.1",
                "sebastian/recursion-context": "^3.0"
            },
            "require-dev": {
                "ext-dom": "*",
                "phpunit/phpunit": "^8.0"
            },
            "suggest": {
                "ext-uopz": "*"
            },
            "type": "library",
            "extra": {
                "branch-alias": {
                    "dev-master": "3.0-dev"
                }
            },
            "autoload": {
                "classmap": [
                    "src/"
                ]
            },
            "notification-url": "https://packagist.org/downloads/",
            "license": [
                "BSD-3-Clause"
            ],
            "authors": [
                {
                    "name": "Sebastian Bergmann",
                    "email": "sebastian@phpunit.de"
                }
            ],
            "description": "Snapshotting of global state",
            "homepage": "http://www.github.com/sebastianbergmann/global-state",
            "keywords": [
                "global state"
            ],
            "support": {
                "issues": "https://github.com/sebastianbergmann/global-state/issues",
                "source": "https://github.com/sebastianbergmann/global-state/tree/3.0.1"
            },
            "funding": [
                {
                    "url": "https://github.com/sebastianbergmann",
                    "type": "github"
                }
            ],
            "time": "2020-11-30T07:43:24+00:00"
        },
        {
            "name": "sebastian/object-enumerator",
            "version": "3.0.4",
            "source": {
                "type": "git",
                "url": "https://github.com/sebastianbergmann/object-enumerator.git",
                "reference": "e67f6d32ebd0c749cf9d1dbd9f226c727043cdf2"
            },
            "dist": {
                "type": "zip",
                "url": "https://api.github.com/repos/sebastianbergmann/object-enumerator/zipball/e67f6d32ebd0c749cf9d1dbd9f226c727043cdf2",
                "reference": "e67f6d32ebd0c749cf9d1dbd9f226c727043cdf2",
                "shasum": ""
            },
            "require": {
                "php": ">=7.0",
                "sebastian/object-reflector": "^1.1.1",
                "sebastian/recursion-context": "^3.0"
            },
            "require-dev": {
                "phpunit/phpunit": "^6.0"
            },
            "type": "library",
            "extra": {
                "branch-alias": {
                    "dev-master": "3.0.x-dev"
                }
            },
            "autoload": {
                "classmap": [
                    "src/"
                ]
            },
            "notification-url": "https://packagist.org/downloads/",
            "license": [
                "BSD-3-Clause"
            ],
            "authors": [
                {
                    "name": "Sebastian Bergmann",
                    "email": "sebastian@phpunit.de"
                }
            ],
            "description": "Traverses array structures and object graphs to enumerate all referenced objects",
            "homepage": "https://github.com/sebastianbergmann/object-enumerator/",
            "support": {
                "issues": "https://github.com/sebastianbergmann/object-enumerator/issues",
                "source": "https://github.com/sebastianbergmann/object-enumerator/tree/3.0.4"
            },
            "funding": [
                {
                    "url": "https://github.com/sebastianbergmann",
                    "type": "github"
                }
            ],
            "time": "2020-11-30T07:40:27+00:00"
        },
        {
            "name": "sebastian/object-reflector",
            "version": "1.1.2",
            "source": {
                "type": "git",
                "url": "https://github.com/sebastianbergmann/object-reflector.git",
                "reference": "9b8772b9cbd456ab45d4a598d2dd1a1bced6363d"
            },
            "dist": {
                "type": "zip",
                "url": "https://api.github.com/repos/sebastianbergmann/object-reflector/zipball/9b8772b9cbd456ab45d4a598d2dd1a1bced6363d",
                "reference": "9b8772b9cbd456ab45d4a598d2dd1a1bced6363d",
                "shasum": ""
            },
            "require": {
                "php": ">=7.0"
            },
            "require-dev": {
                "phpunit/phpunit": "^6.0"
            },
            "type": "library",
            "extra": {
                "branch-alias": {
                    "dev-master": "1.1-dev"
                }
            },
            "autoload": {
                "classmap": [
                    "src/"
                ]
            },
            "notification-url": "https://packagist.org/downloads/",
            "license": [
                "BSD-3-Clause"
            ],
            "authors": [
                {
                    "name": "Sebastian Bergmann",
                    "email": "sebastian@phpunit.de"
                }
            ],
            "description": "Allows reflection of object attributes, including inherited and non-public ones",
            "homepage": "https://github.com/sebastianbergmann/object-reflector/",
            "support": {
                "issues": "https://github.com/sebastianbergmann/object-reflector/issues",
                "source": "https://github.com/sebastianbergmann/object-reflector/tree/1.1.2"
            },
            "funding": [
                {
                    "url": "https://github.com/sebastianbergmann",
                    "type": "github"
                }
            ],
            "time": "2020-11-30T07:37:18+00:00"
        },
        {
            "name": "sebastian/recursion-context",
            "version": "3.0.1",
            "source": {
                "type": "git",
                "url": "https://github.com/sebastianbergmann/recursion-context.git",
                "reference": "367dcba38d6e1977be014dc4b22f47a484dac7fb"
            },
            "dist": {
                "type": "zip",
                "url": "https://api.github.com/repos/sebastianbergmann/recursion-context/zipball/367dcba38d6e1977be014dc4b22f47a484dac7fb",
                "reference": "367dcba38d6e1977be014dc4b22f47a484dac7fb",
                "shasum": ""
            },
            "require": {
                "php": ">=7.0"
            },
            "require-dev": {
                "phpunit/phpunit": "^6.0"
            },
            "type": "library",
            "extra": {
                "branch-alias": {
                    "dev-master": "3.0.x-dev"
                }
            },
            "autoload": {
                "classmap": [
                    "src/"
                ]
            },
            "notification-url": "https://packagist.org/downloads/",
            "license": [
                "BSD-3-Clause"
            ],
            "authors": [
                {
                    "name": "Sebastian Bergmann",
                    "email": "sebastian@phpunit.de"
                },
                {
                    "name": "Jeff Welch",
                    "email": "whatthejeff@gmail.com"
                },
                {
                    "name": "Adam Harvey",
                    "email": "aharvey@php.net"
                }
            ],
            "description": "Provides functionality to recursively process PHP variables",
            "homepage": "http://www.github.com/sebastianbergmann/recursion-context",
            "support": {
                "issues": "https://github.com/sebastianbergmann/recursion-context/issues",
                "source": "https://github.com/sebastianbergmann/recursion-context/tree/3.0.1"
            },
            "funding": [
                {
                    "url": "https://github.com/sebastianbergmann",
                    "type": "github"
                }
            ],
            "time": "2020-11-30T07:34:24+00:00"
        },
        {
            "name": "sebastian/resource-operations",
            "version": "2.0.2",
            "source": {
                "type": "git",
                "url": "https://github.com/sebastianbergmann/resource-operations.git",
                "reference": "31d35ca87926450c44eae7e2611d45a7a65ea8b3"
            },
            "dist": {
                "type": "zip",
                "url": "https://api.github.com/repos/sebastianbergmann/resource-operations/zipball/31d35ca87926450c44eae7e2611d45a7a65ea8b3",
                "reference": "31d35ca87926450c44eae7e2611d45a7a65ea8b3",
                "shasum": ""
            },
            "require": {
                "php": ">=7.1"
            },
            "type": "library",
            "extra": {
                "branch-alias": {
                    "dev-master": "2.0-dev"
                }
            },
            "autoload": {
                "classmap": [
                    "src/"
                ]
            },
            "notification-url": "https://packagist.org/downloads/",
            "license": [
                "BSD-3-Clause"
            ],
            "authors": [
                {
                    "name": "Sebastian Bergmann",
                    "email": "sebastian@phpunit.de"
                }
            ],
            "description": "Provides a list of PHP built-in functions that operate on resources",
            "homepage": "https://www.github.com/sebastianbergmann/resource-operations",
            "support": {
                "issues": "https://github.com/sebastianbergmann/resource-operations/issues",
                "source": "https://github.com/sebastianbergmann/resource-operations/tree/2.0.2"
            },
            "funding": [
                {
                    "url": "https://github.com/sebastianbergmann",
                    "type": "github"
                }
            ],
            "time": "2020-11-30T07:30:19+00:00"
        },
        {
            "name": "sebastian/type",
            "version": "1.1.4",
            "source": {
                "type": "git",
                "url": "https://github.com/sebastianbergmann/type.git",
                "reference": "0150cfbc4495ed2df3872fb31b26781e4e077eb4"
            },
            "dist": {
                "type": "zip",
                "url": "https://api.github.com/repos/sebastianbergmann/type/zipball/0150cfbc4495ed2df3872fb31b26781e4e077eb4",
                "reference": "0150cfbc4495ed2df3872fb31b26781e4e077eb4",
                "shasum": ""
            },
            "require": {
                "php": ">=7.2"
            },
            "require-dev": {
                "phpunit/phpunit": "^8.2"
            },
            "type": "library",
            "extra": {
                "branch-alias": {
                    "dev-master": "1.1-dev"
                }
            },
            "autoload": {
                "classmap": [
                    "src/"
                ]
            },
            "notification-url": "https://packagist.org/downloads/",
            "license": [
                "BSD-3-Clause"
            ],
            "authors": [
                {
                    "name": "Sebastian Bergmann",
                    "email": "sebastian@phpunit.de",
                    "role": "lead"
                }
            ],
            "description": "Collection of value objects that represent the types of the PHP type system",
            "homepage": "https://github.com/sebastianbergmann/type",
            "support": {
                "issues": "https://github.com/sebastianbergmann/type/issues",
                "source": "https://github.com/sebastianbergmann/type/tree/1.1.4"
            },
            "funding": [
                {
                    "url": "https://github.com/sebastianbergmann",
                    "type": "github"
                }
            ],
            "time": "2020-11-30T07:25:11+00:00"
        },
        {
            "name": "sebastian/version",
            "version": "2.0.1",
            "source": {
                "type": "git",
                "url": "https://github.com/sebastianbergmann/version.git",
                "reference": "99732be0ddb3361e16ad77b68ba41efc8e979019"
            },
            "dist": {
                "type": "zip",
                "url": "https://api.github.com/repos/sebastianbergmann/version/zipball/99732be0ddb3361e16ad77b68ba41efc8e979019",
                "reference": "99732be0ddb3361e16ad77b68ba41efc8e979019",
                "shasum": ""
            },
            "require": {
                "php": ">=5.6"
            },
            "type": "library",
            "extra": {
                "branch-alias": {
                    "dev-master": "2.0.x-dev"
                }
            },
            "autoload": {
                "classmap": [
                    "src/"
                ]
            },
            "notification-url": "https://packagist.org/downloads/",
            "license": [
                "BSD-3-Clause"
            ],
            "authors": [
                {
                    "name": "Sebastian Bergmann",
                    "email": "sebastian@phpunit.de",
                    "role": "lead"
                }
            ],
            "description": "Library that helps with managing the version number of Git-hosted PHP projects",
            "homepage": "https://github.com/sebastianbergmann/version",
            "support": {
                "issues": "https://github.com/sebastianbergmann/version/issues",
                "source": "https://github.com/sebastianbergmann/version/tree/master"
            },
            "time": "2016-10-03T07:35:21+00:00"
        },
        {
            "name": "symfony/phpunit-bridge",
            "version": "v3.4.47",
            "source": {
                "type": "git",
                "url": "https://github.com/symfony/phpunit-bridge.git",
                "reference": "120273ad5d03a8deee08ca9260e2598f288f2bac"
            },
            "dist": {
                "type": "zip",
                "url": "https://api.github.com/repos/symfony/phpunit-bridge/zipball/120273ad5d03a8deee08ca9260e2598f288f2bac",
                "reference": "120273ad5d03a8deee08ca9260e2598f288f2bac",
                "shasum": ""
            },
            "require": {
                "php": ">=5.3.3"
            },
            "conflict": {
                "phpunit/phpunit": "<4.8.35|<5.4.3,>=5.0|<6.4,>=6.0|9.1.2"
            },
            "suggest": {
                "symfony/debug": "For tracking deprecated interfaces usages at runtime with DebugClassLoader"
            },
            "bin": [
                "bin/simple-phpunit"
            ],
            "type": "symfony-bridge",
            "extra": {
                "thanks": {
                    "name": "phpunit/phpunit",
                    "url": "https://github.com/sebastianbergmann/phpunit"
                }
            },
            "autoload": {
                "files": [
                    "bootstrap.php"
                ],
                "psr-4": {
                    "Symfony\\Bridge\\PhpUnit\\": ""
                },
                "exclude-from-classmap": [
                    "/Tests/"
                ]
            },
            "notification-url": "https://packagist.org/downloads/",
            "license": [
                "MIT"
            ],
            "authors": [
                {
                    "name": "Nicolas Grekas",
                    "email": "p@tchwork.com"
                },
                {
                    "name": "Symfony Community",
                    "homepage": "https://symfony.com/contributors"
                }
            ],
            "description": "Symfony PHPUnit Bridge",
            "homepage": "https://symfony.com",
            "support": {
                "source": "https://github.com/symfony/phpunit-bridge/tree/v3.4.47"
            },
            "funding": [
                {
                    "url": "https://symfony.com/sponsor",
                    "type": "custom"
                },
                {
                    "url": "https://github.com/fabpot",
                    "type": "github"
                },
                {
                    "url": "https://tidelift.com/funding/github/packagist/symfony/symfony",
                    "type": "tidelift"
                }
            ],
            "time": "2020-11-13T16:28:59+00:00"
        },
        {
            "name": "theseer/tokenizer",
            "version": "1.2.0",
            "source": {
                "type": "git",
                "url": "https://github.com/theseer/tokenizer.git",
                "reference": "75a63c33a8577608444246075ea0af0d052e452a"
            },
            "dist": {
                "type": "zip",
                "url": "https://api.github.com/repos/theseer/tokenizer/zipball/75a63c33a8577608444246075ea0af0d052e452a",
                "reference": "75a63c33a8577608444246075ea0af0d052e452a",
                "shasum": ""
            },
            "require": {
                "ext-dom": "*",
                "ext-tokenizer": "*",
                "ext-xmlwriter": "*",
                "php": "^7.2 || ^8.0"
            },
            "type": "library",
            "autoload": {
                "classmap": [
                    "src/"
                ]
            },
            "notification-url": "https://packagist.org/downloads/",
            "license": [
                "BSD-3-Clause"
            ],
            "authors": [
                {
                    "name": "Arne Blankerts",
                    "email": "arne@blankerts.de",
                    "role": "Developer"
                }
            ],
            "description": "A small library for converting tokenized PHP source code into XML and potentially other formats",
            "support": {
                "issues": "https://github.com/theseer/tokenizer/issues",
                "source": "https://github.com/theseer/tokenizer/tree/master"
            },
            "funding": [
                {
                    "url": "https://github.com/theseer",
                    "type": "github"
                }
            ],
            "time": "2020-07-12T23:59:07+00:00"
        },
        {
            "name": "webmozart/assert",
            "version": "1.10.0",
            "source": {
                "type": "git",
                "url": "https://github.com/webmozarts/assert.git",
                "reference": "6964c76c7804814a842473e0c8fd15bab0f18e25"
            },
            "dist": {
                "type": "zip",
                "url": "https://api.github.com/repos/webmozarts/assert/zipball/6964c76c7804814a842473e0c8fd15bab0f18e25",
                "reference": "6964c76c7804814a842473e0c8fd15bab0f18e25",
                "shasum": ""
            },
            "require": {
                "php": "^7.2 || ^8.0",
                "symfony/polyfill-ctype": "^1.8"
            },
            "conflict": {
                "phpstan/phpstan": "<0.12.20",
                "vimeo/psalm": "<4.6.1 || 4.6.2"
            },
            "require-dev": {
                "phpunit/phpunit": "^8.5.13"
            },
            "type": "library",
            "extra": {
                "branch-alias": {
                    "dev-master": "1.10-dev"
                }
            },
            "autoload": {
                "psr-4": {
                    "Webmozart\\Assert\\": "src/"
                }
            },
            "notification-url": "https://packagist.org/downloads/",
            "license": [
                "MIT"
            ],
            "authors": [
                {
                    "name": "Bernhard Schussek",
                    "email": "bschussek@gmail.com"
                }
            ],
            "description": "Assertions to validate method input/output with nice error messages.",
            "keywords": [
                "assert",
                "check",
                "validate"
            ],
            "support": {
                "issues": "https://github.com/webmozarts/assert/issues",
                "source": "https://github.com/webmozarts/assert/tree/1.10.0"
            },
            "time": "2021-03-09T10:59:23+00:00"
        }
    ],
    "aliases": [],
    "minimum-stability": "dev",
    "stability-flags": [],
    "prefer-stable": true,
    "prefer-lowest": false,
    "platform": {
        "php": ">=7.2.5",
        "ext-curl": "*",
        "ext-dom": "*",
        "ext-fileinfo": "*",
        "ext-gd": "*",
        "ext-iconv": "*",
        "ext-intl": "*",
        "ext-json": "*",
        "ext-mbstring": "*",
        "ext-openssl": "*",
        "ext-simplexml": "*",
        "ext-zip": "*"
    },
    "platform-dev": [],
    "platform-overrides": {
        "php": "7.2.5"
    },
    "plugin-api-version": "2.2.0"
}<|MERGE_RESOLUTION|>--- conflicted
+++ resolved
@@ -5456,7 +5456,6 @@
             "time": "2020-06-23T05:58:30+00:00"
         },
         {
-<<<<<<< HEAD
             "name": "prestashop/header-stamp",
             "version": "v2.0",
             "source": {
@@ -5468,19 +5467,6 @@
                 "type": "zip",
                 "url": "https://api.github.com/repos/PrestaShopCorp/header-stamp/zipball/db3d7d4604e6ef2ac9cf5d88b66601b96d2b9977",
                 "reference": "db3d7d4604e6ef2ac9cf5d88b66601b96d2b9977",
-=======
-            "name": "prestashop/pagesnotfound",
-            "version": "v2.0.1",
-            "source": {
-                "type": "git",
-                "url": "https://github.com/PrestaShop/pagesnotfound.git",
-                "reference": "b0a8ebdbf733128b6cf0454c41ea2a6edfa4c0cc"
-            },
-            "dist": {
-                "type": "zip",
-                "url": "https://api.github.com/repos/PrestaShop/pagesnotfound/zipball/b0a8ebdbf733128b6cf0454c41ea2a6edfa4c0cc",
-                "reference": "b0a8ebdbf733128b6cf0454c41ea2a6edfa4c0cc",
->>>>>>> f9cee678
                 "shasum": ""
             },
             "require": {
@@ -5489,7 +5475,6 @@
                 "symfony/console": "^3.4 || ~4.0 || ~5.0",
                 "symfony/finder": "^3.4 || ~4.0 || ~5.0"
             },
-<<<<<<< HEAD
             "require-dev": {
                 "phpstan/phpstan": "^0.12.83",
                 "prestashop/php-dev-tools": "1.*"
@@ -5503,9 +5488,6 @@
                     "PrestaShop\\HeaderStamp\\": "src/"
                 }
             },
-=======
-            "type": "prestashop-module",
->>>>>>> f9cee678
             "notification-url": "https://packagist.org/downloads/",
             "license": [
                 "AFL-3.0"
@@ -5519,16 +5501,10 @@
             "description": "Rewrite your file headers to add the license or to make them up-to-date",
             "homepage": "https://github.com/PrestaShopCorp/header-stamp",
             "support": {
-<<<<<<< HEAD
                 "issues": "https://github.com/PrestaShopCorp/header-stamp/issues",
                 "source": "https://github.com/PrestaShopCorp/header-stamp/tree/v2.0"
             },
             "time": "2021-04-16T13:04:37+00:00"
-=======
-                "source": "https://github.com/PrestaShop/pagesnotfound/tree/v2.0.1"
-            },
-            "time": "2021-12-15T08:48:59+00:00"
->>>>>>> f9cee678
         },
         {
             "name": "prestashop/pagesnotfound",
@@ -6809,7 +6785,6 @@
             "time": "2021-01-19T08:41:00+00:00"
         },
         {
-<<<<<<< HEAD
             "name": "prestashop/ps_viewedproduct",
             "version": "v1.2.2",
             "source": {
@@ -6821,7 +6796,30 @@
                 "type": "zip",
                 "url": "https://api.github.com/repos/PrestaShop/ps_viewedproduct/zipball/2ea78388b13a49c18ce409870f32a44e88934456",
                 "reference": "2ea78388b13a49c18ce409870f32a44e88934456",
-=======
+                "shasum": ""
+            },
+            "require": {
+                "php": ">=5.4.0"
+            },
+            "type": "prestashop-module",
+            "notification-url": "https://packagist.org/downloads/",
+            "license": [
+                "AFL-3.0"
+            ],
+            "authors": [
+                {
+                    "name": "PrestaShop SA",
+                    "email": "contact@prestashop.com"
+                }
+            ],
+            "description": "PrestaShop - Viewed Products",
+            "homepage": "https://github.com/PrestaShop/ps_viewedproduct",
+            "support": {
+                "source": "https://github.com/PrestaShop/ps_viewedproduct/tree/v1.2.2"
+            },
+            "time": "2021-10-26T14:04:09+00:00"
+        },
+        {
             "name": "prestashop/ps_wirepayment",
             "version": "v2.1.1",
             "source": {
@@ -6833,11 +6831,13 @@
                 "type": "zip",
                 "url": "https://api.github.com/repos/PrestaShop/ps_wirepayment/zipball/2c228b7050674d673d515baaedfaf469232a5e9e",
                 "reference": "2c228b7050674d673d515baaedfaf469232a5e9e",
->>>>>>> f9cee678
-                "shasum": ""
-            },
-            "require": {
-                "php": ">=5.4.0"
+                "shasum": ""
+            },
+            "require": {
+                "php": ">=5.4"
+            },
+            "require-dev": {
+                "prestashop/php-dev-tools": "^3.4"
             },
             "type": "prestashop-module",
             "autoload": {
@@ -6856,60 +6856,11 @@
                     "email": "contact@prestashop.com"
                 }
             ],
-            "description": "PrestaShop - Viewed Products",
-            "homepage": "https://github.com/PrestaShop/ps_viewedproduct",
-            "support": {
-<<<<<<< HEAD
-                "source": "https://github.com/PrestaShop/ps_viewedproduct/tree/v1.2.2"
-            },
-            "time": "2021-10-26T14:04:09+00:00"
-        },
-        {
-            "name": "prestashop/ps_wirepayment",
-            "version": "v2.1.1",
-            "source": {
-                "type": "git",
-                "url": "https://github.com/PrestaShop/ps_wirepayment.git",
-                "reference": "2c228b7050674d673d515baaedfaf469232a5e9e"
-            },
-            "dist": {
-                "type": "zip",
-                "url": "https://api.github.com/repos/PrestaShop/ps_wirepayment/zipball/2c228b7050674d673d515baaedfaf469232a5e9e",
-                "reference": "2c228b7050674d673d515baaedfaf469232a5e9e",
-                "shasum": ""
-            },
-            "require": {
-                "php": ">=5.4"
-            },
-            "require-dev": {
-                "prestashop/php-dev-tools": "^3.4"
-            },
-            "type": "prestashop-module",
-            "autoload": {
-                "classmap": [
-                    "ps_wirepayment.php"
-                ],
-                "exclude-from-classmap": []
-            },
-            "notification-url": "https://packagist.org/downloads/",
-            "license": [
-                "AFL-3.0"
-            ],
-            "authors": [
-                {
-                    "name": "PrestaShop SA",
-                    "email": "contact@prestashop.com"
-                }
-            ],
             "description": "PrestaShop module ps_wirepayment",
             "homepage": "https://github.com/PrestaShop/ps_wirepayment",
             "support": {
                 "source": "https://github.com/PrestaShop/ps_wirepayment/tree/v2.1.1"
             },
-=======
-                "source": "https://github.com/PrestaShop/ps_wirepayment/tree/v2.1.1"
-            },
->>>>>>> f9cee678
             "time": "2021-12-28T16:47:05+00:00"
         },
         {
