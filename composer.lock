{
    "_readme": [
        "This file locks the dependencies of your project to a known state",
        "Read more about it at https://getcomposer.org/doc/01-basic-usage.md#composer-lock-the-lock-file",
        "This file is @generated automatically"
    ],
<<<<<<< HEAD
    "content-hash": "56c5e5834c29573fac056bb72364c9d5",
=======
    "content-hash": "270c65f46ea48c6629d755ad2a1e8384",
>>>>>>> 4981f608
    "packages": [
        {
            "name": "analog/analog",
            "version": "1.0.12-stable",
            "source": {
                "type": "git",
                "url": "https://github.com/jbroadway/analog.git",
                "reference": "4ac87ac59555db6eaba734b2b022fcc296e8729d"
            },
            "dist": {
                "type": "zip",
                "url": "https://api.github.com/repos/jbroadway/analog/zipball/4ac87ac59555db6eaba734b2b022fcc296e8729d",
                "reference": "4ac87ac59555db6eaba734b2b022fcc296e8729d",
                "shasum": ""
            },
            "require": {
                "php": ">=5.3.2",
                "psr/log": "1.*"
            },
            "require-dev": {
                "phpunit/phpunit": "^4.8.36 || ^5.7 || ^6.5"
            },
            "type": "library",
            "autoload": {
                "psr-0": {
                    "Analog": "lib/"
                }
            },
            "notification-url": "https://packagist.org/downloads/",
            "license": [
                "MIT"
            ],
            "authors": [
                {
                    "name": "Johnny Broadway",
                    "email": "johnny@johnnybroadway.com",
                    "homepage": "http://www.johnnybroadway.com/"
                }
            ],
            "description": "PHP logging class that can be extended via closures. Includes several pre-built handlers including file, mail, syslog, HTTP post, and MongoDB.",
            "homepage": "https://github.com/jbroadway/analog",
            "keywords": [
                "alerts",
                "debug",
                "debugging",
                "error",
                "log",
                "logger",
                "logging",
                "syslog"
            ],
            "time": "2019-03-05T22:41:22+00:00"
        },
        {
            "name": "beberlei/DoctrineExtensions",
            "version": "v1.1.9",
            "source": {
                "type": "git",
                "url": "https://github.com/beberlei/DoctrineExtensions.git",
                "reference": "a41f8b541f2e9b31f7cd43c91d6d88d9963f091c"
            },
            "dist": {
                "type": "zip",
                "url": "https://api.github.com/repos/beberlei/DoctrineExtensions/zipball/a41f8b541f2e9b31f7cd43c91d6d88d9963f091c",
                "reference": "a41f8b541f2e9b31f7cd43c91d6d88d9963f091c",
                "shasum": ""
            },
            "require": {
                "php": ">=5.4"
            },
            "require-dev": {
                "doctrine/orm": "^2.5",
                "friendsofphp/php-cs-fixer": "^2.14",
                "nesbot/carbon": "*",
                "phpunit/phpunit": "^5.7",
                "symfony/yaml": "^4.2",
                "zf1/zend-date": "^1.12",
                "zf1/zend-registry": "^1.12"
            },
            "type": "library",
            "autoload": {
                "psr-4": {
                    "DoctrineExtensions\\": "src/"
                }
            },
            "notification-url": "https://packagist.org/downloads/",
            "license": [
                "BSD-3-Clause"
            ],
            "authors": [
                {
                    "name": "Benjamin Eberlei",
                    "email": "kontakt@beberlei.de"
                },
                {
                    "name": "Steve Lacey",
                    "email": "steve@stevelacey.net"
                }
            ],
            "description": "A set of extensions to Doctrine 2 that add support for additional query functions available in MySQL and Oracle.",
            "keywords": [
                "database",
                "doctrine",
                "orm"
            ],
            "time": "2019-02-04T15:25:09+00:00"
        },
        {
            "name": "composer/ca-bundle",
            "version": "1.1.4",
            "source": {
                "type": "git",
                "url": "https://github.com/composer/ca-bundle.git",
                "reference": "558f321c52faeb4828c03e7dc0cfe39a09e09a2d"
            },
            "dist": {
                "type": "zip",
                "url": "https://api.github.com/repos/composer/ca-bundle/zipball/558f321c52faeb4828c03e7dc0cfe39a09e09a2d",
                "reference": "558f321c52faeb4828c03e7dc0cfe39a09e09a2d",
                "shasum": ""
            },
            "require": {
                "ext-openssl": "*",
                "ext-pcre": "*",
                "php": "^5.3.2 || ^7.0"
            },
            "require-dev": {
                "phpunit/phpunit": "^4.8.35 || ^5.7 || ^6.5",
                "psr/log": "^1.0",
                "symfony/process": "^2.5 || ^3.0 || ^4.0"
            },
            "type": "library",
            "extra": {
                "branch-alias": {
                    "dev-master": "1.x-dev"
                }
            },
            "autoload": {
                "psr-4": {
                    "Composer\\CaBundle\\": "src"
                }
            },
            "notification-url": "https://packagist.org/downloads/",
            "license": [
                "MIT"
            ],
            "authors": [
                {
                    "name": "Jordi Boggiano",
                    "email": "j.boggiano@seld.be",
                    "homepage": "http://seld.be"
                }
            ],
            "description": "Lets you find a path to the system CA bundle, and includes a fallback to the Mozilla CA bundle.",
            "keywords": [
                "cabundle",
                "cacert",
                "certificate",
                "ssl",
                "tls"
            ],
            "time": "2019-01-28T09:30:10+00:00"
        },
        {
            "name": "composer/installers",
            "version": "v1.6.0",
            "source": {
                "type": "git",
                "url": "https://github.com/composer/installers.git",
                "reference": "cfcca6b1b60bc4974324efb5783c13dca6932b5b"
            },
            "dist": {
                "type": "zip",
                "url": "https://api.github.com/repos/composer/installers/zipball/cfcca6b1b60bc4974324efb5783c13dca6932b5b",
                "reference": "cfcca6b1b60bc4974324efb5783c13dca6932b5b",
                "shasum": ""
            },
            "require": {
                "composer-plugin-api": "^1.0"
            },
            "replace": {
                "roundcube/plugin-installer": "*",
                "shama/baton": "*"
            },
            "require-dev": {
                "composer/composer": "1.0.*@dev",
                "phpunit/phpunit": "^4.8.36"
            },
            "type": "composer-plugin",
            "extra": {
                "class": "Composer\\Installers\\Plugin",
                "branch-alias": {
                    "dev-master": "1.0-dev"
                }
            },
            "autoload": {
                "psr-4": {
                    "Composer\\Installers\\": "src/Composer/Installers"
                }
            },
            "notification-url": "https://packagist.org/downloads/",
            "license": [
                "MIT"
            ],
            "authors": [
                {
                    "name": "Kyle Robinson Young",
                    "email": "kyle@dontkry.com",
                    "homepage": "https://github.com/shama"
                }
            ],
            "description": "A multi-framework Composer library installer",
            "homepage": "https://composer.github.io/installers/",
            "keywords": [
                "Craft",
                "Dolibarr",
                "Eliasis",
                "Hurad",
                "ImageCMS",
                "Kanboard",
                "Lan Management System",
                "MODX Evo",
                "Mautic",
                "Maya",
                "OXID",
                "Plentymarkets",
                "Porto",
                "RadPHP",
                "SMF",
                "Thelia",
                "WolfCMS",
                "agl",
                "aimeos",
                "annotatecms",
                "attogram",
                "bitrix",
                "cakephp",
                "chef",
                "cockpit",
                "codeigniter",
                "concrete5",
                "croogo",
                "dokuwiki",
                "drupal",
                "eZ Platform",
                "elgg",
                "expressionengine",
                "fuelphp",
                "grav",
                "installer",
                "itop",
                "joomla",
                "kohana",
                "laravel",
                "lavalite",
                "lithium",
                "magento",
                "majima",
                "mako",
                "mediawiki",
                "modulework",
                "modx",
                "moodle",
                "osclass",
                "phpbb",
                "piwik",
                "ppi",
                "puppet",
                "pxcms",
                "reindex",
                "roundcube",
                "shopware",
                "silverstripe",
                "sydes",
                "symfony",
                "typo3",
                "wordpress",
                "yawik",
                "zend",
                "zikula"
            ],
            "time": "2018-08-27T06:10:37+00:00"
        },
        {
            "name": "csa/guzzle-bundle",
            "version": "v1.3.12",
            "source": {
                "type": "git",
                "url": "https://github.com/csarrazi/CsaGuzzleBundle.git",
                "reference": "b933c3ea4b30c0467b24ffbf9d77a6f576d191f4"
            },
            "dist": {
                "type": "zip",
                "url": "https://api.github.com/repos/csarrazi/CsaGuzzleBundle/zipball/b933c3ea4b30c0467b24ffbf9d77a6f576d191f4",
                "reference": "b933c3ea4b30c0467b24ffbf9d77a6f576d191f4",
                "shasum": ""
            },
            "require": {
                "guzzlehttp/guzzle": "^4.0|^5.0",
                "guzzlehttp/log-subscriber": "^1.0",
                "php": ">=5.4.0|<7.1",
                "symfony/dependency-injection": "^2.8|^3.0",
                "symfony/expression-language": "^2.8|^3.0",
                "symfony/framework-bundle": "^2.8|^3.0",
                "symfony/http-kernel": "^2.8|^3.0",
                "twig/twig": "^1.34|^2.4"
            },
            "require-dev": {
                "doctrine/cache": "^1.1",
                "guzzlehttp/guzzle-services": ">=0.3|<0.6",
                "phpunit/phpunit": "^4.0",
                "symfony/phpunit-bridge": "^2.8|^3.0",
                "symfony/web-profiler-bundle": "^2.8|^3.0",
                "symfony/yaml": "^2.8|^3.0"
            },
            "suggest": {
                "doctrine/cache": "Allows caching of responses",
                "guzzlehttp/guzzle-services": "Allow web service description"
            },
            "type": "symfony-bundle",
            "extra": {
                "branch-alias": {
                    "dev-master": "1.3.x-dev"
                }
            },
            "autoload": {
                "psr-4": {
                    "Csa\\Bundle\\GuzzleBundle\\": "src"
                }
            },
            "notification-url": "https://packagist.org/downloads/",
            "license": [
                "MIT"
            ],
            "authors": [
                {
                    "name": "Charles Sarrazin",
                    "email": "charles@sarraz.in"
                }
            ],
            "description": "A bundle integrating GuzzleHttp >= 4.0",
            "time": "2018-06-12T07:19:01+00:00"
        },
        {
            "name": "cssjanus/cssjanus",
            "version": "dev-patch-1",
            "source": {
                "type": "git",
                "url": "https://github.com/PrestaShop/php-cssjanus.git",
                "reference": "7866b8a6f7ad8ba8c7f4eb9f87b084452a41d8e5"
            },
            "dist": {
                "type": "zip",
                "url": "https://api.github.com/repos/PrestaShop/php-cssjanus/zipball/7866b8a6f7ad8ba8c7f4eb9f87b084452a41d8e5",
                "reference": "7866b8a6f7ad8ba8c7f4eb9f87b084452a41d8e5",
                "shasum": ""
            },
            "require": {
                "php": ">=5.4"
            },
            "require-dev": {
                "jakub-onderka/php-parallel-lint": "0.8.*",
                "phpunit/phpunit": "4.8.*",
                "squizlabs/php_codesniffer": "2.3.*"
            },
            "type": "library",
            "autoload": {
                "psr-0": {
                    "": "src/"
                }
            },
            "scripts": {
                "test": [
                    "parallel-lint . --exclude vendor",
                    "phpunit",
                    "phpcs -p"
                ]
            },
            "license": [
                "Apache-2.0"
            ],
            "description": "Convert CSS stylesheets between left-to-right and right-to-left.",
            "support": {
                "source": "https://github.com/PrestaShop/php-cssjanus/tree/patch-1"
            },
            "time": "2018-01-08T09:57:29+00:00"
        },
        {
            "name": "curl/curl",
            "version": "1.9.3",
            "source": {
                "type": "git",
                "url": "https://github.com/php-mod/curl.git",
                "reference": "43436a604b18c2a985cbc3f983be817fbe500e99"
            },
            "dist": {
                "type": "zip",
                "url": "https://api.github.com/repos/php-mod/curl/zipball/43436a604b18c2a985cbc3f983be817fbe500e99",
                "reference": "43436a604b18c2a985cbc3f983be817fbe500e99",
                "shasum": ""
            },
            "require": {
                "ext-curl": "*",
                "php": ">=5.3.0"
            },
            "require-dev": {
                "phpunit/phpunit": "3.7.*",
                "squizlabs/php_codesniffer": "~2.1"
            },
            "type": "library",
            "autoload": {
                "psr-0": {
                    "Curl": "src/"
                }
            },
            "notification-url": "https://packagist.org/downloads/",
            "license": [
                "MIT"
            ],
            "authors": [
                {
                    "name": "Hassan Amouhzi",
                    "email": "hassan@anezi.net",
                    "homepage": "http://hassan.amouhzi.com"
                },
                {
                    "name": "php-curl-class",
                    "homepage": "https://github.com/php-curl-class"
                },
                {
                    "name": "user52",
                    "homepage": "https://github.com/user52"
                }
            ],
            "description": "cURL class for PHP",
            "homepage": "https://github.com/php-mod/curl",
            "keywords": [
                "curl",
                "dot"
            ],
            "time": "2018-09-05T17:16:47+00:00"
        },
        {
            "name": "defuse/php-encryption",
            "version": "2.0.3",
            "source": {
                "type": "git",
                "url": "https://github.com/defuse/php-encryption.git",
                "reference": "2c6fea3d9a4eaaa8cef86b2a89f3660818117b33"
            },
            "dist": {
                "type": "zip",
                "url": "https://api.github.com/repos/defuse/php-encryption/zipball/2c6fea3d9a4eaaa8cef86b2a89f3660818117b33",
                "reference": "2c6fea3d9a4eaaa8cef86b2a89f3660818117b33",
                "shasum": ""
            },
            "require": {
                "ext-openssl": "*",
                "paragonie/random_compat": "~2.0",
                "php": ">=5.4.0"
            },
            "require-dev": {
                "nikic/php-parser": "^2.0"
            },
            "type": "library",
            "autoload": {
                "classmap": [
                    "src"
                ]
            },
            "notification-url": "https://packagist.org/downloads/",
            "license": [
                "MIT"
            ],
            "authors": [
                {
                    "name": "Taylor Hornby",
                    "email": "taylor@defuse.ca",
                    "homepage": "https://defuse.ca/"
                },
                {
                    "name": "Scott Arciszewski",
                    "email": "info@paragonie.com",
                    "homepage": "https://paragonie.com"
                }
            ],
            "description": "Secure PHP Encryption Library",
            "keywords": [
                "aes",
                "authenticated encryption",
                "cipher",
                "crypto",
                "cryptography",
                "encrypt",
                "encryption",
                "openssl",
                "security",
                "symmetric key cryptography"
            ],
            "time": "2016-10-10T15:20:26+00:00"
        },
        {
            "name": "doctrine/annotations",
            "version": "v1.4.0",
            "source": {
                "type": "git",
                "url": "https://github.com/doctrine/annotations.git",
                "reference": "54cacc9b81758b14e3ce750f205a393d52339e97"
            },
            "dist": {
                "type": "zip",
                "url": "https://api.github.com/repos/doctrine/annotations/zipball/54cacc9b81758b14e3ce750f205a393d52339e97",
                "reference": "54cacc9b81758b14e3ce750f205a393d52339e97",
                "shasum": ""
            },
            "require": {
                "doctrine/lexer": "1.*",
                "php": "^5.6 || ^7.0"
            },
            "require-dev": {
                "doctrine/cache": "1.*",
                "phpunit/phpunit": "^5.7"
            },
            "type": "library",
            "extra": {
                "branch-alias": {
                    "dev-master": "1.4.x-dev"
                }
            },
            "autoload": {
                "psr-4": {
                    "Doctrine\\Common\\Annotations\\": "lib/Doctrine/Common/Annotations"
                }
            },
            "notification-url": "https://packagist.org/downloads/",
            "license": [
                "MIT"
            ],
            "authors": [
                {
                    "name": "Roman Borschel",
                    "email": "roman@code-factory.org"
                },
                {
                    "name": "Benjamin Eberlei",
                    "email": "kontakt@beberlei.de"
                },
                {
                    "name": "Guilherme Blanco",
                    "email": "guilhermeblanco@gmail.com"
                },
                {
                    "name": "Jonathan Wage",
                    "email": "jonwage@gmail.com"
                },
                {
                    "name": "Johannes Schmitt",
                    "email": "schmittjoh@gmail.com"
                }
            ],
            "description": "Docblock Annotations Parser",
            "homepage": "http://www.doctrine-project.org",
            "keywords": [
                "annotations",
                "docblock",
                "parser"
            ],
            "time": "2017-02-24T16:22:25+00:00"
        },
        {
            "name": "doctrine/cache",
            "version": "v1.6.2",
            "source": {
                "type": "git",
                "url": "https://github.com/doctrine/cache.git",
                "reference": "eb152c5100571c7a45470ff2a35095ab3f3b900b"
            },
            "dist": {
                "type": "zip",
                "url": "https://api.github.com/repos/doctrine/cache/zipball/eb152c5100571c7a45470ff2a35095ab3f3b900b",
                "reference": "eb152c5100571c7a45470ff2a35095ab3f3b900b",
                "shasum": ""
            },
            "require": {
                "php": "~5.5|~7.0"
            },
            "conflict": {
                "doctrine/common": ">2.2,<2.4"
            },
            "require-dev": {
                "phpunit/phpunit": "~4.8|~5.0",
                "predis/predis": "~1.0",
                "satooshi/php-coveralls": "~0.6"
            },
            "type": "library",
            "extra": {
                "branch-alias": {
                    "dev-master": "1.6.x-dev"
                }
            },
            "autoload": {
                "psr-4": {
                    "Doctrine\\Common\\Cache\\": "lib/Doctrine/Common/Cache"
                }
            },
            "notification-url": "https://packagist.org/downloads/",
            "license": [
                "MIT"
            ],
            "authors": [
                {
                    "name": "Roman Borschel",
                    "email": "roman@code-factory.org"
                },
                {
                    "name": "Benjamin Eberlei",
                    "email": "kontakt@beberlei.de"
                },
                {
                    "name": "Guilherme Blanco",
                    "email": "guilhermeblanco@gmail.com"
                },
                {
                    "name": "Jonathan Wage",
                    "email": "jonwage@gmail.com"
                },
                {
                    "name": "Johannes Schmitt",
                    "email": "schmittjoh@gmail.com"
                }
            ],
            "description": "Caching library offering an object-oriented API for many cache backends",
            "homepage": "http://www.doctrine-project.org",
            "keywords": [
                "cache",
                "caching"
            ],
            "time": "2017-07-22T12:49:21+00:00"
        },
        {
            "name": "doctrine/collections",
            "version": "v1.4.0",
            "source": {
                "type": "git",
                "url": "https://github.com/doctrine/collections.git",
                "reference": "1a4fb7e902202c33cce8c55989b945612943c2ba"
            },
            "dist": {
                "type": "zip",
                "url": "https://api.github.com/repos/doctrine/collections/zipball/1a4fb7e902202c33cce8c55989b945612943c2ba",
                "reference": "1a4fb7e902202c33cce8c55989b945612943c2ba",
                "shasum": ""
            },
            "require": {
                "php": "^5.6 || ^7.0"
            },
            "require-dev": {
                "doctrine/coding-standard": "~0.1@dev",
                "phpunit/phpunit": "^5.7"
            },
            "type": "library",
            "extra": {
                "branch-alias": {
                    "dev-master": "1.3.x-dev"
                }
            },
            "autoload": {
                "psr-0": {
                    "Doctrine\\Common\\Collections\\": "lib/"
                }
            },
            "notification-url": "https://packagist.org/downloads/",
            "license": [
                "MIT"
            ],
            "authors": [
                {
                    "name": "Roman Borschel",
                    "email": "roman@code-factory.org"
                },
                {
                    "name": "Benjamin Eberlei",
                    "email": "kontakt@beberlei.de"
                },
                {
                    "name": "Guilherme Blanco",
                    "email": "guilhermeblanco@gmail.com"
                },
                {
                    "name": "Jonathan Wage",
                    "email": "jonwage@gmail.com"
                },
                {
                    "name": "Johannes Schmitt",
                    "email": "schmittjoh@gmail.com"
                }
            ],
            "description": "Collections Abstraction library",
            "homepage": "http://www.doctrine-project.org",
            "keywords": [
                "array",
                "collections",
                "iterator"
            ],
            "time": "2017-01-03T10:49:41+00:00"
        },
        {
            "name": "doctrine/common",
            "version": "v2.5.3",
            "source": {
                "type": "git",
                "url": "https://github.com/doctrine/common.git",
                "reference": "10f1f19651343f87573129ca970aef1a47a6f29e"
            },
            "dist": {
                "type": "zip",
                "url": "https://api.github.com/repos/doctrine/common/zipball/10f1f19651343f87573129ca970aef1a47a6f29e",
                "reference": "10f1f19651343f87573129ca970aef1a47a6f29e",
                "shasum": ""
            },
            "require": {
                "doctrine/annotations": "1.*",
                "doctrine/cache": "1.*",
                "doctrine/collections": "1.*",
                "doctrine/inflector": "1.*",
                "doctrine/lexer": "1.*",
                "php": ">=5.3.2"
            },
            "require-dev": {
                "phpunit/phpunit": "~3.7"
            },
            "type": "library",
            "extra": {
                "branch-alias": {
                    "dev-master": "2.5.x-dev"
                }
            },
            "autoload": {
                "psr-0": {
                    "Doctrine\\Common\\": "lib/"
                }
            },
            "notification-url": "https://packagist.org/downloads/",
            "license": [
                "MIT"
            ],
            "authors": [
                {
                    "name": "Roman Borschel",
                    "email": "roman@code-factory.org"
                },
                {
                    "name": "Benjamin Eberlei",
                    "email": "kontakt@beberlei.de"
                },
                {
                    "name": "Guilherme Blanco",
                    "email": "guilhermeblanco@gmail.com"
                },
                {
                    "name": "Jonathan Wage",
                    "email": "jonwage@gmail.com"
                },
                {
                    "name": "Johannes Schmitt",
                    "email": "schmittjoh@gmail.com"
                }
            ],
            "description": "Common Library for Doctrine projects",
            "homepage": "http://www.doctrine-project.org",
            "keywords": [
                "annotations",
                "collections",
                "eventmanager",
                "persistence",
                "spl"
            ],
            "time": "2015-12-25T13:10:16+00:00"
        },
        {
            "name": "doctrine/dbal",
            "version": "v2.5.13",
            "source": {
                "type": "git",
                "url": "https://github.com/doctrine/dbal.git",
                "reference": "729340d8d1eec8f01bff708e12e449a3415af873"
            },
            "dist": {
                "type": "zip",
                "url": "https://api.github.com/repos/doctrine/dbal/zipball/729340d8d1eec8f01bff708e12e449a3415af873",
                "reference": "729340d8d1eec8f01bff708e12e449a3415af873",
                "shasum": ""
            },
            "require": {
                "doctrine/common": ">=2.4,<2.8-dev",
                "php": ">=5.3.2"
            },
            "require-dev": {
                "phpunit/phpunit": "4.*",
                "symfony/console": "2.*||^3.0"
            },
            "suggest": {
                "symfony/console": "For helpful console commands such as SQL execution and import of files."
            },
            "bin": [
                "bin/doctrine-dbal"
            ],
            "type": "library",
            "extra": {
                "branch-alias": {
                    "dev-master": "2.5.x-dev"
                }
            },
            "autoload": {
                "psr-0": {
                    "Doctrine\\DBAL\\": "lib/"
                }
            },
            "notification-url": "https://packagist.org/downloads/",
            "license": [
                "MIT"
            ],
            "authors": [
                {
                    "name": "Roman Borschel",
                    "email": "roman@code-factory.org"
                },
                {
                    "name": "Benjamin Eberlei",
                    "email": "kontakt@beberlei.de"
                },
                {
                    "name": "Guilherme Blanco",
                    "email": "guilhermeblanco@gmail.com"
                },
                {
                    "name": "Jonathan Wage",
                    "email": "jonwage@gmail.com"
                }
            ],
            "description": "Database Abstraction Layer",
            "homepage": "http://www.doctrine-project.org",
            "keywords": [
                "database",
                "dbal",
                "persistence",
                "queryobject"
            ],
            "time": "2017-07-22T20:44:48+00:00"
        },
        {
            "name": "doctrine/doctrine-bundle",
            "version": "1.10.2",
            "source": {
                "type": "git",
                "url": "https://github.com/doctrine/DoctrineBundle.git",
                "reference": "1f99e6645030542079c57d4680601a4a8778a1bd"
            },
            "dist": {
                "type": "zip",
                "url": "https://api.github.com/repos/doctrine/DoctrineBundle/zipball/1f99e6645030542079c57d4680601a4a8778a1bd",
                "reference": "1f99e6645030542079c57d4680601a4a8778a1bd",
                "shasum": ""
            },
            "require": {
                "doctrine/dbal": "^2.5.12",
                "doctrine/doctrine-cache-bundle": "~1.2",
                "jdorn/sql-formatter": "^1.2.16",
                "php": "^5.5.9|^7.0",
                "symfony/console": "~2.7|~3.0|~4.0",
                "symfony/dependency-injection": "~2.7|~3.0|~4.0",
                "symfony/doctrine-bridge": "~2.7|~3.0|~4.0",
                "symfony/framework-bundle": "^2.7.22|~3.0|~4.0"
            },
            "conflict": {
                "symfony/http-foundation": "<2.6"
            },
            "require-dev": {
                "doctrine/orm": "~2.4",
                "php-coveralls/php-coveralls": "^2.1",
                "phpunit/phpunit": "^4.8.36|^5.7|^6.4",
                "symfony/phpunit-bridge": "~2.7|~3.0|~4.0",
                "symfony/property-info": "~2.8|~3.0|~4.0",
                "symfony/validator": "~2.7|~3.0|~4.0",
                "symfony/web-profiler-bundle": "~2.7|~3.0|~4.0",
                "symfony/yaml": "~2.7|~3.0|~4.0",
                "twig/twig": "~1.26|~2.0"
            },
            "suggest": {
                "doctrine/orm": "The Doctrine ORM integration is optional in the bundle.",
                "symfony/web-profiler-bundle": "To use the data collector."
            },
            "type": "symfony-bundle",
            "extra": {
                "branch-alias": {
                    "dev-master": "1.9.x-dev"
                }
            },
            "autoload": {
                "psr-4": {
                    "Doctrine\\Bundle\\DoctrineBundle\\": ""
                }
            },
            "notification-url": "https://packagist.org/downloads/",
            "license": [
                "MIT"
            ],
            "authors": [
                {
                    "name": "Symfony Community",
                    "homepage": "http://symfony.com/contributors"
                },
                {
                    "name": "Benjamin Eberlei",
                    "email": "kontakt@beberlei.de"
                },
                {
                    "name": "Doctrine Project",
                    "homepage": "http://www.doctrine-project.org/"
                },
                {
                    "name": "Fabien Potencier",
                    "email": "fabien@symfony.com"
                }
            ],
            "description": "Symfony DoctrineBundle",
            "homepage": "http://www.doctrine-project.org",
            "keywords": [
                "database",
                "dbal",
                "orm",
                "persistence"
            ],
            "time": "2019-02-06T13:18:04+00:00"
        },
        {
            "name": "doctrine/doctrine-cache-bundle",
            "version": "1.3.5",
            "source": {
                "type": "git",
                "url": "https://github.com/doctrine/DoctrineCacheBundle.git",
                "reference": "5514c90d9fb595e1095e6d66ebb98ce9ef049927"
            },
            "dist": {
                "type": "zip",
                "url": "https://api.github.com/repos/doctrine/DoctrineCacheBundle/zipball/5514c90d9fb595e1095e6d66ebb98ce9ef049927",
                "reference": "5514c90d9fb595e1095e6d66ebb98ce9ef049927",
                "shasum": ""
            },
            "require": {
                "doctrine/cache": "^1.4.2",
                "doctrine/inflector": "~1.0",
                "php": ">=5.3.2",
                "symfony/doctrine-bridge": "~2.7|~3.3|~4.0"
            },
            "require-dev": {
                "instaclick/coding-standard": "~1.1",
                "instaclick/object-calisthenics-sniffs": "dev-master",
                "instaclick/symfony2-coding-standard": "dev-remaster",
                "phpunit/phpunit": "~4.8.36|~5.6|~6.5|~7.0",
                "predis/predis": "~0.8",
                "satooshi/php-coveralls": "^1.0",
                "squizlabs/php_codesniffer": "~1.5",
                "symfony/console": "~2.7|~3.3|~4.0",
                "symfony/finder": "~2.7|~3.3|~4.0",
                "symfony/framework-bundle": "~2.7|~3.3|~4.0",
                "symfony/phpunit-bridge": "~2.7|~3.3|~4.0",
                "symfony/security-acl": "~2.7|~3.3",
                "symfony/validator": "~2.7|~3.3|~4.0",
                "symfony/yaml": "~2.7|~3.3|~4.0"
            },
            "suggest": {
                "symfony/security-acl": "For using this bundle to cache ACLs"
            },
            "type": "symfony-bundle",
            "extra": {
                "branch-alias": {
                    "dev-master": "1.3.x-dev"
                }
            },
            "autoload": {
                "psr-4": {
                    "Doctrine\\Bundle\\DoctrineCacheBundle\\": ""
                },
                "exclude-from-classmap": [
                    "/Tests/"
                ]
            },
            "notification-url": "https://packagist.org/downloads/",
            "license": [
                "MIT"
            ],
            "authors": [
                {
                    "name": "Symfony Community",
                    "homepage": "http://symfony.com/contributors"
                },
                {
                    "name": "Benjamin Eberlei",
                    "email": "kontakt@beberlei.de"
                },
                {
                    "name": "Fabio B. Silva",
                    "email": "fabio.bat.silva@gmail.com"
                },
                {
                    "name": "Guilherme Blanco",
                    "email": "guilhermeblanco@hotmail.com"
                },
                {
                    "name": "Doctrine Project",
                    "homepage": "http://www.doctrine-project.org/"
                },
                {
                    "name": "Fabien Potencier",
                    "email": "fabien@symfony.com"
                }
            ],
            "description": "Symfony Bundle for Doctrine Cache",
            "homepage": "https://www.doctrine-project.org",
            "keywords": [
                "cache",
                "caching"
            ],
            "time": "2018-11-09T06:25:35+00:00"
        },
        {
            "name": "doctrine/inflector",
            "version": "v1.1.0",
            "source": {
                "type": "git",
                "url": "https://github.com/doctrine/inflector.git",
                "reference": "90b2128806bfde671b6952ab8bea493942c1fdae"
            },
            "dist": {
                "type": "zip",
                "url": "https://api.github.com/repos/doctrine/inflector/zipball/90b2128806bfde671b6952ab8bea493942c1fdae",
                "reference": "90b2128806bfde671b6952ab8bea493942c1fdae",
                "shasum": ""
            },
            "require": {
                "php": ">=5.3.2"
            },
            "require-dev": {
                "phpunit/phpunit": "4.*"
            },
            "type": "library",
            "extra": {
                "branch-alias": {
                    "dev-master": "1.1.x-dev"
                }
            },
            "autoload": {
                "psr-0": {
                    "Doctrine\\Common\\Inflector\\": "lib/"
                }
            },
            "notification-url": "https://packagist.org/downloads/",
            "license": [
                "MIT"
            ],
            "authors": [
                {
                    "name": "Roman Borschel",
                    "email": "roman@code-factory.org"
                },
                {
                    "name": "Benjamin Eberlei",
                    "email": "kontakt@beberlei.de"
                },
                {
                    "name": "Guilherme Blanco",
                    "email": "guilhermeblanco@gmail.com"
                },
                {
                    "name": "Jonathan Wage",
                    "email": "jonwage@gmail.com"
                },
                {
                    "name": "Johannes Schmitt",
                    "email": "schmittjoh@gmail.com"
                }
            ],
            "description": "Common String Manipulations with regard to casing and singular/plural rules.",
            "homepage": "http://www.doctrine-project.org",
            "keywords": [
                "inflection",
                "pluralize",
                "singularize",
                "string"
            ],
            "time": "2015-11-06T14:35:42+00:00"
        },
        {
            "name": "doctrine/instantiator",
            "version": "1.0.5",
            "source": {
                "type": "git",
                "url": "https://github.com/doctrine/instantiator.git",
                "reference": "8e884e78f9f0eb1329e445619e04456e64d8051d"
            },
            "dist": {
                "type": "zip",
                "url": "https://api.github.com/repos/doctrine/instantiator/zipball/8e884e78f9f0eb1329e445619e04456e64d8051d",
                "reference": "8e884e78f9f0eb1329e445619e04456e64d8051d",
                "shasum": ""
            },
            "require": {
                "php": ">=5.3,<8.0-DEV"
            },
            "require-dev": {
                "athletic/athletic": "~0.1.8",
                "ext-pdo": "*",
                "ext-phar": "*",
                "phpunit/phpunit": "~4.0",
                "squizlabs/php_codesniffer": "~2.0"
            },
            "type": "library",
            "extra": {
                "branch-alias": {
                    "dev-master": "1.0.x-dev"
                }
            },
            "autoload": {
                "psr-4": {
                    "Doctrine\\Instantiator\\": "src/Doctrine/Instantiator/"
                }
            },
            "notification-url": "https://packagist.org/downloads/",
            "license": [
                "MIT"
            ],
            "authors": [
                {
                    "name": "Marco Pivetta",
                    "email": "ocramius@gmail.com",
                    "homepage": "http://ocramius.github.com/"
                }
            ],
            "description": "A small, lightweight utility to instantiate objects in PHP without invoking their constructors",
            "homepage": "https://github.com/doctrine/instantiator",
            "keywords": [
                "constructor",
                "instantiate"
            ],
            "time": "2015-06-14T21:17:01+00:00"
        },
        {
            "name": "doctrine/lexer",
            "version": "v1.0.1",
            "source": {
                "type": "git",
                "url": "https://github.com/doctrine/lexer.git",
                "reference": "83893c552fd2045dd78aef794c31e694c37c0b8c"
            },
            "dist": {
                "type": "zip",
                "url": "https://api.github.com/repos/doctrine/lexer/zipball/83893c552fd2045dd78aef794c31e694c37c0b8c",
                "reference": "83893c552fd2045dd78aef794c31e694c37c0b8c",
                "shasum": ""
            },
            "require": {
                "php": ">=5.3.2"
            },
            "type": "library",
            "extra": {
                "branch-alias": {
                    "dev-master": "1.0.x-dev"
                }
            },
            "autoload": {
                "psr-0": {
                    "Doctrine\\Common\\Lexer\\": "lib/"
                }
            },
            "notification-url": "https://packagist.org/downloads/",
            "license": [
                "MIT"
            ],
            "authors": [
                {
                    "name": "Roman Borschel",
                    "email": "roman@code-factory.org"
                },
                {
                    "name": "Guilherme Blanco",
                    "email": "guilhermeblanco@gmail.com"
                },
                {
                    "name": "Johannes Schmitt",
                    "email": "schmittjoh@gmail.com"
                }
            ],
            "description": "Base library for a lexer that can be used in Top-Down, Recursive Descent Parsers.",
            "homepage": "http://www.doctrine-project.org",
            "keywords": [
                "lexer",
                "parser"
            ],
            "time": "2014-09-09T13:34:57+00:00"
        },
        {
            "name": "doctrine/orm",
            "version": "v2.5.14",
            "source": {
                "type": "git",
                "url": "https://github.com/doctrine/orm.git",
                "reference": "810a7baf81462a5ddf10e8baa8cb94b6eec02754"
            },
            "dist": {
                "type": "zip",
                "url": "https://api.github.com/repos/doctrine/orm/zipball/810a7baf81462a5ddf10e8baa8cb94b6eec02754",
                "reference": "810a7baf81462a5ddf10e8baa8cb94b6eec02754",
                "shasum": ""
            },
            "require": {
                "doctrine/cache": "~1.4",
                "doctrine/collections": "~1.2",
                "doctrine/common": ">=2.5-dev,<2.9-dev",
                "doctrine/dbal": ">=2.5-dev,<2.7-dev",
                "doctrine/instantiator": "^1.0.1",
                "ext-pdo": "*",
                "php": ">=5.4",
                "symfony/console": "~2.5|~3.0|~4.0"
            },
            "require-dev": {
                "phpunit/phpunit": "~4.0",
                "symfony/yaml": "~2.3|~3.0|~4.0"
            },
            "suggest": {
                "symfony/yaml": "If you want to use YAML Metadata Mapping Driver"
            },
            "bin": [
                "bin/doctrine",
                "bin/doctrine.php"
            ],
            "type": "library",
            "extra": {
                "branch-alias": {
                    "dev-master": "2.6.x-dev"
                }
            },
            "autoload": {
                "psr-0": {
                    "Doctrine\\ORM\\": "lib/"
                }
            },
            "notification-url": "https://packagist.org/downloads/",
            "license": [
                "MIT"
            ],
            "authors": [
                {
                    "name": "Roman Borschel",
                    "email": "roman@code-factory.org"
                },
                {
                    "name": "Benjamin Eberlei",
                    "email": "kontakt@beberlei.de"
                },
                {
                    "name": "Guilherme Blanco",
                    "email": "guilhermeblanco@gmail.com"
                },
                {
                    "name": "Jonathan Wage",
                    "email": "jonwage@gmail.com"
                }
            ],
            "description": "Object-Relational-Mapper for PHP",
            "homepage": "http://www.doctrine-project.org",
            "keywords": [
                "database",
                "orm"
            ],
            "time": "2017-12-17T02:57:51+00:00"
        },
        {
            "name": "ezyang/htmlpurifier",
            "version": "v4.10.0",
            "source": {
                "type": "git",
                "url": "https://github.com/ezyang/htmlpurifier.git",
                "reference": "d85d39da4576a6934b72480be6978fb10c860021"
            },
            "dist": {
                "type": "zip",
                "url": "https://api.github.com/repos/ezyang/htmlpurifier/zipball/d85d39da4576a6934b72480be6978fb10c860021",
                "reference": "d85d39da4576a6934b72480be6978fb10c860021",
                "shasum": ""
            },
            "require": {
                "php": ">=5.2"
            },
            "require-dev": {
                "simpletest/simpletest": "^1.1"
            },
            "type": "library",
            "autoload": {
                "psr-0": {
                    "HTMLPurifier": "library/"
                },
                "files": [
                    "library/HTMLPurifier.composer.php"
                ]
            },
            "notification-url": "https://packagist.org/downloads/",
            "license": [
                "LGPL"
            ],
            "authors": [
                {
                    "name": "Edward Z. Yang",
                    "email": "admin@htmlpurifier.org",
                    "homepage": "http://ezyang.com"
                }
            ],
            "description": "Standards compliant HTML filter written in PHP",
            "homepage": "http://htmlpurifier.org/",
            "keywords": [
                "html"
            ],
            "time": "2018-02-23T01:58:20+00:00"
        },
        {
            "name": "fig/link-util",
            "version": "1.0.0",
            "source": {
                "type": "git",
                "url": "https://github.com/php-fig/link-util.git",
                "reference": "1a07821801a148be4add11ab0603e4af55a72fac"
            },
            "dist": {
                "type": "zip",
                "url": "https://api.github.com/repos/php-fig/link-util/zipball/1a07821801a148be4add11ab0603e4af55a72fac",
                "reference": "1a07821801a148be4add11ab0603e4af55a72fac",
                "shasum": ""
            },
            "require": {
                "php": ">=5.5.0",
                "psr/link": "~1.0@dev"
            },
            "require-dev": {
                "phpunit/phpunit": "^5.1",
                "squizlabs/php_codesniffer": "^2.3.1"
            },
            "type": "library",
            "extra": {
                "branch-alias": {
                    "dev-master": "1.0.x-dev"
                }
            },
            "autoload": {
                "psr-4": {
                    "Fig\\Link\\": "src/"
                }
            },
            "notification-url": "https://packagist.org/downloads/",
            "license": [
                "MIT"
            ],
            "authors": [
                {
                    "name": "PHP-FIG",
                    "homepage": "http://www.php-fig.org/"
                }
            ],
            "description": "Common utility implementations for HTTP links",
            "keywords": [
                "http",
                "http-link",
                "link",
                "psr",
                "psr-13",
                "rest"
            ],
            "time": "2016-10-17T18:31:11+00:00"
        },
        {
            "name": "geoip2/geoip2",
            "version": "v2.4.5",
            "source": {
                "type": "git",
                "url": "https://github.com/maxmind/GeoIP2-php.git",
                "reference": "b28a0ed0190cd76c878ed7002a5d1bb8c5f4c175"
            },
            "dist": {
                "type": "zip",
                "url": "https://api.github.com/repos/maxmind/GeoIP2-php/zipball/b28a0ed0190cd76c878ed7002a5d1bb8c5f4c175",
                "reference": "b28a0ed0190cd76c878ed7002a5d1bb8c5f4c175",
                "shasum": ""
            },
            "require": {
                "maxmind-db/reader": "~1.0",
                "maxmind/web-service-common": "~0.3",
                "php": ">=5.3.1"
            },
            "require-dev": {
                "phpunit/phpunit": "4.2.*",
                "squizlabs/php_codesniffer": "2.*"
            },
            "type": "library",
            "autoload": {
                "psr-4": {
                    "GeoIp2\\": "src"
                }
            },
            "notification-url": "https://packagist.org/downloads/",
            "license": [
                "Apache-2.0"
            ],
            "authors": [
                {
                    "name": "Gregory J. Oschwald",
                    "email": "goschwald@maxmind.com",
                    "homepage": "http://www.maxmind.com/"
                }
            ],
            "description": "MaxMind GeoIP2 PHP API",
            "homepage": "https://github.com/maxmind/GeoIP2-php",
            "keywords": [
                "IP",
                "geoip",
                "geoip2",
                "geolocation",
                "maxmind"
            ],
            "time": "2017-01-31T17:28:48+00:00"
        },
        {
            "name": "greenlion/php-sql-parser",
            "version": "4.2.1",
            "source": {
                "type": "git",
                "url": "https://github.com/greenlion/PHP-SQL-Parser.git",
                "reference": "249e8342c9b29e7444090bc66da5e870a0b28b8c"
            },
            "dist": {
                "type": "zip",
                "url": "https://api.github.com/repos/greenlion/PHP-SQL-Parser/zipball/249e8342c9b29e7444090bc66da5e870a0b28b8c",
                "reference": "249e8342c9b29e7444090bc66da5e870a0b28b8c",
                "shasum": ""
            },
            "require": {
                "analog/analog": "^1.0.6",
                "php": ">=5.3.2"
            },
            "require-dev": {
                "phpunit/phpunit": "^4.0.14",
                "squizlabs/php_codesniffer": "^1.5.1"
            },
            "type": "library",
            "autoload": {
                "psr-0": {
                    "PHPSQLParser\\": "src/"
                }
            },
            "notification-url": "https://packagist.org/downloads/",
            "license": [
                "BSD-3-Clause"
            ],
            "authors": [
                {
                    "name": "André Rothe",
                    "email": "phosco@gmx.de",
                    "homepage": "https://www.phosco.info",
                    "role": "Committer"
                },
                {
                    "name": "Justin Swanhart",
                    "email": "greenlion@gmail.com",
                    "homepage": "http://code.google.com/u/greenlion@gmail.com/",
                    "role": "Owner"
                }
            ],
            "description": "A pure PHP SQL (non validating) parser w/ focus on MySQL dialect of SQL",
            "homepage": "https://github.com/greenlion/PHP-SQL-Parser",
            "keywords": [
                "creator",
                "mysql",
                "parser",
                "sql"
            ],
            "time": "2018-12-23T05:09:55+00:00"
        },
        {
            "name": "guzzlehttp/guzzle",
            "version": "5.3.3",
            "source": {
                "type": "git",
                "url": "https://github.com/guzzle/guzzle.git",
                "reference": "93bbdb30d59be6cd9839495306c65f2907370eb9"
            },
            "dist": {
                "type": "zip",
                "url": "https://api.github.com/repos/guzzle/guzzle/zipball/93bbdb30d59be6cd9839495306c65f2907370eb9",
                "reference": "93bbdb30d59be6cd9839495306c65f2907370eb9",
                "shasum": ""
            },
            "require": {
                "guzzlehttp/ringphp": "^1.1",
                "php": ">=5.4.0",
                "react/promise": "^2.2"
            },
            "require-dev": {
                "ext-curl": "*",
                "phpunit/phpunit": "^4.0"
            },
            "type": "library",
            "autoload": {
                "psr-4": {
                    "GuzzleHttp\\": "src/"
                }
            },
            "notification-url": "https://packagist.org/downloads/",
            "license": [
                "MIT"
            ],
            "authors": [
                {
                    "name": "Michael Dowling",
                    "email": "mtdowling@gmail.com",
                    "homepage": "https://github.com/mtdowling"
                }
            ],
            "description": "Guzzle is a PHP HTTP client library and framework for building RESTful web service clients",
            "homepage": "http://guzzlephp.org/",
            "keywords": [
                "client",
                "curl",
                "framework",
                "http",
                "http client",
                "rest",
                "web service"
            ],
            "time": "2018-07-31T13:33:10+00:00"
        },
        {
            "name": "guzzlehttp/log-subscriber",
            "version": "1.0.1",
            "source": {
                "type": "git",
                "url": "https://github.com/guzzle/log-subscriber.git",
                "reference": "99c3c0004165db721d8ef7bbef60c996210e538a"
            },
            "dist": {
                "type": "zip",
                "url": "https://api.github.com/repos/guzzle/log-subscriber/zipball/99c3c0004165db721d8ef7bbef60c996210e538a",
                "reference": "99c3c0004165db721d8ef7bbef60c996210e538a",
                "shasum": ""
            },
            "require": {
                "guzzlehttp/guzzle": "~4.0 | ~5.0",
                "php": ">=5.4.0",
                "psr/log": "~1.0"
            },
            "require-dev": {
                "phpunit/phpunit": "~4.0"
            },
            "type": "library",
            "extra": {
                "branch-alias": {
                    "dev-master": "1.0-dev"
                }
            },
            "autoload": {
                "psr-4": {
                    "GuzzleHttp\\Subscriber\\Log\\": "src/"
                }
            },
            "notification-url": "https://packagist.org/downloads/",
            "license": [
                "MIT"
            ],
            "authors": [
                {
                    "name": "Michael Dowling",
                    "email": "mtdowling@gmail.com",
                    "homepage": "https://github.com/mtdowling"
                }
            ],
            "description": "Logs HTTP requests and responses as they are sent over the wire (Guzzle 4+)",
            "homepage": "http://guzzlephp.org/",
            "keywords": [
                "Guzzle",
                "log",
                "plugin"
            ],
            "time": "2014-10-13T03:31:43+00:00"
        },
        {
            "name": "guzzlehttp/ringphp",
            "version": "1.1.1",
            "source": {
                "type": "git",
                "url": "https://github.com/guzzle/RingPHP.git",
                "reference": "5e2a174052995663dd68e6b5ad838afd47dd615b"
            },
            "dist": {
                "type": "zip",
                "url": "https://api.github.com/repos/guzzle/RingPHP/zipball/5e2a174052995663dd68e6b5ad838afd47dd615b",
                "reference": "5e2a174052995663dd68e6b5ad838afd47dd615b",
                "shasum": ""
            },
            "require": {
                "guzzlehttp/streams": "~3.0",
                "php": ">=5.4.0",
                "react/promise": "~2.0"
            },
            "require-dev": {
                "ext-curl": "*",
                "phpunit/phpunit": "~4.0"
            },
            "suggest": {
                "ext-curl": "Guzzle will use specific adapters if cURL is present"
            },
            "type": "library",
            "extra": {
                "branch-alias": {
                    "dev-master": "1.1-dev"
                }
            },
            "autoload": {
                "psr-4": {
                    "GuzzleHttp\\Ring\\": "src/"
                }
            },
            "notification-url": "https://packagist.org/downloads/",
            "license": [
                "MIT"
            ],
            "authors": [
                {
                    "name": "Michael Dowling",
                    "email": "mtdowling@gmail.com",
                    "homepage": "https://github.com/mtdowling"
                }
            ],
            "description": "Provides a simple API and specification that abstracts away the details of HTTP into a single PHP function.",
            "time": "2018-07-31T13:22:33+00:00"
        },
        {
            "name": "guzzlehttp/streams",
            "version": "3.0.0",
            "source": {
                "type": "git",
                "url": "https://github.com/guzzle/streams.git",
                "reference": "47aaa48e27dae43d39fc1cea0ccf0d84ac1a2ba5"
            },
            "dist": {
                "type": "zip",
                "url": "https://api.github.com/repos/guzzle/streams/zipball/47aaa48e27dae43d39fc1cea0ccf0d84ac1a2ba5",
                "reference": "47aaa48e27dae43d39fc1cea0ccf0d84ac1a2ba5",
                "shasum": ""
            },
            "require": {
                "php": ">=5.4.0"
            },
            "require-dev": {
                "phpunit/phpunit": "~4.0"
            },
            "type": "library",
            "extra": {
                "branch-alias": {
                    "dev-master": "3.0-dev"
                }
            },
            "autoload": {
                "psr-4": {
                    "GuzzleHttp\\Stream\\": "src/"
                }
            },
            "notification-url": "https://packagist.org/downloads/",
            "license": [
                "MIT"
            ],
            "authors": [
                {
                    "name": "Michael Dowling",
                    "email": "mtdowling@gmail.com",
                    "homepage": "https://github.com/mtdowling"
                }
            ],
            "description": "Provides a simple abstraction over streams of data",
            "homepage": "http://guzzlephp.org/",
            "keywords": [
                "Guzzle",
                "stream"
            ],
            "time": "2014-10-12T19:18:40+00:00"
        },
        {
            "name": "incenteev/composer-parameter-handler",
            "version": "v2.1.3",
            "source": {
                "type": "git",
                "url": "https://github.com/Incenteev/ParameterHandler.git",
                "reference": "933c45a34814f27f2345c11c37d46b3ca7303550"
            },
            "dist": {
                "type": "zip",
                "url": "https://api.github.com/repos/Incenteev/ParameterHandler/zipball/933c45a34814f27f2345c11c37d46b3ca7303550",
                "reference": "933c45a34814f27f2345c11c37d46b3ca7303550",
                "shasum": ""
            },
            "require": {
                "php": ">=5.3.3",
                "symfony/yaml": "^2.3 || ^3.0 || ^4.0"
            },
            "require-dev": {
                "composer/composer": "^1.0@dev",
                "symfony/filesystem": "^2.3 || ^3 || ^4",
                "symfony/phpunit-bridge": "^4.0"
            },
            "type": "library",
            "extra": {
                "branch-alias": {
                    "dev-master": "2.1.x-dev"
                }
            },
            "autoload": {
                "psr-4": {
                    "Incenteev\\ParameterHandler\\": ""
                }
            },
            "notification-url": "https://packagist.org/downloads/",
            "license": [
                "MIT"
            ],
            "authors": [
                {
                    "name": "Christophe Coevoet",
                    "email": "stof@notk.org"
                }
            ],
            "description": "Composer script handling your ignored parameter file",
            "homepage": "https://github.com/Incenteev/ParameterHandler",
            "keywords": [
                "parameters management"
            ],
            "time": "2018-02-13T18:05:56+00:00"
        },
        {
            "name": "ircmaxell/password-compat",
            "version": "v1.0.4",
            "source": {
                "type": "git",
                "url": "https://github.com/ircmaxell/password_compat.git",
                "reference": "5c5cde8822a69545767f7c7f3058cb15ff84614c"
            },
            "dist": {
                "type": "zip",
                "url": "https://api.github.com/repos/ircmaxell/password_compat/zipball/5c5cde8822a69545767f7c7f3058cb15ff84614c",
                "reference": "5c5cde8822a69545767f7c7f3058cb15ff84614c",
                "shasum": ""
            },
            "require-dev": {
                "phpunit/phpunit": "4.*"
            },
            "type": "library",
            "autoload": {
                "files": [
                    "lib/password.php"
                ]
            },
            "notification-url": "https://packagist.org/downloads/",
            "license": [
                "MIT"
            ],
            "authors": [
                {
                    "name": "Anthony Ferrara",
                    "email": "ircmaxell@php.net",
                    "homepage": "http://blog.ircmaxell.com"
                }
            ],
            "description": "A compatibility library for the proposed simplified password hashing algorithm: https://wiki.php.net/rfc/password_hash",
            "homepage": "https://github.com/ircmaxell/password_compat",
            "keywords": [
                "hashing",
                "password"
            ],
            "time": "2014-11-20T16:49:30+00:00"
        },
        {
            "name": "ircmaxell/random-lib",
            "version": "v1.2.0",
            "source": {
                "type": "git",
                "url": "https://github.com/ircmaxell/RandomLib.git",
                "reference": "e9e0204f40e49fa4419946c677eccd3fa25b8cf4"
            },
            "dist": {
                "type": "zip",
                "url": "https://api.github.com/repos/ircmaxell/RandomLib/zipball/e9e0204f40e49fa4419946c677eccd3fa25b8cf4",
                "reference": "e9e0204f40e49fa4419946c677eccd3fa25b8cf4",
                "shasum": ""
            },
            "require": {
                "ircmaxell/security-lib": "^1.1",
                "php": ">=5.3.2"
            },
            "require-dev": {
                "friendsofphp/php-cs-fixer": "^1.11",
                "mikey179/vfsstream": "^1.6",
                "phpunit/phpunit": "^4.8|^5.0"
            },
            "type": "library",
            "extra": {
                "branch-alias": {
                    "dev-master": "1.1.x-dev"
                }
            },
            "autoload": {
                "psr-0": {
                    "RandomLib": "lib"
                }
            },
            "notification-url": "https://packagist.org/downloads/",
            "license": [
                "MIT"
            ],
            "authors": [
                {
                    "name": "Anthony Ferrara",
                    "email": "ircmaxell@ircmaxell.com",
                    "homepage": "http://blog.ircmaxell.com"
                }
            ],
            "description": "A Library For Generating Secure Random Numbers",
            "homepage": "https://github.com/ircmaxell/RandomLib",
            "keywords": [
                "cryptography",
                "random",
                "random-numbers",
                "random-strings"
            ],
            "time": "2016-09-07T15:52:06+00:00"
        },
        {
            "name": "ircmaxell/security-lib",
            "version": "v1.1.0",
            "source": {
                "type": "git",
                "url": "https://github.com/ircmaxell/SecurityLib.git",
                "reference": "f3db6de12c20c9bcd1aa3db4353a1bbe0e44e1b5"
            },
            "dist": {
                "type": "zip",
                "url": "https://api.github.com/repos/ircmaxell/SecurityLib/zipball/f3db6de12c20c9bcd1aa3db4353a1bbe0e44e1b5",
                "reference": "f3db6de12c20c9bcd1aa3db4353a1bbe0e44e1b5",
                "shasum": ""
            },
            "require": {
                "php": ">=5.3.2"
            },
            "require-dev": {
                "mikey179/vfsstream": "1.1.*"
            },
            "type": "library",
            "extra": {
                "branch-alias": {
                    "dev-master": "1.0.x-dev"
                }
            },
            "autoload": {
                "psr-0": {
                    "SecurityLib": "lib"
                }
            },
            "notification-url": "https://packagist.org/downloads/",
            "license": [
                "MIT"
            ],
            "authors": [
                {
                    "name": "Anthony Ferrara",
                    "email": "ircmaxell@ircmaxell.com",
                    "homepage": "http://blog.ircmaxell.com"
                }
            ],
            "description": "A Base Security Library",
            "homepage": "https://github.com/ircmaxell/SecurityLib",
            "time": "2015-03-20T14:31:23+00:00"
        },
        {
            "name": "jakeasmith/http_build_url",
            "version": "1.0.1",
            "source": {
                "type": "git",
                "url": "https://github.com/jakeasmith/http_build_url.git",
                "reference": "93c273e77cb1edead0cf8bcf8cd2003428e74e37"
            },
            "dist": {
                "type": "zip",
                "url": "https://api.github.com/repos/jakeasmith/http_build_url/zipball/93c273e77cb1edead0cf8bcf8cd2003428e74e37",
                "reference": "93c273e77cb1edead0cf8bcf8cd2003428e74e37",
                "shasum": ""
            },
            "type": "library",
            "autoload": {
                "files": [
                    "src/http_build_url.php"
                ]
            },
            "notification-url": "https://packagist.org/downloads/",
            "license": [
                "MIT"
            ],
            "authors": [
                {
                    "name": "Jake A. Smith",
                    "email": "theman@jakeasmith.com"
                }
            ],
            "description": "Provides functionality for http_build_url() to environments without pecl_http.",
            "time": "2017-05-01T15:36:40+00:00"
        },
        {
            "name": "jdorn/sql-formatter",
            "version": "v1.2.17",
            "source": {
                "type": "git",
                "url": "https://github.com/jdorn/sql-formatter.git",
                "reference": "64990d96e0959dff8e059dfcdc1af130728d92bc"
            },
            "dist": {
                "type": "zip",
                "url": "https://api.github.com/repos/jdorn/sql-formatter/zipball/64990d96e0959dff8e059dfcdc1af130728d92bc",
                "reference": "64990d96e0959dff8e059dfcdc1af130728d92bc",
                "shasum": ""
            },
            "require": {
                "php": ">=5.2.4"
            },
            "require-dev": {
                "phpunit/phpunit": "3.7.*"
            },
            "type": "library",
            "extra": {
                "branch-alias": {
                    "dev-master": "1.3.x-dev"
                }
            },
            "autoload": {
                "classmap": [
                    "lib"
                ]
            },
            "notification-url": "https://packagist.org/downloads/",
            "license": [
                "MIT"
            ],
            "authors": [
                {
                    "name": "Jeremy Dorn",
                    "email": "jeremy@jeremydorn.com",
                    "homepage": "http://jeremydorn.com/"
                }
            ],
            "description": "a PHP SQL highlighting library",
            "homepage": "https://github.com/jdorn/sql-formatter/",
            "keywords": [
                "highlight",
                "sql"
            ],
            "time": "2014-01-12T16:20:24+00:00"
        },
        {
            "name": "league/tactician",
            "version": "v1.0.3",
            "source": {
                "type": "git",
                "url": "https://github.com/thephpleague/tactician.git",
                "reference": "d0339e22fd9252fb0fa53102b488d2c514483b8a"
            },
            "dist": {
                "type": "zip",
                "url": "https://api.github.com/repos/thephpleague/tactician/zipball/d0339e22fd9252fb0fa53102b488d2c514483b8a",
                "reference": "d0339e22fd9252fb0fa53102b488d2c514483b8a",
                "shasum": ""
            },
            "require": {
                "php": ">=5.5"
            },
            "require-dev": {
                "mockery/mockery": "~0.9",
                "phpunit/phpunit": "^4.8.35",
                "squizlabs/php_codesniffer": "~2.3"
            },
            "type": "library",
            "extra": {
                "branch-alias": {
                    "dev-master": "2.0-dev"
                }
            },
            "autoload": {
                "psr-4": {
                    "League\\Tactician\\": "src"
                }
            },
            "notification-url": "https://packagist.org/downloads/",
            "license": [
                "MIT"
            ],
            "authors": [
                {
                    "name": "Ross Tuck",
                    "homepage": "http://tactician.thephpleague.com"
                }
            ],
            "description": "A small, flexible command bus. Handy for building service layers.",
            "keywords": [
                "command",
                "command bus",
                "service layer"
            ],
            "time": "2017-11-30T09:17:20+00:00"
        },
        {
            "name": "league/tactician-bundle",
            "version": "v0.4.1",
            "source": {
                "type": "git",
                "url": "https://github.com/thephpleague/tactician-bundle.git",
                "reference": "14b38eb1d855fdd805eee2f6c1c20e956534381f"
            },
            "dist": {
                "type": "zip",
                "url": "https://api.github.com/repos/thephpleague/tactician-bundle/zipball/14b38eb1d855fdd805eee2f6c1c20e956534381f",
                "reference": "14b38eb1d855fdd805eee2f6c1c20e956534381f",
                "shasum": ""
            },
            "require": {
                "league/tactician": "^1.0",
                "php": ">=5.5",
                "symfony/config": "^2.3|^3.0",
                "symfony/dependency-injection": "^2.3|^3.0",
                "symfony/http-kernel": "^2.3|^3.0",
                "symfony/yaml": "^2.3|^3.0"
            },
            "require-dev": {
                "league/tactician-doctrine": "^1.0",
                "matthiasnoback/symfony-config-test": "~1.0",
                "matthiasnoback/symfony-dependency-injection-test": "^0.7",
                "mockery/mockery": "~0.9.4",
                "phpunit/phpunit": "~4.5",
                "symfony/validator": "^2.3|^3.0"
            },
            "suggest": {
                "league/tactician-doctrine": "For doctrine transaction middleware",
                "symfony/validator": "For command validator middleware"
            },
            "type": "symfony-bundle",
            "extra": {
                "branch-alias": {
                    "dev-master": "1.0-dev"
                }
            },
            "autoload": {
                "psr-4": {
                    "League\\Tactician\\Bundle\\": ""
                }
            },
            "notification-url": "https://packagist.org/downloads/",
            "license": [
                "MIT"
            ],
            "authors": [
                {
                    "name": "Rafael Dohms",
                    "homepage": "http://doh.ms"
                },
                {
                    "name": "Xander Smalbil",
                    "email": "xander@videofunk.nl"
                },
                {
                    "name": "Richard Tuin",
                    "homepage": "http://www.rtuin.nl/"
                },
                {
                    "name": "Ross Tuck",
                    "email": "me@rosstuck.com"
                }
            ],
            "description": "Bundle to integrate Tactician with Symfony projects",
            "keywords": [
                "bundle",
                "symfony",
                "tactician"
            ],
            "time": "2016-04-21T08:00:01+00:00"
        },
        {
            "name": "markbaker/complex",
            "version": "1.4.7",
            "source": {
                "type": "git",
                "url": "https://github.com/MarkBaker/PHPComplex.git",
                "reference": "1ea674a8308baf547cbcbd30c5fcd6d301b7c000"
            },
            "dist": {
                "type": "zip",
                "url": "https://api.github.com/repos/MarkBaker/PHPComplex/zipball/1ea674a8308baf547cbcbd30c5fcd6d301b7c000",
                "reference": "1ea674a8308baf547cbcbd30c5fcd6d301b7c000",
                "shasum": ""
            },
            "require": {
                "php": "^5.6.0|^7.0.0"
            },
            "require-dev": {
                "dealerdirect/phpcodesniffer-composer-installer": "^0.4.3",
                "phpcompatibility/php-compatibility": "^8.0",
                "phpdocumentor/phpdocumentor": "2.*",
                "phploc/phploc": "2.*",
                "phpmd/phpmd": "2.*",
                "phpunit/phpunit": "^4.8.35|^5.4.0",
                "sebastian/phpcpd": "2.*",
                "squizlabs/php_codesniffer": "^3.3.0"
            },
            "type": "library",
            "autoload": {
                "psr-4": {
                    "Complex\\": "classes/src/"
                },
                "files": [
                    "classes/src/functions/abs.php",
                    "classes/src/functions/acos.php",
                    "classes/src/functions/acosh.php",
                    "classes/src/functions/acot.php",
                    "classes/src/functions/acoth.php",
                    "classes/src/functions/acsc.php",
                    "classes/src/functions/acsch.php",
                    "classes/src/functions/argument.php",
                    "classes/src/functions/asec.php",
                    "classes/src/functions/asech.php",
                    "classes/src/functions/asin.php",
                    "classes/src/functions/asinh.php",
                    "classes/src/functions/atan.php",
                    "classes/src/functions/atanh.php",
                    "classes/src/functions/conjugate.php",
                    "classes/src/functions/cos.php",
                    "classes/src/functions/cosh.php",
                    "classes/src/functions/cot.php",
                    "classes/src/functions/coth.php",
                    "classes/src/functions/csc.php",
                    "classes/src/functions/csch.php",
                    "classes/src/functions/exp.php",
                    "classes/src/functions/inverse.php",
                    "classes/src/functions/ln.php",
                    "classes/src/functions/log2.php",
                    "classes/src/functions/log10.php",
                    "classes/src/functions/negative.php",
                    "classes/src/functions/pow.php",
                    "classes/src/functions/rho.php",
                    "classes/src/functions/sec.php",
                    "classes/src/functions/sech.php",
                    "classes/src/functions/sin.php",
                    "classes/src/functions/sinh.php",
                    "classes/src/functions/sqrt.php",
                    "classes/src/functions/tan.php",
                    "classes/src/functions/tanh.php",
                    "classes/src/functions/theta.php",
                    "classes/src/operations/add.php",
                    "classes/src/operations/subtract.php",
                    "classes/src/operations/multiply.php",
                    "classes/src/operations/divideby.php",
                    "classes/src/operations/divideinto.php"
                ]
            },
            "notification-url": "https://packagist.org/downloads/",
            "license": [
                "MIT"
            ],
            "authors": [
                {
                    "name": "Mark Baker",
                    "email": "mark@lange.demon.co.uk"
                }
            ],
            "description": "PHP Class for working with complex numbers",
            "homepage": "https://github.com/MarkBaker/PHPComplex",
            "keywords": [
                "complex",
                "mathematics"
            ],
            "time": "2018-10-13T23:28:42+00:00"
        },
        {
            "name": "markbaker/matrix",
            "version": "1.1.4",
            "source": {
                "type": "git",
                "url": "https://github.com/MarkBaker/PHPMatrix.git",
                "reference": "6ea97472b5baf12119b4f31f802835b820dd6d64"
            },
            "dist": {
                "type": "zip",
                "url": "https://api.github.com/repos/MarkBaker/PHPMatrix/zipball/6ea97472b5baf12119b4f31f802835b820dd6d64",
                "reference": "6ea97472b5baf12119b4f31f802835b820dd6d64",
                "shasum": ""
            },
            "require": {
                "php": "^5.6.0|^7.0.0"
            },
            "require-dev": {
                "dealerdirect/phpcodesniffer-composer-installer": "^0.4.3",
                "phpcompatibility/php-compatibility": "^8.0",
                "phpdocumentor/phpdocumentor": "2.*",
                "phploc/phploc": "2.*",
                "phpmd/phpmd": "2.*",
                "phpunit/phpunit": "^4.8.35|^5.4.0",
                "sebastian/phpcpd": "2.*",
                "squizlabs/php_codesniffer": "^3.3.0"
            },
            "type": "library",
            "autoload": {
                "psr-4": {
                    "Matrix\\": "classes/src/"
                },
                "files": [
                    "classes/src/functions/adjoint.php",
                    "classes/src/functions/antidiagonal.php",
                    "classes/src/functions/cofactors.php",
                    "classes/src/functions/determinant.php",
                    "classes/src/functions/diagonal.php",
                    "classes/src/functions/identity.php",
                    "classes/src/functions/inverse.php",
                    "classes/src/functions/minors.php",
                    "classes/src/functions/trace.php",
                    "classes/src/functions/transpose.php",
                    "classes/src/operations/add.php",
                    "classes/src/operations/directsum.php",
                    "classes/src/operations/subtract.php",
                    "classes/src/operations/multiply.php",
                    "classes/src/operations/divideby.php",
                    "classes/src/operations/divideinto.php"
                ]
            },
            "notification-url": "https://packagist.org/downloads/",
            "license": [
                "MIT"
            ],
            "authors": [
                {
                    "name": "Mark Baker",
                    "email": "mark@lange.demon.co.uk"
                }
            ],
            "description": "PHP Class for working with matrices",
            "homepage": "https://github.com/MarkBaker/PHPMatrix",
            "keywords": [
                "mathematics",
                "matrix",
                "vector"
            ],
            "time": "2018-11-04T22:12:12+00:00"
        },
        {
            "name": "matthiasmullie/minify",
            "version": "1.3.61",
            "source": {
                "type": "git",
                "url": "https://github.com/matthiasmullie/minify.git",
                "reference": "d5acb8ce5b6acb7d11bafe97cecc533f6e4fd751"
            },
            "dist": {
                "type": "zip",
                "url": "https://api.github.com/repos/matthiasmullie/minify/zipball/d5acb8ce5b6acb7d11bafe97cecc533f6e4fd751",
                "reference": "d5acb8ce5b6acb7d11bafe97cecc533f6e4fd751",
                "shasum": ""
            },
            "require": {
                "ext-pcre": "*",
                "matthiasmullie/path-converter": "~1.1",
                "php": ">=5.3.0"
            },
            "require-dev": {
                "friendsofphp/php-cs-fixer": "~2.0",
                "matthiasmullie/scrapbook": "~1.0",
                "phpunit/phpunit": "~4.8"
            },
            "suggest": {
                "psr/cache-implementation": "Cache implementation to use with Minify::cache"
            },
            "bin": [
                "bin/minifycss",
                "bin/minifyjs"
            ],
            "type": "library",
            "autoload": {
                "psr-4": {
                    "MatthiasMullie\\Minify\\": "src/"
                }
            },
            "notification-url": "https://packagist.org/downloads/",
            "license": [
                "MIT"
            ],
            "authors": [
                {
                    "name": "Matthias Mullie",
                    "email": "minify@mullie.eu",
                    "homepage": "http://www.mullie.eu",
                    "role": "Developer"
                }
            ],
            "description": "CSS & JavaScript minifier, in PHP. Removes whitespace, strips comments, combines files (incl. @import statements and small assets in CSS files), and optimizes/shortens a few common programming patterns.",
            "homepage": "http://www.minifier.org",
            "keywords": [
                "JS",
                "css",
                "javascript",
                "minifier",
                "minify"
            ],
            "time": "2018-11-26T23:10:39+00:00"
        },
        {
            "name": "matthiasmullie/path-converter",
            "version": "1.1.2",
            "source": {
                "type": "git",
                "url": "https://github.com/matthiasmullie/path-converter.git",
                "reference": "5e4b121c8b9f97c80835c1d878b0812ba1d607c9"
            },
            "dist": {
                "type": "zip",
                "url": "https://api.github.com/repos/matthiasmullie/path-converter/zipball/5e4b121c8b9f97c80835c1d878b0812ba1d607c9",
                "reference": "5e4b121c8b9f97c80835c1d878b0812ba1d607c9",
                "shasum": ""
            },
            "require": {
                "ext-pcre": "*",
                "php": ">=5.3.0"
            },
            "require-dev": {
                "phpunit/phpunit": "~4.8"
            },
            "type": "library",
            "autoload": {
                "psr-4": {
                    "MatthiasMullie\\PathConverter\\": "src/"
                }
            },
            "notification-url": "https://packagist.org/downloads/",
            "license": [
                "MIT"
            ],
            "authors": [
                {
                    "name": "Matthias Mullie",
                    "email": "pathconverter@mullie.eu",
                    "homepage": "http://www.mullie.eu",
                    "role": "Developer"
                }
            ],
            "description": "Relative path converter",
            "homepage": "http://github.com/matthiasmullie/path-converter",
            "keywords": [
                "converter",
                "path",
                "paths",
                "relative"
            ],
            "time": "2018-10-25T15:19:41+00:00"
        },
        {
            "name": "maxmind-db/reader",
            "version": "v1.4.1",
            "source": {
                "type": "git",
                "url": "https://github.com/maxmind/MaxMind-DB-Reader-php.git",
                "reference": "eb83d0ee1c1f9b8a340206302136bc81ee02ae74"
            },
            "dist": {
                "type": "zip",
                "url": "https://api.github.com/repos/maxmind/MaxMind-DB-Reader-php/zipball/eb83d0ee1c1f9b8a340206302136bc81ee02ae74",
                "reference": "eb83d0ee1c1f9b8a340206302136bc81ee02ae74",
                "shasum": ""
            },
            "require": {
                "php": ">=5.4"
            },
            "require-dev": {
                "friendsofphp/php-cs-fixer": "2.*",
                "phpunit/phpunit": "4.* || 5.*",
                "satooshi/php-coveralls": "1.0.*",
                "squizlabs/php_codesniffer": "3.*"
            },
            "suggest": {
                "ext-bcmath": "bcmath or gmp is required for decoding larger integers with the pure PHP decoder",
                "ext-gmp": "bcmath or gmp is required for decoding larger integers with the pure PHP decoder",
                "ext-maxminddb": "A C-based database decoder that provides significantly faster lookups"
            },
            "type": "library",
            "autoload": {
                "psr-4": {
                    "MaxMind\\Db\\": "src/MaxMind/Db"
                }
            },
            "notification-url": "https://packagist.org/downloads/",
            "license": [
                "Apache-2.0"
            ],
            "authors": [
                {
                    "name": "Gregory J. Oschwald",
                    "email": "goschwald@maxmind.com",
                    "homepage": "http://www.maxmind.com/"
                }
            ],
            "description": "MaxMind DB Reader API",
            "homepage": "https://github.com/maxmind/MaxMind-DB-Reader-php",
            "keywords": [
                "database",
                "geoip",
                "geoip2",
                "geolocation",
                "maxmind"
            ],
            "time": "2019-01-04T19:55:56+00:00"
        },
        {
            "name": "maxmind/web-service-common",
            "version": "v0.5.0",
            "source": {
                "type": "git",
                "url": "https://github.com/maxmind/web-service-common-php.git",
                "reference": "61a9836fa3bb1743ab89752bae5005d71e78c73b"
            },
            "dist": {
                "type": "zip",
                "url": "https://api.github.com/repos/maxmind/web-service-common-php/zipball/61a9836fa3bb1743ab89752bae5005d71e78c73b",
                "reference": "61a9836fa3bb1743ab89752bae5005d71e78c73b",
                "shasum": ""
            },
            "require": {
                "composer/ca-bundle": "^1.0.3",
                "ext-curl": "*",
                "ext-json": "*",
                "php": ">=5.4"
            },
            "require-dev": {
                "friendsofphp/php-cs-fixer": "2.*",
                "phpunit/phpunit": "4.*",
                "squizlabs/php_codesniffer": "3.*"
            },
            "type": "library",
            "autoload": {
                "psr-4": {
                    "MaxMind\\Exception\\": "src/Exception",
                    "MaxMind\\WebService\\": "src/WebService"
                }
            },
            "notification-url": "https://packagist.org/downloads/",
            "license": [
                "Apache-2.0"
            ],
            "authors": [
                {
                    "name": "Gregory Oschwald",
                    "email": "goschwald@maxmind.com"
                }
            ],
            "description": "Internal MaxMind Web Service API",
            "homepage": "https://github.com/maxmind/web-service-common-php",
            "time": "2018-02-12T22:31:54+00:00"
        },
        {
            "name": "mobiledetect/mobiledetectlib",
            "version": "2.8.33",
            "source": {
                "type": "git",
                "url": "https://github.com/serbanghita/Mobile-Detect.git",
                "reference": "cd385290f9a0d609d2eddd165a1e44ec1bf12102"
            },
            "dist": {
                "type": "zip",
                "url": "https://api.github.com/repos/serbanghita/Mobile-Detect/zipball/cd385290f9a0d609d2eddd165a1e44ec1bf12102",
                "reference": "cd385290f9a0d609d2eddd165a1e44ec1bf12102",
                "shasum": ""
            },
            "require": {
                "php": ">=5.0.0"
            },
            "require-dev": {
                "phpunit/phpunit": "~4.8.35||~5.7"
            },
            "type": "library",
            "autoload": {
                "classmap": [
                    "Mobile_Detect.php"
                ],
                "psr-0": {
                    "Detection": "namespaced/"
                }
            },
            "notification-url": "https://packagist.org/downloads/",
            "license": [
                "MIT"
            ],
            "authors": [
                {
                    "name": "Serban Ghita",
                    "email": "serbanghita@gmail.com",
                    "homepage": "http://mobiledetect.net",
                    "role": "Developer"
                }
            ],
            "description": "Mobile_Detect is a lightweight PHP class for detecting mobile devices. It uses the User-Agent string combined with specific HTTP headers to detect the mobile environment.",
            "homepage": "https://github.com/serbanghita/Mobile-Detect",
            "keywords": [
                "detect mobile devices",
                "mobile",
                "mobile detect",
                "mobile detector",
                "php mobile detect"
            ],
            "time": "2018-09-01T15:05:15+00:00"
        },
        {
            "name": "monolog/monolog",
            "version": "1.24.0",
            "source": {
                "type": "git",
                "url": "https://github.com/Seldaek/monolog.git",
                "reference": "bfc9ebb28f97e7a24c45bdc3f0ff482e47bb0266"
            },
            "dist": {
                "type": "zip",
                "url": "https://api.github.com/repos/Seldaek/monolog/zipball/bfc9ebb28f97e7a24c45bdc3f0ff482e47bb0266",
                "reference": "bfc9ebb28f97e7a24c45bdc3f0ff482e47bb0266",
                "shasum": ""
            },
            "require": {
                "php": ">=5.3.0",
                "psr/log": "~1.0"
            },
            "provide": {
                "psr/log-implementation": "1.0.0"
            },
            "require-dev": {
                "aws/aws-sdk-php": "^2.4.9 || ^3.0",
                "doctrine/couchdb": "~1.0@dev",
                "graylog2/gelf-php": "~1.0",
                "jakub-onderka/php-parallel-lint": "0.9",
                "php-amqplib/php-amqplib": "~2.4",
                "php-console/php-console": "^3.1.3",
                "phpunit/phpunit": "~4.5",
                "phpunit/phpunit-mock-objects": "2.3.0",
                "ruflin/elastica": ">=0.90 <3.0",
                "sentry/sentry": "^0.13",
                "swiftmailer/swiftmailer": "^5.3|^6.0"
            },
            "suggest": {
                "aws/aws-sdk-php": "Allow sending log messages to AWS services like DynamoDB",
                "doctrine/couchdb": "Allow sending log messages to a CouchDB server",
                "ext-amqp": "Allow sending log messages to an AMQP server (1.0+ required)",
                "ext-mongo": "Allow sending log messages to a MongoDB server",
                "graylog2/gelf-php": "Allow sending log messages to a GrayLog2 server",
                "mongodb/mongodb": "Allow sending log messages to a MongoDB server via PHP Driver",
                "php-amqplib/php-amqplib": "Allow sending log messages to an AMQP server using php-amqplib",
                "php-console/php-console": "Allow sending log messages to Google Chrome",
                "rollbar/rollbar": "Allow sending log messages to Rollbar",
                "ruflin/elastica": "Allow sending log messages to an Elastic Search server",
                "sentry/sentry": "Allow sending log messages to a Sentry server"
            },
            "type": "library",
            "extra": {
                "branch-alias": {
                    "dev-master": "2.0.x-dev"
                }
            },
            "autoload": {
                "psr-4": {
                    "Monolog\\": "src/Monolog"
                }
            },
            "notification-url": "https://packagist.org/downloads/",
            "license": [
                "MIT"
            ],
            "authors": [
                {
                    "name": "Jordi Boggiano",
                    "email": "j.boggiano@seld.be",
                    "homepage": "http://seld.be"
                }
            ],
            "description": "Sends your logs to files, sockets, inboxes, databases and various web services",
            "homepage": "http://github.com/Seldaek/monolog",
            "keywords": [
                "log",
                "logging",
                "psr-3"
            ],
            "time": "2018-11-05T09:00:11+00:00"
        },
        {
            "name": "mrclay/minify",
            "version": "2.3.3",
            "source": {
                "type": "git",
                "url": "https://github.com/mrclay/minify.git",
                "reference": "1928e89208d28e91427b2f13b67acdbd8cd01ac9"
            },
            "dist": {
                "type": "zip",
                "url": "https://api.github.com/repos/mrclay/minify/zipball/1928e89208d28e91427b2f13b67acdbd8cd01ac9",
                "reference": "1928e89208d28e91427b2f13b67acdbd8cd01ac9",
                "shasum": ""
            },
            "require": {
                "ext-pcre": "*",
                "php": ">=5.2.1"
            },
            "require-dev": {
                "tubalmartin/cssmin": "~2.4.8"
            },
            "suggest": {
                "tubalmartin/cssmin": "Support minify with CSSMin (YUI PHP port)"
            },
            "type": "library",
            "autoload": {
                "classmap": [
                    "min/lib/"
                ]
            },
            "notification-url": "https://packagist.org/downloads/",
            "license": [
                "BSD-3-Clause"
            ],
            "authors": [
                {
                    "name": "Stephen Clay",
                    "email": "steve@mrclay.org",
                    "role": "Developer"
                }
            ],
            "description": "Minify is a PHP5 app that helps you follow several rules for client-side performance. It combines multiple CSS or Javascript files, removes unnecessary whitespace and comments, and serves them with gzip encoding and optimal client-side cache headers",
            "homepage": "http://code.google.com/p/minify/",
            "time": "2017-11-03T21:04:01+00:00"
        },
        {
            "name": "nikic/php-parser",
            "version": "v3.1.5",
            "source": {
                "type": "git",
                "url": "https://github.com/nikic/PHP-Parser.git",
                "reference": "bb87e28e7d7b8d9a7fda231d37457c9210faf6ce"
            },
            "dist": {
                "type": "zip",
                "url": "https://api.github.com/repos/nikic/PHP-Parser/zipball/bb87e28e7d7b8d9a7fda231d37457c9210faf6ce",
                "reference": "bb87e28e7d7b8d9a7fda231d37457c9210faf6ce",
                "shasum": ""
            },
            "require": {
                "ext-tokenizer": "*",
                "php": ">=5.5"
            },
            "require-dev": {
                "phpunit/phpunit": "~4.0|~5.0"
            },
            "bin": [
                "bin/php-parse"
            ],
            "type": "library",
            "extra": {
                "branch-alias": {
                    "dev-master": "3.0-dev"
                }
            },
            "autoload": {
                "psr-4": {
                    "PhpParser\\": "lib/PhpParser"
                }
            },
            "notification-url": "https://packagist.org/downloads/",
            "license": [
                "BSD-3-Clause"
            ],
            "authors": [
                {
                    "name": "Nikita Popov"
                }
            ],
            "description": "A PHP parser written in PHP",
            "keywords": [
                "parser",
                "php"
            ],
            "time": "2018-02-28T20:30:58+00:00"
        },
        {
            "name": "paragonie/random_compat",
            "version": "v2.0.18",
            "source": {
                "type": "git",
                "url": "https://github.com/paragonie/random_compat.git",
                "reference": "0a58ef6e3146256cc3dc7cc393927bcc7d1b72db"
            },
            "dist": {
                "type": "zip",
                "url": "https://api.github.com/repos/paragonie/random_compat/zipball/0a58ef6e3146256cc3dc7cc393927bcc7d1b72db",
                "reference": "0a58ef6e3146256cc3dc7cc393927bcc7d1b72db",
                "shasum": ""
            },
            "require": {
                "php": ">=5.2.0"
            },
            "require-dev": {
                "phpunit/phpunit": "4.*|5.*"
            },
            "suggest": {
                "ext-libsodium": "Provides a modern crypto API that can be used to generate random bytes."
            },
            "type": "library",
            "autoload": {
                "files": [
                    "lib/random.php"
                ]
            },
            "notification-url": "https://packagist.org/downloads/",
            "license": [
                "MIT"
            ],
            "authors": [
                {
                    "name": "Paragon Initiative Enterprises",
                    "email": "security@paragonie.com",
                    "homepage": "https://paragonie.com"
                }
            ],
            "description": "PHP 5.x polyfill for random_bytes() and random_int() from PHP 7",
            "keywords": [
                "csprng",
                "polyfill",
                "pseudorandom",
                "random"
            ],
            "time": "2019-01-03T20:59:08+00:00"
        },
        {
            "name": "pear/archive_tar",
            "version": "1.4.6",
            "source": {
                "type": "git",
                "url": "https://github.com/pear/Archive_Tar.git",
                "reference": "b8e33f9063a7cd1d20f079014f8382b3a7aee47e"
            },
            "dist": {
                "type": "zip",
                "url": "https://api.github.com/repos/pear/Archive_Tar/zipball/b8e33f9063a7cd1d20f079014f8382b3a7aee47e",
                "reference": "b8e33f9063a7cd1d20f079014f8382b3a7aee47e",
                "shasum": ""
            },
            "require": {
                "pear/pear-core-minimal": "^1.10.0alpha2",
                "php": ">=5.2.0"
            },
            "require-dev": {
                "phpunit/phpunit": "*"
            },
            "suggest": {
                "ext-bz2": "Bz2 compression support.",
                "ext-xz": "Lzma2 compression support.",
                "ext-zlib": "Gzip compression support."
            },
            "type": "library",
            "extra": {
                "branch-alias": {
                    "dev-master": "1.4.x-dev"
                }
            },
            "autoload": {
                "psr-0": {
                    "Archive_Tar": ""
                }
            },
            "notification-url": "https://packagist.org/downloads/",
            "include-path": [
                "./"
            ],
            "license": [
                "BSD-3-Clause"
            ],
            "authors": [
                {
                    "name": "Vincent Blavet",
                    "email": "vincent@phpconcept.net"
                },
                {
                    "name": "Greg Beaver",
                    "email": "greg@chiaraquartet.net"
                },
                {
                    "name": "Michiel Rook",
                    "email": "mrook@php.net"
                }
            ],
            "description": "Tar file management class with compression support (gzip, bzip2, lzma2)",
            "homepage": "https://github.com/pear/Archive_Tar",
            "keywords": [
                "archive",
                "tar"
            ],
            "time": "2019-02-01T11:10:38+00:00"
        },
        {
            "name": "pear/console_getopt",
            "version": "v1.4.2",
            "source": {
                "type": "git",
                "url": "https://github.com/pear/Console_Getopt.git",
                "reference": "6c77aeb625b32bd752e89ee17972d103588b90c0"
            },
            "dist": {
                "type": "zip",
                "url": "https://api.github.com/repos/pear/Console_Getopt/zipball/6c77aeb625b32bd752e89ee17972d103588b90c0",
                "reference": "6c77aeb625b32bd752e89ee17972d103588b90c0",
                "shasum": ""
            },
            "type": "library",
            "autoload": {
                "psr-0": {
                    "Console": "./"
                }
            },
            "notification-url": "https://packagist.org/downloads/",
            "include-path": [
                "./"
            ],
            "license": [
                "BSD-2-Clause"
            ],
            "authors": [
                {
                    "name": "Greg Beaver",
                    "email": "cellog@php.net",
                    "role": "Helper"
                },
                {
                    "name": "Andrei Zmievski",
                    "email": "andrei@php.net",
                    "role": "Lead"
                },
                {
                    "name": "Stig Bakken",
                    "email": "stig@php.net",
                    "role": "Developer"
                }
            ],
            "description": "More info available on: http://pear.php.net/package/Console_Getopt",
            "time": "2019-02-06T16:52:33+00:00"
        },
        {
            "name": "pear/pear-core-minimal",
            "version": "v1.10.9",
            "source": {
                "type": "git",
                "url": "https://github.com/pear/pear-core-minimal.git",
                "reference": "742be8dd68c746a01e4b0a422258e9c9cae1c37f"
            },
            "dist": {
                "type": "zip",
                "url": "https://api.github.com/repos/pear/pear-core-minimal/zipball/742be8dd68c746a01e4b0a422258e9c9cae1c37f",
                "reference": "742be8dd68c746a01e4b0a422258e9c9cae1c37f",
                "shasum": ""
            },
            "require": {
                "pear/console_getopt": "~1.4",
                "pear/pear_exception": "~1.0"
            },
            "replace": {
                "rsky/pear-core-min": "self.version"
            },
            "type": "library",
            "autoload": {
                "psr-0": {
                    "": "src/"
                }
            },
            "notification-url": "https://packagist.org/downloads/",
            "include-path": [
                "src/"
            ],
            "license": [
                "BSD-3-Clause"
            ],
            "authors": [
                {
                    "name": "Christian Weiske",
                    "email": "cweiske@php.net",
                    "role": "Lead"
                }
            ],
            "description": "Minimal set of PEAR core files to be used as composer dependency",
            "time": "2019-03-13T18:15:44+00:00"
        },
        {
            "name": "pear/pear_exception",
            "version": "v1.0.0",
            "source": {
                "type": "git",
                "url": "https://github.com/pear/PEAR_Exception.git",
                "reference": "8c18719fdae000b690e3912be401c76e406dd13b"
            },
            "dist": {
                "type": "zip",
                "url": "https://api.github.com/repos/pear/PEAR_Exception/zipball/8c18719fdae000b690e3912be401c76e406dd13b",
                "reference": "8c18719fdae000b690e3912be401c76e406dd13b",
                "shasum": ""
            },
            "require": {
                "php": ">=4.4.0"
            },
            "require-dev": {
                "phpunit/phpunit": "*"
            },
            "type": "class",
            "extra": {
                "branch-alias": {
                    "dev-master": "1.0.x-dev"
                }
            },
            "autoload": {
                "psr-0": {
                    "PEAR": ""
                }
            },
            "notification-url": "https://packagist.org/downloads/",
            "include-path": [
                "."
            ],
            "license": [
                "BSD-2-Clause"
            ],
            "authors": [
                {
                    "name": "Helgi Thormar",
                    "email": "dufuz@php.net"
                },
                {
                    "name": "Greg Beaver",
                    "email": "cellog@php.net"
                }
            ],
            "description": "The PEAR Exception base class.",
            "homepage": "https://github.com/pear/PEAR_Exception",
            "keywords": [
                "exception"
            ],
            "time": "2015-02-10T20:07:52+00:00"
        },
        {
            "name": "pelago/emogrifier",
            "version": "v2.1.1",
            "source": {
                "type": "git",
                "url": "https://github.com/MyIntervals/emogrifier.git",
                "reference": "8ee7fb5ad772915451ed3415c1992bd3697d4983"
            },
            "dist": {
                "type": "zip",
                "url": "https://api.github.com/repos/MyIntervals/emogrifier/zipball/8ee7fb5ad772915451ed3415c1992bd3697d4983",
                "reference": "8ee7fb5ad772915451ed3415c1992bd3697d4983",
                "shasum": ""
            },
            "require": {
                "ext-dom": "*",
                "ext-libxml": "*",
                "php": "^5.5.0 || ~7.0.0 || ~7.1.0 || ~7.2.0 || ~7.3.0",
                "symfony/css-selector": "^3.4.0 || ^4.0.0"
            },
            "require-dev": {
                "friendsofphp/php-cs-fixer": "^2.2.0",
                "phpmd/phpmd": "^2.6.0",
                "phpunit/phpunit": "^4.8.0",
                "squizlabs/php_codesniffer": "^3.3.2"
            },
            "type": "library",
            "extra": {
                "branch-alias": {
                    "dev-master": "2.1.x-dev"
                }
            },
            "autoload": {
                "psr-4": {
                    "Pelago\\": "src/"
                }
            },
            "notification-url": "https://packagist.org/downloads/",
            "license": [
                "MIT"
            ],
            "authors": [
                {
                    "name": "John Reeve",
                    "email": "jreeve@pelagodesign.com"
                },
                {
                    "name": "Cameron Brooks"
                },
                {
                    "name": "Jaime Prado"
                },
                {
                    "name": "Oliver Klee",
                    "email": "github@oliverklee.de"
                },
                {
                    "name": "Zoli Szabó",
                    "email": "zoli.szabo+github@gmail.com"
                },
                {
                    "name": "Jake Hotson",
                    "email": "jake@qzdesign.co.uk"
                }
            ],
            "description": "Converts CSS styles into inline style attributes in your HTML code",
            "homepage": "https://www.myintervals.com/emogrifier.php",
            "keywords": [
                "css",
                "email",
                "pre-processing"
            ],
            "time": "2018-12-10T10:36:30+00:00"
        },
        {
            "name": "phpoffice/phpspreadsheet",
            "version": "1.7.0",
            "source": {
                "type": "git",
                "url": "https://github.com/PHPOffice/PhpSpreadsheet.git",
                "reference": "84e09df79855ed3da84e2eab6850eb7741d8cbda"
            },
            "dist": {
                "type": "zip",
                "url": "https://api.github.com/repos/PHPOffice/PhpSpreadsheet/zipball/84e09df79855ed3da84e2eab6850eb7741d8cbda",
                "reference": "84e09df79855ed3da84e2eab6850eb7741d8cbda",
                "shasum": ""
            },
            "require": {
                "ext-ctype": "*",
                "ext-dom": "*",
                "ext-fileinfo": "*",
                "ext-gd": "*",
                "ext-iconv": "*",
                "ext-libxml": "*",
                "ext-mbstring": "*",
                "ext-simplexml": "*",
                "ext-xml": "*",
                "ext-xmlreader": "*",
                "ext-xmlwriter": "*",
                "ext-zip": "*",
                "ext-zlib": "*",
                "markbaker/complex": "^1.4",
                "markbaker/matrix": "^1.1",
                "php": "^5.6|^7.0",
                "psr/simple-cache": "^1.0"
            },
            "require-dev": {
                "doctrine/instantiator": "^1.0.0",
                "dompdf/dompdf": "^0.8.0",
                "friendsofphp/php-cs-fixer": "@stable",
                "jpgraph/jpgraph": "^4.0",
                "mpdf/mpdf": "^7.0.0",
                "phpcompatibility/php-compatibility": "^8.0",
                "phpunit/phpunit": "^5.7",
                "squizlabs/php_codesniffer": "^3.3",
                "tecnickcom/tcpdf": "^6.2"
            },
            "suggest": {
                "dompdf/dompdf": "Option for rendering PDF with PDF Writer",
                "jpgraph/jpgraph": "Option for rendering charts, or including charts with PDF or HTML Writers",
                "mpdf/mpdf": "Option for rendering PDF with PDF Writer",
                "tecnickcom/tcpdf": "Option for rendering PDF with PDF Writer"
            },
            "type": "library",
            "autoload": {
                "psr-4": {
                    "PhpOffice\\PhpSpreadsheet\\": "src/PhpSpreadsheet"
                }
            },
            "notification-url": "https://packagist.org/downloads/",
            "license": [
                "LGPL-2.1-or-later"
            ],
            "authors": [
                {
                    "name": "Erik Tilt"
                },
                {
                    "name": "Adrien Crivelli"
                },
                {
                    "name": "Maarten Balliauw",
                    "homepage": "https://blog.maartenballiauw.be"
                },
                {
                    "name": "Mark Baker",
                    "homepage": "https://markbakeruk.net"
                },
                {
                    "name": "Franck Lefevre",
                    "homepage": "https://rootslabs.net"
                }
            ],
            "description": "PHPSpreadsheet - Read, Create and Write Spreadsheet documents in PHP - Spreadsheet engine",
            "homepage": "https://github.com/PHPOffice/PhpSpreadsheet",
            "keywords": [
                "OpenXML",
                "excel",
                "gnumeric",
                "ods",
                "php",
                "spreadsheet",
                "xls",
                "xlsx"
            ],
            "time": "2019-05-26T02:50:36+00:00"
        },
        {
            "name": "prestashop/blockreassurance",
            "version": "v3.0.1",
            "source": {
                "type": "git",
                "url": "https://github.com/PrestaShop/blockreassurance.git",
                "reference": "a9aaa86d0ed984796f4afe42c1abae827d1e4189"
            },
            "dist": {
                "type": "zip",
                "url": "https://api.github.com/repos/PrestaShop/blockreassurance/zipball/a9aaa86d0ed984796f4afe42c1abae827d1e4189",
                "reference": "a9aaa86d0ed984796f4afe42c1abae827d1e4189",
                "shasum": ""
            },
            "require": {
                "php": ">=5.3.2"
            },
            "type": "prestashop-module",
            "notification-url": "https://packagist.org/downloads/",
            "license": [
                "AFL - Academic Free License (AFL 3.0)"
            ],
            "authors": [
                {
                    "name": "PrestaShop SA",
                    "email": "contact@prestashop.com"
                }
            ],
            "description": "PrestaShop module blockreassurance",
            "homepage": "https://github.com/PrestaShop/blockreassurance",
            "time": "2017-06-29T07:28:29+00:00"
        },
        {
            "name": "prestashop/circuit-breaker",
            "version": "v3.0.0",
            "source": {
                "type": "git",
                "url": "https://github.com/PrestaShop/circuit-breaker.git",
                "reference": "8764540d470b533c9484534343688733bc363f77"
            },
            "dist": {
                "type": "zip",
                "url": "https://api.github.com/repos/PrestaShop/circuit-breaker/zipball/8764540d470b533c9484534343688733bc363f77",
                "reference": "8764540d470b533c9484534343688733bc363f77",
                "shasum": ""
            },
            "require": {
                "guzzlehttp/guzzle": "^5",
                "php": ">=5.6"
            },
            "require-dev": {
                "doctrine/cache": "^1.6.0",
                "friendsofphp/php-cs-fixer": "^2.12",
                "phpunit/phpunit": "^5.7.0",
                "squizlabs/php_codesniffer": "3.*",
                "symfony/cache": "^3.4.0",
                "symfony/event-dispatcher": "^3.4",
                "vimeo/psalm": "^1.1"
            },
            "suggest": {
                "doctrine/cache": "Allows use of Doctrine Cache adapters to store transactions",
                "ext-apcu": "Allows use of APCu adapter (performant) to store transactions",
                "guzzlehttp/cache-subscriber": "Allow use of Guzzle cache (use dev-master for most recent changes)",
                "symfony/cache": "Allows use of Symfony Cache adapters to store transactions"
            },
            "type": "library",
            "autoload": {
                "psr-4": {
                    "PrestaShop\\CircuitBreaker\\": "src/"
                }
            },
            "notification-url": "https://packagist.org/downloads/",
            "license": [
                "MIT"
            ],
            "authors": [
                {
                    "name": "PrestaShop SA",
                    "email": "contact@prestashop.com"
                },
                {
                    "name": "PrestaShop Community",
                    "homepage": "http://contributors.prestashop.com/"
                }
            ],
            "description": "A circuit breaker implementation for PHP",
            "time": "2019-06-13T10:50:14+00:00"
        },
        {
            "name": "prestashop/contactform",
            "version": "v4.1.1",
            "source": {
                "type": "git",
                "url": "https://github.com/PrestaShop/contactform.git",
                "reference": "2be28a7a905db9e03f6be033b0185e7f0b3e69f1"
            },
            "dist": {
                "type": "zip",
                "url": "https://api.github.com/repos/PrestaShop/contactform/zipball/2be28a7a905db9e03f6be033b0185e7f0b3e69f1",
                "reference": "2be28a7a905db9e03f6be033b0185e7f0b3e69f1",
                "shasum": ""
            },
            "require": {
                "php": ">=5.4.0"
            },
            "type": "prestashop-module",
            "notification-url": "https://packagist.org/downloads/",
            "license": [
                "AFL-3.0"
            ],
            "authors": [
                {
                    "name": "PrestaShop SA",
                    "email": "contact@prestashop.com"
                }
            ],
            "description": "PrestaShop module contactform",
            "homepage": "https://github.com/PrestaShop/contactform",
            "time": "2018-06-05T12:44:40+00:00"
        },
        {
            "name": "prestashop/dashactivity",
            "version": "v2.0.2",
            "source": {
                "type": "git",
                "url": "https://github.com/PrestaShop/dashactivity.git",
                "reference": "8d41fab7a58cdaeabc0248f6fd571da32d7615d4"
            },
            "dist": {
                "type": "zip",
                "url": "https://api.github.com/repos/PrestaShop/dashactivity/zipball/8d41fab7a58cdaeabc0248f6fd571da32d7615d4",
                "reference": "8d41fab7a58cdaeabc0248f6fd571da32d7615d4",
                "shasum": ""
            },
            "require": {
                "php": ">=5.4"
            },
            "type": "prestashop-module",
            "notification-url": "https://packagist.org/downloads/",
            "license": [
                "AFL - Academic Free License (AFL 3.0)"
            ],
            "authors": [
                {
                    "name": "PrestaShop SA",
                    "email": "contact@prestashop.com"
                }
            ],
            "description": "PrestaShop module dashactivity",
            "homepage": "https://github.com/PrestaShop/dashactivity",
            "time": "2017-12-08T11:06:01+00:00"
        },
        {
            "name": "prestashop/dashgoals",
            "version": "v2.0.2",
            "source": {
                "type": "git",
                "url": "https://github.com/PrestaShop/dashgoals.git",
                "reference": "2a8d41bcc9f2b09924b5e82407bcd6d61ea61ab6"
            },
            "dist": {
                "type": "zip",
                "url": "https://api.github.com/repos/PrestaShop/dashgoals/zipball/2a8d41bcc9f2b09924b5e82407bcd6d61ea61ab6",
                "reference": "2a8d41bcc9f2b09924b5e82407bcd6d61ea61ab6",
                "shasum": ""
            },
            "require": {
                "php": ">=5.4"
            },
            "type": "prestashop-module",
            "notification-url": "https://packagist.org/downloads/",
            "license": [
                "AFL-3.0"
            ],
            "authors": [
                {
                    "name": "PrestaShop SA",
                    "email": "contact@prestashop.com"
                }
            ],
            "description": "PrestaShop module dashgoals",
            "homepage": "https://github.com/PrestaShop/dashgoals",
            "time": "2018-01-29T17:51:57+00:00"
        },
        {
            "name": "prestashop/dashproducts",
            "version": "v2.0.4",
            "source": {
                "type": "git",
                "url": "https://github.com/PrestaShop/dashproducts.git",
                "reference": "dc07a3385e1f7274e54ad1c8254f0eb5235c9c05"
            },
            "dist": {
                "type": "zip",
                "url": "https://api.github.com/repos/PrestaShop/dashproducts/zipball/dc07a3385e1f7274e54ad1c8254f0eb5235c9c05",
                "reference": "dc07a3385e1f7274e54ad1c8254f0eb5235c9c05",
                "shasum": ""
            },
            "require": {
                "php": ">=5.4"
            },
            "type": "prestashop-module",
            "notification-url": "https://packagist.org/downloads/",
            "license": [
                "AFL-3.0"
            ],
            "authors": [
                {
                    "name": "PrestaShop SA",
                    "email": "contact@prestashop.com"
                }
            ],
            "description": "PrestaShop module dashproducts",
            "homepage": "https://github.com/PrestaShop/dashproducts",
            "time": "2018-08-14T16:14:27+00:00"
        },
        {
            "name": "prestashop/dashtrends",
            "version": "v2.0.2",
            "source": {
                "type": "git",
                "url": "https://github.com/PrestaShop/dashtrends.git",
                "reference": "2bf59be367194f83454fbc5cbdc1499d6ad53c5e"
            },
            "dist": {
                "type": "zip",
                "url": "https://api.github.com/repos/PrestaShop/dashtrends/zipball/2bf59be367194f83454fbc5cbdc1499d6ad53c5e",
                "reference": "2bf59be367194f83454fbc5cbdc1499d6ad53c5e",
                "shasum": ""
            },
            "require": {
                "php": ">=5.4"
            },
            "type": "prestashop-module",
            "notification-url": "https://packagist.org/downloads/",
            "license": [
                "AFL - Academic Free License (AFL 3.0)"
            ],
            "authors": [
                {
                    "name": "PrestaShop SA",
                    "email": "contact@prestashop.com"
                }
            ],
            "description": "PrestaShop module dashtrends",
            "homepage": "https://github.com/PrestaShop/dashtrends",
            "time": "2017-02-20T10:23:54+00:00"
        },
        {
            "name": "prestashop/decimal",
            "version": "1.2.0",
            "source": {
                "type": "git",
                "url": "https://github.com/PrestaShop/decimal.git",
                "reference": "11e0f87b101644614e61cfbea175548bdfb389f1"
            },
            "dist": {
                "type": "zip",
                "url": "https://api.github.com/repos/PrestaShop/decimal/zipball/11e0f87b101644614e61cfbea175548bdfb389f1",
                "reference": "11e0f87b101644614e61cfbea175548bdfb389f1",
                "shasum": ""
            },
            "require": {
                "php": ">=5.4"
            },
            "require-dev": {
                "codacy/coverage": "dev-master",
                "phpunit/phpunit": "4.*"
            },
            "type": "library",
            "autoload": {
                "psr-4": {
                    "PrestaShop\\Decimal\\": "src"
                }
            },
            "notification-url": "https://packagist.org/downloads/",
            "license": [
                "MIT"
            ],
            "authors": [
                {
                    "name": "Pablo Borowicz",
                    "email": "eternoendless@gmail.com"
                }
            ],
            "description": "Object-oriented wrapper/shim for BC Math PHP extension. Allows for arbitrary-precision math operations.",
            "homepage": "https://github.com/prestashop/decimal",
            "keywords": [
                "bcmath",
                "decimal",
                "math",
                "precision",
                "prestashop"
            ],
            "time": "2019-07-17T13:14:07+00:00"
        },
        {
            "name": "prestashop/graphnvd3",
            "version": "v2.0.1",
            "source": {
                "type": "git",
                "url": "https://github.com/PrestaShop/graphnvd3.git",
                "reference": "c4b8fa0d82d047b63be02e74e84a27f46a746065"
            },
            "dist": {
                "type": "zip",
                "url": "https://api.github.com/repos/PrestaShop/graphnvd3/zipball/c4b8fa0d82d047b63be02e74e84a27f46a746065",
                "reference": "c4b8fa0d82d047b63be02e74e84a27f46a746065",
                "shasum": ""
            },
            "require": {
                "php": ">=5.3.2"
            },
            "type": "prestashop-module",
            "notification-url": "https://packagist.org/downloads/",
            "license": [
                "AFL - Academic Free License (AFL 3.0)"
            ],
            "authors": [
                {
                    "name": "PrestaShop SA",
                    "email": "contact@prestashop.com"
                }
            ],
            "description": "PrestaShop module graphnvd3",
            "homepage": "https://github.com/PrestaShop/graphnvd3",
            "time": "2019-04-03T08:19:54+00:00"
        },
        {
            "name": "prestashop/gridhtml",
            "version": "v2.0.0",
            "source": {
                "type": "git",
                "url": "https://github.com/PrestaShop/gridhtml.git",
                "reference": "b952ef9473a35acf6dce219ee595486853762084"
            },
            "dist": {
                "type": "zip",
                "url": "https://api.github.com/repos/PrestaShop/gridhtml/zipball/b952ef9473a35acf6dce219ee595486853762084",
                "reference": "b952ef9473a35acf6dce219ee595486853762084",
                "shasum": ""
            },
            "require": {
                "php": ">=5.3.2"
            },
            "type": "prestashop-module",
            "notification-url": "https://packagist.org/downloads/",
            "license": [
                "AFL - Academic Free License (AFL 3.0)"
            ],
            "authors": [
                {
                    "name": "PrestaShop SA",
                    "email": "contact@prestashop.com"
                }
            ],
            "description": "PrestaShop module gridhtml",
            "homepage": "https://github.com/PrestaShop/gridhtml",
            "time": "2017-02-22T11:03:13+00:00"
        },
        {
            "name": "prestashop/gsitemap",
            "version": "v4.1.0",
            "source": {
                "type": "git",
                "url": "https://github.com/PrestaShop/gsitemap.git",
                "reference": "919911e2c2280252bf5f75cbeff84682137890d5"
            },
            "dist": {
                "type": "zip",
                "url": "https://api.github.com/repos/PrestaShop/gsitemap/zipball/919911e2c2280252bf5f75cbeff84682137890d5",
                "reference": "919911e2c2280252bf5f75cbeff84682137890d5",
                "shasum": ""
            },
            "require": {
                "php": ">=5.6.0"
            },
            "type": "prestashop-module",
            "notification-url": "https://packagist.org/downloads/",
            "license": [
                "AFL-3.0"
            ],
            "authors": [
                {
                    "name": "PrestaShop SA",
                    "email": "contact@prestashop.com"
                }
            ],
            "description": "PrestaShop module gsitemap",
            "homepage": "https://github.com/PrestaShop/gsitemap",
            "time": "2018-12-17T09:46:52+00:00"
        },
        {
            "name": "prestashop/pagesnotfound",
            "version": "v2.0.0",
            "source": {
                "type": "git",
                "url": "https://github.com/PrestaShop/pagesnotfound.git",
                "reference": "8707d8184f0c6678a95c64b957aec6053ed069ef"
            },
            "dist": {
                "type": "zip",
                "url": "https://api.github.com/repos/PrestaShop/pagesnotfound/zipball/8707d8184f0c6678a95c64b957aec6053ed069ef",
                "reference": "8707d8184f0c6678a95c64b957aec6053ed069ef",
                "shasum": ""
            },
            "require": {
                "php": ">=5.3.2"
            },
            "type": "prestashop-module",
            "notification-url": "https://packagist.org/downloads/",
            "license": [
                "AFL - Academic Free License (AFL 3.0)"
            ],
            "authors": [
                {
                    "name": "PrestaShop SA",
                    "email": "contact@prestashop.com"
                }
            ],
            "description": "PrestaShop module pagesnotfound",
            "homepage": "https://github.com/PrestaShop/pagesnotfound",
            "time": "2017-02-20T11:14:52+00:00"
        },
        {
            "name": "prestashop/ps_banner",
            "version": "v2.1.0",
            "source": {
                "type": "git",
                "url": "https://github.com/PrestaShop/ps_banner.git",
                "reference": "9616f7fc9cda997ef1860562d3212fd021205805"
            },
            "dist": {
                "type": "zip",
                "url": "https://api.github.com/repos/PrestaShop/ps_banner/zipball/9616f7fc9cda997ef1860562d3212fd021205805",
                "reference": "9616f7fc9cda997ef1860562d3212fd021205805",
                "shasum": ""
            },
            "require": {
                "php": ">=5.4"
            },
            "type": "prestashop-module",
            "notification-url": "https://packagist.org/downloads/",
            "license": [
                "AFL-3.0"
            ],
            "authors": [
                {
                    "name": "PrestaShop SA",
                    "email": "contact@prestashop.com"
                }
            ],
            "description": "PrestaShop module ps_banner",
            "homepage": "https://github.com/PrestaShop/ps_banner",
            "time": "2018-02-05T21:44:48+00:00"
        },
        {
            "name": "prestashop/ps_categorytree",
            "version": "v2.0.0",
            "source": {
                "type": "git",
                "url": "https://github.com/PrestaShop/ps_categorytree.git",
                "reference": "f3a23af738d7d0e7aae1fdce0f0de392041719df"
            },
            "dist": {
                "type": "zip",
                "url": "https://api.github.com/repos/PrestaShop/ps_categorytree/zipball/f3a23af738d7d0e7aae1fdce0f0de392041719df",
                "reference": "f3a23af738d7d0e7aae1fdce0f0de392041719df",
                "shasum": ""
            },
            "require": {
                "php": ">=5.4.0"
            },
            "type": "prestashop-module",
            "notification-url": "https://packagist.org/downloads/",
            "license": [
                "AFL - Academic Free License (AFL 3.0)"
            ],
            "authors": [
                {
                    "name": "PrestaShop SA",
                    "email": "contact@prestashop.com"
                }
            ],
            "description": "PrestaShop category tree links",
            "homepage": "https://github.com/PrestaShop/ps_categorytree",
            "time": "2017-02-01T09:28:43+00:00"
        },
        {
            "name": "prestashop/ps_checkpayment",
            "version": "v2.0.4",
            "source": {
                "type": "git",
                "url": "https://github.com/PrestaShop/ps_checkpayment.git",
                "reference": "22dc50a3155355d672d483bb94424a69de40020b"
            },
            "dist": {
                "type": "zip",
                "url": "https://api.github.com/repos/PrestaShop/ps_checkpayment/zipball/22dc50a3155355d672d483bb94424a69de40020b",
                "reference": "22dc50a3155355d672d483bb94424a69de40020b",
                "shasum": ""
            },
            "require": {
                "php": ">=5.4"
            },
            "type": "prestashop-module",
            "notification-url": "https://packagist.org/downloads/",
            "license": [
                "AFL - Academic Free License (AFL 3.0)"
            ],
            "authors": [
                {
                    "name": "PrestaShop SA",
                    "email": "contact@prestashop.com"
                }
            ],
            "description": "PrestaShop module ps_checkpayment",
            "homepage": "https://github.com/PrestaShop/ps_checkpayment",
            "time": "2018-11-05T11:37:25+00:00"
        },
        {
            "name": "prestashop/ps_contactinfo",
            "version": "v3.1.0",
            "source": {
                "type": "git",
                "url": "https://github.com/PrestaShop/ps_contactinfo.git",
                "reference": "e28551a9c857262b214775312ce195818933bd7e"
            },
            "dist": {
                "type": "zip",
                "url": "https://api.github.com/repos/PrestaShop/ps_contactinfo/zipball/e28551a9c857262b214775312ce195818933bd7e",
                "reference": "e28551a9c857262b214775312ce195818933bd7e",
                "shasum": ""
            },
            "require": {
                "php": ">=5.4"
            },
            "type": "prestashop-module",
            "notification-url": "https://packagist.org/downloads/",
            "license": [
                "AFL - Academic Free License (AFL 3.0)"
            ],
            "authors": [
                {
                    "name": "PrestaShop SA",
                    "email": "contact@prestashop.com"
                }
            ],
            "description": "PrestaShop module ps_contactinfo",
            "homepage": "https://github.com/PrestaShop/ps_contactinfo",
            "time": "2017-12-08T12:30:57+00:00"
        },
        {
            "name": "prestashop/ps_currencyselector",
            "version": "v2.0.0",
            "source": {
                "type": "git",
                "url": "https://github.com/PrestaShop/ps_currencyselector.git",
                "reference": "0985c9ab3aeeef4828ef9346672771015874b25f"
            },
            "dist": {
                "type": "zip",
                "url": "https://api.github.com/repos/PrestaShop/ps_currencyselector/zipball/0985c9ab3aeeef4828ef9346672771015874b25f",
                "reference": "0985c9ab3aeeef4828ef9346672771015874b25f",
                "shasum": ""
            },
            "require": {
                "php": ">=5.4"
            },
            "type": "prestashop-module",
            "notification-url": "https://packagist.org/downloads/",
            "license": [
                "AFL - Academic Free License (AFL 3.0)"
            ],
            "authors": [
                {
                    "name": "PrestaShop SA",
                    "email": "contact@prestashop.com"
                }
            ],
            "description": "PrestaShop module ps_currencyselector",
            "homepage": "https://github.com/PrestaShop/ps_currencyselector",
            "time": "2017-02-01T09:31:53+00:00"
        },
        {
            "name": "prestashop/ps_customeraccountlinks",
            "version": "v3.1.0",
            "source": {
                "type": "git",
                "url": "https://github.com/PrestaShop/ps_customeraccountlinks.git",
                "reference": "4d9d4c87697a00f2d00def427d9f7058e14bca94"
            },
            "dist": {
                "type": "zip",
                "url": "https://api.github.com/repos/PrestaShop/ps_customeraccountlinks/zipball/4d9d4c87697a00f2d00def427d9f7058e14bca94",
                "reference": "4d9d4c87697a00f2d00def427d9f7058e14bca94",
                "shasum": ""
            },
            "require": {
                "php": ">=5.4"
            },
            "type": "prestashop-module",
            "notification-url": "https://packagist.org/downloads/",
            "license": [
                "AFL - Academic Free License (AFL 3.0)"
            ],
            "authors": [
                {
                    "name": "PrestaShop SA",
                    "email": "contact@prestashop.com"
                }
            ],
            "description": "PrestaShop module ps_customeraccountlinks",
            "homepage": "https://github.com/PrestaShop/ps_customeraccountlinks",
            "time": "2017-12-08T10:53:29+00:00"
        },
        {
            "name": "prestashop/ps_customersignin",
            "version": "v2.0.2",
            "source": {
                "type": "git",
                "url": "https://github.com/PrestaShop/ps_customersignin.git",
                "reference": "6168c4402656456b884178bc00c790a8579ecafa"
            },
            "dist": {
                "type": "zip",
                "url": "https://api.github.com/repos/PrestaShop/ps_customersignin/zipball/6168c4402656456b884178bc00c790a8579ecafa",
                "reference": "6168c4402656456b884178bc00c790a8579ecafa",
                "shasum": ""
            },
            "require": {
                "php": ">=5.4.0"
            },
            "type": "prestashop-module",
            "notification-url": "https://packagist.org/downloads/",
            "license": [
                "AFL-3.0"
            ],
            "authors": [
                {
                    "name": "PrestaShop SA",
                    "email": "contact@prestashop.com"
                }
            ],
            "description": "PrestaShop - Customer 'Sign in' link",
            "homepage": "https://github.com/PrestaShop/ps_customersignin",
            "time": "2018-02-02T10:01:01+00:00"
        },
        {
            "name": "prestashop/ps_customtext",
            "version": "v4.1.0",
            "source": {
                "type": "git",
                "url": "https://github.com/PrestaShop/ps_customtext.git",
                "reference": "2fc6fed900971410938592c23bcf62f23a9664da"
            },
            "dist": {
                "type": "zip",
                "url": "https://api.github.com/repos/PrestaShop/ps_customtext/zipball/2fc6fed900971410938592c23bcf62f23a9664da",
                "reference": "2fc6fed900971410938592c23bcf62f23a9664da",
                "shasum": ""
            },
            "require": {
                "php": ">=5.4"
            },
            "type": "prestashop-module",
            "notification-url": "https://packagist.org/downloads/",
            "license": [
                "AFL-3.0"
            ],
            "authors": [
                {
                    "name": "PrestaShop SA",
                    "email": "contact@prestashop.com"
                }
            ],
            "description": "PrestaShop module ps_customtext",
            "homepage": "https://github.com/PrestaShop/ps_customtext",
            "time": "2018-07-20T09:25:10+00:00"
        },
        {
            "name": "prestashop/ps_emailsubscription",
            "version": "v2.3.0",
            "source": {
                "type": "git",
                "url": "https://github.com/PrestaShop/ps_emailsubscription.git",
                "reference": "6120112d834a193bc56c448777081350cf0a18be"
            },
            "dist": {
                "type": "zip",
                "url": "https://api.github.com/repos/PrestaShop/ps_emailsubscription/zipball/6120112d834a193bc56c448777081350cf0a18be",
                "reference": "6120112d834a193bc56c448777081350cf0a18be",
                "shasum": ""
            },
            "require": {
                "php": ">=5.4"
            },
            "type": "prestashop-module",
            "notification-url": "https://packagist.org/downloads/",
            "license": [
                "AFL-3.0"
            ],
            "authors": [
                {
                    "name": "PrestaShop SA",
                    "email": "contact@prestashop.com"
                }
            ],
            "description": "PrestaShop module ps_emailsubscription",
            "homepage": "https://github.com/PrestaShop/ps_emailsubscription",
            "time": "2018-05-23T16:26:23+00:00"
        },
        {
            "name": "prestashop/ps_facetedsearch",
            "version": "v3.0.6",
            "source": {
                "type": "git",
                "url": "https://github.com/PrestaShop/ps_facetedsearch.git",
                "reference": "2b8a461669715c9989aa223f2205f45e608b5d23"
            },
            "dist": {
                "type": "zip",
                "url": "https://api.github.com/repos/PrestaShop/ps_facetedsearch/zipball/2b8a461669715c9989aa223f2205f45e608b5d23",
                "reference": "2b8a461669715c9989aa223f2205f45e608b5d23",
                "shasum": ""
            },
            "require": {
                "doctrine/collections": "^1.4",
                "php": ">=5.6"
            },
            "require-dev": {
                "friendsofphp/php-cs-fixer": "^2.14",
                "mockery/mockery": "^1.2",
                "phpunit/phpunit": "~5.7",
                "prestashop/php-coding-standards": "dev-master"
            },
            "type": "prestashop-module",
            "autoload": {
                "psr-4": {
                    "PrestaShop\\Module\\FacetedSearch\\Controller\\": "src/Controller/",
                    "PrestaShop\\Module\\FacetedSearch\\": "src/",
                    "PrestaShop\\Module\\FacetedSearch\\Tests\\": "tests/php/FacetedSearch"
                },
                "classmap": [
                    "ps_facetedsearch.php"
                ]
            },
            "notification-url": "https://packagist.org/downloads/",
            "license": [
                "AFL-3.0"
            ],
            "authors": [
                {
                    "name": "PrestaShop SA",
                    "email": "contact@prestashop.com"
                }
            ],
            "description": "PrestaShop module ps_facetedsearch",
            "homepage": "https://github.com/PrestaShop/ps_facetedsearch",
            "time": "2019-07-01T16:31:53+00:00"
        },
        {
            "name": "prestashop/ps_faviconnotificationbo",
            "version": "v2.0.0",
            "source": {
                "type": "git",
                "url": "https://github.com/PrestaShop/ps_faviconnotificationbo.git",
                "reference": "7f594cacf3b5ddbbd138ae46dbdf04d6ec34a7a4"
            },
            "dist": {
                "type": "zip",
                "url": "https://api.github.com/repos/PrestaShop/ps_faviconnotificationbo/zipball/7f594cacf3b5ddbbd138ae46dbdf04d6ec34a7a4",
                "reference": "7f594cacf3b5ddbbd138ae46dbdf04d6ec34a7a4",
                "shasum": ""
            },
            "require": {
                "php": ">=5.4.0"
            },
            "type": "prestashop-module",
            "notification-url": "https://packagist.org/downloads/",
            "license": [
                "AFL-3.0"
            ],
            "authors": [
                {
                    "name": "PrestaShop SA",
                    "email": "contact@prestashop.com"
                }
            ],
            "description": "PrestaShop - Favicon notification BO",
            "homepage": "https://github.com/PrestaShop/ps_faviconnotificationbo",
            "time": "2019-04-26T10:29:18+00:00"
        },
        {
            "name": "prestashop/ps_featuredproducts",
            "version": "v2.0.0",
            "source": {
                "type": "git",
                "url": "https://github.com/PrestaShop/ps_featuredproducts.git",
                "reference": "9b69551bc0fbfc4047367321fc39afbe3948c47d"
            },
            "dist": {
                "type": "zip",
                "url": "https://api.github.com/repos/PrestaShop/ps_featuredproducts/zipball/9b69551bc0fbfc4047367321fc39afbe3948c47d",
                "reference": "9b69551bc0fbfc4047367321fc39afbe3948c47d",
                "shasum": ""
            },
            "require": {
                "php": ">=5.4.0"
            },
            "type": "prestashop-module",
            "notification-url": "https://packagist.org/downloads/",
            "license": [
                "AFL - Academic Free License (AFL 3.0)"
            ],
            "authors": [
                {
                    "name": "PrestaShop SA",
                    "email": "contact@prestashop.com"
                }
            ],
            "description": "PrestaShop - Featured products",
            "homepage": "https://github.com/PrestaShop/ps_featuredproducts",
            "time": "2017-02-01T13:20:33+00:00"
        },
        {
            "name": "prestashop/ps_imageslider",
            "version": "v3.0.0",
            "source": {
                "type": "git",
                "url": "https://github.com/PrestaShop/ps_imageslider.git",
                "reference": "c676ded1614abaad4f3b251784eef8b8a2f6b961"
            },
            "dist": {
                "type": "zip",
                "url": "https://api.github.com/repos/PrestaShop/ps_imageslider/zipball/c676ded1614abaad4f3b251784eef8b8a2f6b961",
                "reference": "c676ded1614abaad4f3b251784eef8b8a2f6b961",
                "shasum": ""
            },
            "require": {
                "php": ">=5.4.0"
            },
            "type": "prestashop-module",
            "notification-url": "https://packagist.org/downloads/",
            "license": [
                "AFL-3.0"
            ],
            "authors": [
                {
                    "name": "PrestaShop SA",
                    "email": "contact@prestashop.com"
                }
            ],
            "description": "PrestaShop - Image slider",
            "homepage": "https://github.com/PrestaShop/ps_imageslider",
            "time": "2018-06-05T10:10:47+00:00"
        },
        {
            "name": "prestashop/ps_languageselector",
            "version": "v2.0.2",
            "source": {
                "type": "git",
                "url": "https://github.com/PrestaShop/ps_languageselector.git",
                "reference": "edca0f3d06ee618477af468799221bea77a03f96"
            },
            "dist": {
                "type": "zip",
                "url": "https://api.github.com/repos/PrestaShop/ps_languageselector/zipball/edca0f3d06ee618477af468799221bea77a03f96",
                "reference": "edca0f3d06ee618477af468799221bea77a03f96",
                "shasum": ""
            },
            "require": {
                "php": ">=5.4"
            },
            "type": "prestashop-module",
            "notification-url": "https://packagist.org/downloads/",
            "license": [
                "AFL - Academic Free License (AFL 3.0)"
            ],
            "authors": [
                {
                    "name": "PrestaShop SA",
                    "email": "contact@prestashop.com"
                }
            ],
            "description": "PrestaShop module ps_languageselector",
            "homepage": "https://github.com/PrestaShop/ps_languageselector",
            "time": "2017-03-27T15:19:45+00:00"
        },
        {
            "name": "prestashop/ps_linklist",
            "version": "3.0.3",
            "source": {
                "type": "git",
                "url": "https://github.com/PrestaShop/ps_linklist.git",
                "reference": "3e21e7b3ff481fdf07e078b881b1099e57d0c187"
            },
            "dist": {
                "type": "zip",
                "url": "https://api.github.com/repos/PrestaShop/ps_linklist/zipball/3e21e7b3ff481fdf07e078b881b1099e57d0c187",
                "reference": "3e21e7b3ff481fdf07e078b881b1099e57d0c187",
                "shasum": ""
            },
            "require": {
                "php": ">=5.6.0"
            },
            "type": "prestashop-module",
            "autoload": {
                "psr-4": {
                    "PrestaShop\\Module\\LinkList\\": "src/"
                },
                "classmap": [
                    "ps_linklist.php"
                ],
                "exclude-from-classmap": []
            },
            "notification-url": "https://packagist.org/downloads/",
            "license": [
                "AFL-3.0"
            ],
            "authors": [
                {
                    "name": "PrestaShop SA",
                    "email": "contact@prestashop.com"
                }
            ],
            "description": "PrestaShop - Link list",
            "homepage": "https://github.com/PrestaShop/ps_linklist",
            "time": "2019-05-09T16:31:33+00:00"
        },
        {
            "name": "prestashop/ps_mainmenu",
            "version": "v2.1.1",
            "source": {
                "type": "git",
                "url": "https://github.com/PrestaShop/ps_mainmenu.git",
                "reference": "6bc5ddd52ce92b32f6a6a6e296bba09ecf2e6ed1"
            },
            "dist": {
                "type": "zip",
                "url": "https://api.github.com/repos/PrestaShop/ps_mainmenu/zipball/6bc5ddd52ce92b32f6a6a6e296bba09ecf2e6ed1",
                "reference": "6bc5ddd52ce92b32f6a6a6e296bba09ecf2e6ed1",
                "shasum": ""
            },
            "require": {
                "php": ">=5.4.0"
            },
            "type": "prestashop-module",
            "notification-url": "https://packagist.org/downloads/",
            "license": [
                "AFL-3.0"
            ],
            "authors": [
                {
                    "name": "PrestaShop SA",
                    "email": "contact@prestashop.com"
                }
            ],
            "description": "PrestaShop - Main menu",
            "homepage": "https://github.com/PrestaShop/ps_mainmenu",
            "time": "2018-06-05T12:09:19+00:00"
        },
        {
            "name": "prestashop/ps_searchbar",
            "version": "v2.0.1",
            "source": {
                "type": "git",
                "url": "https://github.com/PrestaShop/ps_searchbar.git",
                "reference": "ae165e9ca469926df0b07181bf8ecee431f82070"
            },
            "dist": {
                "type": "zip",
                "url": "https://api.github.com/repos/PrestaShop/ps_searchbar/zipball/ae165e9ca469926df0b07181bf8ecee431f82070",
                "reference": "ae165e9ca469926df0b07181bf8ecee431f82070",
                "shasum": ""
            },
            "require": {
                "php": ">=5.4"
            },
            "type": "prestashop-module",
            "notification-url": "https://packagist.org/downloads/",
            "license": [
                "AFL - Academic Free License (AFL 3.0)"
            ],
            "authors": [
                {
                    "name": "PrestaShop SA",
                    "email": "contact@prestashop.com"
                }
            ],
            "description": "PrestaShop module ps_searchbar",
            "homepage": "https://github.com/PrestaShop/ps_searchbar",
            "time": "2017-03-23T10:36:40+00:00"
        },
        {
            "name": "prestashop/ps_sharebuttons",
            "version": "v2.0.1",
            "source": {
                "type": "git",
                "url": "https://github.com/PrestaShop/ps_sharebuttons.git",
                "reference": "6cb2fc1100c34c44754c32eb678a70d858e970ea"
            },
            "dist": {
                "type": "zip",
                "url": "https://api.github.com/repos/PrestaShop/ps_sharebuttons/zipball/6cb2fc1100c34c44754c32eb678a70d858e970ea",
                "reference": "6cb2fc1100c34c44754c32eb678a70d858e970ea",
                "shasum": ""
            },
            "require": {
                "php": ">=5.4"
            },
            "type": "prestashop-module",
            "notification-url": "https://packagist.org/downloads/",
            "license": [
                "AFL - Academic Free License (AFL 3.0)"
            ],
            "authors": [
                {
                    "name": "PrestaShop SA",
                    "email": "contact@prestashop.com"
                }
            ],
            "description": "PrestaShop module ps_sharebuttons",
            "homepage": "https://github.com/PrestaShop/ps_sharebuttons",
            "time": "2017-08-03T07:12:38+00:00"
        },
        {
            "name": "prestashop/ps_shoppingcart",
            "version": "v2.0.2",
            "source": {
                "type": "git",
                "url": "https://github.com/PrestaShop/ps_shoppingcart.git",
                "reference": "56559a21e2df3f65147ae19a36c7a988a7a6af4c"
            },
            "dist": {
                "type": "zip",
                "url": "https://api.github.com/repos/PrestaShop/ps_shoppingcart/zipball/56559a21e2df3f65147ae19a36c7a988a7a6af4c",
                "reference": "56559a21e2df3f65147ae19a36c7a988a7a6af4c",
                "shasum": ""
            },
            "require": {
                "php": ">=5.4"
            },
            "type": "prestashop-module",
            "notification-url": "https://packagist.org/downloads/",
            "license": [
                "AFL - Academic Free License (AFL 3.0)"
            ],
            "authors": [
                {
                    "name": "PrestaShop SA",
                    "email": "contact@prestashop.com"
                }
            ],
            "description": "PrestaShop module ps_shoppingcart",
            "homepage": "https://github.com/PrestaShop/ps_shoppingcart",
            "time": "2018-10-01T13:25:08+00:00"
        },
        {
            "name": "prestashop/ps_socialfollow",
            "version": "v2.0.0",
            "source": {
                "type": "git",
                "url": "https://github.com/PrestaShop/ps_socialfollow.git",
                "reference": "ffa1c3ad947cc045939f50d410f47793d1ca7793"
            },
            "dist": {
                "type": "zip",
                "url": "https://api.github.com/repos/PrestaShop/ps_socialfollow/zipball/ffa1c3ad947cc045939f50d410f47793d1ca7793",
                "reference": "ffa1c3ad947cc045939f50d410f47793d1ca7793",
                "shasum": ""
            },
            "require": {
                "php": ">=5.4"
            },
            "type": "prestashop-module",
            "notification-url": "https://packagist.org/downloads/",
            "license": [
                "AFL - Academic Free License (AFL 3.0)"
            ],
            "authors": [
                {
                    "name": "PrestaShop SA",
                    "email": "contact@prestashop.com"
                }
            ],
            "description": "PrestaShop module ps_socialfollow",
            "homepage": "https://github.com/PrestaShop/ps_socialfollow",
            "time": "2017-02-01T13:17:47+00:00"
        },
        {
            "name": "prestashop/ps_themecusto",
            "version": "v1.0.10",
            "source": {
                "type": "git",
                "url": "https://github.com/PrestaShop/ps_themecusto.git",
                "reference": "1812505e5ad9ea8e445ec37ff24bcfac69bbe090"
            },
            "dist": {
                "type": "zip",
                "url": "https://api.github.com/repos/PrestaShop/ps_themecusto/zipball/1812505e5ad9ea8e445ec37ff24bcfac69bbe090",
                "reference": "1812505e5ad9ea8e445ec37ff24bcfac69bbe090",
                "shasum": ""
            },
            "require": {
                "php": ">=5.3.2"
            },
            "type": "prestashop-module",
            "notification-url": "https://packagist.org/downloads/",
            "license": [
                "AFL-3.0"
            ],
            "authors": [
                {
                    "name": "PrestaShop SA",
                    "email": "contact@prestashop.com"
                }
            ],
            "description": "PrestaShop module ps_themecusto",
            "homepage": "https://github.com/PrestaShop/ps_themecusto",
            "time": "2019-04-15T09:36:45+00:00"
        },
        {
            "name": "prestashop/ps_wirepayment",
            "version": "v2.0.4",
            "source": {
                "type": "git",
                "url": "https://github.com/PrestaShop/ps_wirepayment.git",
                "reference": "a540bf60b9d6b6b6744ca83d735e74e07feb7b61"
            },
            "dist": {
                "type": "zip",
                "url": "https://api.github.com/repos/PrestaShop/ps_wirepayment/zipball/a540bf60b9d6b6b6744ca83d735e74e07feb7b61",
                "reference": "a540bf60b9d6b6b6744ca83d735e74e07feb7b61",
                "shasum": ""
            },
            "require": {
                "php": ">=5.4"
            },
            "type": "prestashop-module",
            "notification-url": "https://packagist.org/downloads/",
            "license": [
                "AFL - Academic Free License (AFL 3.0)"
            ],
            "authors": [
                {
                    "name": "PrestaShop SA",
                    "email": "contact@prestashop.com"
                }
            ],
            "description": "PrestaShop module ps_wirepayment",
            "homepage": "https://github.com/PrestaShop/ps_wirepayment",
            "time": "2017-03-16T10:24:34+00:00"
        },
        {
            "name": "prestashop/sekeywords",
            "version": "v2.0.0",
            "source": {
                "type": "git",
                "url": "https://github.com/PrestaShop/sekeywords.git",
                "reference": "f174c055da105af3054690a4f6c48208849b5241"
            },
            "dist": {
                "type": "zip",
                "url": "https://api.github.com/repos/PrestaShop/sekeywords/zipball/f174c055da105af3054690a4f6c48208849b5241",
                "reference": "f174c055da105af3054690a4f6c48208849b5241",
                "shasum": ""
            },
            "require": {
                "php": ">=5.4"
            },
            "type": "prestashop-module",
            "notification-url": "https://packagist.org/downloads/",
            "license": [
                "AFL - Academic Free License (AFL 3.0)"
            ],
            "authors": [
                {
                    "name": "PrestaShop SA",
                    "email": "contact@prestashop.com"
                }
            ],
            "description": "PrestaShop module sekeywords",
            "homepage": "https://github.com/PrestaShop/sekeywords",
            "time": "2017-01-30T15:46:25+00:00"
        },
        {
            "name": "prestashop/statsbestcategories",
            "version": "v2.0.0",
            "source": {
                "type": "git",
                "url": "https://github.com/PrestaShop/statsbestcategories.git",
                "reference": "57791a21f63d43cf145fa1ef1f84031a47f5e7c2"
            },
            "dist": {
                "type": "zip",
                "url": "https://api.github.com/repos/PrestaShop/statsbestcategories/zipball/57791a21f63d43cf145fa1ef1f84031a47f5e7c2",
                "reference": "57791a21f63d43cf145fa1ef1f84031a47f5e7c2",
                "shasum": ""
            },
            "require": {
                "php": ">=5.4"
            },
            "type": "prestashop-module",
            "notification-url": "https://packagist.org/downloads/",
            "license": [
                "AFL - Academic Free License (AFL 3.0)"
            ],
            "authors": [
                {
                    "name": "PrestaShop SA",
                    "email": "contact@prestashop.com"
                }
            ],
            "description": "PrestaShop module statsbestcategories",
            "homepage": "https://github.com/PrestaShop/statsbestcategories",
            "time": "2017-12-08T14:47:07+00:00"
        },
        {
            "name": "prestashop/statsbestcustomers",
            "version": "v2.0.2",
            "source": {
                "type": "git",
                "url": "https://github.com/PrestaShop/statsbestcustomers.git",
                "reference": "b0250e88e9144ca373d8006c922d3e84ea4987b9"
            },
            "dist": {
                "type": "zip",
                "url": "https://api.github.com/repos/PrestaShop/statsbestcustomers/zipball/b0250e88e9144ca373d8006c922d3e84ea4987b9",
                "reference": "b0250e88e9144ca373d8006c922d3e84ea4987b9",
                "shasum": ""
            },
            "require": {
                "php": ">=5.4"
            },
            "type": "prestashop-module",
            "notification-url": "https://packagist.org/downloads/",
            "license": [
                "AFL - Academic Free License (AFL 3.0)"
            ],
            "authors": [
                {
                    "name": "PrestaShop SA",
                    "email": "contact@prestashop.com"
                }
            ],
            "description": "PrestaShop module statsbestcustomers",
            "homepage": "https://github.com/PrestaShop/statsbestcustomers",
            "time": "2018-01-29T17:21:50+00:00"
        },
        {
            "name": "prestashop/statsbestmanufacturers",
            "version": "v2.0.0",
            "source": {
                "type": "git",
                "url": "https://github.com/PrestaShop/statsbestmanufacturers.git",
                "reference": "b9897beda6084d08f489d4d00995a085b8e76739"
            },
            "dist": {
                "type": "zip",
                "url": "https://api.github.com/repos/PrestaShop/statsbestmanufacturers/zipball/b9897beda6084d08f489d4d00995a085b8e76739",
                "reference": "b9897beda6084d08f489d4d00995a085b8e76739",
                "shasum": ""
            },
            "require": {
                "php": ">=5.4"
            },
            "type": "prestashop-module",
            "notification-url": "https://packagist.org/downloads/",
            "license": [
                "AFL - Academic Free License (AFL 3.0)"
            ],
            "authors": [
                {
                    "name": "PrestaShop SA",
                    "email": "contact@prestashop.com"
                }
            ],
            "description": "PrestaShop module statsbestmanufacturers",
            "homepage": "https://github.com/PrestaShop/statsbestmanufacturers",
            "time": "2017-01-31T17:03:07+00:00"
        },
        {
            "name": "prestashop/statsbestproducts",
            "version": "v2.0.0",
            "source": {
                "type": "git",
                "url": "https://github.com/PrestaShop/statsbestproducts.git",
                "reference": "0ed33cdcc6cc6657ad97b944620e085a36261bc8"
            },
            "dist": {
                "type": "zip",
                "url": "https://api.github.com/repos/PrestaShop/statsbestproducts/zipball/0ed33cdcc6cc6657ad97b944620e085a36261bc8",
                "reference": "0ed33cdcc6cc6657ad97b944620e085a36261bc8",
                "shasum": ""
            },
            "require": {
                "php": ">=5.4"
            },
            "type": "prestashop-module",
            "notification-url": "https://packagist.org/downloads/",
            "license": [
                "AFL - Academic Free License (AFL 3.0)"
            ],
            "authors": [
                {
                    "name": "PrestaShop SA",
                    "email": "contact@prestashop.com"
                }
            ],
            "description": "PrestaShop module statsbestproducts",
            "homepage": "https://github.com/PrestaShop/statsbestproducts",
            "time": "2017-01-30T16:33:56+00:00"
        },
        {
            "name": "prestashop/statsbestsuppliers",
            "version": "v2.0.0",
            "source": {
                "type": "git",
                "url": "https://github.com/PrestaShop/statsbestsuppliers.git",
                "reference": "7e46e732b8a77dc989f5891ff9d3616d1c5fd46f"
            },
            "dist": {
                "type": "zip",
                "url": "https://api.github.com/repos/PrestaShop/statsbestsuppliers/zipball/7e46e732b8a77dc989f5891ff9d3616d1c5fd46f",
                "reference": "7e46e732b8a77dc989f5891ff9d3616d1c5fd46f",
                "shasum": ""
            },
            "require": {
                "php": ">=5.4"
            },
            "type": "prestashop-module",
            "notification-url": "https://packagist.org/downloads/",
            "license": [
                "AFL - Academic Free License (AFL 3.0)"
            ],
            "authors": [
                {
                    "name": "PrestaShop SA",
                    "email": "contact@prestashop.com"
                }
            ],
            "description": "PrestaShop module statsbestsuppliers",
            "homepage": "https://github.com/PrestaShop/statsbestsuppliers",
            "time": "2017-01-30T16:34:19+00:00"
        },
        {
            "name": "prestashop/statsbestvouchers",
            "version": "v2.0.0",
            "source": {
                "type": "git",
                "url": "https://github.com/PrestaShop/statsbestvouchers.git",
                "reference": "c8ee93efa6d83cca3410285d8a7f4df904db21f0"
            },
            "dist": {
                "type": "zip",
                "url": "https://api.github.com/repos/PrestaShop/statsbestvouchers/zipball/c8ee93efa6d83cca3410285d8a7f4df904db21f0",
                "reference": "c8ee93efa6d83cca3410285d8a7f4df904db21f0",
                "shasum": ""
            },
            "require": {
                "php": ">=5.4"
            },
            "type": "prestashop-module",
            "notification-url": "https://packagist.org/downloads/",
            "license": [
                "AFL - Academic Free License (AFL 3.0)"
            ],
            "authors": [
                {
                    "name": "PrestaShop SA",
                    "email": "contact@prestashop.com"
                }
            ],
            "description": "PrestaShop module statsbestvouchers",
            "homepage": "https://github.com/PrestaShop/statsbestvouchers",
            "time": "2017-01-30T16:34:41+00:00"
        },
        {
            "name": "prestashop/statscarrier",
            "version": "v2.0.0",
            "source": {
                "type": "git",
                "url": "https://github.com/PrestaShop/statscarrier.git",
                "reference": "3ccfe3914dd19f1fa31166e001c55eefe574877d"
            },
            "dist": {
                "type": "zip",
                "url": "https://api.github.com/repos/PrestaShop/statscarrier/zipball/3ccfe3914dd19f1fa31166e001c55eefe574877d",
                "reference": "3ccfe3914dd19f1fa31166e001c55eefe574877d",
                "shasum": ""
            },
            "require": {
                "php": ">=5.4"
            },
            "type": "prestashop-module",
            "notification-url": "https://packagist.org/downloads/",
            "license": [
                "AFL - Academic Free License (AFL 3.0)"
            ],
            "authors": [
                {
                    "name": "PrestaShop SA",
                    "email": "contact@prestashop.com"
                }
            ],
            "description": "PrestaShop module statscarrier",
            "homepage": "https://github.com/PrestaShop/statscarrier",
            "time": "2017-01-30T17:03:51+00:00"
        },
        {
            "name": "prestashop/statscatalog",
            "version": "v2.0.1",
            "source": {
                "type": "git",
                "url": "https://github.com/PrestaShop/statscatalog.git",
                "reference": "be6be71c703900dda0182e56c9c6658ab85f215b"
            },
            "dist": {
                "type": "zip",
                "url": "https://api.github.com/repos/PrestaShop/statscatalog/zipball/be6be71c703900dda0182e56c9c6658ab85f215b",
                "reference": "be6be71c703900dda0182e56c9c6658ab85f215b",
                "shasum": ""
            },
            "require": {
                "php": ">=5.4"
            },
            "type": "prestashop-module",
            "notification-url": "https://packagist.org/downloads/",
            "license": [
                "AFL - Academic Free License (AFL 3.0)"
            ],
            "authors": [
                {
                    "name": "PrestaShop SA",
                    "email": "contact@prestashop.com"
                }
            ],
            "description": "PrestaShop module statscatalog",
            "homepage": "https://github.com/PrestaShop/statscatalog",
            "time": "2017-02-02T08:39:32+00:00"
        },
        {
            "name": "prestashop/statscheckup",
            "version": "v2.0.1",
            "source": {
                "type": "git",
                "url": "https://github.com/PrestaShop/statscheckup.git",
                "reference": "7acd7702ab8ecb2b88e529e1eab8d4b7fafbca07"
            },
            "dist": {
                "type": "zip",
                "url": "https://api.github.com/repos/PrestaShop/statscheckup/zipball/7acd7702ab8ecb2b88e529e1eab8d4b7fafbca07",
                "reference": "7acd7702ab8ecb2b88e529e1eab8d4b7fafbca07",
                "shasum": ""
            },
            "require": {
                "php": ">=5.4"
            },
            "type": "prestashop-module",
            "notification-url": "https://packagist.org/downloads/",
            "license": [
                "AFL - Academic Free License (AFL 3.0)"
            ],
            "authors": [
                {
                    "name": "PrestaShop SA",
                    "email": "contact@prestashop.com"
                }
            ],
            "description": "PrestaShop module statscheckup",
            "homepage": "https://github.com/PrestaShop/statscheckup",
            "time": "2018-12-17T09:59:57+00:00"
        },
        {
            "name": "prestashop/statsdata",
            "version": "v2.0.0",
            "source": {
                "type": "git",
                "url": "https://github.com/PrestaShop/statsdata.git",
                "reference": "31c4c8aa8a8dc243b9413b89a671bf075a73f784"
            },
            "dist": {
                "type": "zip",
                "url": "https://api.github.com/repos/PrestaShop/statsdata/zipball/31c4c8aa8a8dc243b9413b89a671bf075a73f784",
                "reference": "31c4c8aa8a8dc243b9413b89a671bf075a73f784",
                "shasum": ""
            },
            "require": {
                "php": ">=5.4"
            },
            "type": "prestashop-module",
            "notification-url": "https://packagist.org/downloads/",
            "license": [
                "AFL - Academic Free License (AFL 3.0)"
            ],
            "authors": [
                {
                    "name": "PrestaShop SA",
                    "email": "contact@prestashop.com"
                }
            ],
            "description": "PrestaShop module statsdata",
            "homepage": "https://github.com/PrestaShop/statsdata",
            "time": "2017-01-31T17:00:41+00:00"
        },
        {
            "name": "prestashop/statsequipment",
            "version": "v2.0.0",
            "source": {
                "type": "git",
                "url": "https://github.com/PrestaShop/statsequipment.git",
                "reference": "4b0c3f75d55bdd18b2903f8263ce3b48b6cf30ec"
            },
            "dist": {
                "type": "zip",
                "url": "https://api.github.com/repos/PrestaShop/statsequipment/zipball/4b0c3f75d55bdd18b2903f8263ce3b48b6cf30ec",
                "reference": "4b0c3f75d55bdd18b2903f8263ce3b48b6cf30ec",
                "shasum": ""
            },
            "require": {
                "php": ">=5.4"
            },
            "type": "prestashop-module",
            "notification-url": "https://packagist.org/downloads/",
            "license": [
                "AFL - Academic Free License (AFL 3.0)"
            ],
            "authors": [
                {
                    "name": "PrestaShop SA",
                    "email": "contact@prestashop.com"
                }
            ],
            "description": "PrestaShop module statsequipment",
            "homepage": "https://github.com/PrestaShop/statsequipment",
            "time": "2017-01-31T17:01:36+00:00"
        },
        {
            "name": "prestashop/statsforecast",
            "version": "v2.0.3",
            "source": {
                "type": "git",
                "url": "https://github.com/PrestaShop/statsforecast.git",
                "reference": "8ecbeaef0e32657cf79000f95861e41e19e22d49"
            },
            "dist": {
                "type": "zip",
                "url": "https://api.github.com/repos/PrestaShop/statsforecast/zipball/8ecbeaef0e32657cf79000f95861e41e19e22d49",
                "reference": "8ecbeaef0e32657cf79000f95861e41e19e22d49",
                "shasum": ""
            },
            "require": {
                "php": ">=5.4"
            },
            "type": "prestashop-module",
            "notification-url": "https://packagist.org/downloads/",
            "license": [
                "AFL-3.0"
            ],
            "authors": [
                {
                    "name": "PrestaShop SA",
                    "email": "contact@prestashop.com"
                }
            ],
            "description": "PrestaShop module statsforecast",
            "homepage": "https://github.com/PrestaShop/statsforecast",
            "time": "2018-01-29T18:37:54+00:00"
        },
        {
            "name": "prestashop/statslive",
            "version": "v2.0.2",
            "source": {
                "type": "git",
                "url": "https://github.com/PrestaShop/statslive.git",
                "reference": "70d7d3eb8c35e8ea1f6c65488aa3507da6cf82d5"
            },
            "dist": {
                "type": "zip",
                "url": "https://api.github.com/repos/PrestaShop/statslive/zipball/70d7d3eb8c35e8ea1f6c65488aa3507da6cf82d5",
                "reference": "70d7d3eb8c35e8ea1f6c65488aa3507da6cf82d5",
                "shasum": ""
            },
            "require": {
                "php": ">=5.4"
            },
            "type": "prestashop-module",
            "notification-url": "https://packagist.org/downloads/",
            "license": [
                "AFL - Academic Free License (AFL 3.0)"
            ],
            "authors": [
                {
                    "name": "PrestaShop SA",
                    "email": "contact@prestashop.com"
                }
            ],
            "description": "PrestaShop module statslive",
            "homepage": "https://github.com/PrestaShop/statslive",
            "time": "2017-02-02T08:18:06+00:00"
        },
        {
            "name": "prestashop/statsnewsletter",
            "version": "v2.0.2",
            "source": {
                "type": "git",
                "url": "https://github.com/PrestaShop/statsnewsletter.git",
                "reference": "7fd9a55c4b39eb034f73ef4723a1a83c6d73560e"
            },
            "dist": {
                "type": "zip",
                "url": "https://api.github.com/repos/PrestaShop/statsnewsletter/zipball/7fd9a55c4b39eb034f73ef4723a1a83c6d73560e",
                "reference": "7fd9a55c4b39eb034f73ef4723a1a83c6d73560e",
                "shasum": ""
            },
            "require": {
                "php": ">=5.4"
            },
            "type": "prestashop-module",
            "notification-url": "https://packagist.org/downloads/",
            "license": [
                "AFL-3.0"
            ],
            "authors": [
                {
                    "name": "PrestaShop SA",
                    "email": "contact@prestashop.com"
                }
            ],
            "description": "PrestaShop module statsnewsletter",
            "homepage": "https://github.com/PrestaShop/statsnewsletter",
            "time": "2018-01-29T18:39:03+00:00"
        },
        {
            "name": "prestashop/statsorigin",
            "version": "v2.0.2",
            "source": {
                "type": "git",
                "url": "https://github.com/PrestaShop/statsorigin.git",
                "reference": "24ca4f143a2f0b5d3d7bc817547df79f837faeb3"
            },
            "dist": {
                "type": "zip",
                "url": "https://api.github.com/repos/PrestaShop/statsorigin/zipball/24ca4f143a2f0b5d3d7bc817547df79f837faeb3",
                "reference": "24ca4f143a2f0b5d3d7bc817547df79f837faeb3",
                "shasum": ""
            },
            "require": {
                "php": ">=5.4"
            },
            "type": "prestashop-module",
            "notification-url": "https://packagist.org/downloads/",
            "license": [
                "AFL-3.0"
            ],
            "authors": [
                {
                    "name": "PrestaShop SA",
                    "email": "contact@prestashop.com"
                }
            ],
            "description": "PrestaShop module statsorigin",
            "homepage": "https://github.com/PrestaShop/statsorigin",
            "time": "2018-01-29T19:17:31+00:00"
        },
        {
            "name": "prestashop/statspersonalinfos",
            "version": "v2.0.2",
            "source": {
                "type": "git",
                "url": "https://github.com/PrestaShop/statspersonalinfos.git",
                "reference": "cc800a6ee0b8d48b5b00a56206cc92b0a0056d34"
            },
            "dist": {
                "type": "zip",
                "url": "https://api.github.com/repos/PrestaShop/statspersonalinfos/zipball/cc800a6ee0b8d48b5b00a56206cc92b0a0056d34",
                "reference": "cc800a6ee0b8d48b5b00a56206cc92b0a0056d34",
                "shasum": ""
            },
            "require": {
                "php": ">=5.4"
            },
            "type": "prestashop-module",
            "notification-url": "https://packagist.org/downloads/",
            "license": [
                "AFL-3.0"
            ],
            "authors": [
                {
                    "name": "PrestaShop SA",
                    "email": "contact@prestashop.com"
                }
            ],
            "description": "PrestaShop module statspersonalinfos",
            "homepage": "https://github.com/PrestaShop/statspersonalinfos",
            "time": "2018-01-29T18:41:52+00:00"
        },
        {
            "name": "prestashop/statsproduct",
            "version": "v2.0.3",
            "source": {
                "type": "git",
                "url": "https://github.com/PrestaShop/statsproduct.git",
                "reference": "caf05aefabd63ac84e06bc2a0bdcf69f965d03c4"
            },
            "dist": {
                "type": "zip",
                "url": "https://api.github.com/repos/PrestaShop/statsproduct/zipball/caf05aefabd63ac84e06bc2a0bdcf69f965d03c4",
                "reference": "caf05aefabd63ac84e06bc2a0bdcf69f965d03c4",
                "shasum": ""
            },
            "require": {
                "php": ">=5.4"
            },
            "type": "prestashop-module",
            "notification-url": "https://packagist.org/downloads/",
            "license": [
                "AFL-3.0"
            ],
            "authors": [
                {
                    "name": "PrestaShop SA",
                    "email": "contact@prestashop.com"
                }
            ],
            "description": "PrestaShop module statsproduct",
            "homepage": "https://github.com/PrestaShop/statsproduct",
            "time": "2018-01-29T18:57:47+00:00"
        },
        {
            "name": "prestashop/statsregistrations",
            "version": "v2.0.0",
            "source": {
                "type": "git",
                "url": "https://github.com/PrestaShop/statsregistrations.git",
                "reference": "51d79fb12770919f1b1f9d9d9f931148d60149c2"
            },
            "dist": {
                "type": "zip",
                "url": "https://api.github.com/repos/PrestaShop/statsregistrations/zipball/51d79fb12770919f1b1f9d9d9f931148d60149c2",
                "reference": "51d79fb12770919f1b1f9d9d9f931148d60149c2",
                "shasum": ""
            },
            "require": {
                "php": ">=5.4"
            },
            "type": "prestashop-module",
            "notification-url": "https://packagist.org/downloads/",
            "license": [
                "AFL - Academic Free License (AFL 3.0)"
            ],
            "authors": [
                {
                    "name": "PrestaShop SA",
                    "email": "contact@prestashop.com"
                }
            ],
            "description": "PrestaShop module statsregistrations",
            "homepage": "https://github.com/PrestaShop/statsregistrations",
            "time": "2017-01-31T17:22:19+00:00"
        },
        {
            "name": "prestashop/statssales",
            "version": "v2.0.0",
            "source": {
                "type": "git",
                "url": "https://github.com/PrestaShop/statssales.git",
                "reference": "6e28ce4ea2eb1a4a8b6b76bfb6b56e1b02ef651a"
            },
            "dist": {
                "type": "zip",
                "url": "https://api.github.com/repos/PrestaShop/statssales/zipball/6e28ce4ea2eb1a4a8b6b76bfb6b56e1b02ef651a",
                "reference": "6e28ce4ea2eb1a4a8b6b76bfb6b56e1b02ef651a",
                "shasum": ""
            },
            "require": {
                "php": ">=5.4"
            },
            "type": "prestashop-module",
            "notification-url": "https://packagist.org/downloads/",
            "license": [
                "AFL - Academic Free License (AFL 3.0)"
            ],
            "authors": [
                {
                    "name": "PrestaShop SA",
                    "email": "contact@prestashop.com"
                }
            ],
            "description": "PrestaShop module statssales",
            "homepage": "https://github.com/PrestaShop/statssales",
            "time": "2017-01-31T17:23:19+00:00"
        },
        {
            "name": "prestashop/statssearch",
            "version": "v2.0.1",
            "source": {
                "type": "git",
                "url": "https://github.com/PrestaShop/statssearch.git",
                "reference": "8b77131a1fdbebc4d5d6768a31de17b4d2a26b97"
            },
            "dist": {
                "type": "zip",
                "url": "https://api.github.com/repos/PrestaShop/statssearch/zipball/8b77131a1fdbebc4d5d6768a31de17b4d2a26b97",
                "reference": "8b77131a1fdbebc4d5d6768a31de17b4d2a26b97",
                "shasum": ""
            },
            "require": {
                "php": ">=5.4"
            },
            "type": "prestashop-module",
            "notification-url": "https://packagist.org/downloads/",
            "license": [
                "AFL - Academic Free License (AFL 3.0)"
            ],
            "authors": [
                {
                    "name": "PrestaShop SA",
                    "email": "contact@prestashop.com"
                }
            ],
            "description": "PrestaShop module statssearch",
            "homepage": "https://github.com/PrestaShop/statssearch",
            "time": "2017-12-08T12:37:58+00:00"
        },
        {
            "name": "prestashop/statsstock",
            "version": "v2.0.0",
            "source": {
                "type": "git",
                "url": "https://github.com/PrestaShop/statsstock.git",
                "reference": "1b60aae430151943d6e4b0068a3e30ab2cc5843e"
            },
            "dist": {
                "type": "zip",
                "url": "https://api.github.com/repos/PrestaShop/statsstock/zipball/1b60aae430151943d6e4b0068a3e30ab2cc5843e",
                "reference": "1b60aae430151943d6e4b0068a3e30ab2cc5843e",
                "shasum": ""
            },
            "require": {
                "php": ">=5.4"
            },
            "type": "prestashop-module",
            "notification-url": "https://packagist.org/downloads/",
            "license": [
                "AFL - Academic Free License (AFL 3.0)"
            ],
            "authors": [
                {
                    "name": "PrestaShop SA",
                    "email": "contact@prestashop.com"
                }
            ],
            "description": "PrestaShop module statsstock",
            "homepage": "https://github.com/PrestaShop/statsstock",
            "time": "2017-01-31T17:24:06+00:00"
        },
        {
            "name": "prestashop/statsvisits",
            "version": "v2.0.2",
            "source": {
                "type": "git",
                "url": "https://github.com/PrestaShop/statsvisits.git",
                "reference": "c6255d571d3b1d2e8863d87482e0df42de862f96"
            },
            "dist": {
                "type": "zip",
                "url": "https://api.github.com/repos/PrestaShop/statsvisits/zipball/c6255d571d3b1d2e8863d87482e0df42de862f96",
                "reference": "c6255d571d3b1d2e8863d87482e0df42de862f96",
                "shasum": ""
            },
            "require": {
                "php": ">=5.4"
            },
            "type": "prestashop-module",
            "notification-url": "https://packagist.org/downloads/",
            "license": [
                "AFL-3.0"
            ],
            "authors": [
                {
                    "name": "PrestaShop SA",
                    "email": "contact@prestashop.com"
                }
            ],
            "description": "PrestaShop module statsvisits",
            "homepage": "https://github.com/PrestaShop/statsvisits",
            "time": "2018-01-29T18:08:52+00:00"
        },
        {
            "name": "prestashop/translationtools-bundle",
            "version": "v3.1.1",
            "source": {
                "type": "git",
                "url": "https://github.com/PrestaShop/TranslationToolsBundle.git",
                "reference": "d1e9b0b051aaebc934f59b880233571d7b865af9"
            },
            "dist": {
                "type": "zip",
                "url": "https://api.github.com/repos/PrestaShop/TranslationToolsBundle/zipball/d1e9b0b051aaebc934f59b880233571d7b865af9",
                "reference": "d1e9b0b051aaebc934f59b880233571d7b865af9",
                "shasum": ""
            },
            "require": {
                "nikic/php-parser": "^3",
                "php": ">=5.6",
                "smarty/smarty": "^3.1",
                "symfony/twig-bridge": "^3.0",
                "twig/twig": "^1.34 || ^2.0"
            },
            "require-dev": {
                "doctrine/common": "~2.5.3",
                "phpunit/phpunit": "^5",
                "symfony/framework-bundle": "^3.0",
                "symfony/translation": "^3.0"
            },
            "type": "bundle",
            "autoload": {
                "psr-4": {
                    "PrestaShop\\TranslationToolsBundle\\": ""
                }
            },
            "notification-url": "https://packagist.org/downloads/",
            "license": [
                "MIT"
            ],
            "authors": [
                {
                    "name": "Mickaël Andrieu",
                    "email": "andrieu.travail@gmail.com"
                },
                {
                    "name": "Nawo Mbechezi",
                    "email": "mlanawo.mbechezi@ikimea.com"
                },
                {
                    "name": "Jérémie Tabet",
                    "email": "master@jeremietabet.com"
                }
            ],
            "description": "Translation tools for PrestaShop",
            "keywords": [
                "parser",
                "prestashop",
                "translation"
            ],
            "time": "2019-08-05T13:44:51+00:00"
        },
        {
            "name": "prestashop/welcome",
            "version": "v6.0.0",
            "source": {
                "type": "git",
                "url": "https://github.com/PrestaShop/welcome.git",
                "reference": "a0ad26a5fdeb0311e1aea1a42be3d9c74e889a50"
            },
            "dist": {
                "type": "zip",
                "url": "https://api.github.com/repos/PrestaShop/welcome/zipball/a0ad26a5fdeb0311e1aea1a42be3d9c74e889a50",
                "reference": "a0ad26a5fdeb0311e1aea1a42be3d9c74e889a50",
                "shasum": ""
            },
            "require": {
                "php": ">=5.4.0"
            },
            "type": "prestashop-module",
            "autoload": {
                "psr-4": {
                    "OnBoarding\\": "OnBoarding/"
                },
                "exclude-from-classmap": []
            },
            "notification-url": "https://packagist.org/downloads/",
            "license": [
                "AFL-3.0"
            ],
            "authors": [
                {
                    "name": "PrestaShop SA",
                    "email": "contact@prestashop.com"
                }
            ],
            "description": "Welcome module for PrestaShop helping the users to create products.",
            "homepage": "https://github.com/PrestaShop/welcome",
            "time": "2019-05-02T15:48:46+00:00"
        },
        {
            "name": "psr/cache",
            "version": "1.0.1",
            "source": {
                "type": "git",
                "url": "https://github.com/php-fig/cache.git",
                "reference": "d11b50ad223250cf17b86e38383413f5a6764bf8"
            },
            "dist": {
                "type": "zip",
                "url": "https://api.github.com/repos/php-fig/cache/zipball/d11b50ad223250cf17b86e38383413f5a6764bf8",
                "reference": "d11b50ad223250cf17b86e38383413f5a6764bf8",
                "shasum": ""
            },
            "require": {
                "php": ">=5.3.0"
            },
            "type": "library",
            "extra": {
                "branch-alias": {
                    "dev-master": "1.0.x-dev"
                }
            },
            "autoload": {
                "psr-4": {
                    "Psr\\Cache\\": "src/"
                }
            },
            "notification-url": "https://packagist.org/downloads/",
            "license": [
                "MIT"
            ],
            "authors": [
                {
                    "name": "PHP-FIG",
                    "homepage": "http://www.php-fig.org/"
                }
            ],
            "description": "Common interface for caching libraries",
            "keywords": [
                "cache",
                "psr",
                "psr-6"
            ],
            "time": "2016-08-06T20:24:11+00:00"
        },
        {
            "name": "psr/container",
            "version": "1.0.0",
            "source": {
                "type": "git",
                "url": "https://github.com/php-fig/container.git",
                "reference": "b7ce3b176482dbbc1245ebf52b181af44c2cf55f"
            },
            "dist": {
                "type": "zip",
                "url": "https://api.github.com/repos/php-fig/container/zipball/b7ce3b176482dbbc1245ebf52b181af44c2cf55f",
                "reference": "b7ce3b176482dbbc1245ebf52b181af44c2cf55f",
                "shasum": ""
            },
            "require": {
                "php": ">=5.3.0"
            },
            "type": "library",
            "extra": {
                "branch-alias": {
                    "dev-master": "1.0.x-dev"
                }
            },
            "autoload": {
                "psr-4": {
                    "Psr\\Container\\": "src/"
                }
            },
            "notification-url": "https://packagist.org/downloads/",
            "license": [
                "MIT"
            ],
            "authors": [
                {
                    "name": "PHP-FIG",
                    "homepage": "http://www.php-fig.org/"
                }
            ],
            "description": "Common Container Interface (PHP FIG PSR-11)",
            "homepage": "https://github.com/php-fig/container",
            "keywords": [
                "PSR-11",
                "container",
                "container-interface",
                "container-interop",
                "psr"
            ],
            "time": "2017-02-14T16:28:37+00:00"
        },
        {
            "name": "psr/link",
            "version": "1.0.0",
            "source": {
                "type": "git",
                "url": "https://github.com/php-fig/link.git",
                "reference": "eea8e8662d5cd3ae4517c9b864493f59fca95562"
            },
            "dist": {
                "type": "zip",
                "url": "https://api.github.com/repos/php-fig/link/zipball/eea8e8662d5cd3ae4517c9b864493f59fca95562",
                "reference": "eea8e8662d5cd3ae4517c9b864493f59fca95562",
                "shasum": ""
            },
            "require": {
                "php": ">=5.3.0"
            },
            "type": "library",
            "extra": {
                "branch-alias": {
                    "dev-master": "1.0.x-dev"
                }
            },
            "autoload": {
                "psr-4": {
                    "Psr\\Link\\": "src/"
                }
            },
            "notification-url": "https://packagist.org/downloads/",
            "license": [
                "MIT"
            ],
            "authors": [
                {
                    "name": "PHP-FIG",
                    "homepage": "http://www.php-fig.org/"
                }
            ],
            "description": "Common interfaces for HTTP links",
            "keywords": [
                "http",
                "http-link",
                "link",
                "psr",
                "psr-13",
                "rest"
            ],
            "time": "2016-10-28T16:06:13+00:00"
        },
        {
            "name": "psr/log",
            "version": "1.1.0",
            "source": {
                "type": "git",
                "url": "https://github.com/php-fig/log.git",
                "reference": "6c001f1daafa3a3ac1d8ff69ee4db8e799a654dd"
            },
            "dist": {
                "type": "zip",
                "url": "https://api.github.com/repos/php-fig/log/zipball/6c001f1daafa3a3ac1d8ff69ee4db8e799a654dd",
                "reference": "6c001f1daafa3a3ac1d8ff69ee4db8e799a654dd",
                "shasum": ""
            },
            "require": {
                "php": ">=5.3.0"
            },
            "type": "library",
            "extra": {
                "branch-alias": {
                    "dev-master": "1.0.x-dev"
                }
            },
            "autoload": {
                "psr-4": {
                    "Psr\\Log\\": "Psr/Log/"
                }
            },
            "notification-url": "https://packagist.org/downloads/",
            "license": [
                "MIT"
            ],
            "authors": [
                {
                    "name": "PHP-FIG",
                    "homepage": "http://www.php-fig.org/"
                }
            ],
            "description": "Common interface for logging libraries",
            "homepage": "https://github.com/php-fig/log",
            "keywords": [
                "log",
                "psr",
                "psr-3"
            ],
            "time": "2018-11-20T15:27:04+00:00"
        },
        {
            "name": "psr/simple-cache",
            "version": "1.0.1",
            "source": {
                "type": "git",
                "url": "https://github.com/php-fig/simple-cache.git",
                "reference": "408d5eafb83c57f6365a3ca330ff23aa4a5fa39b"
            },
            "dist": {
                "type": "zip",
                "url": "https://api.github.com/repos/php-fig/simple-cache/zipball/408d5eafb83c57f6365a3ca330ff23aa4a5fa39b",
                "reference": "408d5eafb83c57f6365a3ca330ff23aa4a5fa39b",
                "shasum": ""
            },
            "require": {
                "php": ">=5.3.0"
            },
            "type": "library",
            "extra": {
                "branch-alias": {
                    "dev-master": "1.0.x-dev"
                }
            },
            "autoload": {
                "psr-4": {
                    "Psr\\SimpleCache\\": "src/"
                }
            },
            "notification-url": "https://packagist.org/downloads/",
            "license": [
                "MIT"
            ],
            "authors": [
                {
                    "name": "PHP-FIG",
                    "homepage": "http://www.php-fig.org/"
                }
            ],
            "description": "Common interfaces for simple caching",
            "keywords": [
                "cache",
                "caching",
                "psr",
                "psr-16",
                "simple-cache"
            ],
            "time": "2017-10-23T01:57:42+00:00"
        },
        {
            "name": "react/promise",
            "version": "v2.7.1",
            "source": {
                "type": "git",
                "url": "https://github.com/reactphp/promise.git",
                "reference": "31ffa96f8d2ed0341a57848cbb84d88b89dd664d"
            },
            "dist": {
                "type": "zip",
                "url": "https://api.github.com/repos/reactphp/promise/zipball/31ffa96f8d2ed0341a57848cbb84d88b89dd664d",
                "reference": "31ffa96f8d2ed0341a57848cbb84d88b89dd664d",
                "shasum": ""
            },
            "require": {
                "php": ">=5.4.0"
            },
            "require-dev": {
                "phpunit/phpunit": "~4.8"
            },
            "type": "library",
            "autoload": {
                "psr-4": {
                    "React\\Promise\\": "src/"
                },
                "files": [
                    "src/functions_include.php"
                ]
            },
            "notification-url": "https://packagist.org/downloads/",
            "license": [
                "MIT"
            ],
            "authors": [
                {
                    "name": "Jan Sorgalla",
                    "email": "jsorgalla@gmail.com"
                }
            ],
            "description": "A lightweight implementation of CommonJS Promises/A for PHP",
            "keywords": [
                "promise",
                "promises"
            ],
            "time": "2019-01-07T21:25:54+00:00"
        },
        {
            "name": "sensio/distribution-bundle",
            "version": "v5.0.24",
            "source": {
                "type": "git",
                "url": "https://github.com/sensiolabs/SensioDistributionBundle.git",
                "reference": "59eac70f15f97ee945924948a6f5e2f6f86b7a4b"
            },
            "dist": {
                "type": "zip",
                "url": "https://api.github.com/repos/sensiolabs/SensioDistributionBundle/zipball/59eac70f15f97ee945924948a6f5e2f6f86b7a4b",
                "reference": "59eac70f15f97ee945924948a6f5e2f6f86b7a4b",
                "shasum": ""
            },
            "require": {
                "php": ">=5.3.9",
                "sensiolabs/security-checker": "~5.0",
                "symfony/class-loader": "~2.3|~3.0",
                "symfony/config": "~2.3|~3.0",
                "symfony/dependency-injection": "~2.3|~3.0",
                "symfony/filesystem": "~2.3|~3.0",
                "symfony/http-kernel": "~2.3|~3.0",
                "symfony/process": "~2.3|~3.0"
            },
            "type": "symfony-bundle",
            "extra": {
                "branch-alias": {
                    "dev-master": "5.0.x-dev"
                }
            },
            "autoload": {
                "psr-4": {
                    "Sensio\\Bundle\\DistributionBundle\\": ""
                }
            },
            "notification-url": "https://packagist.org/downloads/",
            "license": [
                "MIT"
            ],
            "authors": [
                {
                    "name": "Fabien Potencier",
                    "email": "fabien@symfony.com"
                }
            ],
            "description": "Base bundle for Symfony Distributions",
            "keywords": [
                "configuration",
                "distribution"
            ],
            "time": "2018-12-14T17:36:15+00:00"
        },
        {
            "name": "sensio/framework-extra-bundle",
            "version": "v5.2.4",
            "source": {
                "type": "git",
                "url": "https://github.com/sensiolabs/SensioFrameworkExtraBundle.git",
                "reference": "1fdf591c4b388e62dbb2579de89c1560b33f865d"
            },
            "dist": {
                "type": "zip",
                "url": "https://api.github.com/repos/sensiolabs/SensioFrameworkExtraBundle/zipball/1fdf591c4b388e62dbb2579de89c1560b33f865d",
                "reference": "1fdf591c4b388e62dbb2579de89c1560b33f865d",
                "shasum": ""
            },
            "require": {
                "doctrine/common": "^2.2",
                "symfony/config": "^3.3|^4.0",
                "symfony/dependency-injection": "^3.3|^4.0",
                "symfony/framework-bundle": "^3.4|^4.0",
                "symfony/http-kernel": "^3.3|^4.0"
            },
            "require-dev": {
                "doctrine/doctrine-bundle": "^1.6",
                "doctrine/orm": "^2.5",
                "symfony/browser-kit": "^3.3|^4.0",
                "symfony/dom-crawler": "^3.3|^4.0",
                "symfony/expression-language": "^3.3|^4.0",
                "symfony/finder": "^3.3|^4.0",
                "symfony/monolog-bridge": "^3.0|^4.0",
                "symfony/monolog-bundle": "^3.2",
                "symfony/phpunit-bridge": "^3.4.19|^4.1.8",
                "symfony/psr-http-message-bridge": "^0.3",
                "symfony/security-bundle": "^3.3|^4.0",
                "symfony/twig-bundle": "^3.3|^4.0",
                "symfony/yaml": "^3.3|^4.0",
                "twig/twig": "~1.12|~2.0",
                "zendframework/zend-diactoros": "^1.3"
            },
            "suggest": {
                "symfony/expression-language": "",
                "symfony/psr-http-message-bridge": "To use the PSR-7 converters",
                "symfony/security-bundle": ""
            },
            "type": "symfony-bundle",
            "extra": {
                "branch-alias": {
                    "dev-master": "5.2.x-dev"
                }
            },
            "autoload": {
                "psr-4": {
                    "Sensio\\Bundle\\FrameworkExtraBundle\\": ""
                }
            },
            "notification-url": "https://packagist.org/downloads/",
            "license": [
                "MIT"
            ],
            "authors": [
                {
                    "name": "Fabien Potencier",
                    "email": "fabien@symfony.com"
                }
            ],
            "description": "This bundle provides a way to configure your controllers with annotations",
            "keywords": [
                "annotations",
                "controllers"
            ],
            "time": "2018-12-11T16:59:23+00:00"
        },
        {
            "name": "sensiolabs/security-checker",
            "version": "v5.0.3",
            "source": {
                "type": "git",
                "url": "https://github.com/sensiolabs/security-checker.git",
                "reference": "46be3f58adac13084497961e10eed9a7fb4d44d1"
            },
            "dist": {
                "type": "zip",
                "url": "https://api.github.com/repos/sensiolabs/security-checker/zipball/46be3f58adac13084497961e10eed9a7fb4d44d1",
                "reference": "46be3f58adac13084497961e10eed9a7fb4d44d1",
                "shasum": ""
            },
            "require": {
                "composer/ca-bundle": "^1.0",
                "php": ">=5.5.9",
                "symfony/console": "~2.7|~3.0|~4.0"
            },
            "bin": [
                "security-checker"
            ],
            "type": "library",
            "extra": {
                "branch-alias": {
                    "dev-master": "5.0-dev"
                }
            },
            "autoload": {
                "psr-4": {
                    "SensioLabs\\Security\\": "SensioLabs/Security"
                }
            },
            "notification-url": "https://packagist.org/downloads/",
            "license": [
                "MIT"
            ],
            "authors": [
                {
                    "name": "Fabien Potencier",
                    "email": "fabien.potencier@gmail.com"
                }
            ],
            "description": "A security checker for your composer.lock",
            "time": "2018-12-19T17:14:59+00:00"
        },
        {
            "name": "shudrum/array-finder",
            "version": "v1.1.0",
            "source": {
                "type": "git",
                "url": "https://github.com/Shudrum/ArrayFinder.git",
                "reference": "42380f01017371b7a1e8e02b0bf12cb534e454d7"
            },
            "dist": {
                "type": "zip",
                "url": "https://api.github.com/repos/Shudrum/ArrayFinder/zipball/42380f01017371b7a1e8e02b0bf12cb534e454d7",
                "reference": "42380f01017371b7a1e8e02b0bf12cb534e454d7",
                "shasum": ""
            },
            "require": {
                "php": ">=5.4"
            },
            "type": "library",
            "autoload": {
                "psr-4": {
                    "Shudrum\\Component\\ArrayFinder\\": ""
                },
                "exclude-from-classmap": [
                    "/Tests/"
                ]
            },
            "notification-url": "https://packagist.org/downloads/",
            "license": [
                "MIT"
            ],
            "authors": [
                {
                    "name": "Julien Martin",
                    "email": "martin.julien82@gmail.com"
                }
            ],
            "description": "ArrayFinder component",
            "homepage": "https://github.com/Shudrum/ArrayFinder",
            "time": "2016-02-01T12:23:32+00:00"
        },
        {
            "name": "smarty/smarty",
            "version": "v3.1.33",
            "source": {
                "type": "git",
                "url": "https://github.com/smarty-php/smarty.git",
                "reference": "dd55b23121e55a3b4f1af90a707a6c4e5969530f"
            },
            "dist": {
                "type": "zip",
                "url": "https://api.github.com/repos/smarty-php/smarty/zipball/dd55b23121e55a3b4f1af90a707a6c4e5969530f",
                "reference": "dd55b23121e55a3b4f1af90a707a6c4e5969530f",
                "shasum": ""
            },
            "require": {
                "php": ">=5.2"
            },
            "type": "library",
            "extra": {
                "branch-alias": {
                    "dev-master": "3.1.x-dev"
                }
            },
            "autoload": {
                "files": [
                    "libs/bootstrap.php"
                ]
            },
            "notification-url": "https://packagist.org/downloads/",
            "license": [
                "LGPL-3.0"
            ],
            "authors": [
                {
                    "name": "Monte Ohrt",
                    "email": "monte@ohrt.com"
                },
                {
                    "name": "Uwe Tews",
                    "email": "uwe.tews@googlemail.com"
                },
                {
                    "name": "Rodney Rehm",
                    "email": "rodney.rehm@medialize.de"
                }
            ],
            "description": "Smarty - the compiling PHP template engine",
            "homepage": "http://www.smarty.net",
            "keywords": [
                "templating"
            ],
            "time": "2018-09-12T20:54:16+00:00"
        },
        {
            "name": "soundasleep/html2text",
            "version": "0.5.0",
            "source": {
                "type": "git",
                "url": "https://github.com/soundasleep/html2text.git",
                "reference": "cdb89f6ffa2c4cc78f8ed9ea6ee0594a9133ccad"
            },
            "dist": {
                "type": "zip",
                "url": "https://api.github.com/repos/soundasleep/html2text/zipball/cdb89f6ffa2c4cc78f8ed9ea6ee0594a9133ccad",
                "reference": "cdb89f6ffa2c4cc78f8ed9ea6ee0594a9133ccad",
                "shasum": ""
            },
            "require": {
                "ext-dom": "*",
                "ext-libxml": "*",
                "php": ">=5.3.2"
            },
            "require-dev": {
                "phpunit/phpunit": ">=4.0",
                "soundasleep/component-tests": "dev-master"
            },
            "type": "library",
            "autoload": {
                "psr-4": {
                    "Html2Text\\": "src"
                }
            },
            "notification-url": "https://packagist.org/downloads/",
            "license": [
                "EPL-1.0"
            ],
            "authors": [
                {
                    "name": "Jevon Wright",
                    "homepage": "https://jevon.org",
                    "role": "Developer"
                }
            ],
            "description": "A PHP script to convert HTML into a plain text format",
            "homepage": "https://github.com/soundasleep/html2text",
            "keywords": [
                "email",
                "html",
                "php",
                "text"
            ],
            "time": "2017-04-19T22:01:50+00:00"
        },
        {
            "name": "swiftmailer/swiftmailer",
            "version": "v5.4.12",
            "source": {
                "type": "git",
                "url": "https://github.com/swiftmailer/swiftmailer.git",
                "reference": "181b89f18a90f8925ef805f950d47a7190e9b950"
            },
            "dist": {
                "type": "zip",
                "url": "https://api.github.com/repos/swiftmailer/swiftmailer/zipball/181b89f18a90f8925ef805f950d47a7190e9b950",
                "reference": "181b89f18a90f8925ef805f950d47a7190e9b950",
                "shasum": ""
            },
            "require": {
                "php": ">=5.3.3"
            },
            "require-dev": {
                "mockery/mockery": "~0.9.1",
                "symfony/phpunit-bridge": "~3.2"
            },
            "type": "library",
            "extra": {
                "branch-alias": {
                    "dev-master": "5.4-dev"
                }
            },
            "autoload": {
                "files": [
                    "lib/swift_required.php"
                ]
            },
            "notification-url": "https://packagist.org/downloads/",
            "license": [
                "MIT"
            ],
            "authors": [
                {
                    "name": "Chris Corbyn"
                },
                {
                    "name": "Fabien Potencier",
                    "email": "fabien@symfony.com"
                }
            ],
            "description": "Swiftmailer, free feature-rich PHP mailer",
            "homepage": "https://swiftmailer.symfony.com",
            "keywords": [
                "email",
                "mail",
                "mailer"
            ],
            "time": "2018-07-31T09:26:32+00:00"
        },
        {
            "name": "symfony/monolog-bundle",
            "version": "v3.3.1",
            "source": {
                "type": "git",
                "url": "https://github.com/symfony/monolog-bundle.git",
                "reference": "572e143afc03419a75ab002c80a2fd99299195ff"
            },
            "dist": {
                "type": "zip",
                "url": "https://api.github.com/repos/symfony/monolog-bundle/zipball/572e143afc03419a75ab002c80a2fd99299195ff",
                "reference": "572e143afc03419a75ab002c80a2fd99299195ff",
                "shasum": ""
            },
            "require": {
                "monolog/monolog": "~1.22",
                "php": ">=5.6",
                "symfony/config": "~2.7|~3.3|~4.0",
                "symfony/dependency-injection": "~2.7|~3.4.10|^4.0.10",
                "symfony/http-kernel": "~2.7|~3.3|~4.0",
                "symfony/monolog-bridge": "~2.7|~3.3|~4.0"
            },
            "require-dev": {
                "symfony/console": "~2.7|~3.3|~4.0",
                "symfony/phpunit-bridge": "^3.3|^4.0",
                "symfony/yaml": "~2.7|~3.3|~4.0"
            },
            "type": "symfony-bundle",
            "extra": {
                "branch-alias": {
                    "dev-master": "3.x-dev"
                }
            },
            "autoload": {
                "psr-4": {
                    "Symfony\\Bundle\\MonologBundle\\": ""
                },
                "exclude-from-classmap": [
                    "/Tests/"
                ]
            },
            "notification-url": "https://packagist.org/downloads/",
            "license": [
                "MIT"
            ],
            "authors": [
                {
                    "name": "Symfony Community",
                    "homepage": "http://symfony.com/contributors"
                },
                {
                    "name": "Fabien Potencier",
                    "email": "fabien@symfony.com"
                }
            ],
            "description": "Symfony MonologBundle",
            "homepage": "http://symfony.com",
            "keywords": [
                "log",
                "logging"
            ],
            "time": "2018-11-04T09:58:13+00:00"
        },
        {
            "name": "symfony/polyfill-apcu",
            "version": "v1.11.0",
            "source": {
                "type": "git",
                "url": "https://github.com/symfony/polyfill-apcu.git",
                "reference": "a502face1da6a53289480166f24de2c3c68e5c3c"
            },
            "dist": {
                "type": "zip",
                "url": "https://api.github.com/repos/symfony/polyfill-apcu/zipball/a502face1da6a53289480166f24de2c3c68e5c3c",
                "reference": "a502face1da6a53289480166f24de2c3c68e5c3c",
                "shasum": ""
            },
            "require": {
                "php": ">=5.3.3"
            },
            "type": "library",
            "extra": {
                "branch-alias": {
                    "dev-master": "1.11-dev"
                }
            },
            "autoload": {
                "psr-4": {
                    "Symfony\\Polyfill\\Apcu\\": ""
                },
                "files": [
                    "bootstrap.php"
                ]
            },
            "notification-url": "https://packagist.org/downloads/",
            "license": [
                "MIT"
            ],
            "authors": [
                {
                    "name": "Nicolas Grekas",
                    "email": "p@tchwork.com"
                },
                {
                    "name": "Symfony Community",
                    "homepage": "https://symfony.com/contributors"
                }
            ],
            "description": "Symfony polyfill backporting apcu_* functions to lower PHP versions",
            "homepage": "https://symfony.com",
            "keywords": [
                "apcu",
                "compatibility",
                "polyfill",
                "portable",
                "shim"
            ],
            "time": "2019-02-06T07:57:58+00:00"
        },
        {
            "name": "symfony/polyfill-ctype",
            "version": "v1.11.0",
            "source": {
                "type": "git",
                "url": "https://github.com/symfony/polyfill-ctype.git",
                "reference": "82ebae02209c21113908c229e9883c419720738a"
            },
            "dist": {
                "type": "zip",
                "url": "https://api.github.com/repos/symfony/polyfill-ctype/zipball/82ebae02209c21113908c229e9883c419720738a",
                "reference": "82ebae02209c21113908c229e9883c419720738a",
                "shasum": ""
            },
            "require": {
                "php": ">=5.3.3"
            },
            "suggest": {
                "ext-ctype": "For best performance"
            },
            "type": "library",
            "extra": {
                "branch-alias": {
                    "dev-master": "1.11-dev"
                }
            },
            "autoload": {
                "psr-4": {
                    "Symfony\\Polyfill\\Ctype\\": ""
                },
                "files": [
                    "bootstrap.php"
                ]
            },
            "notification-url": "https://packagist.org/downloads/",
            "license": [
                "MIT"
            ],
            "authors": [
                {
                    "name": "Symfony Community",
                    "homepage": "https://symfony.com/contributors"
                },
                {
                    "name": "Gert de Pagter",
                    "email": "backendtea@gmail.com"
                }
            ],
            "description": "Symfony polyfill for ctype functions",
            "homepage": "https://symfony.com",
            "keywords": [
                "compatibility",
                "ctype",
                "polyfill",
                "portable"
            ],
            "time": "2019-02-06T07:57:58+00:00"
        },
        {
            "name": "symfony/polyfill-intl-icu",
            "version": "v1.11.0",
            "source": {
                "type": "git",
                "url": "https://github.com/symfony/polyfill-intl-icu.git",
                "reference": "999878a3a09d73cae157b0cf89bb6fb2cc073057"
            },
            "dist": {
                "type": "zip",
                "url": "https://api.github.com/repos/symfony/polyfill-intl-icu/zipball/999878a3a09d73cae157b0cf89bb6fb2cc073057",
                "reference": "999878a3a09d73cae157b0cf89bb6fb2cc073057",
                "shasum": ""
            },
            "require": {
                "php": ">=5.3.3",
                "symfony/intl": "~2.3|~3.0|~4.0"
            },
            "suggest": {
                "ext-intl": "For best performance"
            },
            "type": "library",
            "extra": {
                "branch-alias": {
                    "dev-master": "1.9-dev"
                }
            },
            "autoload": {
                "files": [
                    "bootstrap.php"
                ]
            },
            "notification-url": "https://packagist.org/downloads/",
            "license": [
                "MIT"
            ],
            "authors": [
                {
                    "name": "Nicolas Grekas",
                    "email": "p@tchwork.com"
                },
                {
                    "name": "Symfony Community",
                    "homepage": "https://symfony.com/contributors"
                }
            ],
            "description": "Symfony polyfill for intl's ICU-related data and classes",
            "homepage": "https://symfony.com",
            "keywords": [
                "compatibility",
                "icu",
                "intl",
                "polyfill",
                "portable",
                "shim"
            ],
            "time": "2019-01-07T19:39:47+00:00"
        },
        {
            "name": "symfony/polyfill-mbstring",
            "version": "v1.11.0",
            "source": {
                "type": "git",
                "url": "https://github.com/symfony/polyfill-mbstring.git",
                "reference": "fe5e94c604826c35a32fa832f35bd036b6799609"
            },
            "dist": {
                "type": "zip",
                "url": "https://api.github.com/repos/symfony/polyfill-mbstring/zipball/fe5e94c604826c35a32fa832f35bd036b6799609",
                "reference": "fe5e94c604826c35a32fa832f35bd036b6799609",
                "shasum": ""
            },
            "require": {
                "php": ">=5.3.3"
            },
            "suggest": {
                "ext-mbstring": "For best performance"
            },
            "type": "library",
            "extra": {
                "branch-alias": {
                    "dev-master": "1.11-dev"
                }
            },
            "autoload": {
                "psr-4": {
                    "Symfony\\Polyfill\\Mbstring\\": ""
                },
                "files": [
                    "bootstrap.php"
                ]
            },
            "notification-url": "https://packagist.org/downloads/",
            "license": [
                "MIT"
            ],
            "authors": [
                {
                    "name": "Nicolas Grekas",
                    "email": "p@tchwork.com"
                },
                {
                    "name": "Symfony Community",
                    "homepage": "https://symfony.com/contributors"
                }
            ],
            "description": "Symfony polyfill for the Mbstring extension",
            "homepage": "https://symfony.com",
            "keywords": [
                "compatibility",
                "mbstring",
                "polyfill",
                "portable",
                "shim"
            ],
            "time": "2019-02-06T07:57:58+00:00"
        },
        {
            "name": "symfony/polyfill-php56",
            "version": "v1.11.0",
            "source": {
                "type": "git",
                "url": "https://github.com/symfony/polyfill-php56.git",
                "reference": "f4dddbc5c3471e1b700a147a20ae17cdb72dbe42"
            },
            "dist": {
                "type": "zip",
                "url": "https://api.github.com/repos/symfony/polyfill-php56/zipball/f4dddbc5c3471e1b700a147a20ae17cdb72dbe42",
                "reference": "f4dddbc5c3471e1b700a147a20ae17cdb72dbe42",
                "shasum": ""
            },
            "require": {
                "php": ">=5.3.3",
                "symfony/polyfill-util": "~1.0"
            },
            "type": "library",
            "extra": {
                "branch-alias": {
                    "dev-master": "1.11-dev"
                }
            },
            "autoload": {
                "psr-4": {
                    "Symfony\\Polyfill\\Php56\\": ""
                },
                "files": [
                    "bootstrap.php"
                ]
            },
            "notification-url": "https://packagist.org/downloads/",
            "license": [
                "MIT"
            ],
            "authors": [
                {
                    "name": "Nicolas Grekas",
                    "email": "p@tchwork.com"
                },
                {
                    "name": "Symfony Community",
                    "homepage": "https://symfony.com/contributors"
                }
            ],
            "description": "Symfony polyfill backporting some PHP 5.6+ features to lower PHP versions",
            "homepage": "https://symfony.com",
            "keywords": [
                "compatibility",
                "polyfill",
                "portable",
                "shim"
            ],
            "time": "2019-02-06T07:57:58+00:00"
        },
        {
            "name": "symfony/polyfill-php70",
            "version": "v1.11.0",
            "source": {
                "type": "git",
                "url": "https://github.com/symfony/polyfill-php70.git",
                "reference": "bc4858fb611bda58719124ca079baff854149c89"
            },
            "dist": {
                "type": "zip",
                "url": "https://api.github.com/repos/symfony/polyfill-php70/zipball/bc4858fb611bda58719124ca079baff854149c89",
                "reference": "bc4858fb611bda58719124ca079baff854149c89",
                "shasum": ""
            },
            "require": {
                "paragonie/random_compat": "~1.0|~2.0|~9.99",
                "php": ">=5.3.3"
            },
            "type": "library",
            "extra": {
                "branch-alias": {
                    "dev-master": "1.11-dev"
                }
            },
            "autoload": {
                "psr-4": {
                    "Symfony\\Polyfill\\Php70\\": ""
                },
                "files": [
                    "bootstrap.php"
                ],
                "classmap": [
                    "Resources/stubs"
                ]
            },
            "notification-url": "https://packagist.org/downloads/",
            "license": [
                "MIT"
            ],
            "authors": [
                {
                    "name": "Nicolas Grekas",
                    "email": "p@tchwork.com"
                },
                {
                    "name": "Symfony Community",
                    "homepage": "https://symfony.com/contributors"
                }
            ],
            "description": "Symfony polyfill backporting some PHP 7.0+ features to lower PHP versions",
            "homepage": "https://symfony.com",
            "keywords": [
                "compatibility",
                "polyfill",
                "portable",
                "shim"
            ],
            "time": "2019-02-06T07:57:58+00:00"
        },
        {
            "name": "symfony/polyfill-php73",
            "version": "v1.11.0",
            "source": {
                "type": "git",
                "url": "https://github.com/symfony/polyfill-php73.git",
                "reference": "d1fb4abcc0c47be136208ad9d68bf59f1ee17abd"
            },
            "dist": {
                "type": "zip",
                "url": "https://api.github.com/repos/symfony/polyfill-php73/zipball/d1fb4abcc0c47be136208ad9d68bf59f1ee17abd",
                "reference": "d1fb4abcc0c47be136208ad9d68bf59f1ee17abd",
                "shasum": ""
            },
            "require": {
                "php": ">=5.3.3"
            },
            "type": "library",
            "extra": {
                "branch-alias": {
                    "dev-master": "1.11-dev"
                }
            },
            "autoload": {
                "psr-4": {
                    "Symfony\\Polyfill\\Php73\\": ""
                },
                "files": [
                    "bootstrap.php"
                ],
                "classmap": [
                    "Resources/stubs"
                ]
            },
            "notification-url": "https://packagist.org/downloads/",
            "license": [
                "MIT"
            ],
            "authors": [
                {
                    "name": "Nicolas Grekas",
                    "email": "p@tchwork.com"
                },
                {
                    "name": "Symfony Community",
                    "homepage": "https://symfony.com/contributors"
                }
            ],
            "description": "Symfony polyfill backporting some PHP 7.3+ features to lower PHP versions",
            "homepage": "https://symfony.com",
            "keywords": [
                "compatibility",
                "polyfill",
                "portable",
                "shim"
            ],
            "time": "2019-02-06T07:57:58+00:00"
        },
        {
            "name": "symfony/polyfill-util",
            "version": "v1.11.0",
            "source": {
                "type": "git",
                "url": "https://github.com/symfony/polyfill-util.git",
                "reference": "b46c6cae28a3106735323f00a0c38eccf2328897"
            },
            "dist": {
                "type": "zip",
                "url": "https://api.github.com/repos/symfony/polyfill-util/zipball/b46c6cae28a3106735323f00a0c38eccf2328897",
                "reference": "b46c6cae28a3106735323f00a0c38eccf2328897",
                "shasum": ""
            },
            "require": {
                "php": ">=5.3.3"
            },
            "type": "library",
            "extra": {
                "branch-alias": {
                    "dev-master": "1.11-dev"
                }
            },
            "autoload": {
                "psr-4": {
                    "Symfony\\Polyfill\\Util\\": ""
                }
            },
            "notification-url": "https://packagist.org/downloads/",
            "license": [
                "MIT"
            ],
            "authors": [
                {
                    "name": "Nicolas Grekas",
                    "email": "p@tchwork.com"
                },
                {
                    "name": "Symfony Community",
                    "homepage": "https://symfony.com/contributors"
                }
            ],
            "description": "Symfony utilities for portability of PHP codes",
            "homepage": "https://symfony.com",
            "keywords": [
                "compat",
                "compatibility",
                "polyfill",
                "shim"
            ],
            "time": "2019-02-08T14:16:39+00:00"
        },
        {
            "name": "symfony/swiftmailer-bundle",
            "version": "v2.6.7",
            "source": {
                "type": "git",
                "url": "https://github.com/symfony/swiftmailer-bundle.git",
                "reference": "c4808f5169efc05567be983909d00f00521c53ec"
            },
            "dist": {
                "type": "zip",
                "url": "https://api.github.com/repos/symfony/swiftmailer-bundle/zipball/c4808f5169efc05567be983909d00f00521c53ec",
                "reference": "c4808f5169efc05567be983909d00f00521c53ec",
                "shasum": ""
            },
            "require": {
                "php": ">=5.3.2",
                "swiftmailer/swiftmailer": "~4.2|~5.0",
                "symfony/config": "~2.7|~3.0",
                "symfony/dependency-injection": "~2.7|~3.0",
                "symfony/http-kernel": "~2.7|~3.0"
            },
            "require-dev": {
                "symfony/console": "~2.7|~3.0",
                "symfony/framework-bundle": "~2.7|~3.0",
                "symfony/phpunit-bridge": "~3.3@dev",
                "symfony/yaml": "~2.7|~3.0"
            },
            "suggest": {
                "psr/log": "Allows logging"
            },
            "type": "symfony-bundle",
            "extra": {
                "branch-alias": {
                    "dev-master": "2.6-dev"
                }
            },
            "autoload": {
                "psr-4": {
                    "Symfony\\Bundle\\SwiftmailerBundle\\": ""
                }
            },
            "notification-url": "https://packagist.org/downloads/",
            "license": [
                "MIT"
            ],
            "authors": [
                {
                    "name": "Symfony Community",
                    "homepage": "http://symfony.com/contributors"
                },
                {
                    "name": "Fabien Potencier",
                    "email": "fabien@symfony.com"
                }
            ],
            "description": "Symfony SwiftmailerBundle",
            "homepage": "http://symfony.com",
            "time": "2017-10-19T01:06:41+00:00"
        },
        {
            "name": "symfony/symfony",
            "version": "v3.4.26",
            "source": {
                "type": "git",
                "url": "https://github.com/symfony/symfony.git",
                "reference": "1b89e7baec9891c323bbf1ec81af77d901fc60c9"
            },
            "dist": {
                "type": "zip",
                "url": "https://api.github.com/repos/symfony/symfony/zipball/1b89e7baec9891c323bbf1ec81af77d901fc60c9",
                "reference": "1b89e7baec9891c323bbf1ec81af77d901fc60c9",
                "shasum": ""
            },
            "require": {
                "doctrine/common": "~2.4",
                "ext-xml": "*",
                "fig/link-util": "^1.0",
                "php": "^5.5.9|>=7.0.8",
                "psr/cache": "~1.0",
                "psr/container": "^1.0",
                "psr/link": "^1.0",
                "psr/log": "~1.0",
                "psr/simple-cache": "^1.0",
                "symfony/polyfill-apcu": "~1.1",
                "symfony/polyfill-ctype": "~1.8",
                "symfony/polyfill-intl-icu": "~1.0",
                "symfony/polyfill-mbstring": "~1.0",
                "symfony/polyfill-php56": "~1.0",
                "symfony/polyfill-php70": "~1.6",
                "twig/twig": "^1.35|^2.4.4"
            },
            "conflict": {
                "phpdocumentor/reflection-docblock": "<3.0||>=3.2.0,<3.2.2",
                "phpdocumentor/type-resolver": "<0.3.0",
                "phpunit/phpunit": "<4.8.35|<5.4.3,>=5.0"
            },
            "provide": {
                "psr/cache-implementation": "1.0",
                "psr/container-implementation": "1.0",
                "psr/log-implementation": "1.0",
                "psr/simple-cache-implementation": "1.0"
            },
            "replace": {
                "symfony/asset": "self.version",
                "symfony/browser-kit": "self.version",
                "symfony/cache": "self.version",
                "symfony/class-loader": "self.version",
                "symfony/config": "self.version",
                "symfony/console": "self.version",
                "symfony/css-selector": "self.version",
                "symfony/debug": "self.version",
                "symfony/debug-bundle": "self.version",
                "symfony/dependency-injection": "self.version",
                "symfony/doctrine-bridge": "self.version",
                "symfony/dom-crawler": "self.version",
                "symfony/dotenv": "self.version",
                "symfony/event-dispatcher": "self.version",
                "symfony/expression-language": "self.version",
                "symfony/filesystem": "self.version",
                "symfony/finder": "self.version",
                "symfony/form": "self.version",
                "symfony/framework-bundle": "self.version",
                "symfony/http-foundation": "self.version",
                "symfony/http-kernel": "self.version",
                "symfony/inflector": "self.version",
                "symfony/intl": "self.version",
                "symfony/ldap": "self.version",
                "symfony/lock": "self.version",
                "symfony/monolog-bridge": "self.version",
                "symfony/options-resolver": "self.version",
                "symfony/process": "self.version",
                "symfony/property-access": "self.version",
                "symfony/property-info": "self.version",
                "symfony/proxy-manager-bridge": "self.version",
                "symfony/routing": "self.version",
                "symfony/security": "self.version",
                "symfony/security-bundle": "self.version",
                "symfony/security-core": "self.version",
                "symfony/security-csrf": "self.version",
                "symfony/security-guard": "self.version",
                "symfony/security-http": "self.version",
                "symfony/serializer": "self.version",
                "symfony/stopwatch": "self.version",
                "symfony/templating": "self.version",
                "symfony/translation": "self.version",
                "symfony/twig-bridge": "self.version",
                "symfony/twig-bundle": "self.version",
                "symfony/validator": "self.version",
                "symfony/var-dumper": "self.version",
                "symfony/web-link": "self.version",
                "symfony/web-profiler-bundle": "self.version",
                "symfony/web-server-bundle": "self.version",
                "symfony/workflow": "self.version",
                "symfony/yaml": "self.version"
            },
            "require-dev": {
                "cache/integration-tests": "dev-master",
                "doctrine/annotations": "~1.0",
                "doctrine/cache": "~1.6",
                "doctrine/data-fixtures": "1.0.*",
                "doctrine/dbal": "~2.4",
                "doctrine/doctrine-bundle": "~1.4",
                "doctrine/orm": "~2.4,>=2.4.5",
                "egulias/email-validator": "~1.2,>=1.2.8|~2.0",
                "monolog/monolog": "~1.11",
                "ocramius/proxy-manager": "~0.4|~1.0|~2.0",
                "phpdocumentor/reflection-docblock": "^3.0|^4.0",
                "predis/predis": "~1.0",
                "symfony/phpunit-bridge": "~3.4|~4.0",
                "symfony/security-acl": "~2.8|~3.0"
            },
            "type": "library",
            "extra": {
                "branch-alias": {
                    "dev-master": "3.4-dev"
                }
            },
            "autoload": {
                "psr-4": {
                    "Symfony\\Bridge\\Doctrine\\": "src/Symfony/Bridge/Doctrine/",
                    "Symfony\\Bridge\\Monolog\\": "src/Symfony/Bridge/Monolog/",
                    "Symfony\\Bridge\\ProxyManager\\": "src/Symfony/Bridge/ProxyManager/",
                    "Symfony\\Bridge\\Twig\\": "src/Symfony/Bridge/Twig/",
                    "Symfony\\Bundle\\": "src/Symfony/Bundle/",
                    "Symfony\\Component\\": "src/Symfony/Component/"
                },
                "classmap": [
                    "src/Symfony/Component/Intl/Resources/stubs"
                ],
                "exclude-from-classmap": [
                    "**/Tests/"
                ]
            },
            "notification-url": "https://packagist.org/downloads/",
            "license": [
                "MIT"
            ],
            "authors": [
                {
                    "name": "Fabien Potencier",
                    "email": "fabien@symfony.com"
                },
                {
                    "name": "Symfony Community",
                    "homepage": "https://symfony.com/contributors"
                }
            ],
            "description": "The Symfony PHP framework",
            "homepage": "https://symfony.com",
            "keywords": [
                "framework"
            ],
            "time": "2019-04-17T15:57:27+00:00"
        },
        {
            "name": "tecnickcom/tcpdf",
            "version": "6.2.26",
            "source": {
                "type": "git",
                "url": "https://github.com/tecnickcom/TCPDF.git",
                "reference": "367241059ca166e3a76490f4448c284e0a161f15"
            },
            "dist": {
                "type": "zip",
                "url": "https://api.github.com/repos/tecnickcom/TCPDF/zipball/367241059ca166e3a76490f4448c284e0a161f15",
                "reference": "367241059ca166e3a76490f4448c284e0a161f15",
                "shasum": ""
            },
            "require": {
                "php": ">=5.3.0"
            },
            "type": "library",
            "autoload": {
                "classmap": [
                    "config",
                    "include",
                    "tcpdf.php",
                    "tcpdf_parser.php",
                    "tcpdf_import.php",
                    "tcpdf_barcodes_1d.php",
                    "tcpdf_barcodes_2d.php",
                    "include/tcpdf_colors.php",
                    "include/tcpdf_filters.php",
                    "include/tcpdf_font_data.php",
                    "include/tcpdf_fonts.php",
                    "include/tcpdf_images.php",
                    "include/tcpdf_static.php",
                    "include/barcodes/datamatrix.php",
                    "include/barcodes/pdf417.php",
                    "include/barcodes/qrcode.php"
                ]
            },
            "notification-url": "https://packagist.org/downloads/",
            "license": [
                "LGPL-3.0"
            ],
            "authors": [
                {
                    "name": "Nicola Asuni",
                    "email": "info@tecnick.com",
                    "role": "lead"
                }
            ],
            "description": "TCPDF is a PHP class for generating PDF documents and barcodes.",
            "homepage": "http://www.tcpdf.org/",
            "keywords": [
                "PDFD32000-2008",
                "TCPDF",
                "barcodes",
                "datamatrix",
                "pdf",
                "pdf417",
                "qrcode"
            ],
            "time": "2018-10-16T17:24:05+00:00"
        },
        {
            "name": "tijsverkoyen/css-to-inline-styles",
            "version": "2.2.1",
            "source": {
                "type": "git",
                "url": "https://github.com/tijsverkoyen/CssToInlineStyles.git",
                "reference": "0ed4a2ea4e0902dac0489e6436ebcd5bbcae9757"
            },
            "dist": {
                "type": "zip",
                "url": "https://api.github.com/repos/tijsverkoyen/CssToInlineStyles/zipball/0ed4a2ea4e0902dac0489e6436ebcd5bbcae9757",
                "reference": "0ed4a2ea4e0902dac0489e6436ebcd5bbcae9757",
                "shasum": ""
            },
            "require": {
                "php": "^5.5 || ^7.0",
                "symfony/css-selector": "^2.7 || ^3.0 || ^4.0"
            },
            "require-dev": {
                "phpunit/phpunit": "^4.8.35 || ^5.7 || ^6.0"
            },
            "type": "library",
            "extra": {
                "branch-alias": {
                    "dev-master": "2.2.x-dev"
                }
            },
            "autoload": {
                "psr-4": {
                    "TijsVerkoyen\\CssToInlineStyles\\": "src"
                }
            },
            "notification-url": "https://packagist.org/downloads/",
            "license": [
                "BSD-3-Clause"
            ],
            "authors": [
                {
                    "name": "Tijs Verkoyen",
                    "email": "css_to_inline_styles@verkoyen.eu",
                    "role": "Developer"
                }
            ],
            "description": "CssToInlineStyles is a class that enables you to convert HTML-pages/files into HTML-pages/files with inline styles. This is very useful when you're sending emails.",
            "homepage": "https://github.com/tijsverkoyen/CssToInlineStyles",
            "time": "2017-11-27T11:13:29+00:00"
        },
        {
            "name": "twig/twig",
            "version": "v1.38.4",
            "source": {
                "type": "git",
                "url": "https://github.com/twigphp/Twig.git",
                "reference": "7732e9e7017d751313811bd118de61302e9c8b35"
            },
            "dist": {
                "type": "zip",
                "url": "https://api.github.com/repos/twigphp/Twig/zipball/7732e9e7017d751313811bd118de61302e9c8b35",
                "reference": "7732e9e7017d751313811bd118de61302e9c8b35",
                "shasum": ""
            },
            "require": {
                "php": ">=5.4.0",
                "symfony/polyfill-ctype": "^1.8"
            },
            "require-dev": {
                "psr/container": "^1.0",
                "symfony/debug": "^2.7",
                "symfony/phpunit-bridge": "^3.4.19|^4.1.8"
            },
            "type": "library",
            "extra": {
                "branch-alias": {
                    "dev-master": "1.38-dev"
                }
            },
            "autoload": {
                "psr-0": {
                    "Twig_": "lib/"
                },
                "psr-4": {
                    "Twig\\": "src/"
                }
            },
            "notification-url": "https://packagist.org/downloads/",
            "license": [
                "BSD-3-Clause"
            ],
            "authors": [
                {
                    "name": "Fabien Potencier",
                    "email": "fabien@symfony.com",
                    "homepage": "http://fabien.potencier.org",
                    "role": "Lead Developer"
                },
                {
                    "name": "Armin Ronacher",
                    "email": "armin.ronacher@active-4.com",
                    "role": "Project Founder"
                },
                {
                    "name": "Twig Team",
                    "homepage": "https://twig.symfony.com/contributors",
                    "role": "Contributors"
                }
            ],
            "description": "Twig, the flexible, fast, and secure template language for PHP",
            "homepage": "https://twig.symfony.com",
            "keywords": [
                "templating"
            ],
            "time": "2019-03-23T14:27:19+00:00"
        }
    ],
    "packages-dev": [
        {
            "name": "behat/behat",
            "version": "v3.5.0",
            "source": {
                "type": "git",
                "url": "https://github.com/Behat/Behat.git",
                "reference": "e4bce688be0c2029dc1700e46058d86428c63cab"
            },
            "dist": {
                "type": "zip",
                "url": "https://api.github.com/repos/Behat/Behat/zipball/e4bce688be0c2029dc1700e46058d86428c63cab",
                "reference": "e4bce688be0c2029dc1700e46058d86428c63cab",
                "shasum": ""
            },
            "require": {
                "behat/gherkin": "^4.5.1",
                "behat/transliterator": "^1.2",
                "container-interop/container-interop": "^1.2",
                "ext-mbstring": "*",
                "php": ">=5.3.3",
                "psr/container": "^1.0",
                "symfony/class-loader": "~2.1||~3.0",
                "symfony/config": "~2.3||~3.0||~4.0",
                "symfony/console": "~2.7.40||^2.8.33||~3.3.15||^3.4.3||^4.0.3",
                "symfony/dependency-injection": "~2.1||~3.0||~4.0",
                "symfony/event-dispatcher": "~2.1||~3.0||~4.0",
                "symfony/translation": "~2.3||~3.0||~4.0",
                "symfony/yaml": "~2.1||~3.0||~4.0"
            },
            "require-dev": {
                "herrera-io/box": "~1.6.1",
                "phpunit/phpunit": "^4.8.36|^6.3",
                "symfony/process": "~2.5|~3.0|~4.0"
            },
            "bin": [
                "bin/behat"
            ],
            "type": "library",
            "extra": {
                "branch-alias": {
                    "dev-master": "3.5.x-dev"
                }
            },
            "autoload": {
                "psr-0": {
                    "Behat\\Behat": "src/",
                    "Behat\\Testwork": "src/"
                }
            },
            "notification-url": "https://packagist.org/downloads/",
            "license": [
                "MIT"
            ],
            "authors": [
                {
                    "name": "Konstantin Kudryashov",
                    "email": "ever.zet@gmail.com",
                    "homepage": "http://everzet.com"
                }
            ],
            "description": "Scenario-oriented BDD framework for PHP 5.3",
            "homepage": "http://behat.org/",
            "keywords": [
                "Agile",
                "BDD",
                "ScenarioBDD",
                "Scrum",
                "StoryBDD",
                "User story",
                "business",
                "development",
                "documentation",
                "examples",
                "symfony",
                "testing"
            ],
            "time": "2018-08-10T18:56:51+00:00"
        },
        {
            "name": "behat/gherkin",
            "version": "v4.6.0",
            "source": {
                "type": "git",
                "url": "https://github.com/Behat/Gherkin.git",
                "reference": "ab0a02ea14893860bca00f225f5621d351a3ad07"
            },
            "dist": {
                "type": "zip",
                "url": "https://api.github.com/repos/Behat/Gherkin/zipball/ab0a02ea14893860bca00f225f5621d351a3ad07",
                "reference": "ab0a02ea14893860bca00f225f5621d351a3ad07",
                "shasum": ""
            },
            "require": {
                "php": ">=5.3.1"
            },
            "require-dev": {
                "phpunit/phpunit": "~4.5|~5",
                "symfony/phpunit-bridge": "~2.7|~3|~4",
                "symfony/yaml": "~2.3|~3|~4"
            },
            "suggest": {
                "symfony/yaml": "If you want to parse features, represented in YAML files"
            },
            "type": "library",
            "extra": {
                "branch-alias": {
                    "dev-master": "4.4-dev"
                }
            },
            "autoload": {
                "psr-0": {
                    "Behat\\Gherkin": "src/"
                }
            },
            "notification-url": "https://packagist.org/downloads/",
            "license": [
                "MIT"
            ],
            "authors": [
                {
                    "name": "Konstantin Kudryashov",
                    "email": "ever.zet@gmail.com",
                    "homepage": "http://everzet.com"
                }
            ],
            "description": "Gherkin DSL parser for PHP 5.3",
            "homepage": "http://behat.org/",
            "keywords": [
                "BDD",
                "Behat",
                "Cucumber",
                "DSL",
                "gherkin",
                "parser"
            ],
            "time": "2019-01-16T14:22:17+00:00"
        },
        {
            "name": "behat/transliterator",
            "version": "v1.2.0",
            "source": {
                "type": "git",
                "url": "https://github.com/Behat/Transliterator.git",
                "reference": "826ce7e9c2a6664c0d1f381cbb38b1fb80a7ee2c"
            },
            "dist": {
                "type": "zip",
                "url": "https://api.github.com/repos/Behat/Transliterator/zipball/826ce7e9c2a6664c0d1f381cbb38b1fb80a7ee2c",
                "reference": "826ce7e9c2a6664c0d1f381cbb38b1fb80a7ee2c",
                "shasum": ""
            },
            "require": {
                "php": ">=5.3.3"
            },
            "require-dev": {
                "chuyskywalker/rolling-curl": "^3.1",
                "php-yaoi/php-yaoi": "^1.0"
            },
            "type": "library",
            "extra": {
                "branch-alias": {
                    "dev-master": "1.2-dev"
                }
            },
            "autoload": {
                "psr-0": {
                    "Behat\\Transliterator": "src/"
                }
            },
            "notification-url": "https://packagist.org/downloads/",
            "license": [
                "Artistic-1.0"
            ],
            "description": "String transliterator",
            "keywords": [
                "i18n",
                "slug",
                "transliterator"
            ],
            "time": "2017-04-04T11:38:05+00:00"
        },
        {
            "name": "composer/semver",
            "version": "1.5.0",
            "source": {
                "type": "git",
                "url": "https://github.com/composer/semver.git",
                "reference": "46d9139568ccb8d9e7cdd4539cab7347568a5e2e"
            },
            "dist": {
                "type": "zip",
                "url": "https://api.github.com/repos/composer/semver/zipball/46d9139568ccb8d9e7cdd4539cab7347568a5e2e",
                "reference": "46d9139568ccb8d9e7cdd4539cab7347568a5e2e",
                "shasum": ""
            },
            "require": {
                "php": "^5.3.2 || ^7.0"
            },
            "require-dev": {
                "phpunit/phpunit": "^4.5 || ^5.0.5",
                "phpunit/phpunit-mock-objects": "2.3.0 || ^3.0"
            },
            "type": "library",
            "extra": {
                "branch-alias": {
                    "dev-master": "1.x-dev"
                }
            },
            "autoload": {
                "psr-4": {
                    "Composer\\Semver\\": "src"
                }
            },
            "notification-url": "https://packagist.org/downloads/",
            "license": [
                "MIT"
            ],
            "authors": [
                {
                    "name": "Nils Adermann",
                    "email": "naderman@naderman.de",
                    "homepage": "http://www.naderman.de"
                },
                {
                    "name": "Jordi Boggiano",
                    "email": "j.boggiano@seld.be",
                    "homepage": "http://seld.be"
                },
                {
                    "name": "Rob Bast",
                    "email": "rob.bast@gmail.com",
                    "homepage": "http://robbast.nl"
                }
            ],
            "description": "Semver library that offers utilities, version constraint parsing and validation.",
            "keywords": [
                "semantic",
                "semver",
                "validation",
                "versioning"
            ],
            "time": "2019-03-19T17:25:45+00:00"
        },
        {
            "name": "composer/xdebug-handler",
            "version": "1.3.2",
            "source": {
                "type": "git",
                "url": "https://github.com/composer/xdebug-handler.git",
                "reference": "d17708133b6c276d6e42ef887a877866b909d892"
            },
            "dist": {
                "type": "zip",
                "url": "https://api.github.com/repos/composer/xdebug-handler/zipball/d17708133b6c276d6e42ef887a877866b909d892",
                "reference": "d17708133b6c276d6e42ef887a877866b909d892",
                "shasum": ""
            },
            "require": {
                "php": "^5.3.2 || ^7.0",
                "psr/log": "^1.0"
            },
            "require-dev": {
                "phpunit/phpunit": "^4.8.35 || ^5.7 || ^6.5"
            },
            "type": "library",
            "autoload": {
                "psr-4": {
                    "Composer\\XdebugHandler\\": "src"
                }
            },
            "notification-url": "https://packagist.org/downloads/",
            "license": [
                "MIT"
            ],
            "authors": [
                {
                    "name": "John Stevenson",
                    "email": "john-stevenson@blueyonder.co.uk"
                }
            ],
            "description": "Restarts a process without xdebug.",
            "keywords": [
                "Xdebug",
                "performance"
            ],
            "time": "2019-01-28T20:25:53+00:00"
        },
        {
            "name": "container-interop/container-interop",
            "version": "1.2.0",
            "source": {
                "type": "git",
                "url": "https://github.com/container-interop/container-interop.git",
                "reference": "79cbf1341c22ec75643d841642dd5d6acd83bdb8"
            },
            "dist": {
                "type": "zip",
                "url": "https://api.github.com/repos/container-interop/container-interop/zipball/79cbf1341c22ec75643d841642dd5d6acd83bdb8",
                "reference": "79cbf1341c22ec75643d841642dd5d6acd83bdb8",
                "shasum": ""
            },
            "require": {
                "psr/container": "^1.0"
            },
            "type": "library",
            "autoload": {
                "psr-4": {
                    "Interop\\Container\\": "src/Interop/Container/"
                }
            },
            "notification-url": "https://packagist.org/downloads/",
            "license": [
                "MIT"
            ],
            "description": "Promoting the interoperability of container objects (DIC, SL, etc.)",
            "homepage": "https://github.com/container-interop/container-interop",
            "time": "2017-02-14T19:40:03+00:00"
        },
        {
            "name": "friendsofphp/php-cs-fixer",
            "version": "v2.15.1",
            "source": {
                "type": "git",
                "url": "https://github.com/FriendsOfPHP/PHP-CS-Fixer.git",
                "reference": "20064511ab796593a3990669eff5f5b535001f7c"
            },
            "dist": {
                "type": "zip",
                "url": "https://api.github.com/repos/FriendsOfPHP/PHP-CS-Fixer/zipball/20064511ab796593a3990669eff5f5b535001f7c",
                "reference": "20064511ab796593a3990669eff5f5b535001f7c",
                "shasum": ""
            },
            "require": {
                "composer/semver": "^1.4",
                "composer/xdebug-handler": "^1.2",
                "doctrine/annotations": "^1.2",
                "ext-json": "*",
                "ext-tokenizer": "*",
                "php": "^5.6 || ^7.0",
                "php-cs-fixer/diff": "^1.3",
                "symfony/console": "^3.4.17 || ^4.1.6",
                "symfony/event-dispatcher": "^3.0 || ^4.0",
                "symfony/filesystem": "^3.0 || ^4.0",
                "symfony/finder": "^3.0 || ^4.0",
                "symfony/options-resolver": "^3.0 || ^4.0",
                "symfony/polyfill-php70": "^1.0",
                "symfony/polyfill-php72": "^1.4",
                "symfony/process": "^3.0 || ^4.0",
                "symfony/stopwatch": "^3.0 || ^4.0"
            },
            "require-dev": {
                "johnkary/phpunit-speedtrap": "^1.1 || ^2.0 || ^3.0",
                "justinrainbow/json-schema": "^5.0",
                "keradus/cli-executor": "^1.2",
                "mikey179/vfsstream": "^1.6",
                "php-coveralls/php-coveralls": "^2.1",
                "php-cs-fixer/accessible-object": "^1.0",
                "php-cs-fixer/phpunit-constraint-isidenticalstring": "^1.1",
                "php-cs-fixer/phpunit-constraint-xmlmatchesxsd": "^1.1",
                "phpunit/phpunit": "^5.7.27 || ^6.5.8 || ^7.1",
                "phpunitgoodpractices/traits": "^1.8",
                "symfony/phpunit-bridge": "^4.3"
            },
            "suggest": {
                "ext-mbstring": "For handling non-UTF8 characters in cache signature.",
                "php-cs-fixer/phpunit-constraint-isidenticalstring": "For IsIdenticalString constraint.",
                "php-cs-fixer/phpunit-constraint-xmlmatchesxsd": "For XmlMatchesXsd constraint.",
                "symfony/polyfill-mbstring": "When enabling `ext-mbstring` is not possible."
            },
            "bin": [
                "php-cs-fixer"
            ],
            "type": "application",
            "autoload": {
                "psr-4": {
                    "PhpCsFixer\\": "src/"
                },
                "classmap": [
                    "tests/Test/AbstractFixerTestCase.php",
                    "tests/Test/AbstractIntegrationCaseFactory.php",
                    "tests/Test/AbstractIntegrationTestCase.php",
                    "tests/Test/Assert/AssertTokensTrait.php",
                    "tests/Test/IntegrationCase.php",
                    "tests/Test/IntegrationCaseFactory.php",
                    "tests/Test/IntegrationCaseFactoryInterface.php",
                    "tests/Test/InternalIntegrationCaseFactory.php",
                    "tests/TestCase.php"
                ]
            },
            "notification-url": "https://packagist.org/downloads/",
            "license": [
                "MIT"
            ],
            "authors": [
                {
                    "name": "Dariusz Rumiński",
                    "email": "dariusz.ruminski@gmail.com"
                },
                {
                    "name": "Fabien Potencier",
                    "email": "fabien@symfony.com"
                }
            ],
            "description": "A tool to automatically fix PHP code style",
            "time": "2019-06-01T10:32:12+00:00"
        },
        {
            "name": "johnkary/phpunit-speedtrap",
            "version": "v1.1.0",
            "source": {
                "type": "git",
                "url": "https://github.com/johnkary/phpunit-speedtrap.git",
                "reference": "f7cfe17c5a7076ed0ccca5450fe3bb981ec56361"
            },
            "dist": {
                "type": "zip",
                "url": "https://api.github.com/repos/johnkary/phpunit-speedtrap/zipball/f7cfe17c5a7076ed0ccca5450fe3bb981ec56361",
                "reference": "f7cfe17c5a7076ed0ccca5450fe3bb981ec56361",
                "shasum": ""
            },
            "require": {
                "php": ">=5.6",
                "phpunit/phpunit": ">=4.7,<6.0"
            },
            "type": "library",
            "extra": {
                "branch-alias": {
                    "dev-master": "1.1-dev"
                }
            },
            "autoload": {
                "psr-0": {
                    "JohnKary": "src/"
                }
            },
            "notification-url": "https://packagist.org/downloads/",
            "license": [
                "MIT"
            ],
            "authors": [
                {
                    "name": "John Kary",
                    "email": "john@johnkary.net"
                }
            ],
            "description": "Find slow tests in your PHPUnit test suite",
            "homepage": "https://github.com/johnkary/phpunit-speedtrap",
            "keywords": [
                "phpunit",
                "profile",
                "slow"
            ],
            "time": "2017-03-25T17:14:26+00:00"
        },
        {
            "name": "mikey179/vfsStream",
            "version": "v1.6.5",
            "source": {
                "type": "git",
                "url": "https://github.com/bovigo/vfsStream.git",
                "reference": "d5fec95f541d4d71c4823bb5e30cf9b9e5b96145"
            },
            "dist": {
                "type": "zip",
                "url": "https://api.github.com/repos/bovigo/vfsStream/zipball/d5fec95f541d4d71c4823bb5e30cf9b9e5b96145",
                "reference": "d5fec95f541d4d71c4823bb5e30cf9b9e5b96145",
                "shasum": ""
            },
            "require": {
                "php": ">=5.3.0"
            },
            "require-dev": {
                "phpunit/phpunit": "~4.5"
            },
            "type": "library",
            "extra": {
                "branch-alias": {
                    "dev-master": "1.6.x-dev"
                }
            },
            "autoload": {
                "psr-0": {
                    "org\\bovigo\\vfs\\": "src/main/php"
                }
            },
            "notification-url": "https://packagist.org/downloads/",
            "license": [
                "BSD-3-Clause"
            ],
            "authors": [
                {
                    "name": "Frank Kleine",
                    "homepage": "http://frankkleine.de/",
                    "role": "Developer"
                }
            ],
            "description": "Virtual file system to mock the real file system in unit tests.",
            "homepage": "http://vfs.bovigo.org/",
            "time": "2017-08-01T08:02:14+00:00"
        },
        {
            "name": "myclabs/deep-copy",
            "version": "1.7.0",
            "source": {
                "type": "git",
                "url": "https://github.com/myclabs/DeepCopy.git",
                "reference": "3b8a3a99ba1f6a3952ac2747d989303cbd6b7a3e"
            },
            "dist": {
                "type": "zip",
                "url": "https://api.github.com/repos/myclabs/DeepCopy/zipball/3b8a3a99ba1f6a3952ac2747d989303cbd6b7a3e",
                "reference": "3b8a3a99ba1f6a3952ac2747d989303cbd6b7a3e",
                "shasum": ""
            },
            "require": {
                "php": "^5.6 || ^7.0"
            },
            "require-dev": {
                "doctrine/collections": "^1.0",
                "doctrine/common": "^2.6",
                "phpunit/phpunit": "^4.1"
            },
            "type": "library",
            "autoload": {
                "psr-4": {
                    "DeepCopy\\": "src/DeepCopy/"
                },
                "files": [
                    "src/DeepCopy/deep_copy.php"
                ]
            },
            "notification-url": "https://packagist.org/downloads/",
            "license": [
                "MIT"
            ],
            "description": "Create deep copies (clones) of your objects",
            "keywords": [
                "clone",
                "copy",
                "duplicate",
                "object",
                "object graph"
            ],
            "time": "2017-10-19T19:58:43+00:00"
        },
        {
            "name": "phake/phake",
            "version": "v2.3.2",
            "source": {
                "type": "git",
                "url": "https://github.com/mlively/Phake.git",
                "reference": "d5832f1a0dd2370e14d38bcbaeb6770e8546cff2"
            },
            "dist": {
                "type": "zip",
                "url": "https://api.github.com/repos/mlively/Phake/zipball/d5832f1a0dd2370e14d38bcbaeb6770e8546cff2",
                "reference": "d5832f1a0dd2370e14d38bcbaeb6770e8546cff2",
                "shasum": ""
            },
            "require": {
                "php": ">=5.3.3",
                "sebastian/comparator": "~1.1"
            },
            "require-dev": {
                "codeclimate/php-test-reporter": "dev-master",
                "doctrine/common": "2.3.*",
                "ext-soap": "*",
                "hamcrest/hamcrest-php": "1.1.*",
                "phpunit/phpunit": "3.7.*"
            },
            "suggest": {
                "doctrine/common": "Allows mock annotations to use import statements for classes.",
                "hamcrest/hamcrest-php": "Use Hamcrest matchers."
            },
            "type": "library",
            "extra": {
                "branch-alias": {
                    "dev-master": "3.0.0-dev"
                }
            },
            "autoload": {
                "psr-0": {
                    "Phake": "src/"
                }
            },
            "notification-url": "https://packagist.org/downloads/",
            "license": [
                "BSD-3-Clause"
            ],
            "authors": [
                {
                    "name": "Mike Lively",
                    "email": "m@digitalsandwich.com"
                }
            ],
            "description": "The Phake mock testing library",
            "homepage": "https://github.com/mlively/Phake",
            "keywords": [
                "mock",
                "testing"
            ],
            "time": "2017-03-20T05:16:34+00:00"
        },
        {
            "name": "php-cs-fixer/diff",
            "version": "v1.3.0",
            "source": {
                "type": "git",
                "url": "https://github.com/PHP-CS-Fixer/diff.git",
                "reference": "78bb099e9c16361126c86ce82ec4405ebab8e756"
            },
            "dist": {
                "type": "zip",
                "url": "https://api.github.com/repos/PHP-CS-Fixer/diff/zipball/78bb099e9c16361126c86ce82ec4405ebab8e756",
                "reference": "78bb099e9c16361126c86ce82ec4405ebab8e756",
                "shasum": ""
            },
            "require": {
                "php": "^5.6 || ^7.0"
            },
            "require-dev": {
                "phpunit/phpunit": "^5.7.23 || ^6.4.3",
                "symfony/process": "^3.3"
            },
            "type": "library",
            "autoload": {
                "classmap": [
                    "src/"
                ]
            },
            "notification-url": "https://packagist.org/downloads/",
            "license": [
                "BSD-3-Clause"
            ],
            "authors": [
                {
                    "name": "Kore Nordmann",
                    "email": "mail@kore-nordmann.de"
                },
                {
                    "name": "Sebastian Bergmann",
                    "email": "sebastian@phpunit.de"
                },
                {
                    "name": "SpacePossum"
                }
            ],
            "description": "sebastian/diff v2 backport support for PHP5.6",
            "homepage": "https://github.com/PHP-CS-Fixer",
            "keywords": [
                "diff"
            ],
            "time": "2018-02-15T16:58:55+00:00"
        },
        {
            "name": "phpdocumentor/reflection-common",
            "version": "1.0.1",
            "source": {
                "type": "git",
                "url": "https://github.com/phpDocumentor/ReflectionCommon.git",
                "reference": "21bdeb5f65d7ebf9f43b1b25d404f87deab5bfb6"
            },
            "dist": {
                "type": "zip",
                "url": "https://api.github.com/repos/phpDocumentor/ReflectionCommon/zipball/21bdeb5f65d7ebf9f43b1b25d404f87deab5bfb6",
                "reference": "21bdeb5f65d7ebf9f43b1b25d404f87deab5bfb6",
                "shasum": ""
            },
            "require": {
                "php": ">=5.5"
            },
            "require-dev": {
                "phpunit/phpunit": "^4.6"
            },
            "type": "library",
            "extra": {
                "branch-alias": {
                    "dev-master": "1.0.x-dev"
                }
            },
            "autoload": {
                "psr-4": {
                    "phpDocumentor\\Reflection\\": [
                        "src"
                    ]
                }
            },
            "notification-url": "https://packagist.org/downloads/",
            "license": [
                "MIT"
            ],
            "authors": [
                {
                    "name": "Jaap van Otterdijk",
                    "email": "opensource@ijaap.nl"
                }
            ],
            "description": "Common reflection classes used by phpdocumentor to reflect the code structure",
            "homepage": "http://www.phpdoc.org",
            "keywords": [
                "FQSEN",
                "phpDocumentor",
                "phpdoc",
                "reflection",
                "static analysis"
            ],
            "time": "2017-09-11T18:02:19+00:00"
        },
        {
            "name": "phpdocumentor/reflection-docblock",
            "version": "3.3.2",
            "source": {
                "type": "git",
                "url": "https://github.com/phpDocumentor/ReflectionDocBlock.git",
                "reference": "bf329f6c1aadea3299f08ee804682b7c45b326a2"
            },
            "dist": {
                "type": "zip",
                "url": "https://api.github.com/repos/phpDocumentor/ReflectionDocBlock/zipball/bf329f6c1aadea3299f08ee804682b7c45b326a2",
                "reference": "bf329f6c1aadea3299f08ee804682b7c45b326a2",
                "shasum": ""
            },
            "require": {
                "php": "^5.6 || ^7.0",
                "phpdocumentor/reflection-common": "^1.0.0",
                "phpdocumentor/type-resolver": "^0.4.0",
                "webmozart/assert": "^1.0"
            },
            "require-dev": {
                "mockery/mockery": "^0.9.4",
                "phpunit/phpunit": "^4.4"
            },
            "type": "library",
            "autoload": {
                "psr-4": {
                    "phpDocumentor\\Reflection\\": [
                        "src/"
                    ]
                }
            },
            "notification-url": "https://packagist.org/downloads/",
            "license": [
                "MIT"
            ],
            "authors": [
                {
                    "name": "Mike van Riel",
                    "email": "me@mikevanriel.com"
                }
            ],
            "description": "With this component, a library can provide support for annotations via DocBlocks or otherwise retrieve information that is embedded in a DocBlock.",
            "time": "2017-11-10T14:09:06+00:00"
        },
        {
            "name": "phpdocumentor/type-resolver",
            "version": "0.4.0",
            "source": {
                "type": "git",
                "url": "https://github.com/phpDocumentor/TypeResolver.git",
                "reference": "9c977708995954784726e25d0cd1dddf4e65b0f7"
            },
            "dist": {
                "type": "zip",
                "url": "https://api.github.com/repos/phpDocumentor/TypeResolver/zipball/9c977708995954784726e25d0cd1dddf4e65b0f7",
                "reference": "9c977708995954784726e25d0cd1dddf4e65b0f7",
                "shasum": ""
            },
            "require": {
                "php": "^5.5 || ^7.0",
                "phpdocumentor/reflection-common": "^1.0"
            },
            "require-dev": {
                "mockery/mockery": "^0.9.4",
                "phpunit/phpunit": "^5.2||^4.8.24"
            },
            "type": "library",
            "extra": {
                "branch-alias": {
                    "dev-master": "1.0.x-dev"
                }
            },
            "autoload": {
                "psr-4": {
                    "phpDocumentor\\Reflection\\": [
                        "src/"
                    ]
                }
            },
            "notification-url": "https://packagist.org/downloads/",
            "license": [
                "MIT"
            ],
            "authors": [
                {
                    "name": "Mike van Riel",
                    "email": "me@mikevanriel.com"
                }
            ],
            "time": "2017-07-14T14:27:02+00:00"
        },
        {
            "name": "phpspec/prophecy",
            "version": "1.8.0",
            "source": {
                "type": "git",
                "url": "https://github.com/phpspec/prophecy.git",
                "reference": "4ba436b55987b4bf311cb7c6ba82aa528aac0a06"
            },
            "dist": {
                "type": "zip",
                "url": "https://api.github.com/repos/phpspec/prophecy/zipball/4ba436b55987b4bf311cb7c6ba82aa528aac0a06",
                "reference": "4ba436b55987b4bf311cb7c6ba82aa528aac0a06",
                "shasum": ""
            },
            "require": {
                "doctrine/instantiator": "^1.0.2",
                "php": "^5.3|^7.0",
                "phpdocumentor/reflection-docblock": "^2.0|^3.0.2|^4.0",
                "sebastian/comparator": "^1.1|^2.0|^3.0",
                "sebastian/recursion-context": "^1.0|^2.0|^3.0"
            },
            "require-dev": {
                "phpspec/phpspec": "^2.5|^3.2",
                "phpunit/phpunit": "^4.8.35 || ^5.7 || ^6.5 || ^7.1"
            },
            "type": "library",
            "extra": {
                "branch-alias": {
                    "dev-master": "1.8.x-dev"
                }
            },
            "autoload": {
                "psr-0": {
                    "Prophecy\\": "src/"
                }
            },
            "notification-url": "https://packagist.org/downloads/",
            "license": [
                "MIT"
            ],
            "authors": [
                {
                    "name": "Konstantin Kudryashov",
                    "email": "ever.zet@gmail.com",
                    "homepage": "http://everzet.com"
                },
                {
                    "name": "Marcello Duarte",
                    "email": "marcello.duarte@gmail.com"
                }
            ],
            "description": "Highly opinionated mocking framework for PHP 5.3+",
            "homepage": "https://github.com/phpspec/prophecy",
            "keywords": [
                "Double",
                "Dummy",
                "fake",
                "mock",
                "spy",
                "stub"
            ],
            "time": "2018-08-05T17:53:17+00:00"
        },
        {
            "name": "phpunit/php-code-coverage",
            "version": "4.0.8",
            "source": {
                "type": "git",
                "url": "https://github.com/sebastianbergmann/php-code-coverage.git",
                "reference": "ef7b2f56815df854e66ceaee8ebe9393ae36a40d"
            },
            "dist": {
                "type": "zip",
                "url": "https://api.github.com/repos/sebastianbergmann/php-code-coverage/zipball/ef7b2f56815df854e66ceaee8ebe9393ae36a40d",
                "reference": "ef7b2f56815df854e66ceaee8ebe9393ae36a40d",
                "shasum": ""
            },
            "require": {
                "ext-dom": "*",
                "ext-xmlwriter": "*",
                "php": "^5.6 || ^7.0",
                "phpunit/php-file-iterator": "^1.3",
                "phpunit/php-text-template": "^1.2",
                "phpunit/php-token-stream": "^1.4.2 || ^2.0",
                "sebastian/code-unit-reverse-lookup": "^1.0",
                "sebastian/environment": "^1.3.2 || ^2.0",
                "sebastian/version": "^1.0 || ^2.0"
            },
            "require-dev": {
                "ext-xdebug": "^2.1.4",
                "phpunit/phpunit": "^5.7"
            },
            "suggest": {
                "ext-xdebug": "^2.5.1"
            },
            "type": "library",
            "extra": {
                "branch-alias": {
                    "dev-master": "4.0.x-dev"
                }
            },
            "autoload": {
                "classmap": [
                    "src/"
                ]
            },
            "notification-url": "https://packagist.org/downloads/",
            "license": [
                "BSD-3-Clause"
            ],
            "authors": [
                {
                    "name": "Sebastian Bergmann",
                    "email": "sb@sebastian-bergmann.de",
                    "role": "lead"
                }
            ],
            "description": "Library that provides collection, processing, and rendering functionality for PHP code coverage information.",
            "homepage": "https://github.com/sebastianbergmann/php-code-coverage",
            "keywords": [
                "coverage",
                "testing",
                "xunit"
            ],
            "time": "2017-04-02T07:44:40+00:00"
        },
        {
            "name": "phpunit/php-file-iterator",
            "version": "1.4.5",
            "source": {
                "type": "git",
                "url": "https://github.com/sebastianbergmann/php-file-iterator.git",
                "reference": "730b01bc3e867237eaac355e06a36b85dd93a8b4"
            },
            "dist": {
                "type": "zip",
                "url": "https://api.github.com/repos/sebastianbergmann/php-file-iterator/zipball/730b01bc3e867237eaac355e06a36b85dd93a8b4",
                "reference": "730b01bc3e867237eaac355e06a36b85dd93a8b4",
                "shasum": ""
            },
            "require": {
                "php": ">=5.3.3"
            },
            "type": "library",
            "extra": {
                "branch-alias": {
                    "dev-master": "1.4.x-dev"
                }
            },
            "autoload": {
                "classmap": [
                    "src/"
                ]
            },
            "notification-url": "https://packagist.org/downloads/",
            "license": [
                "BSD-3-Clause"
            ],
            "authors": [
                {
                    "name": "Sebastian Bergmann",
                    "email": "sb@sebastian-bergmann.de",
                    "role": "lead"
                }
            ],
            "description": "FilterIterator implementation that filters files based on a list of suffixes.",
            "homepage": "https://github.com/sebastianbergmann/php-file-iterator/",
            "keywords": [
                "filesystem",
                "iterator"
            ],
            "time": "2017-11-27T13:52:08+00:00"
        },
        {
            "name": "phpunit/php-text-template",
            "version": "1.2.1",
            "source": {
                "type": "git",
                "url": "https://github.com/sebastianbergmann/php-text-template.git",
                "reference": "31f8b717e51d9a2afca6c9f046f5d69fc27c8686"
            },
            "dist": {
                "type": "zip",
                "url": "https://api.github.com/repos/sebastianbergmann/php-text-template/zipball/31f8b717e51d9a2afca6c9f046f5d69fc27c8686",
                "reference": "31f8b717e51d9a2afca6c9f046f5d69fc27c8686",
                "shasum": ""
            },
            "require": {
                "php": ">=5.3.3"
            },
            "type": "library",
            "autoload": {
                "classmap": [
                    "src/"
                ]
            },
            "notification-url": "https://packagist.org/downloads/",
            "license": [
                "BSD-3-Clause"
            ],
            "authors": [
                {
                    "name": "Sebastian Bergmann",
                    "email": "sebastian@phpunit.de",
                    "role": "lead"
                }
            ],
            "description": "Simple template engine.",
            "homepage": "https://github.com/sebastianbergmann/php-text-template/",
            "keywords": [
                "template"
            ],
            "time": "2015-06-21T13:50:34+00:00"
        },
        {
            "name": "phpunit/php-timer",
            "version": "1.0.9",
            "source": {
                "type": "git",
                "url": "https://github.com/sebastianbergmann/php-timer.git",
                "reference": "3dcf38ca72b158baf0bc245e9184d3fdffa9c46f"
            },
            "dist": {
                "type": "zip",
                "url": "https://api.github.com/repos/sebastianbergmann/php-timer/zipball/3dcf38ca72b158baf0bc245e9184d3fdffa9c46f",
                "reference": "3dcf38ca72b158baf0bc245e9184d3fdffa9c46f",
                "shasum": ""
            },
            "require": {
                "php": "^5.3.3 || ^7.0"
            },
            "require-dev": {
                "phpunit/phpunit": "^4.8.35 || ^5.7 || ^6.0"
            },
            "type": "library",
            "extra": {
                "branch-alias": {
                    "dev-master": "1.0-dev"
                }
            },
            "autoload": {
                "classmap": [
                    "src/"
                ]
            },
            "notification-url": "https://packagist.org/downloads/",
            "license": [
                "BSD-3-Clause"
            ],
            "authors": [
                {
                    "name": "Sebastian Bergmann",
                    "email": "sb@sebastian-bergmann.de",
                    "role": "lead"
                }
            ],
            "description": "Utility class for timing",
            "homepage": "https://github.com/sebastianbergmann/php-timer/",
            "keywords": [
                "timer"
            ],
            "time": "2017-02-26T11:10:40+00:00"
        },
        {
            "name": "phpunit/php-token-stream",
            "version": "1.4.12",
            "source": {
                "type": "git",
                "url": "https://github.com/sebastianbergmann/php-token-stream.git",
                "reference": "1ce90ba27c42e4e44e6d8458241466380b51fa16"
            },
            "dist": {
                "type": "zip",
                "url": "https://api.github.com/repos/sebastianbergmann/php-token-stream/zipball/1ce90ba27c42e4e44e6d8458241466380b51fa16",
                "reference": "1ce90ba27c42e4e44e6d8458241466380b51fa16",
                "shasum": ""
            },
            "require": {
                "ext-tokenizer": "*",
                "php": ">=5.3.3"
            },
            "require-dev": {
                "phpunit/phpunit": "~4.2"
            },
            "type": "library",
            "extra": {
                "branch-alias": {
                    "dev-master": "1.4-dev"
                }
            },
            "autoload": {
                "classmap": [
                    "src/"
                ]
            },
            "notification-url": "https://packagist.org/downloads/",
            "license": [
                "BSD-3-Clause"
            ],
            "authors": [
                {
                    "name": "Sebastian Bergmann",
                    "email": "sebastian@phpunit.de"
                }
            ],
            "description": "Wrapper around PHP's tokenizer extension.",
            "homepage": "https://github.com/sebastianbergmann/php-token-stream/",
            "keywords": [
                "tokenizer"
            ],
            "time": "2017-12-04T08:55:13+00:00"
        },
        {
            "name": "phpunit/phpunit",
            "version": "5.7.27",
            "source": {
                "type": "git",
                "url": "https://github.com/sebastianbergmann/phpunit.git",
                "reference": "b7803aeca3ccb99ad0a506fa80b64cd6a56bbc0c"
            },
            "dist": {
                "type": "zip",
                "url": "https://api.github.com/repos/sebastianbergmann/phpunit/zipball/b7803aeca3ccb99ad0a506fa80b64cd6a56bbc0c",
                "reference": "b7803aeca3ccb99ad0a506fa80b64cd6a56bbc0c",
                "shasum": ""
            },
            "require": {
                "ext-dom": "*",
                "ext-json": "*",
                "ext-libxml": "*",
                "ext-mbstring": "*",
                "ext-xml": "*",
                "myclabs/deep-copy": "~1.3",
                "php": "^5.6 || ^7.0",
                "phpspec/prophecy": "^1.6.2",
                "phpunit/php-code-coverage": "^4.0.4",
                "phpunit/php-file-iterator": "~1.4",
                "phpunit/php-text-template": "~1.2",
                "phpunit/php-timer": "^1.0.6",
                "phpunit/phpunit-mock-objects": "^3.2",
                "sebastian/comparator": "^1.2.4",
                "sebastian/diff": "^1.4.3",
                "sebastian/environment": "^1.3.4 || ^2.0",
                "sebastian/exporter": "~2.0",
                "sebastian/global-state": "^1.1",
                "sebastian/object-enumerator": "~2.0",
                "sebastian/resource-operations": "~1.0",
                "sebastian/version": "^1.0.6|^2.0.1",
                "symfony/yaml": "~2.1|~3.0|~4.0"
            },
            "conflict": {
                "phpdocumentor/reflection-docblock": "3.0.2"
            },
            "require-dev": {
                "ext-pdo": "*"
            },
            "suggest": {
                "ext-xdebug": "*",
                "phpunit/php-invoker": "~1.1"
            },
            "bin": [
                "phpunit"
            ],
            "type": "library",
            "extra": {
                "branch-alias": {
                    "dev-master": "5.7.x-dev"
                }
            },
            "autoload": {
                "classmap": [
                    "src/"
                ]
            },
            "notification-url": "https://packagist.org/downloads/",
            "license": [
                "BSD-3-Clause"
            ],
            "authors": [
                {
                    "name": "Sebastian Bergmann",
                    "email": "sebastian@phpunit.de",
                    "role": "lead"
                }
            ],
            "description": "The PHP Unit Testing framework.",
            "homepage": "https://phpunit.de/",
            "keywords": [
                "phpunit",
                "testing",
                "xunit"
            ],
            "time": "2018-02-01T05:50:59+00:00"
        },
        {
            "name": "phpunit/phpunit-mock-objects",
            "version": "3.4.4",
            "source": {
                "type": "git",
                "url": "https://github.com/sebastianbergmann/phpunit-mock-objects.git",
                "reference": "a23b761686d50a560cc56233b9ecf49597cc9118"
            },
            "dist": {
                "type": "zip",
                "url": "https://api.github.com/repos/sebastianbergmann/phpunit-mock-objects/zipball/a23b761686d50a560cc56233b9ecf49597cc9118",
                "reference": "a23b761686d50a560cc56233b9ecf49597cc9118",
                "shasum": ""
            },
            "require": {
                "doctrine/instantiator": "^1.0.2",
                "php": "^5.6 || ^7.0",
                "phpunit/php-text-template": "^1.2",
                "sebastian/exporter": "^1.2 || ^2.0"
            },
            "conflict": {
                "phpunit/phpunit": "<5.4.0"
            },
            "require-dev": {
                "phpunit/phpunit": "^5.4"
            },
            "suggest": {
                "ext-soap": "*"
            },
            "type": "library",
            "extra": {
                "branch-alias": {
                    "dev-master": "3.2.x-dev"
                }
            },
            "autoload": {
                "classmap": [
                    "src/"
                ]
            },
            "notification-url": "https://packagist.org/downloads/",
            "license": [
                "BSD-3-Clause"
            ],
            "authors": [
                {
                    "name": "Sebastian Bergmann",
                    "email": "sb@sebastian-bergmann.de",
                    "role": "lead"
                }
            ],
            "description": "Mock Object library for PHPUnit",
            "homepage": "https://github.com/sebastianbergmann/phpunit-mock-objects/",
            "keywords": [
                "mock",
                "xunit"
            ],
            "abandoned": true,
            "time": "2017-06-30T09:13:00+00:00"
        },
        {
            "name": "sebastian/code-unit-reverse-lookup",
            "version": "1.0.1",
            "source": {
                "type": "git",
                "url": "https://github.com/sebastianbergmann/code-unit-reverse-lookup.git",
                "reference": "4419fcdb5eabb9caa61a27c7a1db532a6b55dd18"
            },
            "dist": {
                "type": "zip",
                "url": "https://api.github.com/repos/sebastianbergmann/code-unit-reverse-lookup/zipball/4419fcdb5eabb9caa61a27c7a1db532a6b55dd18",
                "reference": "4419fcdb5eabb9caa61a27c7a1db532a6b55dd18",
                "shasum": ""
            },
            "require": {
                "php": "^5.6 || ^7.0"
            },
            "require-dev": {
                "phpunit/phpunit": "^5.7 || ^6.0"
            },
            "type": "library",
            "extra": {
                "branch-alias": {
                    "dev-master": "1.0.x-dev"
                }
            },
            "autoload": {
                "classmap": [
                    "src/"
                ]
            },
            "notification-url": "https://packagist.org/downloads/",
            "license": [
                "BSD-3-Clause"
            ],
            "authors": [
                {
                    "name": "Sebastian Bergmann",
                    "email": "sebastian@phpunit.de"
                }
            ],
            "description": "Looks up which function or method a line of code belongs to",
            "homepage": "https://github.com/sebastianbergmann/code-unit-reverse-lookup/",
            "time": "2017-03-04T06:30:41+00:00"
        },
        {
            "name": "sebastian/comparator",
            "version": "1.2.4",
            "source": {
                "type": "git",
                "url": "https://github.com/sebastianbergmann/comparator.git",
                "reference": "2b7424b55f5047b47ac6e5ccb20b2aea4011d9be"
            },
            "dist": {
                "type": "zip",
                "url": "https://api.github.com/repos/sebastianbergmann/comparator/zipball/2b7424b55f5047b47ac6e5ccb20b2aea4011d9be",
                "reference": "2b7424b55f5047b47ac6e5ccb20b2aea4011d9be",
                "shasum": ""
            },
            "require": {
                "php": ">=5.3.3",
                "sebastian/diff": "~1.2",
                "sebastian/exporter": "~1.2 || ~2.0"
            },
            "require-dev": {
                "phpunit/phpunit": "~4.4"
            },
            "type": "library",
            "extra": {
                "branch-alias": {
                    "dev-master": "1.2.x-dev"
                }
            },
            "autoload": {
                "classmap": [
                    "src/"
                ]
            },
            "notification-url": "https://packagist.org/downloads/",
            "license": [
                "BSD-3-Clause"
            ],
            "authors": [
                {
                    "name": "Jeff Welch",
                    "email": "whatthejeff@gmail.com"
                },
                {
                    "name": "Volker Dusch",
                    "email": "github@wallbash.com"
                },
                {
                    "name": "Bernhard Schussek",
                    "email": "bschussek@2bepublished.at"
                },
                {
                    "name": "Sebastian Bergmann",
                    "email": "sebastian@phpunit.de"
                }
            ],
            "description": "Provides the functionality to compare PHP values for equality",
            "homepage": "http://www.github.com/sebastianbergmann/comparator",
            "keywords": [
                "comparator",
                "compare",
                "equality"
            ],
            "time": "2017-01-29T09:50:25+00:00"
        },
        {
            "name": "sebastian/diff",
            "version": "1.4.3",
            "source": {
                "type": "git",
                "url": "https://github.com/sebastianbergmann/diff.git",
                "reference": "7f066a26a962dbe58ddea9f72a4e82874a3975a4"
            },
            "dist": {
                "type": "zip",
                "url": "https://api.github.com/repos/sebastianbergmann/diff/zipball/7f066a26a962dbe58ddea9f72a4e82874a3975a4",
                "reference": "7f066a26a962dbe58ddea9f72a4e82874a3975a4",
                "shasum": ""
            },
            "require": {
                "php": "^5.3.3 || ^7.0"
            },
            "require-dev": {
                "phpunit/phpunit": "^4.8.35 || ^5.7 || ^6.0"
            },
            "type": "library",
            "extra": {
                "branch-alias": {
                    "dev-master": "1.4-dev"
                }
            },
            "autoload": {
                "classmap": [
                    "src/"
                ]
            },
            "notification-url": "https://packagist.org/downloads/",
            "license": [
                "BSD-3-Clause"
            ],
            "authors": [
                {
                    "name": "Kore Nordmann",
                    "email": "mail@kore-nordmann.de"
                },
                {
                    "name": "Sebastian Bergmann",
                    "email": "sebastian@phpunit.de"
                }
            ],
            "description": "Diff implementation",
            "homepage": "https://github.com/sebastianbergmann/diff",
            "keywords": [
                "diff"
            ],
            "time": "2017-05-22T07:24:03+00:00"
        },
        {
            "name": "sebastian/environment",
            "version": "2.0.0",
            "source": {
                "type": "git",
                "url": "https://github.com/sebastianbergmann/environment.git",
                "reference": "5795ffe5dc5b02460c3e34222fee8cbe245d8fac"
            },
            "dist": {
                "type": "zip",
                "url": "https://api.github.com/repos/sebastianbergmann/environment/zipball/5795ffe5dc5b02460c3e34222fee8cbe245d8fac",
                "reference": "5795ffe5dc5b02460c3e34222fee8cbe245d8fac",
                "shasum": ""
            },
            "require": {
                "php": "^5.6 || ^7.0"
            },
            "require-dev": {
                "phpunit/phpunit": "^5.0"
            },
            "type": "library",
            "extra": {
                "branch-alias": {
                    "dev-master": "2.0.x-dev"
                }
            },
            "autoload": {
                "classmap": [
                    "src/"
                ]
            },
            "notification-url": "https://packagist.org/downloads/",
            "license": [
                "BSD-3-Clause"
            ],
            "authors": [
                {
                    "name": "Sebastian Bergmann",
                    "email": "sebastian@phpunit.de"
                }
            ],
            "description": "Provides functionality to handle HHVM/PHP environments",
            "homepage": "http://www.github.com/sebastianbergmann/environment",
            "keywords": [
                "Xdebug",
                "environment",
                "hhvm"
            ],
            "time": "2016-11-26T07:53:53+00:00"
        },
        {
            "name": "sebastian/exporter",
            "version": "2.0.0",
            "source": {
                "type": "git",
                "url": "https://github.com/sebastianbergmann/exporter.git",
                "reference": "ce474bdd1a34744d7ac5d6aad3a46d48d9bac4c4"
            },
            "dist": {
                "type": "zip",
                "url": "https://api.github.com/repos/sebastianbergmann/exporter/zipball/ce474bdd1a34744d7ac5d6aad3a46d48d9bac4c4",
                "reference": "ce474bdd1a34744d7ac5d6aad3a46d48d9bac4c4",
                "shasum": ""
            },
            "require": {
                "php": ">=5.3.3",
                "sebastian/recursion-context": "~2.0"
            },
            "require-dev": {
                "ext-mbstring": "*",
                "phpunit/phpunit": "~4.4"
            },
            "type": "library",
            "extra": {
                "branch-alias": {
                    "dev-master": "2.0.x-dev"
                }
            },
            "autoload": {
                "classmap": [
                    "src/"
                ]
            },
            "notification-url": "https://packagist.org/downloads/",
            "license": [
                "BSD-3-Clause"
            ],
            "authors": [
                {
                    "name": "Jeff Welch",
                    "email": "whatthejeff@gmail.com"
                },
                {
                    "name": "Volker Dusch",
                    "email": "github@wallbash.com"
                },
                {
                    "name": "Bernhard Schussek",
                    "email": "bschussek@2bepublished.at"
                },
                {
                    "name": "Sebastian Bergmann",
                    "email": "sebastian@phpunit.de"
                },
                {
                    "name": "Adam Harvey",
                    "email": "aharvey@php.net"
                }
            ],
            "description": "Provides the functionality to export PHP variables for visualization",
            "homepage": "http://www.github.com/sebastianbergmann/exporter",
            "keywords": [
                "export",
                "exporter"
            ],
            "time": "2016-11-19T08:54:04+00:00"
        },
        {
            "name": "sebastian/global-state",
            "version": "1.1.1",
            "source": {
                "type": "git",
                "url": "https://github.com/sebastianbergmann/global-state.git",
                "reference": "bc37d50fea7d017d3d340f230811c9f1d7280af4"
            },
            "dist": {
                "type": "zip",
                "url": "https://api.github.com/repos/sebastianbergmann/global-state/zipball/bc37d50fea7d017d3d340f230811c9f1d7280af4",
                "reference": "bc37d50fea7d017d3d340f230811c9f1d7280af4",
                "shasum": ""
            },
            "require": {
                "php": ">=5.3.3"
            },
            "require-dev": {
                "phpunit/phpunit": "~4.2"
            },
            "suggest": {
                "ext-uopz": "*"
            },
            "type": "library",
            "extra": {
                "branch-alias": {
                    "dev-master": "1.0-dev"
                }
            },
            "autoload": {
                "classmap": [
                    "src/"
                ]
            },
            "notification-url": "https://packagist.org/downloads/",
            "license": [
                "BSD-3-Clause"
            ],
            "authors": [
                {
                    "name": "Sebastian Bergmann",
                    "email": "sebastian@phpunit.de"
                }
            ],
            "description": "Snapshotting of global state",
            "homepage": "http://www.github.com/sebastianbergmann/global-state",
            "keywords": [
                "global state"
            ],
            "time": "2015-10-12T03:26:01+00:00"
        },
        {
            "name": "sebastian/object-enumerator",
            "version": "2.0.1",
            "source": {
                "type": "git",
                "url": "https://github.com/sebastianbergmann/object-enumerator.git",
                "reference": "1311872ac850040a79c3c058bea3e22d0f09cbb7"
            },
            "dist": {
                "type": "zip",
                "url": "https://api.github.com/repos/sebastianbergmann/object-enumerator/zipball/1311872ac850040a79c3c058bea3e22d0f09cbb7",
                "reference": "1311872ac850040a79c3c058bea3e22d0f09cbb7",
                "shasum": ""
            },
            "require": {
                "php": ">=5.6",
                "sebastian/recursion-context": "~2.0"
            },
            "require-dev": {
                "phpunit/phpunit": "~5"
            },
            "type": "library",
            "extra": {
                "branch-alias": {
                    "dev-master": "2.0.x-dev"
                }
            },
            "autoload": {
                "classmap": [
                    "src/"
                ]
            },
            "notification-url": "https://packagist.org/downloads/",
            "license": [
                "BSD-3-Clause"
            ],
            "authors": [
                {
                    "name": "Sebastian Bergmann",
                    "email": "sebastian@phpunit.de"
                }
            ],
            "description": "Traverses array structures and object graphs to enumerate all referenced objects",
            "homepage": "https://github.com/sebastianbergmann/object-enumerator/",
            "time": "2017-02-18T15:18:39+00:00"
        },
        {
            "name": "sebastian/recursion-context",
            "version": "2.0.0",
            "source": {
                "type": "git",
                "url": "https://github.com/sebastianbergmann/recursion-context.git",
                "reference": "2c3ba150cbec723aa057506e73a8d33bdb286c9a"
            },
            "dist": {
                "type": "zip",
                "url": "https://api.github.com/repos/sebastianbergmann/recursion-context/zipball/2c3ba150cbec723aa057506e73a8d33bdb286c9a",
                "reference": "2c3ba150cbec723aa057506e73a8d33bdb286c9a",
                "shasum": ""
            },
            "require": {
                "php": ">=5.3.3"
            },
            "require-dev": {
                "phpunit/phpunit": "~4.4"
            },
            "type": "library",
            "extra": {
                "branch-alias": {
                    "dev-master": "2.0.x-dev"
                }
            },
            "autoload": {
                "classmap": [
                    "src/"
                ]
            },
            "notification-url": "https://packagist.org/downloads/",
            "license": [
                "BSD-3-Clause"
            ],
            "authors": [
                {
                    "name": "Jeff Welch",
                    "email": "whatthejeff@gmail.com"
                },
                {
                    "name": "Sebastian Bergmann",
                    "email": "sebastian@phpunit.de"
                },
                {
                    "name": "Adam Harvey",
                    "email": "aharvey@php.net"
                }
            ],
            "description": "Provides functionality to recursively process PHP variables",
            "homepage": "http://www.github.com/sebastianbergmann/recursion-context",
            "time": "2016-11-19T07:33:16+00:00"
        },
        {
            "name": "sebastian/resource-operations",
            "version": "1.0.0",
            "source": {
                "type": "git",
                "url": "https://github.com/sebastianbergmann/resource-operations.git",
                "reference": "ce990bb21759f94aeafd30209e8cfcdfa8bc3f52"
            },
            "dist": {
                "type": "zip",
                "url": "https://api.github.com/repos/sebastianbergmann/resource-operations/zipball/ce990bb21759f94aeafd30209e8cfcdfa8bc3f52",
                "reference": "ce990bb21759f94aeafd30209e8cfcdfa8bc3f52",
                "shasum": ""
            },
            "require": {
                "php": ">=5.6.0"
            },
            "type": "library",
            "extra": {
                "branch-alias": {
                    "dev-master": "1.0.x-dev"
                }
            },
            "autoload": {
                "classmap": [
                    "src/"
                ]
            },
            "notification-url": "https://packagist.org/downloads/",
            "license": [
                "BSD-3-Clause"
            ],
            "authors": [
                {
                    "name": "Sebastian Bergmann",
                    "email": "sebastian@phpunit.de"
                }
            ],
            "description": "Provides a list of PHP built-in functions that operate on resources",
            "homepage": "https://www.github.com/sebastianbergmann/resource-operations",
            "time": "2015-07-28T20:34:47+00:00"
        },
        {
            "name": "sebastian/version",
            "version": "2.0.1",
            "source": {
                "type": "git",
                "url": "https://github.com/sebastianbergmann/version.git",
                "reference": "99732be0ddb3361e16ad77b68ba41efc8e979019"
            },
            "dist": {
                "type": "zip",
                "url": "https://api.github.com/repos/sebastianbergmann/version/zipball/99732be0ddb3361e16ad77b68ba41efc8e979019",
                "reference": "99732be0ddb3361e16ad77b68ba41efc8e979019",
                "shasum": ""
            },
            "require": {
                "php": ">=5.6"
            },
            "type": "library",
            "extra": {
                "branch-alias": {
                    "dev-master": "2.0.x-dev"
                }
            },
            "autoload": {
                "classmap": [
                    "src/"
                ]
            },
            "notification-url": "https://packagist.org/downloads/",
            "license": [
                "BSD-3-Clause"
            ],
            "authors": [
                {
                    "name": "Sebastian Bergmann",
                    "email": "sebastian@phpunit.de",
                    "role": "lead"
                }
            ],
            "description": "Library that helps with managing the version number of Git-hosted PHP projects",
            "homepage": "https://github.com/sebastianbergmann/version",
            "time": "2016-10-03T07:35:21+00:00"
        },
        {
            "name": "symfony/phpunit-bridge",
            "version": "v3.4.23",
            "source": {
                "type": "git",
                "url": "https://github.com/symfony/phpunit-bridge.git",
                "reference": "b539f37134c10edbf85dc0567be4151c56870f5e"
            },
            "dist": {
                "type": "zip",
                "url": "https://api.github.com/repos/symfony/phpunit-bridge/zipball/b539f37134c10edbf85dc0567be4151c56870f5e",
                "reference": "b539f37134c10edbf85dc0567be4151c56870f5e",
                "shasum": ""
            },
            "require": {
                "php": ">=5.3.3"
            },
            "conflict": {
                "phpunit/phpunit": "<4.8.35|<5.4.3,>=5.0"
            },
            "suggest": {
                "symfony/debug": "For tracking deprecated interfaces usages at runtime with DebugClassLoader"
            },
            "bin": [
                "bin/simple-phpunit"
            ],
            "type": "symfony-bridge",
            "extra": {
                "branch-alias": {
                    "dev-master": "3.4-dev"
                },
                "thanks": {
                    "name": "phpunit/phpunit",
                    "url": "https://github.com/sebastianbergmann/phpunit"
                }
            },
            "autoload": {
                "files": [
                    "bootstrap.php"
                ],
                "psr-4": {
                    "Symfony\\Bridge\\PhpUnit\\": ""
                },
                "exclude-from-classmap": [
                    "/Tests/"
                ]
            },
            "notification-url": "https://packagist.org/downloads/",
            "license": [
                "MIT"
            ],
            "authors": [
                {
                    "name": "Nicolas Grekas",
                    "email": "p@tchwork.com"
                },
                {
                    "name": "Symfony Community",
                    "homepage": "https://symfony.com/contributors"
                }
            ],
            "description": "Symfony PHPUnit Bridge",
            "homepage": "https://symfony.com",
            "time": "2019-02-16T18:50:26+00:00"
        },
        {
            "name": "symfony/polyfill-php72",
            "version": "v1.11.0",
            "source": {
                "type": "git",
                "url": "https://github.com/symfony/polyfill-php72.git",
                "reference": "ab50dcf166d5f577978419edd37aa2bb8eabce0c"
            },
            "dist": {
                "type": "zip",
                "url": "https://api.github.com/repos/symfony/polyfill-php72/zipball/ab50dcf166d5f577978419edd37aa2bb8eabce0c",
                "reference": "ab50dcf166d5f577978419edd37aa2bb8eabce0c",
                "shasum": ""
            },
            "require": {
                "php": ">=5.3.3"
            },
            "type": "library",
            "extra": {
                "branch-alias": {
                    "dev-master": "1.11-dev"
                }
            },
            "autoload": {
                "psr-4": {
                    "Symfony\\Polyfill\\Php72\\": ""
                },
                "files": [
                    "bootstrap.php"
                ]
            },
            "notification-url": "https://packagist.org/downloads/",
            "license": [
                "MIT"
            ],
            "authors": [
                {
                    "name": "Nicolas Grekas",
                    "email": "p@tchwork.com"
                },
                {
                    "name": "Symfony Community",
                    "homepage": "https://symfony.com/contributors"
                }
            ],
            "description": "Symfony polyfill backporting some PHP 7.2+ features to lower PHP versions",
            "homepage": "https://symfony.com",
            "keywords": [
                "compatibility",
                "polyfill",
                "portable",
                "shim"
            ],
            "time": "2019-02-06T07:57:58+00:00"
        },
        {
            "name": "webmozart/assert",
            "version": "1.4.0",
            "source": {
                "type": "git",
                "url": "https://github.com/webmozart/assert.git",
                "reference": "83e253c8e0be5b0257b881e1827274667c5c17a9"
            },
            "dist": {
                "type": "zip",
                "url": "https://api.github.com/repos/webmozart/assert/zipball/83e253c8e0be5b0257b881e1827274667c5c17a9",
                "reference": "83e253c8e0be5b0257b881e1827274667c5c17a9",
                "shasum": ""
            },
            "require": {
                "php": "^5.3.3 || ^7.0",
                "symfony/polyfill-ctype": "^1.8"
            },
            "require-dev": {
                "phpunit/phpunit": "^4.6",
                "sebastian/version": "^1.0.1"
            },
            "type": "library",
            "extra": {
                "branch-alias": {
                    "dev-master": "1.3-dev"
                }
            },
            "autoload": {
                "psr-4": {
                    "Webmozart\\Assert\\": "src/"
                }
            },
            "notification-url": "https://packagist.org/downloads/",
            "license": [
                "MIT"
            ],
            "authors": [
                {
                    "name": "Bernhard Schussek",
                    "email": "bschussek@gmail.com"
                }
            ],
            "description": "Assertions to validate method input/output with nice error messages.",
            "keywords": [
                "assert",
                "check",
                "validate"
            ],
            "time": "2018-12-25T11:19:39+00:00"
        }
    ],
    "aliases": [],
    "minimum-stability": "stable",
    "stability-flags": {
        "cssjanus/cssjanus": 20,
        "phake/phake": 0
    },
    "prefer-stable": false,
    "prefer-lowest": false,
    "platform": {
        "php": ">=5.6.0",
        "ext-curl": "*",
        "ext-fileinfo": "*",
        "ext-intl": "*",
        "ext-zip": "*"
    },
    "platform-dev": [],
    "platform-overrides": {
        "php": "5.6.0"
    }
}<|MERGE_RESOLUTION|>--- conflicted
+++ resolved
@@ -1,14 +1,10 @@
 {
     "_readme": [
         "This file locks the dependencies of your project to a known state",
-        "Read more about it at https://getcomposer.org/doc/01-basic-usage.md#composer-lock-the-lock-file",
+        "Read more about it at https://getcomposer.org/doc/01-basic-usage.md#installing-dependencies",
         "This file is @generated automatically"
     ],
-<<<<<<< HEAD
-    "content-hash": "56c5e5834c29573fac056bb72364c9d5",
-=======
-    "content-hash": "270c65f46ea48c6629d755ad2a1e8384",
->>>>>>> 4981f608
+    "content-hash": "d50140856a65aa2f513a310c9600da25",
     "packages": [
         {
             "name": "analog/analog",
