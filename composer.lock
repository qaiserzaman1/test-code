--- conflicted
+++ resolved
@@ -4,11 +4,7 @@
         "Read more about it at https://getcomposer.org/doc/01-basic-usage.md#composer-lock-the-lock-file",
         "This file is @generated automatically"
     ],
-<<<<<<< HEAD
     "content-hash": "e8c27cb22af778359977650c95fb6be9",
-=======
-    "content-hash": "849c1fdea49c406254afb78ebd838579",
->>>>>>> 42157464
     "packages": [
         {
             "name": "beberlei/DoctrineExtensions",
@@ -3412,11 +3408,7 @@
             ],
             "description": "PrestaShop - Link list",
             "homepage": "https://github.com/PrestaShop/ps_linklist",
-<<<<<<< HEAD
             "time": "2017-08-04 15:16:47"
-=======
-            "time": "2017-08-04T15:16:47+00:00"
->>>>>>> 42157464
         },
         {
             "name": "prestashop/ps_mainmenu",
