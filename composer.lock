{
    "_readme": [
        "This file locks the dependencies of your project to a known state",
        "Read more about it at https://getcomposer.org/doc/01-basic-usage.md#installing-dependencies",
        "This file is @generated automatically"
    ],
<<<<<<< HEAD
    "content-hash": "b162a751f0b751755fb211490f1ce2b9",
=======
    "content-hash": "16f0de076da45dd6829a83e9a08756f4",
>>>>>>> bf85c2e5
    "packages": [
        {
            "name": "beberlei/doctrineextensions",
            "version": "v1.2.7",
            "source": {
                "type": "git",
                "url": "https://github.com/beberlei/DoctrineExtensions.git",
                "reference": "5f16b305dda06eda0d2d293c9d2bbd299249a996"
            },
            "dist": {
                "type": "zip",
                "url": "https://api.github.com/repos/beberlei/DoctrineExtensions/zipball/5f16b305dda06eda0d2d293c9d2bbd299249a996",
                "reference": "5f16b305dda06eda0d2d293c9d2bbd299249a996",
                "shasum": ""
            },
            "require": {
                "doctrine/orm": "^2.6",
                "php": "^7.1"
            },
            "require-dev": {
                "friendsofphp/php-cs-fixer": "^2.14",
                "nesbot/carbon": "*",
                "phpunit/phpunit": "^7.0 || ^8.0",
                "symfony/yaml": "^4.2",
                "zf1/zend-date": "^1.12",
                "zf1/zend-registry": "^1.12"
            },
            "type": "library",
            "autoload": {
                "psr-4": {
                    "DoctrineExtensions\\": "src/"
                }
            },
            "notification-url": "https://packagist.org/downloads/",
            "license": [
                "BSD-3-Clause"
            ],
            "authors": [
                {
                    "name": "Benjamin Eberlei",
                    "email": "kontakt@beberlei.de"
                },
                {
                    "name": "Steve Lacey",
                    "email": "steve@stevelacey.net"
                }
            ],
            "description": "A set of extensions to Doctrine 2 that add support for additional query functions available in MySQL and Oracle.",
            "keywords": [
                "database",
                "doctrine",
                "orm"
            ],
            "time": "2020-06-30T03:28:02+00:00"
        },
        {
            "name": "composer/ca-bundle",
            "version": "1.2.8",
            "source": {
                "type": "git",
                "url": "https://github.com/composer/ca-bundle.git",
                "reference": "8a7ecad675253e4654ea05505233285377405215"
            },
            "dist": {
                "type": "zip",
                "url": "https://api.github.com/repos/composer/ca-bundle/zipball/8a7ecad675253e4654ea05505233285377405215",
                "reference": "8a7ecad675253e4654ea05505233285377405215",
                "shasum": ""
            },
            "require": {
                "ext-openssl": "*",
                "ext-pcre": "*",
                "php": "^5.3.2 || ^7.0 || ^8.0"
            },
            "require-dev": {
                "phpunit/phpunit": "^4.8.35 || ^5.7 || 6.5 - 8",
                "psr/log": "^1.0",
                "symfony/process": "^2.5 || ^3.0 || ^4.0 || ^5.0"
            },
            "type": "library",
            "extra": {
                "branch-alias": {
                    "dev-master": "1.x-dev"
                }
            },
            "autoload": {
                "psr-4": {
                    "Composer\\CaBundle\\": "src"
                }
            },
            "notification-url": "https://packagist.org/downloads/",
            "license": [
                "MIT"
            ],
            "authors": [
                {
                    "name": "Jordi Boggiano",
                    "email": "j.boggiano@seld.be",
                    "homepage": "http://seld.be"
                }
            ],
            "description": "Lets you find a path to the system CA bundle, and includes a fallback to the Mozilla CA bundle.",
            "keywords": [
                "cabundle",
                "cacert",
                "certificate",
                "ssl",
                "tls"
            ],
            "time": "2020-08-23T12:54:47+00:00"
        },
        {
            "name": "composer/installers",
            "version": "v1.9.0",
            "source": {
                "type": "git",
                "url": "https://github.com/composer/installers.git",
                "reference": "b93bcf0fa1fccb0b7d176b0967d969691cd74cca"
            },
            "dist": {
                "type": "zip",
                "url": "https://api.github.com/repos/composer/installers/zipball/b93bcf0fa1fccb0b7d176b0967d969691cd74cca",
                "reference": "b93bcf0fa1fccb0b7d176b0967d969691cd74cca",
                "shasum": ""
            },
            "require": {
                "composer-plugin-api": "^1.0 || ^2.0"
            },
            "replace": {
                "roundcube/plugin-installer": "*",
                "shama/baton": "*"
            },
            "require-dev": {
                "composer/composer": "1.6.* || 2.0.*@dev",
                "composer/semver": "1.0.* || 2.0.*@dev",
                "phpunit/phpunit": "^4.8.36",
                "sebastian/comparator": "^1.2.4",
                "symfony/process": "^2.3"
            },
            "type": "composer-plugin",
            "extra": {
                "class": "Composer\\Installers\\Plugin",
                "branch-alias": {
                    "dev-master": "1.0-dev"
                }
            },
            "autoload": {
                "psr-4": {
                    "Composer\\Installers\\": "src/Composer/Installers"
                }
            },
            "notification-url": "https://packagist.org/downloads/",
            "license": [
                "MIT"
            ],
            "authors": [
                {
                    "name": "Kyle Robinson Young",
                    "email": "kyle@dontkry.com",
                    "homepage": "https://github.com/shama"
                }
            ],
            "description": "A multi-framework Composer library installer",
            "homepage": "https://composer.github.io/installers/",
            "keywords": [
                "Craft",
                "Dolibarr",
                "Eliasis",
                "Hurad",
                "ImageCMS",
                "Kanboard",
                "Lan Management System",
                "MODX Evo",
                "MantisBT",
                "Mautic",
                "Maya",
                "OXID",
                "Plentymarkets",
                "Porto",
                "RadPHP",
                "SMF",
                "Thelia",
                "Whmcs",
                "WolfCMS",
                "agl",
                "aimeos",
                "annotatecms",
                "attogram",
                "bitrix",
                "cakephp",
                "chef",
                "cockpit",
                "codeigniter",
                "concrete5",
                "croogo",
                "dokuwiki",
                "drupal",
                "eZ Platform",
                "elgg",
                "expressionengine",
                "fuelphp",
                "grav",
                "installer",
                "itop",
                "joomla",
                "known",
                "kohana",
                "laravel",
                "lavalite",
                "lithium",
                "magento",
                "majima",
                "mako",
                "mediawiki",
                "modulework",
                "modx",
                "moodle",
                "osclass",
                "phpbb",
                "piwik",
                "ppi",
                "puppet",
                "pxcms",
                "reindex",
                "roundcube",
                "shopware",
                "silverstripe",
                "sydes",
                "sylius",
                "symfony",
                "typo3",
                "wordpress",
                "yawik",
                "zend",
                "zikula"
            ],
            "support": {
                "issues": "https://github.com/composer/installers/issues",
                "source": "https://github.com/composer/installers/tree/v1.9.0"
            },
            "funding": [
                {
                    "url": "https://packagist.com",
                    "type": "custom"
                },
                {
                    "url": "https://tidelift.com/funding/github/packagist/composer/composer",
                    "type": "tidelift"
                }
            ],
            "time": "2020-04-07T06:57:05+00:00"
        },
        {
            "name": "composer/package-versions-deprecated",
            "version": "1.11.99",
            "source": {
                "type": "git",
                "url": "https://github.com/composer/package-versions-deprecated.git",
                "reference": "c8c9aa8a14cc3d3bec86d0a8c3fa52ea79936855"
            },
            "dist": {
                "type": "zip",
                "url": "https://api.github.com/repos/composer/package-versions-deprecated/zipball/c8c9aa8a14cc3d3bec86d0a8c3fa52ea79936855",
                "reference": "c8c9aa8a14cc3d3bec86d0a8c3fa52ea79936855",
                "shasum": ""
            },
            "require": {
                "composer-plugin-api": "^1.1.0 || ^2.0",
                "php": "^7 || ^8"
            },
            "replace": {
                "ocramius/package-versions": "1.11.99"
            },
            "require-dev": {
                "composer/composer": "^1.9.3 || ^2.0@dev",
                "ext-zip": "^1.13",
                "phpunit/phpunit": "^6.5 || ^7"
            },
            "type": "composer-plugin",
            "extra": {
                "class": "PackageVersions\\Installer",
                "branch-alias": {
                    "dev-master": "1.x-dev"
                }
            },
            "autoload": {
                "psr-4": {
                    "PackageVersions\\": "src/PackageVersions"
                }
            },
            "notification-url": "https://packagist.org/downloads/",
            "license": [
                "MIT"
            ],
            "authors": [
                {
                    "name": "Marco Pivetta",
                    "email": "ocramius@gmail.com"
                },
                {
                    "name": "Jordi Boggiano",
                    "email": "j.boggiano@seld.be"
                }
            ],
            "description": "Composer plugin that provides efficient querying for installed package versions (no runtime IO)",
            "support": {
                "issues": "https://github.com/composer/package-versions-deprecated/issues",
                "source": "https://github.com/composer/package-versions-deprecated/tree/master"
            },
            "funding": [
                {
                    "url": "https://packagist.com",
                    "type": "custom"
                },
                {
                    "url": "https://github.com/composer",
                    "type": "github"
                },
                {
                    "url": "https://tidelift.com/funding/github/packagist/composer/composer",
                    "type": "tidelift"
                }
            ],
            "time": "2020-08-25T05:50:16+00:00"
        },
        {
            "name": "csa/guzzle-bundle",
<<<<<<< HEAD
            "version": "dev-1.3",
            "source": {
                "type": "git",
                "url": "https://github.com/PrestaShop/CsaGuzzleBundle.git",
                "reference": "59385d8d6cbcd697c9487ea747a147979ab535df"
            },
            "dist": {
                "type": "zip",
                "url": "https://api.github.com/repos/PrestaShop/CsaGuzzleBundle/zipball/59385d8d6cbcd697c9487ea747a147979ab535df",
                "reference": "59385d8d6cbcd697c9487ea747a147979ab535df",
=======
            "version": "dev-compat-php",
            "source": {
                "type": "git",
                "url": "https://github.com/PrestaShop/CsaGuzzleBundle.git",
                "reference": "7282d89834960347c830efd43dcd788f09a9959a"
            },
            "dist": {
                "type": "zip",
                "url": "https://api.github.com/repos/PrestaShop/CsaGuzzleBundle/zipball/7282d89834960347c830efd43dcd788f09a9959a",
                "reference": "7282d89834960347c830efd43dcd788f09a9959a",
>>>>>>> bf85c2e5
                "shasum": ""
            },
            "require": {
                "guzzlehttp/guzzle": "^5.3",
                "guzzlehttp/log-subscriber": "^1.0",
                "php": "^7.1",
                "symfony/dependency-injection": "^3.4",
                "symfony/expression-language": "^3.4",
                "symfony/framework-bundle": "^3.4",
                "symfony/http-kernel": "^3.4",
                "twig/twig": "^1.34|^2.4"
            },
            "require-dev": {
                "doctrine/cache": "^1.1",
                "guzzlehttp/guzzle-services": "^0.6",
                "phpunit/phpunit": "^7",
                "symfony/web-profiler-bundle": "^3.4",
                "symfony/yaml": "^3.4"
            },
            "suggest": {
                "doctrine/cache": "Allows caching of responses",
                "guzzlehttp/guzzle-services": "Allow web service description"
            },
            "type": "symfony-bundle",
            "extra": {
                "branch-alias": {
                    "dev-master": "1.3.x-dev"
                }
            },
            "autoload": {
                "psr-4": {
                    "Csa\\Bundle\\GuzzleBundle\\": "src"
                }
            },
            "license": [
                "MIT"
            ],
            "authors": [
                {
                    "name": "Charles Sarrazin",
                    "email": "charles@sarraz.in"
                }
            ],
            "description": "A bundle integrating GuzzleHttp >= 4.0",
            "support": {
                "source": "https://github.com/PrestaShop/CsaGuzzleBundle/tree/compat-php"
            },
<<<<<<< HEAD
            "time": "2019-09-30T13:13:08+00:00"
=======
            "time": "2020-11-26T16:15:58+00:00"
>>>>>>> bf85c2e5
        },
        {
            "name": "cssjanus/cssjanus",
            "version": "dev-patch-1",
            "source": {
                "type": "git",
                "url": "https://github.com/PrestaShop/php-cssjanus.git",
                "reference": "7866b8a6f7ad8ba8c7f4eb9f87b084452a41d8e5"
            },
            "dist": {
                "type": "zip",
                "url": "https://api.github.com/repos/PrestaShop/php-cssjanus/zipball/7866b8a6f7ad8ba8c7f4eb9f87b084452a41d8e5",
                "reference": "7866b8a6f7ad8ba8c7f4eb9f87b084452a41d8e5",
                "shasum": ""
            },
            "require": {
                "php": ">=5.4"
            },
            "require-dev": {
                "jakub-onderka/php-parallel-lint": "0.8.*",
                "phpunit/phpunit": "4.8.*",
                "squizlabs/php_codesniffer": "2.3.*"
            },
            "type": "library",
            "autoload": {
                "psr-0": {
                    "": "src/"
                }
            },
            "scripts": {
                "test": [
                    "parallel-lint . --exclude vendor",
                    "phpunit",
                    "phpcs -p"
                ]
            },
            "license": [
                "Apache-2.0"
            ],
            "description": "Convert CSS stylesheets between left-to-right and right-to-left.",
            "support": {
                "source": "https://github.com/PrestaShop/php-cssjanus/tree/patch-1"
            },
            "time": "2018-01-08T09:57:29+00:00"
        },
        {
            "name": "curl/curl",
            "version": "1.9.3",
            "source": {
                "type": "git",
                "url": "https://github.com/php-mod/curl.git",
                "reference": "43436a604b18c2a985cbc3f983be817fbe500e99"
            },
            "dist": {
                "type": "zip",
                "url": "https://api.github.com/repos/php-mod/curl/zipball/43436a604b18c2a985cbc3f983be817fbe500e99",
                "reference": "43436a604b18c2a985cbc3f983be817fbe500e99",
                "shasum": ""
            },
            "require": {
                "ext-curl": "*",
                "php": ">=5.3.0"
            },
            "require-dev": {
                "phpunit/phpunit": "3.7.*",
                "squizlabs/php_codesniffer": "~2.1"
            },
            "type": "library",
            "autoload": {
                "psr-0": {
                    "Curl": "src/"
                }
            },
            "notification-url": "https://packagist.org/downloads/",
            "license": [
                "MIT"
            ],
            "authors": [
                {
                    "name": "Hassan Amouhzi",
                    "email": "hassan@anezi.net",
                    "homepage": "http://hassan.amouhzi.com"
                },
                {
                    "name": "php-curl-class",
                    "homepage": "https://github.com/php-curl-class"
                },
                {
                    "name": "user52",
                    "homepage": "https://github.com/user52"
                }
            ],
            "description": "cURL class for PHP",
            "homepage": "https://github.com/php-mod/curl",
            "keywords": [
                "curl",
                "dot"
            ],
            "time": "2018-09-05T17:16:47+00:00"
        },
        {
            "name": "defuse/php-encryption",
            "version": "2.0.3",
            "source": {
                "type": "git",
                "url": "https://github.com/defuse/php-encryption.git",
                "reference": "2c6fea3d9a4eaaa8cef86b2a89f3660818117b33"
            },
            "dist": {
                "type": "zip",
                "url": "https://api.github.com/repos/defuse/php-encryption/zipball/2c6fea3d9a4eaaa8cef86b2a89f3660818117b33",
                "reference": "2c6fea3d9a4eaaa8cef86b2a89f3660818117b33",
                "shasum": ""
            },
            "require": {
                "ext-openssl": "*",
                "paragonie/random_compat": "~2.0",
                "php": ">=5.4.0"
            },
            "require-dev": {
                "nikic/php-parser": "^2.0"
            },
            "type": "library",
            "autoload": {
                "classmap": [
                    "src"
                ]
            },
            "notification-url": "https://packagist.org/downloads/",
            "license": [
                "MIT"
            ],
            "authors": [
                {
                    "name": "Taylor Hornby",
                    "email": "taylor@defuse.ca",
                    "homepage": "https://defuse.ca/"
                },
                {
                    "name": "Scott Arciszewski",
                    "email": "info@paragonie.com",
                    "homepage": "https://paragonie.com"
                }
            ],
            "description": "Secure PHP Encryption Library",
            "keywords": [
                "aes",
                "authenticated encryption",
                "cipher",
                "crypto",
                "cryptography",
                "encrypt",
                "encryption",
                "openssl",
                "security",
                "symmetric key cryptography"
            ],
            "time": "2016-10-10T15:20:26+00:00"
        },
        {
            "name": "doctrine/annotations",
            "version": "1.10.4",
            "source": {
                "type": "git",
                "url": "https://github.com/doctrine/annotations.git",
                "reference": "bfe91e31984e2ba76df1c1339681770401ec262f"
            },
            "dist": {
                "type": "zip",
                "url": "https://api.github.com/repos/doctrine/annotations/zipball/bfe91e31984e2ba76df1c1339681770401ec262f",
                "reference": "bfe91e31984e2ba76df1c1339681770401ec262f",
                "shasum": ""
            },
            "require": {
                "doctrine/lexer": "1.*",
                "ext-tokenizer": "*",
                "php": "^7.1 || ^8.0"
            },
            "require-dev": {
                "doctrine/cache": "1.*",
                "phpstan/phpstan": "^0.12.20",
                "phpunit/phpunit": "^7.5 || ^9.1.5"
            },
            "type": "library",
            "extra": {
                "branch-alias": {
                    "dev-master": "1.9.x-dev"
                }
            },
            "autoload": {
                "psr-4": {
                    "Doctrine\\Common\\Annotations\\": "lib/Doctrine/Common/Annotations"
                }
            },
            "notification-url": "https://packagist.org/downloads/",
            "license": [
                "MIT"
            ],
            "authors": [
                {
                    "name": "Guilherme Blanco",
                    "email": "guilhermeblanco@gmail.com"
                },
                {
                    "name": "Roman Borschel",
                    "email": "roman@code-factory.org"
                },
                {
                    "name": "Benjamin Eberlei",
                    "email": "kontakt@beberlei.de"
                },
                {
                    "name": "Jonathan Wage",
                    "email": "jonwage@gmail.com"
                },
                {
                    "name": "Johannes Schmitt",
                    "email": "schmittjoh@gmail.com"
                }
            ],
            "description": "Docblock Annotations Parser",
            "homepage": "http://www.doctrine-project.org",
            "keywords": [
                "annotations",
                "docblock",
                "parser"
            ],
            "time": "2020-08-10T19:35:50+00:00"
        },
        {
            "name": "doctrine/cache",
            "version": "1.10.2",
            "source": {
                "type": "git",
                "url": "https://github.com/doctrine/cache.git",
                "reference": "13e3381b25847283a91948d04640543941309727"
            },
            "dist": {
                "type": "zip",
                "url": "https://api.github.com/repos/doctrine/cache/zipball/13e3381b25847283a91948d04640543941309727",
                "reference": "13e3381b25847283a91948d04640543941309727",
                "shasum": ""
            },
            "require": {
                "php": "~7.1 || ^8.0"
            },
            "conflict": {
                "doctrine/common": ">2.2,<2.4"
            },
            "require-dev": {
                "alcaeus/mongo-php-adapter": "^1.1",
                "doctrine/coding-standard": "^6.0",
                "mongodb/mongodb": "^1.1",
                "phpunit/phpunit": "^7.0",
                "predis/predis": "~1.0"
            },
            "suggest": {
                "alcaeus/mongo-php-adapter": "Required to use legacy MongoDB driver"
            },
            "type": "library",
            "extra": {
                "branch-alias": {
                    "dev-master": "1.9.x-dev"
                }
            },
            "autoload": {
                "psr-4": {
                    "Doctrine\\Common\\Cache\\": "lib/Doctrine/Common/Cache"
                }
            },
            "notification-url": "https://packagist.org/downloads/",
            "license": [
                "MIT"
            ],
            "authors": [
                {
                    "name": "Guilherme Blanco",
                    "email": "guilhermeblanco@gmail.com"
                },
                {
                    "name": "Roman Borschel",
                    "email": "roman@code-factory.org"
                },
                {
                    "name": "Benjamin Eberlei",
                    "email": "kontakt@beberlei.de"
                },
                {
                    "name": "Jonathan Wage",
                    "email": "jonwage@gmail.com"
                },
                {
                    "name": "Johannes Schmitt",
                    "email": "schmittjoh@gmail.com"
                }
            ],
            "description": "PHP Doctrine Cache library is a popular cache implementation that supports many different drivers such as redis, memcache, apc, mongodb and others.",
            "homepage": "https://www.doctrine-project.org/projects/cache.html",
            "keywords": [
                "abstraction",
                "apcu",
                "cache",
                "caching",
                "couchdb",
                "memcached",
                "php",
                "redis",
                "xcache"
            ],
            "time": "2020-07-07T18:54:01+00:00"
        },
        {
            "name": "doctrine/collections",
            "version": "1.6.7",
            "source": {
                "type": "git",
                "url": "https://github.com/doctrine/collections.git",
                "reference": "55f8b799269a1a472457bd1a41b4f379d4cfba4a"
            },
            "dist": {
                "type": "zip",
                "url": "https://api.github.com/repos/doctrine/collections/zipball/55f8b799269a1a472457bd1a41b4f379d4cfba4a",
                "reference": "55f8b799269a1a472457bd1a41b4f379d4cfba4a",
                "shasum": ""
            },
            "require": {
                "php": "^7.1.3 || ^8.0"
            },
            "require-dev": {
                "doctrine/coding-standard": "^6.0",
                "phpstan/phpstan-shim": "^0.9.2",
                "phpunit/phpunit": "^7.0",
                "vimeo/psalm": "^3.8.1"
            },
            "type": "library",
            "autoload": {
                "psr-4": {
                    "Doctrine\\Common\\Collections\\": "lib/Doctrine/Common/Collections"
                }
            },
            "notification-url": "https://packagist.org/downloads/",
            "license": [
                "MIT"
            ],
            "authors": [
                {
                    "name": "Guilherme Blanco",
                    "email": "guilhermeblanco@gmail.com"
                },
                {
                    "name": "Roman Borschel",
                    "email": "roman@code-factory.org"
                },
                {
                    "name": "Benjamin Eberlei",
                    "email": "kontakt@beberlei.de"
                },
                {
                    "name": "Jonathan Wage",
                    "email": "jonwage@gmail.com"
                },
                {
                    "name": "Johannes Schmitt",
                    "email": "schmittjoh@gmail.com"
                }
            ],
            "description": "PHP Doctrine Collections library that adds additional functionality on top of PHP arrays.",
            "homepage": "https://www.doctrine-project.org/projects/collections.html",
            "keywords": [
                "array",
                "collections",
                "iterators",
                "php"
            ],
            "time": "2020-07-27T17:53:49+00:00"
        },
        {
            "name": "doctrine/common",
            "version": "2.13.3",
            "source": {
                "type": "git",
                "url": "https://github.com/doctrine/common.git",
                "reference": "f3812c026e557892c34ef37f6ab808a6b567da7f"
            },
            "dist": {
                "type": "zip",
                "url": "https://api.github.com/repos/doctrine/common/zipball/f3812c026e557892c34ef37f6ab808a6b567da7f",
                "reference": "f3812c026e557892c34ef37f6ab808a6b567da7f",
                "shasum": ""
            },
            "require": {
                "doctrine/annotations": "^1.0",
                "doctrine/cache": "^1.0",
                "doctrine/collections": "^1.0",
                "doctrine/event-manager": "^1.0",
                "doctrine/inflector": "^1.0",
                "doctrine/lexer": "^1.0",
                "doctrine/persistence": "^1.3.3",
                "doctrine/reflection": "^1.0",
                "php": "^7.1 || ^8.0"
            },
            "require-dev": {
                "doctrine/coding-standard": "^1.0",
                "phpstan/phpstan": "^0.11",
                "phpstan/phpstan-phpunit": "^0.11",
                "phpunit/phpunit": "^7.0",
                "squizlabs/php_codesniffer": "^3.0",
                "symfony/phpunit-bridge": "^4.0.5"
            },
            "type": "library",
            "extra": {
                "branch-alias": {
                    "dev-master": "2.11.x-dev"
                }
            },
            "autoload": {
                "psr-4": {
                    "Doctrine\\Common\\": "lib/Doctrine/Common"
                }
            },
            "notification-url": "https://packagist.org/downloads/",
            "license": [
                "MIT"
            ],
            "authors": [
                {
                    "name": "Guilherme Blanco",
                    "email": "guilhermeblanco@gmail.com"
                },
                {
                    "name": "Roman Borschel",
                    "email": "roman@code-factory.org"
                },
                {
                    "name": "Benjamin Eberlei",
                    "email": "kontakt@beberlei.de"
                },
                {
                    "name": "Jonathan Wage",
                    "email": "jonwage@gmail.com"
                },
                {
                    "name": "Johannes Schmitt",
                    "email": "schmittjoh@gmail.com"
                },
                {
                    "name": "Marco Pivetta",
                    "email": "ocramius@gmail.com"
                }
            ],
            "description": "PHP Doctrine Common project is a library that provides additional functionality that other Doctrine projects depend on such as better reflection support, persistence interfaces, proxies, event system and much more.",
            "homepage": "https://www.doctrine-project.org/projects/common.html",
            "keywords": [
                "common",
                "doctrine",
                "php"
            ],
            "time": "2020-06-05T16:46:05+00:00"
        },
        {
            "name": "doctrine/dbal",
            "version": "v2.9.3",
            "source": {
                "type": "git",
                "url": "https://github.com/doctrine/dbal.git",
                "reference": "7345cd59edfa2036eb0fa4264b77ae2576842035"
            },
            "dist": {
                "type": "zip",
                "url": "https://api.github.com/repos/doctrine/dbal/zipball/7345cd59edfa2036eb0fa4264b77ae2576842035",
                "reference": "7345cd59edfa2036eb0fa4264b77ae2576842035",
                "shasum": ""
            },
            "require": {
                "doctrine/cache": "^1.0",
                "doctrine/event-manager": "^1.0",
                "ext-pdo": "*",
                "php": "^7.1"
            },
            "require-dev": {
                "doctrine/coding-standard": "^5.0",
                "jetbrains/phpstorm-stubs": "^2018.1.2",
                "phpstan/phpstan": "^0.10.1",
                "phpunit/phpunit": "^7.4",
                "symfony/console": "^2.0.5|^3.0|^4.0",
                "symfony/phpunit-bridge": "^3.4.5|^4.0.5"
            },
            "suggest": {
                "symfony/console": "For helpful console commands such as SQL execution and import of files."
            },
            "bin": [
                "bin/doctrine-dbal"
            ],
            "type": "library",
            "extra": {
                "branch-alias": {
                    "dev-master": "2.9.x-dev",
                    "dev-develop": "3.0.x-dev"
                }
            },
            "autoload": {
                "psr-4": {
                    "Doctrine\\DBAL\\": "lib/Doctrine/DBAL"
                }
            },
            "notification-url": "https://packagist.org/downloads/",
            "license": [
                "MIT"
            ],
            "authors": [
                {
                    "name": "Guilherme Blanco",
                    "email": "guilhermeblanco@gmail.com"
                },
                {
                    "name": "Roman Borschel",
                    "email": "roman@code-factory.org"
                },
                {
                    "name": "Benjamin Eberlei",
                    "email": "kontakt@beberlei.de"
                },
                {
                    "name": "Jonathan Wage",
                    "email": "jonwage@gmail.com"
                }
            ],
            "description": "Powerful PHP database abstraction layer (DBAL) with many features for database schema introspection and management.",
            "homepage": "https://www.doctrine-project.org/projects/dbal.html",
            "keywords": [
                "abstraction",
                "database",
                "dbal",
                "mysql",
                "persistence",
                "pgsql",
                "php",
                "queryobject"
            ],
            "time": "2019-11-02T22:19:34+00:00"
        },
        {
            "name": "doctrine/doctrine-bundle",
            "version": "1.12.10",
            "source": {
                "type": "git",
                "url": "https://github.com/doctrine/DoctrineBundle.git",
                "reference": "2ee4c25a847e744e93d7fc2895e059ad9ef7d10c"
            },
            "dist": {
                "type": "zip",
                "url": "https://api.github.com/repos/doctrine/DoctrineBundle/zipball/2ee4c25a847e744e93d7fc2895e059ad9ef7d10c",
                "reference": "2ee4c25a847e744e93d7fc2895e059ad9ef7d10c",
                "shasum": ""
            },
            "require": {
                "doctrine/dbal": "^2.5.12",
                "doctrine/doctrine-cache-bundle": "~1.2",
                "doctrine/persistence": "^1.3.3",
                "jdorn/sql-formatter": "^1.2.16",
                "php": "^7.1 || ^8.0",
                "symfony/cache": "^3.4.30|^4.3.3",
                "symfony/config": "^3.4.30|^4.3.3",
                "symfony/console": "^3.4.30|^4.3.3",
                "symfony/dependency-injection": "^3.4.30|^4.3.3",
                "symfony/doctrine-bridge": "^3.4.30|^4.3.3",
                "symfony/framework-bundle": "^3.4.30|^4.3.3",
                "symfony/service-contracts": "^1.1.1|^2.0"
            },
            "conflict": {
                "doctrine/orm": "<2.6",
                "twig/twig": "<1.34|>=2.0,<2.4"
            },
            "require-dev": {
                "doctrine/coding-standard": "^6.0",
                "doctrine/orm": "^2.6",
                "ocramius/proxy-manager": "^2.1",
                "php-coveralls/php-coveralls": "^2.1",
                "phpunit/phpunit": "^7.5",
                "symfony/phpunit-bridge": "^4.2",
                "symfony/property-info": "^3.4.30|^4.3.3",
                "symfony/proxy-manager-bridge": "^3.4|^4|^5",
                "symfony/twig-bridge": "^3.4|^4.1",
                "symfony/validator": "^3.4.30|^4.3.3",
                "symfony/web-profiler-bundle": "^3.4.30|^4.3.3",
                "symfony/yaml": "^3.4.30|^4.3.3",
                "twig/twig": "^1.34|^2.12"
            },
            "suggest": {
                "doctrine/orm": "The Doctrine ORM integration is optional in the bundle.",
                "symfony/web-profiler-bundle": "To use the data collector."
            },
            "type": "symfony-bundle",
            "extra": {
                "branch-alias": {
                    "dev-master": "1.12.x-dev"
                }
            },
            "autoload": {
                "psr-4": {
                    "Doctrine\\Bundle\\DoctrineBundle\\": ""
                }
            },
            "notification-url": "https://packagist.org/downloads/",
            "license": [
                "MIT"
            ],
            "authors": [
                {
                    "name": "Fabien Potencier",
                    "email": "fabien@symfony.com"
                },
                {
                    "name": "Benjamin Eberlei",
                    "email": "kontakt@beberlei.de"
                },
                {
                    "name": "Symfony Community",
                    "homepage": "http://symfony.com/contributors"
                },
                {
                    "name": "Doctrine Project",
                    "homepage": "http://www.doctrine-project.org/"
                }
            ],
            "description": "Symfony DoctrineBundle",
            "homepage": "http://www.doctrine-project.org",
            "keywords": [
                "database",
                "dbal",
                "orm",
                "persistence"
            ],
            "time": "2020-05-25T19:50:59+00:00"
        },
        {
            "name": "doctrine/doctrine-cache-bundle",
            "version": "1.4.0",
            "source": {
                "type": "git",
                "url": "https://github.com/doctrine/DoctrineCacheBundle.git",
                "reference": "6bee2f9b339847e8a984427353670bad4e7bdccb"
            },
            "dist": {
                "type": "zip",
                "url": "https://api.github.com/repos/doctrine/DoctrineCacheBundle/zipball/6bee2f9b339847e8a984427353670bad4e7bdccb",
                "reference": "6bee2f9b339847e8a984427353670bad4e7bdccb",
                "shasum": ""
            },
            "require": {
                "doctrine/cache": "^1.4.2",
                "doctrine/inflector": "^1.0",
                "php": "^7.1",
                "symfony/doctrine-bridge": "^3.4|^4.0"
            },
            "require-dev": {
                "instaclick/coding-standard": "~1.1",
                "instaclick/object-calisthenics-sniffs": "dev-master",
                "instaclick/symfony2-coding-standard": "dev-remaster",
                "phpunit/phpunit": "^7.0",
                "predis/predis": "~0.8",
                "satooshi/php-coveralls": "^1.0",
                "squizlabs/php_codesniffer": "~1.5",
                "symfony/console": "^3.4|^4.0",
                "symfony/finder": "^3.4|^4.0",
                "symfony/framework-bundle": "^3.4|^4.0",
                "symfony/phpunit-bridge": "^3.4|^4.0",
                "symfony/security-acl": "^2.8",
                "symfony/validator": "^3.4|^4.0",
                "symfony/yaml": "^3.4|^4.0"
            },
            "suggest": {
                "symfony/security-acl": "For using this bundle to cache ACLs"
            },
            "type": "symfony-bundle",
            "extra": {
                "branch-alias": {
                    "dev-master": "1.4.x-dev"
                }
            },
            "autoload": {
                "psr-4": {
                    "Doctrine\\Bundle\\DoctrineCacheBundle\\": ""
                },
                "exclude-from-classmap": [
                    "/Tests/"
                ]
            },
            "notification-url": "https://packagist.org/downloads/",
            "license": [
                "MIT"
            ],
            "authors": [
                {
                    "name": "Fabien Potencier",
                    "email": "fabien@symfony.com"
                },
                {
                    "name": "Benjamin Eberlei",
                    "email": "kontakt@beberlei.de"
                },
                {
                    "name": "Fabio B. Silva",
                    "email": "fabio.bat.silva@gmail.com"
                },
                {
                    "name": "Guilherme Blanco",
                    "email": "guilhermeblanco@hotmail.com"
                },
                {
                    "name": "Symfony Community",
                    "homepage": "http://symfony.com/contributors"
                },
                {
                    "name": "Doctrine Project",
                    "homepage": "http://www.doctrine-project.org/"
                }
            ],
            "description": "Symfony Bundle for Doctrine Cache",
            "homepage": "https://www.doctrine-project.org",
            "keywords": [
                "cache",
                "caching"
            ],
            "time": "2019-11-29T11:22:01+00:00"
        },
        {
            "name": "doctrine/event-manager",
            "version": "1.1.1",
            "source": {
                "type": "git",
                "url": "https://github.com/doctrine/event-manager.git",
                "reference": "41370af6a30faa9dc0368c4a6814d596e81aba7f"
            },
            "dist": {
                "type": "zip",
                "url": "https://api.github.com/repos/doctrine/event-manager/zipball/41370af6a30faa9dc0368c4a6814d596e81aba7f",
                "reference": "41370af6a30faa9dc0368c4a6814d596e81aba7f",
                "shasum": ""
            },
            "require": {
                "php": "^7.1 || ^8.0"
            },
            "conflict": {
                "doctrine/common": "<2.9@dev"
            },
            "require-dev": {
                "doctrine/coding-standard": "^6.0",
                "phpunit/phpunit": "^7.0"
            },
            "type": "library",
            "extra": {
                "branch-alias": {
                    "dev-master": "1.0.x-dev"
                }
            },
            "autoload": {
                "psr-4": {
                    "Doctrine\\Common\\": "lib/Doctrine/Common"
                }
            },
            "notification-url": "https://packagist.org/downloads/",
            "license": [
                "MIT"
            ],
            "authors": [
                {
                    "name": "Guilherme Blanco",
                    "email": "guilhermeblanco@gmail.com"
                },
                {
                    "name": "Roman Borschel",
                    "email": "roman@code-factory.org"
                },
                {
                    "name": "Benjamin Eberlei",
                    "email": "kontakt@beberlei.de"
                },
                {
                    "name": "Jonathan Wage",
                    "email": "jonwage@gmail.com"
                },
                {
                    "name": "Johannes Schmitt",
                    "email": "schmittjoh@gmail.com"
                },
                {
                    "name": "Marco Pivetta",
                    "email": "ocramius@gmail.com"
                }
            ],
            "description": "The Doctrine Event Manager is a simple PHP event system that was built to be used with the various Doctrine projects.",
            "homepage": "https://www.doctrine-project.org/projects/event-manager.html",
            "keywords": [
                "event",
                "event dispatcher",
                "event manager",
                "event system",
                "events"
            ],
            "time": "2020-05-29T18:28:51+00:00"
        },
        {
            "name": "doctrine/inflector",
            "version": "1.3.1",
            "source": {
                "type": "git",
                "url": "https://github.com/doctrine/inflector.git",
                "reference": "ec3a55242203ffa6a4b27c58176da97ff0a7aec1"
            },
            "dist": {
                "type": "zip",
                "url": "https://api.github.com/repos/doctrine/inflector/zipball/ec3a55242203ffa6a4b27c58176da97ff0a7aec1",
                "reference": "ec3a55242203ffa6a4b27c58176da97ff0a7aec1",
                "shasum": ""
            },
            "require": {
                "php": "^7.1"
            },
            "require-dev": {
                "phpunit/phpunit": "^6.2"
            },
            "type": "library",
            "extra": {
                "branch-alias": {
                    "dev-master": "1.3.x-dev"
                }
            },
            "autoload": {
                "psr-4": {
                    "Doctrine\\Common\\Inflector\\": "lib/Doctrine/Common/Inflector"
                }
            },
            "notification-url": "https://packagist.org/downloads/",
            "license": [
                "MIT"
            ],
            "authors": [
                {
                    "name": "Guilherme Blanco",
                    "email": "guilhermeblanco@gmail.com"
                },
                {
                    "name": "Roman Borschel",
                    "email": "roman@code-factory.org"
                },
                {
                    "name": "Benjamin Eberlei",
                    "email": "kontakt@beberlei.de"
                },
                {
                    "name": "Jonathan Wage",
                    "email": "jonwage@gmail.com"
                },
                {
                    "name": "Johannes Schmitt",
                    "email": "schmittjoh@gmail.com"
                }
            ],
            "description": "Common String Manipulations with regard to casing and singular/plural rules.",
            "homepage": "http://www.doctrine-project.org",
            "keywords": [
                "inflection",
                "pluralize",
                "singularize",
                "string"
            ],
            "time": "2019-10-30T19:59:35+00:00"
        },
        {
            "name": "doctrine/instantiator",
            "version": "1.3.1",
            "source": {
                "type": "git",
                "url": "https://github.com/doctrine/instantiator.git",
                "reference": "f350df0268e904597e3bd9c4685c53e0e333feea"
            },
            "dist": {
                "type": "zip",
                "url": "https://api.github.com/repos/doctrine/instantiator/zipball/f350df0268e904597e3bd9c4685c53e0e333feea",
                "reference": "f350df0268e904597e3bd9c4685c53e0e333feea",
                "shasum": ""
            },
            "require": {
                "php": "^7.1 || ^8.0"
            },
            "require-dev": {
                "doctrine/coding-standard": "^6.0",
                "ext-pdo": "*",
                "ext-phar": "*",
                "phpbench/phpbench": "^0.13",
                "phpstan/phpstan-phpunit": "^0.11",
                "phpstan/phpstan-shim": "^0.11",
                "phpunit/phpunit": "^7.0"
            },
            "type": "library",
            "extra": {
                "branch-alias": {
                    "dev-master": "1.2.x-dev"
                }
            },
            "autoload": {
                "psr-4": {
                    "Doctrine\\Instantiator\\": "src/Doctrine/Instantiator/"
                }
            },
            "notification-url": "https://packagist.org/downloads/",
            "license": [
                "MIT"
            ],
            "authors": [
                {
                    "name": "Marco Pivetta",
                    "email": "ocramius@gmail.com",
                    "homepage": "http://ocramius.github.com/"
                }
            ],
            "description": "A small, lightweight utility to instantiate objects in PHP without invoking their constructors",
            "homepage": "https://www.doctrine-project.org/projects/instantiator.html",
            "keywords": [
                "constructor",
                "instantiate"
            ],
            "time": "2020-05-29T17:27:14+00:00"
        },
        {
            "name": "doctrine/lexer",
            "version": "1.0.2",
            "source": {
                "type": "git",
                "url": "https://github.com/doctrine/lexer.git",
                "reference": "1febd6c3ef84253d7c815bed85fc622ad207a9f8"
            },
            "dist": {
                "type": "zip",
                "url": "https://api.github.com/repos/doctrine/lexer/zipball/1febd6c3ef84253d7c815bed85fc622ad207a9f8",
                "reference": "1febd6c3ef84253d7c815bed85fc622ad207a9f8",
                "shasum": ""
            },
            "require": {
                "php": ">=5.3.2"
            },
            "require-dev": {
                "phpunit/phpunit": "^4.5"
            },
            "type": "library",
            "extra": {
                "branch-alias": {
                    "dev-master": "1.0.x-dev"
                }
            },
            "autoload": {
                "psr-4": {
                    "Doctrine\\Common\\Lexer\\": "lib/Doctrine/Common/Lexer"
                }
            },
            "notification-url": "https://packagist.org/downloads/",
            "license": [
                "MIT"
            ],
            "authors": [
                {
                    "name": "Roman Borschel",
                    "email": "roman@code-factory.org"
                },
                {
                    "name": "Guilherme Blanco",
                    "email": "guilhermeblanco@gmail.com"
                },
                {
                    "name": "Johannes Schmitt",
                    "email": "schmittjoh@gmail.com"
                }
            ],
            "description": "PHP Doctrine Lexer parser library that can be used in Top-Down, Recursive Descent Parsers.",
            "homepage": "https://www.doctrine-project.org/projects/lexer.html",
            "keywords": [
                "annotations",
                "docblock",
                "lexer",
                "parser",
                "php"
            ],
            "time": "2019-06-08T11:03:04+00:00"
        },
        {
            "name": "doctrine/orm",
            "version": "2.7.4",
            "source": {
                "type": "git",
                "url": "https://github.com/doctrine/orm.git",
                "reference": "7d84a4998091ece4d645253ac65de9f879eeed2f"
            },
            "dist": {
                "type": "zip",
                "url": "https://api.github.com/repos/doctrine/orm/zipball/7d84a4998091ece4d645253ac65de9f879eeed2f",
                "reference": "7d84a4998091ece4d645253ac65de9f879eeed2f",
                "shasum": ""
            },
            "require": {
                "composer/package-versions-deprecated": "^1.8",
                "doctrine/annotations": "^1.8",
                "doctrine/cache": "^1.9.1",
                "doctrine/collections": "^1.5",
                "doctrine/common": "^2.11 || ^3.0",
                "doctrine/dbal": "^2.9.3",
                "doctrine/event-manager": "^1.1",
                "doctrine/inflector": "^1.0",
                "doctrine/instantiator": "^1.3",
                "doctrine/lexer": "^1.0",
                "doctrine/persistence": "^1.3.3 || ^2.0",
                "ext-pdo": "*",
                "php": "^7.1",
                "symfony/console": "^3.0|^4.0|^5.0"
            },
            "require-dev": {
                "doctrine/coding-standard": "^5.0",
                "phpstan/phpstan": "^0.12.18",
                "phpunit/phpunit": "^7.5",
                "symfony/yaml": "^3.4|^4.0|^5.0",
                "vimeo/psalm": "^3.11"
            },
            "suggest": {
                "symfony/yaml": "If you want to use YAML Metadata Mapping Driver"
            },
            "bin": [
                "bin/doctrine"
            ],
            "type": "library",
            "extra": {
                "branch-alias": {
                    "dev-master": "2.7.x-dev"
                }
            },
            "autoload": {
                "psr-4": {
                    "Doctrine\\ORM\\": "lib/Doctrine/ORM"
                }
            },
            "notification-url": "https://packagist.org/downloads/",
            "license": [
                "MIT"
            ],
            "authors": [
                {
                    "name": "Guilherme Blanco",
                    "email": "guilhermeblanco@gmail.com"
                },
                {
                    "name": "Roman Borschel",
                    "email": "roman@code-factory.org"
                },
                {
                    "name": "Benjamin Eberlei",
                    "email": "kontakt@beberlei.de"
                },
                {
                    "name": "Jonathan Wage",
                    "email": "jonwage@gmail.com"
                },
                {
                    "name": "Marco Pivetta",
                    "email": "ocramius@gmail.com"
                }
            ],
            "description": "Object-Relational-Mapper for PHP",
            "homepage": "https://www.doctrine-project.org/projects/orm.html",
            "keywords": [
                "database",
                "orm"
            ],
            "support": {
                "issues": "https://github.com/doctrine/orm/issues",
                "source": "https://github.com/doctrine/orm/tree/2.7.4"
            },
            "time": "2020-10-10T17:11:26+00:00"
        },
        {
            "name": "doctrine/persistence",
            "version": "1.3.8",
            "source": {
                "type": "git",
                "url": "https://github.com/doctrine/persistence.git",
                "reference": "7a6eac9fb6f61bba91328f15aa7547f4806ca288"
            },
            "dist": {
                "type": "zip",
                "url": "https://api.github.com/repos/doctrine/persistence/zipball/7a6eac9fb6f61bba91328f15aa7547f4806ca288",
                "reference": "7a6eac9fb6f61bba91328f15aa7547f4806ca288",
                "shasum": ""
            },
            "require": {
                "doctrine/annotations": "^1.0",
                "doctrine/cache": "^1.0",
                "doctrine/collections": "^1.0",
                "doctrine/event-manager": "^1.0",
                "doctrine/reflection": "^1.2",
                "php": "^7.1 || ^8.0"
            },
            "conflict": {
                "doctrine/common": "<2.10@dev"
            },
            "require-dev": {
                "doctrine/coding-standard": "^6.0",
                "phpstan/phpstan": "^0.11",
                "phpunit/phpunit": "^7.0 || ^8.0 || ^9.0",
                "vimeo/psalm": "^3.11"
            },
            "type": "library",
            "extra": {
                "branch-alias": {
                    "dev-master": "1.3.x-dev"
                }
            },
            "autoload": {
                "psr-4": {
                    "Doctrine\\Common\\": "lib/Doctrine/Common",
                    "Doctrine\\Persistence\\": "lib/Doctrine/Persistence"
                }
            },
            "notification-url": "https://packagist.org/downloads/",
            "license": [
                "MIT"
            ],
            "authors": [
                {
                    "name": "Guilherme Blanco",
                    "email": "guilhermeblanco@gmail.com"
                },
                {
                    "name": "Roman Borschel",
                    "email": "roman@code-factory.org"
                },
                {
                    "name": "Benjamin Eberlei",
                    "email": "kontakt@beberlei.de"
                },
                {
                    "name": "Jonathan Wage",
                    "email": "jonwage@gmail.com"
                },
                {
                    "name": "Johannes Schmitt",
                    "email": "schmittjoh@gmail.com"
                },
                {
                    "name": "Marco Pivetta",
                    "email": "ocramius@gmail.com"
                }
            ],
            "description": "The Doctrine Persistence project is a set of shared interfaces and functionality that the different Doctrine object mappers share.",
            "homepage": "https://doctrine-project.org/projects/persistence.html",
            "keywords": [
                "mapper",
                "object",
                "odm",
                "orm",
                "persistence"
            ],
            "time": "2020-06-20T12:56:16+00:00"
        },
        {
            "name": "doctrine/reflection",
            "version": "1.2.1",
            "source": {
                "type": "git",
                "url": "https://github.com/doctrine/reflection.git",
                "reference": "55e71912dfcd824b2fdd16f2d9afe15684cfce79"
            },
            "dist": {
                "type": "zip",
                "url": "https://api.github.com/repos/doctrine/reflection/zipball/55e71912dfcd824b2fdd16f2d9afe15684cfce79",
                "reference": "55e71912dfcd824b2fdd16f2d9afe15684cfce79",
                "shasum": ""
            },
            "require": {
                "doctrine/annotations": "^1.0",
                "ext-tokenizer": "*",
                "php": "^7.1"
            },
            "conflict": {
                "doctrine/common": "<2.9"
            },
            "require-dev": {
                "doctrine/coding-standard": "^5.0",
                "doctrine/common": "^2.10",
                "phpstan/phpstan": "^0.11.0",
                "phpstan/phpstan-phpunit": "^0.11.0",
                "phpunit/phpunit": "^7.0"
            },
            "type": "library",
            "extra": {
                "branch-alias": {
                    "dev-master": "1.2.x-dev"
                }
            },
            "autoload": {
                "psr-4": {
                    "Doctrine\\Common\\": "lib/Doctrine/Common"
                }
            },
            "notification-url": "https://packagist.org/downloads/",
            "license": [
                "MIT"
            ],
            "authors": [
                {
                    "name": "Guilherme Blanco",
                    "email": "guilhermeblanco@gmail.com"
                },
                {
                    "name": "Roman Borschel",
                    "email": "roman@code-factory.org"
                },
                {
                    "name": "Benjamin Eberlei",
                    "email": "kontakt@beberlei.de"
                },
                {
                    "name": "Jonathan Wage",
                    "email": "jonwage@gmail.com"
                },
                {
                    "name": "Johannes Schmitt",
                    "email": "schmittjoh@gmail.com"
                },
                {
                    "name": "Marco Pivetta",
                    "email": "ocramius@gmail.com"
                }
            ],
            "description": "The Doctrine Reflection project is a simple library used by the various Doctrine projects which adds some additional functionality on top of the reflection functionality that comes with PHP. It allows you to get the reflection information about classes, methods and properties statically.",
            "homepage": "https://www.doctrine-project.org/projects/reflection.html",
            "keywords": [
                "reflection",
                "static"
            ],
            "abandoned": "roave/better-reflection",
<<<<<<< HEAD
            "time": "2020-03-27T11:06:43+00:00"
=======
            "time": "2020-01-08T19:53:19+00:00"
>>>>>>> bf85c2e5
        },
        {
            "name": "egulias/email-validator",
            "version": "2.1.19",
            "source": {
                "type": "git",
                "url": "https://github.com/egulias/EmailValidator.git",
                "reference": "840d5603eb84cc81a6a0382adac3293e57c1c64c"
            },
            "dist": {
                "type": "zip",
                "url": "https://api.github.com/repos/egulias/EmailValidator/zipball/840d5603eb84cc81a6a0382adac3293e57c1c64c",
                "reference": "840d5603eb84cc81a6a0382adac3293e57c1c64c",
                "shasum": ""
            },
            "require": {
                "doctrine/lexer": "^1.0.1",
                "php": ">=5.5",
                "symfony/polyfill-intl-idn": "^1.10"
            },
            "require-dev": {
                "dominicsayers/isemail": "^3.0.7",
                "phpunit/phpunit": "^4.8.36|^7.5.15",
                "satooshi/php-coveralls": "^1.0.1"
            },
            "suggest": {
                "ext-intl": "PHP Internationalization Libraries are required to use the SpoofChecking validation"
            },
            "type": "library",
            "extra": {
                "branch-alias": {
                    "dev-master": "2.1.x-dev"
                }
            },
            "autoload": {
                "psr-4": {
                    "Egulias\\EmailValidator\\": "src"
                }
            },
            "notification-url": "https://packagist.org/downloads/",
            "license": [
                "MIT"
            ],
            "authors": [
                {
                    "name": "Eduardo Gulias Davis"
                }
            ],
            "description": "A library for validating emails against several RFCs",
            "homepage": "https://github.com/egulias/EmailValidator",
            "keywords": [
                "email",
                "emailvalidation",
                "emailvalidator",
                "validation",
                "validator"
            ],
            "time": "2020-08-08T21:28:19+00:00"
        },
        {
            "name": "ezyang/htmlpurifier",
            "version": "v4.13.0",
            "source": {
                "type": "git",
                "url": "https://github.com/ezyang/htmlpurifier.git",
                "reference": "08e27c97e4c6ed02f37c5b2b20488046c8d90d75"
            },
            "dist": {
                "type": "zip",
                "url": "https://api.github.com/repos/ezyang/htmlpurifier/zipball/08e27c97e4c6ed02f37c5b2b20488046c8d90d75",
                "reference": "08e27c97e4c6ed02f37c5b2b20488046c8d90d75",
                "shasum": ""
            },
            "require": {
                "php": ">=5.2"
            },
            "require-dev": {
                "simpletest/simpletest": "dev-master#72de02a7b80c6bb8864ef9bf66d41d2f58f826bd"
            },
            "type": "library",
            "autoload": {
                "psr-0": {
                    "HTMLPurifier": "library/"
                },
                "files": [
                    "library/HTMLPurifier.composer.php"
                ],
                "exclude-from-classmap": [
                    "/library/HTMLPurifier/Language/"
                ]
            },
            "notification-url": "https://packagist.org/downloads/",
            "license": [
                "LGPL-2.1-or-later"
            ],
            "authors": [
                {
                    "name": "Edward Z. Yang",
                    "email": "admin@htmlpurifier.org",
                    "homepage": "http://ezyang.com"
                }
            ],
            "description": "Standards compliant HTML filter written in PHP",
            "homepage": "http://htmlpurifier.org/",
            "keywords": [
                "html"
            ],
            "time": "2020-06-29T00:56:53+00:00"
        },
        {
            "name": "fig/link-util",
            "version": "1.1.1",
            "source": {
                "type": "git",
                "url": "https://github.com/php-fig/link-util.git",
                "reference": "c038ee75ca13663ddc2d1f185fe6f7533c00832a"
            },
            "dist": {
                "type": "zip",
                "url": "https://api.github.com/repos/php-fig/link-util/zipball/c038ee75ca13663ddc2d1f185fe6f7533c00832a",
                "reference": "c038ee75ca13663ddc2d1f185fe6f7533c00832a",
                "shasum": ""
            },
            "require": {
                "php": ">=5.5.0",
                "psr/link": "~1.0@dev"
            },
            "provide": {
                "psr/link-implementation": "1.0"
            },
            "require-dev": {
                "phpunit/phpunit": "^5.1",
                "squizlabs/php_codesniffer": "^2.3.1"
            },
            "type": "library",
            "extra": {
                "branch-alias": {
                    "dev-master": "1.0.x-dev"
                }
            },
            "autoload": {
                "psr-4": {
                    "Fig\\Link\\": "src/"
                }
            },
            "notification-url": "https://packagist.org/downloads/",
            "license": [
                "MIT"
            ],
            "authors": [
                {
                    "name": "PHP-FIG",
                    "homepage": "http://www.php-fig.org/"
                }
            ],
            "description": "Common utility implementations for HTTP links",
            "keywords": [
                "http",
                "http-link",
                "link",
                "psr",
                "psr-13",
                "rest"
            ],
            "time": "2020-04-27T06:40:36+00:00"
        },
        {
            "name": "friendsofsymfony/jsrouting-bundle",
            "version": "2.6.0",
            "source": {
                "type": "git",
                "url": "https://github.com/FriendsOfSymfony/FOSJsRoutingBundle.git",
                "reference": "9deaf916760ce1d64cf46460473260b02751cee5"
            },
            "dist": {
                "type": "zip",
                "url": "https://api.github.com/repos/FriendsOfSymfony/FOSJsRoutingBundle/zipball/9deaf916760ce1d64cf46460473260b02751cee5",
                "reference": "9deaf916760ce1d64cf46460473260b02751cee5",
                "shasum": ""
            },
            "require": {
                "php": "^7.1",
                "symfony/console": "~3.3|^4.0|^5.0",
                "symfony/framework-bundle": "~3.3|^4.0|^5.0",
                "symfony/serializer": "~3.3|^4.0|^5.0",
                "willdurand/jsonp-callback-validator": "~1.0"
            },
            "require-dev": {
                "symfony/expression-language": "~3.3|^4.0|^5.0",
                "symfony/phpunit-bridge": "^3.3|^4.0"
            },
            "type": "symfony-bundle",
            "extra": {
                "branch-alias": {
                    "dev-master": "2.0-dev"
                }
            },
            "autoload": {
                "psr-4": {
                    "FOS\\JsRoutingBundle\\": ""
                },
                "exclude-from-classmap": [
                    "/Tests/"
                ]
            },
            "notification-url": "https://packagist.org/downloads/",
            "license": [
                "MIT"
            ],
            "authors": [
                {
                    "name": "William Durand",
                    "email": "will+git@drnd.me"
                },
                {
                    "name": "FriendsOfSymfony Community",
                    "homepage": "https://github.com/friendsofsymfony/FOSJsRoutingBundle/contributors"
                }
            ],
            "description": "A pretty nice way to expose your Symfony2 routing to client applications.",
            "homepage": "http://friendsofsymfony.github.com",
            "keywords": [
                "Js Routing",
                "javascript",
                "routing"
            ],
            "time": "2020-05-20T09:38:45+00:00"
        },
        {
            "name": "geoip2/geoip2",
            "version": "v2.4.5",
            "source": {
                "type": "git",
                "url": "https://github.com/maxmind/GeoIP2-php.git",
                "reference": "b28a0ed0190cd76c878ed7002a5d1bb8c5f4c175"
            },
            "dist": {
                "type": "zip",
                "url": "https://api.github.com/repos/maxmind/GeoIP2-php/zipball/b28a0ed0190cd76c878ed7002a5d1bb8c5f4c175",
                "reference": "b28a0ed0190cd76c878ed7002a5d1bb8c5f4c175",
                "shasum": ""
            },
            "require": {
                "maxmind-db/reader": "~1.0",
                "maxmind/web-service-common": "~0.3",
                "php": ">=5.3.1"
            },
            "require-dev": {
                "phpunit/phpunit": "4.2.*",
                "squizlabs/php_codesniffer": "2.*"
            },
            "type": "library",
            "autoload": {
                "psr-4": {
                    "GeoIp2\\": "src"
                }
            },
            "notification-url": "https://packagist.org/downloads/",
            "license": [
                "Apache-2.0"
            ],
            "authors": [
                {
                    "name": "Gregory J. Oschwald",
                    "email": "goschwald@maxmind.com",
                    "homepage": "http://www.maxmind.com/"
                }
            ],
            "description": "MaxMind GeoIP2 PHP API",
            "homepage": "https://github.com/maxmind/GeoIP2-php",
            "keywords": [
                "IP",
                "geoip",
                "geoip2",
                "geolocation",
                "maxmind"
            ],
            "time": "2017-01-31T17:28:48+00:00"
        },
        {
            "name": "greenlion/php-sql-parser",
            "version": "4.3.0",
            "source": {
                "type": "git",
                "url": "https://github.com/greenlion/PHP-SQL-Parser.git",
                "reference": "e0262c0848d95c7f777d1a5aa6b0a42e7763e223"
            },
            "dist": {
                "type": "zip",
                "url": "https://api.github.com/repos/greenlion/PHP-SQL-Parser/zipball/e0262c0848d95c7f777d1a5aa6b0a42e7763e223",
                "reference": "e0262c0848d95c7f777d1a5aa6b0a42e7763e223",
                "shasum": ""
            },
            "require": {
                "php": ">=5.3.2"
            },
            "require-dev": {
                "analog/analog": "^1.0.6",
                "phpunit/phpunit": "^4.0.14",
                "squizlabs/php_codesniffer": "^1.5.1"
            },
            "type": "library",
            "autoload": {
                "psr-0": {
                    "PHPSQLParser\\": "src/"
                }
            },
            "notification-url": "https://packagist.org/downloads/",
            "license": [
                "BSD-3-Clause"
            ],
            "authors": [
                {
                    "name": "André Rothe",
                    "email": "phosco@gmx.de",
                    "homepage": "https://www.phosco.info",
                    "role": "Committer"
                },
                {
                    "name": "Justin Swanhart",
                    "email": "greenlion@gmail.com",
                    "homepage": "http://code.google.com/u/greenlion@gmail.com/",
                    "role": "Owner"
                }
            ],
            "description": "A pure PHP SQL (non validating) parser w/ focus on MySQL dialect of SQL",
            "homepage": "https://github.com/greenlion/PHP-SQL-Parser",
            "keywords": [
                "creator",
                "mysql",
                "parser",
                "sql"
            ],
            "time": "2019-06-01T04:06:45+00:00"
        },
        {
            "name": "guzzlehttp/cache-subscriber",
            "version": "0.2.0",
            "source": {
                "type": "git",
                "url": "https://github.com/guzzle/cache-subscriber.git",
                "reference": "8c766ba399e4c46383e3eaa220201be62abd101e"
            },
            "dist": {
                "type": "zip",
                "url": "https://api.github.com/repos/guzzle/cache-subscriber/zipball/8c766ba399e4c46383e3eaa220201be62abd101e",
                "reference": "8c766ba399e4c46383e3eaa220201be62abd101e",
                "shasum": ""
            },
            "require": {
                "doctrine/cache": "~1.3",
                "guzzlehttp/guzzle": "~5.0",
                "php": ">=5.4.0"
            },
            "require-dev": {
                "phpunit/phpunit": "~4.0"
            },
            "type": "library",
            "extra": {
                "branch-alias": {
                    "dev-master": "0.2-dev"
                }
            },
            "autoload": {
                "psr-4": {
                    "GuzzleHttp\\Subscriber\\Cache\\": "src"
                }
            },
            "notification-url": "https://packagist.org/downloads/",
            "license": [
                "MIT"
            ],
            "authors": [
                {
                    "name": "Michael Dowling",
                    "email": "mtdowling@gmail.com",
                    "homepage": "https://github.com/mtdowling"
                }
            ],
            "description": "Guzzle HTTP cache subscriber",
            "homepage": "http://guzzlephp.org/",
            "keywords": [
                "Guzzle",
                "cache"
            ],
            "abandoned": true,
            "time": "2019-09-16T13:44:55+00:00"
        },
        {
            "name": "guzzlehttp/guzzle",
            "version": "5.3.4",
            "source": {
                "type": "git",
                "url": "https://github.com/guzzle/guzzle.git",
                "reference": "b87eda7a7162f95574032da17e9323c9899cb6b2"
            },
            "dist": {
                "type": "zip",
                "url": "https://api.github.com/repos/guzzle/guzzle/zipball/b87eda7a7162f95574032da17e9323c9899cb6b2",
                "reference": "b87eda7a7162f95574032da17e9323c9899cb6b2",
                "shasum": ""
            },
            "require": {
                "guzzlehttp/ringphp": "^1.1",
                "php": ">=5.4.0",
                "react/promise": "^2.2"
            },
            "require-dev": {
                "ext-curl": "*",
                "phpunit/phpunit": "^4.0"
            },
            "type": "library",
            "autoload": {
                "psr-4": {
                    "GuzzleHttp\\": "src/"
                }
            },
            "notification-url": "https://packagist.org/downloads/",
            "license": [
                "MIT"
            ],
            "authors": [
                {
                    "name": "Michael Dowling",
                    "email": "mtdowling@gmail.com",
                    "homepage": "https://github.com/mtdowling"
                }
            ],
            "description": "Guzzle is a PHP HTTP client library and framework for building RESTful web service clients",
            "homepage": "http://guzzlephp.org/",
            "keywords": [
                "client",
                "curl",
                "framework",
                "http",
                "http client",
                "rest",
                "web service"
            ],
            "time": "2019-10-30T09:32:00+00:00"
        },
        {
            "name": "guzzlehttp/log-subscriber",
            "version": "1.0.1",
            "source": {
                "type": "git",
                "url": "https://github.com/guzzle/log-subscriber.git",
                "reference": "99c3c0004165db721d8ef7bbef60c996210e538a"
            },
            "dist": {
                "type": "zip",
                "url": "https://api.github.com/repos/guzzle/log-subscriber/zipball/99c3c0004165db721d8ef7bbef60c996210e538a",
                "reference": "99c3c0004165db721d8ef7bbef60c996210e538a",
                "shasum": ""
            },
            "require": {
                "guzzlehttp/guzzle": "~4.0 | ~5.0",
                "php": ">=5.4.0",
                "psr/log": "~1.0"
            },
            "require-dev": {
                "phpunit/phpunit": "~4.0"
            },
            "type": "library",
            "extra": {
                "branch-alias": {
                    "dev-master": "1.0-dev"
                }
            },
            "autoload": {
                "psr-4": {
                    "GuzzleHttp\\Subscriber\\Log\\": "src/"
                }
            },
            "notification-url": "https://packagist.org/downloads/",
            "license": [
                "MIT"
            ],
            "authors": [
                {
                    "name": "Michael Dowling",
                    "email": "mtdowling@gmail.com",
                    "homepage": "https://github.com/mtdowling"
                }
            ],
            "description": "Logs HTTP requests and responses as they are sent over the wire (Guzzle 4+)",
            "homepage": "http://guzzlephp.org/",
            "keywords": [
                "Guzzle",
                "log",
                "plugin"
            ],
            "support": {
                "issues": "https://github.com/guzzle/log-subscriber/issues",
                "source": "https://github.com/guzzle/log-subscriber/tree/master"
            },
            "abandoned": true,
            "time": "2014-10-13T03:31:43+00:00"
        },
        {
            "name": "guzzlehttp/ringphp",
            "version": "1.1.1",
            "source": {
                "type": "git",
                "url": "https://github.com/guzzle/RingPHP.git",
                "reference": "5e2a174052995663dd68e6b5ad838afd47dd615b"
            },
            "dist": {
                "type": "zip",
                "url": "https://api.github.com/repos/guzzle/RingPHP/zipball/5e2a174052995663dd68e6b5ad838afd47dd615b",
                "reference": "5e2a174052995663dd68e6b5ad838afd47dd615b",
                "shasum": ""
            },
            "require": {
                "guzzlehttp/streams": "~3.0",
                "php": ">=5.4.0",
                "react/promise": "~2.0"
            },
            "require-dev": {
                "ext-curl": "*",
                "phpunit/phpunit": "~4.0"
            },
            "suggest": {
                "ext-curl": "Guzzle will use specific adapters if cURL is present"
            },
            "type": "library",
            "extra": {
                "branch-alias": {
                    "dev-master": "1.1-dev"
                }
            },
            "autoload": {
                "psr-4": {
                    "GuzzleHttp\\Ring\\": "src/"
                }
            },
            "notification-url": "https://packagist.org/downloads/",
            "license": [
                "MIT"
            ],
            "authors": [
                {
                    "name": "Michael Dowling",
                    "email": "mtdowling@gmail.com",
                    "homepage": "https://github.com/mtdowling"
                }
            ],
            "description": "Provides a simple API and specification that abstracts away the details of HTTP into a single PHP function.",
            "abandoned": true,
            "time": "2018-07-31T13:22:33+00:00"
        },
        {
            "name": "guzzlehttp/streams",
            "version": "3.0.0",
            "source": {
                "type": "git",
                "url": "https://github.com/guzzle/streams.git",
                "reference": "47aaa48e27dae43d39fc1cea0ccf0d84ac1a2ba5"
            },
            "dist": {
                "type": "zip",
                "url": "https://api.github.com/repos/guzzle/streams/zipball/47aaa48e27dae43d39fc1cea0ccf0d84ac1a2ba5",
                "reference": "47aaa48e27dae43d39fc1cea0ccf0d84ac1a2ba5",
                "shasum": ""
            },
            "require": {
                "php": ">=5.4.0"
            },
            "require-dev": {
                "phpunit/phpunit": "~4.0"
            },
            "type": "library",
            "extra": {
                "branch-alias": {
                    "dev-master": "3.0-dev"
                }
            },
            "autoload": {
                "psr-4": {
                    "GuzzleHttp\\Stream\\": "src/"
                }
            },
            "notification-url": "https://packagist.org/downloads/",
            "license": [
                "MIT"
            ],
            "authors": [
                {
                    "name": "Michael Dowling",
                    "email": "mtdowling@gmail.com",
                    "homepage": "https://github.com/mtdowling"
                }
            ],
            "description": "Provides a simple abstraction over streams of data",
            "homepage": "http://guzzlephp.org/",
            "keywords": [
                "Guzzle",
                "stream"
            ],
            "abandoned": true,
            "time": "2014-10-12T19:18:40+00:00"
        },
        {
            "name": "incenteev/composer-parameter-handler",
            "version": "v2.1.4",
            "source": {
                "type": "git",
                "url": "https://github.com/Incenteev/ParameterHandler.git",
                "reference": "084befb11ec21faeadcddefb88b66132775ff59b"
            },
            "dist": {
                "type": "zip",
                "url": "https://api.github.com/repos/Incenteev/ParameterHandler/zipball/084befb11ec21faeadcddefb88b66132775ff59b",
                "reference": "084befb11ec21faeadcddefb88b66132775ff59b",
                "shasum": ""
            },
            "require": {
                "php": ">=5.3.3",
                "symfony/yaml": "^2.3 || ^3.0 || ^4.0 || ^5.0"
            },
            "require-dev": {
                "composer/composer": "^1.0@dev",
                "symfony/filesystem": "^2.3 || ^3 || ^4 || ^5",
                "symfony/phpunit-bridge": "^4.0 || ^5.0"
            },
            "type": "library",
            "extra": {
                "branch-alias": {
                    "dev-master": "2.1.x-dev"
                }
            },
            "autoload": {
                "psr-4": {
                    "Incenteev\\ParameterHandler\\": ""
                }
            },
            "notification-url": "https://packagist.org/downloads/",
            "license": [
                "MIT"
            ],
            "authors": [
                {
                    "name": "Christophe Coevoet",
                    "email": "stof@notk.org"
                }
            ],
            "description": "Composer script handling your ignored parameter file",
            "homepage": "https://github.com/Incenteev/ParameterHandler",
            "keywords": [
                "parameters management"
            ],
            "time": "2020-03-17T21:10:00+00:00"
        },
        {
            "name": "ircmaxell/password-compat",
            "version": "v1.0.4",
            "source": {
                "type": "git",
                "url": "https://github.com/ircmaxell/password_compat.git",
                "reference": "5c5cde8822a69545767f7c7f3058cb15ff84614c"
            },
            "dist": {
                "type": "zip",
                "url": "https://api.github.com/repos/ircmaxell/password_compat/zipball/5c5cde8822a69545767f7c7f3058cb15ff84614c",
                "reference": "5c5cde8822a69545767f7c7f3058cb15ff84614c",
                "shasum": ""
            },
            "require-dev": {
                "phpunit/phpunit": "4.*"
            },
            "type": "library",
            "autoload": {
                "files": [
                    "lib/password.php"
                ]
            },
            "notification-url": "https://packagist.org/downloads/",
            "license": [
                "MIT"
            ],
            "authors": [
                {
                    "name": "Anthony Ferrara",
                    "email": "ircmaxell@php.net",
                    "homepage": "http://blog.ircmaxell.com"
                }
            ],
            "description": "A compatibility library for the proposed simplified password hashing algorithm: https://wiki.php.net/rfc/password_hash",
            "homepage": "https://github.com/ircmaxell/password_compat",
            "keywords": [
                "hashing",
                "password"
            ],
            "time": "2014-11-20T16:49:30+00:00"
        },
        {
            "name": "ircmaxell/random-lib",
            "version": "v1.2.0",
            "source": {
                "type": "git",
                "url": "https://github.com/ircmaxell/RandomLib.git",
                "reference": "e9e0204f40e49fa4419946c677eccd3fa25b8cf4"
            },
            "dist": {
                "type": "zip",
                "url": "https://api.github.com/repos/ircmaxell/RandomLib/zipball/e9e0204f40e49fa4419946c677eccd3fa25b8cf4",
                "reference": "e9e0204f40e49fa4419946c677eccd3fa25b8cf4",
                "shasum": ""
            },
            "require": {
                "ircmaxell/security-lib": "^1.1",
                "php": ">=5.3.2"
            },
            "require-dev": {
                "friendsofphp/php-cs-fixer": "^1.11",
                "mikey179/vfsstream": "^1.6",
                "phpunit/phpunit": "^4.8|^5.0"
            },
            "type": "library",
            "extra": {
                "branch-alias": {
                    "dev-master": "1.1.x-dev"
                }
            },
            "autoload": {
                "psr-0": {
                    "RandomLib": "lib"
                }
            },
            "notification-url": "https://packagist.org/downloads/",
            "license": [
                "MIT"
            ],
            "authors": [
                {
                    "name": "Anthony Ferrara",
                    "email": "ircmaxell@ircmaxell.com",
                    "homepage": "http://blog.ircmaxell.com"
                }
            ],
            "description": "A Library For Generating Secure Random Numbers",
            "homepage": "https://github.com/ircmaxell/RandomLib",
            "keywords": [
                "cryptography",
                "random",
                "random-numbers",
                "random-strings"
            ],
            "time": "2016-09-07T15:52:06+00:00"
        },
        {
            "name": "ircmaxell/security-lib",
            "version": "v1.1.0",
            "source": {
                "type": "git",
                "url": "https://github.com/ircmaxell/SecurityLib.git",
                "reference": "f3db6de12c20c9bcd1aa3db4353a1bbe0e44e1b5"
            },
            "dist": {
                "type": "zip",
                "url": "https://api.github.com/repos/ircmaxell/SecurityLib/zipball/f3db6de12c20c9bcd1aa3db4353a1bbe0e44e1b5",
                "reference": "f3db6de12c20c9bcd1aa3db4353a1bbe0e44e1b5",
                "shasum": ""
            },
            "require": {
                "php": ">=5.3.2"
            },
            "require-dev": {
                "mikey179/vfsstream": "1.1.*"
            },
            "type": "library",
            "extra": {
                "branch-alias": {
                    "dev-master": "1.0.x-dev"
                }
            },
            "autoload": {
                "psr-0": {
                    "SecurityLib": "lib"
                }
            },
            "notification-url": "https://packagist.org/downloads/",
            "license": [
                "MIT"
            ],
            "authors": [
                {
                    "name": "Anthony Ferrara",
                    "email": "ircmaxell@ircmaxell.com",
                    "homepage": "http://blog.ircmaxell.com"
                }
            ],
            "description": "A Base Security Library",
            "homepage": "https://github.com/ircmaxell/SecurityLib",
            "time": "2015-03-20T14:31:23+00:00"
        },
        {
            "name": "jakeasmith/http_build_url",
            "version": "1.0.1",
            "source": {
                "type": "git",
                "url": "https://github.com/jakeasmith/http_build_url.git",
                "reference": "93c273e77cb1edead0cf8bcf8cd2003428e74e37"
            },
            "dist": {
                "type": "zip",
                "url": "https://api.github.com/repos/jakeasmith/http_build_url/zipball/93c273e77cb1edead0cf8bcf8cd2003428e74e37",
                "reference": "93c273e77cb1edead0cf8bcf8cd2003428e74e37",
                "shasum": ""
            },
            "type": "library",
            "autoload": {
                "files": [
                    "src/http_build_url.php"
                ]
            },
            "notification-url": "https://packagist.org/downloads/",
            "license": [
                "MIT"
            ],
            "authors": [
                {
                    "name": "Jake A. Smith",
                    "email": "theman@jakeasmith.com"
                }
            ],
            "description": "Provides functionality for http_build_url() to environments without pecl_http.",
            "time": "2017-05-01T15:36:40+00:00"
        },
        {
            "name": "jdorn/sql-formatter",
            "version": "v1.2.17",
            "source": {
                "type": "git",
                "url": "https://github.com/jdorn/sql-formatter.git",
                "reference": "64990d96e0959dff8e059dfcdc1af130728d92bc"
            },
            "dist": {
                "type": "zip",
                "url": "https://api.github.com/repos/jdorn/sql-formatter/zipball/64990d96e0959dff8e059dfcdc1af130728d92bc",
                "reference": "64990d96e0959dff8e059dfcdc1af130728d92bc",
                "shasum": ""
            },
            "require": {
                "php": ">=5.2.4"
            },
            "require-dev": {
                "phpunit/phpunit": "3.7.*"
            },
            "type": "library",
            "extra": {
                "branch-alias": {
                    "dev-master": "1.3.x-dev"
                }
            },
            "autoload": {
                "classmap": [
                    "lib"
                ]
            },
            "notification-url": "https://packagist.org/downloads/",
            "license": [
                "MIT"
            ],
            "authors": [
                {
                    "name": "Jeremy Dorn",
                    "email": "jeremy@jeremydorn.com",
                    "homepage": "http://jeremydorn.com/"
                }
            ],
            "description": "a PHP SQL highlighting library",
            "homepage": "https://github.com/jdorn/sql-formatter/",
            "keywords": [
                "highlight",
                "sql"
            ],
            "time": "2014-01-12T16:20:24+00:00"
        },
        {
            "name": "league/tactician",
            "version": "v1.0.3",
            "source": {
                "type": "git",
                "url": "https://github.com/thephpleague/tactician.git",
                "reference": "d0339e22fd9252fb0fa53102b488d2c514483b8a"
            },
            "dist": {
                "type": "zip",
                "url": "https://api.github.com/repos/thephpleague/tactician/zipball/d0339e22fd9252fb0fa53102b488d2c514483b8a",
                "reference": "d0339e22fd9252fb0fa53102b488d2c514483b8a",
                "shasum": ""
            },
            "require": {
                "php": ">=5.5"
            },
            "require-dev": {
                "mockery/mockery": "~0.9",
                "phpunit/phpunit": "^4.8.35",
                "squizlabs/php_codesniffer": "~2.3"
            },
            "type": "library",
            "extra": {
                "branch-alias": {
                    "dev-master": "2.0-dev"
                }
            },
            "autoload": {
                "psr-4": {
                    "League\\Tactician\\": "src"
                }
            },
            "notification-url": "https://packagist.org/downloads/",
            "license": [
                "MIT"
            ],
            "authors": [
                {
                    "name": "Ross Tuck",
                    "homepage": "http://tactician.thephpleague.com"
                }
            ],
            "description": "A small, flexible command bus. Handy for building service layers.",
            "keywords": [
                "command",
                "command bus",
                "service layer"
            ],
            "time": "2017-11-30T09:17:20+00:00"
        },
        {
            "name": "league/tactician-bundle",
            "version": "v1.2.0",
            "source": {
                "type": "git",
                "url": "https://github.com/thephpleague/tactician-bundle.git",
                "reference": "66b97472915290b93654e60610295660f597ad4e"
            },
            "dist": {
                "type": "zip",
                "url": "https://api.github.com/repos/thephpleague/tactician-bundle/zipball/66b97472915290b93654e60610295660f597ad4e",
                "reference": "66b97472915290b93654e60610295660f597ad4e",
                "shasum": ""
            },
            "require": {
                "league/tactician": "^1.0",
                "league/tactician-container": "^2.0",
                "league/tactician-logger": "^0.10.0",
                "php": ">=7.0",
                "symfony/config": "^2.8|^3.3|^4.0|^5.0",
                "symfony/dependency-injection": "^2.8|^3.3|^4.0|^5.0",
                "symfony/http-kernel": "^2.8|^3.3|^4.0|^5.0",
                "symfony/yaml": "^2.8|^3.3|^4.0|^5.0"
            },
            "require-dev": {
                "league/tactician-doctrine": "^1.1.1",
                "matthiasnoback/symfony-config-test": "^3.0",
                "matthiasnoback/symfony-dependency-injection-test": "^2.1",
                "mockery/mockery": "~1.0",
                "phpunit/phpunit": "~6.1",
                "symfony/console": "^2.8|^3.3|^4.0|^5.0",
                "symfony/framework-bundle": "^2.8.15|^3.3|^4.0|^5.0",
                "symfony/security": "^2.8|^3.3|^4.0|^5.0",
                "symfony/security-bundle": "^2.8|^3.3|^4.0|^5.0",
                "symfony/validator": "^2.8|^3.3|^4.0|^5.0"
            },
            "suggest": {
                "league/tactician-doctrine": "For doctrine transaction middleware",
                "symfony/console": "For debugging command-to-handler routing using the tactician:debug console command",
                "symfony/security": "For command security middleware",
                "symfony/validator": "For command validator middleware"
            },
            "type": "symfony-bundle",
            "extra": {
                "branch-alias": {
                    "dev-master": "1.0-dev"
                }
            },
            "autoload": {
                "psr-4": {
                    "League\\Tactician\\Bundle\\": "src/"
                }
            },
            "notification-url": "https://packagist.org/downloads/",
            "license": [
                "MIT"
            ],
            "authors": [
                {
                    "name": "Rafael Dohms",
                    "homepage": "http://doh.ms"
                },
                {
                    "name": "Richard Tuin",
                    "homepage": "http://www.rtuin.nl/"
                },
                {
                    "name": "Xander Smalbil",
                    "email": "xander@videofunk.nl"
                },
                {
                    "name": "Ross Tuck",
                    "email": "me@rosstuck.com"
                }
            ],
            "description": "Bundle to integrate Tactician with Symfony projects",
            "keywords": [
                "bundle",
                "symfony",
                "tactician"
            ],
            "time": "2020-01-14T17:22:35+00:00"
        },
        {
            "name": "league/tactician-container",
            "version": "2.0.0",
            "source": {
                "type": "git",
                "url": "https://github.com/thephpleague/tactician-container.git",
                "reference": "d1a5d884e072b8cafbff802d07766076eb2ffcb0"
            },
            "dist": {
                "type": "zip",
                "url": "https://api.github.com/repos/thephpleague/tactician-container/zipball/d1a5d884e072b8cafbff802d07766076eb2ffcb0",
                "reference": "d1a5d884e072b8cafbff802d07766076eb2ffcb0",
                "shasum": ""
            },
            "require": {
                "league/tactician": "^1.0",
                "php": ">=5.5",
                "psr/container": "^1.0"
            },
            "require-dev": {
                "league/container": "~2.3",
                "phpunit/phpunit": "~4.3",
                "squizlabs/php_codesniffer": "~2.0"
            },
            "type": "library",
            "autoload": {
                "psr-4": {
                    "League\\Tactician\\Container\\": "src/"
                }
            },
            "notification-url": "https://packagist.org/downloads/",
            "license": [
                "MIT"
            ],
            "authors": [
                {
                    "name": "Nigel Greenway",
                    "homepage": "http://futurepixels.co.uk"
                }
            ],
            "description": "Tactician integration for any container implementing PSR-11",
            "keywords": [
                "container",
                "container-interop",
                "di",
                "interoperable",
                "league",
                "tactician"
            ],
            "time": "2017-04-13T06:27:12+00:00"
        },
        {
            "name": "league/tactician-logger",
            "version": "v0.10.0",
            "source": {
                "type": "git",
                "url": "https://github.com/thephpleague/tactician-logger.git",
                "reference": "3ff9ee04e4cbec100af827f829ed4c7ff7c08442"
            },
            "dist": {
                "type": "zip",
                "url": "https://api.github.com/repos/thephpleague/tactician-logger/zipball/3ff9ee04e4cbec100af827f829ed4c7ff7c08442",
                "reference": "3ff9ee04e4cbec100af827f829ed4c7ff7c08442",
                "shasum": ""
            },
            "require": {
                "league/tactician": "^1.0",
                "php": ">=5.5.0",
                "psr/log": "~1.0"
            },
            "require-dev": {
                "mockery/mockery": "^0.9",
                "phpunit/phpunit": "4.*",
                "squizlabs/php_codesniffer": "~2.3"
            },
            "type": "library",
            "autoload": {
                "psr-4": {
                    "League\\Tactician\\Logger\\": "src"
                }
            },
            "notification-url": "https://packagist.org/downloads/",
            "license": [
                "MIT"
            ],
            "authors": [
                {
                    "name": "Ross Tuck"
                }
            ],
            "description": "Adds PSR-3 logging support to the Tactician command bus",
            "homepage": "https://github.com/thephpleague/tactician-logger",
            "keywords": [
                "log",
                "logging",
                "tactician"
            ],
            "time": "2016-08-23T05:50:38+00:00"
        },
        {
            "name": "markbaker/complex",
            "version": "1.4.8",
            "source": {
                "type": "git",
                "url": "https://github.com/MarkBaker/PHPComplex.git",
                "reference": "8eaa40cceec7bf0518187530b2e63871be661b72"
            },
            "dist": {
                "type": "zip",
                "url": "https://api.github.com/repos/MarkBaker/PHPComplex/zipball/8eaa40cceec7bf0518187530b2e63871be661b72",
                "reference": "8eaa40cceec7bf0518187530b2e63871be661b72",
                "shasum": ""
            },
            "require": {
                "php": "^5.6.0|^7.0.0"
            },
            "require-dev": {
                "dealerdirect/phpcodesniffer-composer-installer": "^0.5.0",
                "phpcompatibility/php-compatibility": "^9.0",
                "phpdocumentor/phpdocumentor": "2.*",
                "phploc/phploc": "2.*",
                "phpmd/phpmd": "2.*",
                "phpunit/phpunit": "^4.8.35|^5.4.0",
                "sebastian/phpcpd": "2.*",
                "squizlabs/php_codesniffer": "^3.4.0"
            },
            "type": "library",
            "autoload": {
                "psr-4": {
                    "Complex\\": "classes/src/"
                },
                "files": [
                    "classes/src/functions/abs.php",
                    "classes/src/functions/acos.php",
                    "classes/src/functions/acosh.php",
                    "classes/src/functions/acot.php",
                    "classes/src/functions/acoth.php",
                    "classes/src/functions/acsc.php",
                    "classes/src/functions/acsch.php",
                    "classes/src/functions/argument.php",
                    "classes/src/functions/asec.php",
                    "classes/src/functions/asech.php",
                    "classes/src/functions/asin.php",
                    "classes/src/functions/asinh.php",
                    "classes/src/functions/atan.php",
                    "classes/src/functions/atanh.php",
                    "classes/src/functions/conjugate.php",
                    "classes/src/functions/cos.php",
                    "classes/src/functions/cosh.php",
                    "classes/src/functions/cot.php",
                    "classes/src/functions/coth.php",
                    "classes/src/functions/csc.php",
                    "classes/src/functions/csch.php",
                    "classes/src/functions/exp.php",
                    "classes/src/functions/inverse.php",
                    "classes/src/functions/ln.php",
                    "classes/src/functions/log2.php",
                    "classes/src/functions/log10.php",
                    "classes/src/functions/negative.php",
                    "classes/src/functions/pow.php",
                    "classes/src/functions/rho.php",
                    "classes/src/functions/sec.php",
                    "classes/src/functions/sech.php",
                    "classes/src/functions/sin.php",
                    "classes/src/functions/sinh.php",
                    "classes/src/functions/sqrt.php",
                    "classes/src/functions/tan.php",
                    "classes/src/functions/tanh.php",
                    "classes/src/functions/theta.php",
                    "classes/src/operations/add.php",
                    "classes/src/operations/subtract.php",
                    "classes/src/operations/multiply.php",
                    "classes/src/operations/divideby.php",
                    "classes/src/operations/divideinto.php"
                ]
            },
            "notification-url": "https://packagist.org/downloads/",
            "license": [
                "MIT"
            ],
            "authors": [
                {
                    "name": "Mark Baker",
                    "email": "mark@lange.demon.co.uk"
                }
            ],
            "description": "PHP Class for working with complex numbers",
            "homepage": "https://github.com/MarkBaker/PHPComplex",
            "keywords": [
                "complex",
                "mathematics"
            ],
            "time": "2020-03-11T20:15:49+00:00"
        },
        {
            "name": "markbaker/matrix",
            "version": "1.2.0",
            "source": {
                "type": "git",
                "url": "https://github.com/MarkBaker/PHPMatrix.git",
                "reference": "5348c5a67e3b75cd209d70103f916a93b1f1ed21"
            },
            "dist": {
                "type": "zip",
                "url": "https://api.github.com/repos/MarkBaker/PHPMatrix/zipball/5348c5a67e3b75cd209d70103f916a93b1f1ed21",
                "reference": "5348c5a67e3b75cd209d70103f916a93b1f1ed21",
                "shasum": ""
            },
            "require": {
                "php": "^5.6.0|^7.0.0"
            },
            "require-dev": {
                "dealerdirect/phpcodesniffer-composer-installer": "dev-master",
                "phpcompatibility/php-compatibility": "dev-master",
                "phploc/phploc": "^4",
                "phpmd/phpmd": "dev-master",
                "phpunit/phpunit": "^5.7",
                "sebastian/phpcpd": "^3.0",
                "squizlabs/php_codesniffer": "^3.0@dev"
            },
            "type": "library",
            "autoload": {
                "psr-4": {
                    "Matrix\\": "classes/src/"
                },
                "files": [
                    "classes/src/functions/adjoint.php",
                    "classes/src/functions/antidiagonal.php",
                    "classes/src/functions/cofactors.php",
                    "classes/src/functions/determinant.php",
                    "classes/src/functions/diagonal.php",
                    "classes/src/functions/identity.php",
                    "classes/src/functions/inverse.php",
                    "classes/src/functions/minors.php",
                    "classes/src/functions/trace.php",
                    "classes/src/functions/transpose.php",
                    "classes/src/operations/add.php",
                    "classes/src/operations/directsum.php",
                    "classes/src/operations/subtract.php",
                    "classes/src/operations/multiply.php",
                    "classes/src/operations/divideby.php",
                    "classes/src/operations/divideinto.php"
                ]
            },
            "notification-url": "https://packagist.org/downloads/",
            "license": [
                "MIT"
            ],
            "authors": [
                {
                    "name": "Mark Baker",
                    "email": "mark@lange.demon.co.uk"
                }
            ],
            "description": "PHP Class for working with matrices",
            "homepage": "https://github.com/MarkBaker/PHPMatrix",
            "keywords": [
                "mathematics",
                "matrix",
                "vector"
            ],
            "time": "2019-10-06T11:29:25+00:00"
        },
        {
            "name": "martinlindhe/php-mb-helpers",
            "version": "0.1.6",
            "source": {
                "type": "git",
                "url": "https://github.com/martinlindhe/php-mb-helpers.git",
                "reference": "3550df9e6976f753d2879543e4aaf96eaa9657a2"
            },
            "dist": {
                "type": "zip",
                "url": "https://api.github.com/repos/martinlindhe/php-mb-helpers/zipball/3550df9e6976f753d2879543e4aaf96eaa9657a2",
                "reference": "3550df9e6976f753d2879543e4aaf96eaa9657a2",
                "shasum": ""
            },
            "require": {
                "php": ">=5.3.0"
            },
            "require-dev": {
                "phpunit/phpunit": "~4.6"
            },
            "type": "library",
            "autoload": {
                "files": [
                    "src/mb_helpers.php"
                ]
            },
            "notification-url": "https://packagist.org/downloads/",
            "license": [
                "MIT"
            ],
            "authors": [
                {
                    "name": "Martin Lindhe",
                    "email": "martin@ubique.se"
                }
            ],
            "description": "Provides mb_ucwords(), mb_ucfirst(), mb_strrev(), mb_str_pad(), mb_count_chars(), mb_str_split()",
            "homepage": "https://github.com/martinlindhe/php-mb-helpers",
            "time": "2015-11-01T14:06:04+00:00"
        },
        {
            "name": "matthiasmullie/minify",
            "version": "1.3.63",
            "source": {
                "type": "git",
                "url": "https://github.com/matthiasmullie/minify.git",
                "reference": "9ba1b459828adc13430f4dd6c49dae4950dc4117"
            },
            "dist": {
                "type": "zip",
                "url": "https://api.github.com/repos/matthiasmullie/minify/zipball/9ba1b459828adc13430f4dd6c49dae4950dc4117",
                "reference": "9ba1b459828adc13430f4dd6c49dae4950dc4117",
                "shasum": ""
            },
            "require": {
                "ext-pcre": "*",
                "matthiasmullie/path-converter": "~1.1",
                "php": ">=5.3.0"
            },
            "require-dev": {
                "friendsofphp/php-cs-fixer": "~2.0",
                "matthiasmullie/scrapbook": "~1.0",
                "phpunit/phpunit": "~4.8"
            },
            "suggest": {
                "psr/cache-implementation": "Cache implementation to use with Minify::cache"
            },
            "bin": [
                "bin/minifycss",
                "bin/minifyjs"
            ],
            "type": "library",
            "autoload": {
                "psr-4": {
                    "MatthiasMullie\\Minify\\": "src/"
                }
            },
            "notification-url": "https://packagist.org/downloads/",
            "license": [
                "MIT"
            ],
            "authors": [
                {
                    "name": "Matthias Mullie",
                    "email": "minify@mullie.eu",
                    "homepage": "http://www.mullie.eu",
                    "role": "Developer"
                }
            ],
            "description": "CSS & JavaScript minifier, in PHP. Removes whitespace, strips comments, combines files (incl. @import statements and small assets in CSS files), and optimizes/shortens a few common programming patterns.",
            "homepage": "http://www.minifier.org",
            "keywords": [
                "JS",
                "css",
                "javascript",
                "minifier",
                "minify"
            ],
            "time": "2020-01-21T20:21:08+00:00"
        },
        {
            "name": "matthiasmullie/path-converter",
            "version": "1.1.3",
            "source": {
                "type": "git",
                "url": "https://github.com/matthiasmullie/path-converter.git",
                "reference": "e7d13b2c7e2f2268e1424aaed02085518afa02d9"
            },
            "dist": {
                "type": "zip",
                "url": "https://api.github.com/repos/matthiasmullie/path-converter/zipball/e7d13b2c7e2f2268e1424aaed02085518afa02d9",
                "reference": "e7d13b2c7e2f2268e1424aaed02085518afa02d9",
                "shasum": ""
            },
            "require": {
                "ext-pcre": "*",
                "php": ">=5.3.0"
            },
            "require-dev": {
                "phpunit/phpunit": "~4.8"
            },
            "type": "library",
            "autoload": {
                "psr-4": {
                    "MatthiasMullie\\PathConverter\\": "src/"
                }
            },
            "notification-url": "https://packagist.org/downloads/",
            "license": [
                "MIT"
            ],
            "authors": [
                {
                    "name": "Matthias Mullie",
                    "email": "pathconverter@mullie.eu",
                    "homepage": "http://www.mullie.eu",
                    "role": "Developer"
                }
            ],
            "description": "Relative path converter",
            "homepage": "http://github.com/matthiasmullie/path-converter",
            "keywords": [
                "converter",
                "path",
                "paths",
                "relative"
            ],
            "time": "2019-02-05T23:41:09+00:00"
        },
        {
            "name": "maxmind-db/reader",
            "version": "v1.6.0",
            "source": {
                "type": "git",
                "url": "https://github.com/maxmind/MaxMind-DB-Reader-php.git",
                "reference": "febd4920bf17c1da84cef58e56a8227dfb37fbe4"
            },
            "dist": {
                "type": "zip",
                "url": "https://api.github.com/repos/maxmind/MaxMind-DB-Reader-php/zipball/febd4920bf17c1da84cef58e56a8227dfb37fbe4",
                "reference": "febd4920bf17c1da84cef58e56a8227dfb37fbe4",
                "shasum": ""
            },
            "require": {
                "php": ">=5.6"
            },
            "conflict": {
                "ext-maxminddb": "<1.6.0,>=2.0.0"
            },
            "require-dev": {
                "friendsofphp/php-cs-fixer": "2.*",
                "php-coveralls/php-coveralls": "^2.1",
                "phpunit/phpcov": "^3.0",
                "phpunit/phpunit": "5.*",
                "squizlabs/php_codesniffer": "3.*"
            },
            "suggest": {
                "ext-bcmath": "bcmath or gmp is required for decoding larger integers with the pure PHP decoder",
                "ext-gmp": "bcmath or gmp is required for decoding larger integers with the pure PHP decoder",
                "ext-maxminddb": "A C-based database decoder that provides significantly faster lookups"
            },
            "type": "library",
            "autoload": {
                "psr-4": {
                    "MaxMind\\Db\\": "src/MaxMind/Db"
                }
            },
            "notification-url": "https://packagist.org/downloads/",
            "license": [
                "Apache-2.0"
            ],
            "authors": [
                {
                    "name": "Gregory J. Oschwald",
                    "email": "goschwald@maxmind.com",
                    "homepage": "https://www.maxmind.com/"
                }
            ],
            "description": "MaxMind DB Reader API",
            "homepage": "https://github.com/maxmind/MaxMind-DB-Reader-php",
            "keywords": [
                "database",
                "geoip",
                "geoip2",
                "geolocation",
                "maxmind"
            ],
            "time": "2019-12-19T22:59:03+00:00"
        },
        {
            "name": "maxmind/web-service-common",
            "version": "v0.7.0",
            "source": {
                "type": "git",
                "url": "https://github.com/maxmind/web-service-common-php.git",
                "reference": "74c996c218ada5c639c8c2f076756e059f5552fc"
            },
            "dist": {
                "type": "zip",
                "url": "https://api.github.com/repos/maxmind/web-service-common-php/zipball/74c996c218ada5c639c8c2f076756e059f5552fc",
                "reference": "74c996c218ada5c639c8c2f076756e059f5552fc",
                "shasum": ""
            },
            "require": {
                "composer/ca-bundle": "^1.0.3",
                "ext-curl": "*",
                "ext-json": "*",
                "php": ">=5.6"
            },
            "require-dev": {
                "friendsofphp/php-cs-fixer": "2.*",
                "phpunit/phpunit": "^4.8.36 || ^5.7 || ^6.5 || ^7.0",
                "squizlabs/php_codesniffer": "3.*"
            },
            "type": "library",
            "autoload": {
                "psr-4": {
                    "MaxMind\\Exception\\": "src/Exception",
                    "MaxMind\\WebService\\": "src/WebService"
                }
            },
            "notification-url": "https://packagist.org/downloads/",
            "license": [
                "Apache-2.0"
            ],
            "authors": [
                {
                    "name": "Gregory Oschwald",
                    "email": "goschwald@maxmind.com"
                }
            ],
            "description": "Internal MaxMind Web Service API",
            "homepage": "https://github.com/maxmind/web-service-common-php",
            "time": "2020-05-06T14:07:26+00:00"
        },
        {
            "name": "mobiledetect/mobiledetectlib",
            "version": "2.8.34",
            "source": {
                "type": "git",
                "url": "https://github.com/serbanghita/Mobile-Detect.git",
                "reference": "6f8113f57a508494ca36acbcfa2dc2d923c7ed5b"
            },
            "dist": {
                "type": "zip",
                "url": "https://api.github.com/repos/serbanghita/Mobile-Detect/zipball/6f8113f57a508494ca36acbcfa2dc2d923c7ed5b",
                "reference": "6f8113f57a508494ca36acbcfa2dc2d923c7ed5b",
                "shasum": ""
            },
            "require": {
                "php": ">=5.0.0"
            },
            "require-dev": {
                "phpunit/phpunit": "~4.8.35||~5.7"
            },
            "type": "library",
            "autoload": {
                "classmap": [
                    "Mobile_Detect.php"
                ],
                "psr-0": {
                    "Detection": "namespaced/"
                }
            },
            "notification-url": "https://packagist.org/downloads/",
            "license": [
                "MIT"
            ],
            "authors": [
                {
                    "name": "Serban Ghita",
                    "email": "serbanghita@gmail.com",
                    "homepage": "http://mobiledetect.net",
                    "role": "Developer"
                }
            ],
            "description": "Mobile_Detect is a lightweight PHP class for detecting mobile devices. It uses the User-Agent string combined with specific HTTP headers to detect the mobile environment.",
            "homepage": "https://github.com/serbanghita/Mobile-Detect",
            "keywords": [
                "detect mobile devices",
                "mobile",
                "mobile detect",
                "mobile detector",
                "php mobile detect"
            ],
            "time": "2019-09-18T18:44:20+00:00"
        },
        {
            "name": "monolog/monolog",
            "version": "1.25.5",
            "source": {
                "type": "git",
                "url": "https://github.com/Seldaek/monolog.git",
                "reference": "1817faadd1846cd08be9a49e905dc68823bc38c0"
            },
            "dist": {
                "type": "zip",
                "url": "https://api.github.com/repos/Seldaek/monolog/zipball/1817faadd1846cd08be9a49e905dc68823bc38c0",
                "reference": "1817faadd1846cd08be9a49e905dc68823bc38c0",
                "shasum": ""
            },
            "require": {
                "php": ">=5.3.0",
                "psr/log": "~1.0"
            },
            "provide": {
                "psr/log-implementation": "1.0.0"
            },
            "require-dev": {
                "aws/aws-sdk-php": "^2.4.9 || ^3.0",
                "doctrine/couchdb": "~1.0@dev",
                "graylog2/gelf-php": "~1.0",
                "php-amqplib/php-amqplib": "~2.4",
                "php-console/php-console": "^3.1.3",
                "php-parallel-lint/php-parallel-lint": "^1.0",
                "phpunit/phpunit": "~4.5",
                "ruflin/elastica": ">=0.90 <3.0",
                "sentry/sentry": "^0.13",
                "swiftmailer/swiftmailer": "^5.3|^6.0"
            },
            "suggest": {
                "aws/aws-sdk-php": "Allow sending log messages to AWS services like DynamoDB",
                "doctrine/couchdb": "Allow sending log messages to a CouchDB server",
                "ext-amqp": "Allow sending log messages to an AMQP server (1.0+ required)",
                "ext-mongo": "Allow sending log messages to a MongoDB server",
                "graylog2/gelf-php": "Allow sending log messages to a GrayLog2 server",
                "mongodb/mongodb": "Allow sending log messages to a MongoDB server via PHP Driver",
                "php-amqplib/php-amqplib": "Allow sending log messages to an AMQP server using php-amqplib",
                "php-console/php-console": "Allow sending log messages to Google Chrome",
                "rollbar/rollbar": "Allow sending log messages to Rollbar",
                "ruflin/elastica": "Allow sending log messages to an Elastic Search server",
                "sentry/sentry": "Allow sending log messages to a Sentry server"
            },
            "type": "library",
            "extra": {
                "branch-alias": {
                    "dev-master": "2.0.x-dev"
                }
            },
            "autoload": {
                "psr-4": {
                    "Monolog\\": "src/Monolog"
                }
            },
            "notification-url": "https://packagist.org/downloads/",
            "license": [
                "MIT"
            ],
            "authors": [
                {
                    "name": "Jordi Boggiano",
                    "email": "j.boggiano@seld.be",
                    "homepage": "http://seld.be"
                }
            ],
            "description": "Sends your logs to files, sockets, inboxes, databases and various web services",
            "homepage": "http://github.com/Seldaek/monolog",
            "keywords": [
                "log",
                "logging",
                "psr-3"
            ],
            "time": "2020-07-23T08:35:51+00:00"
        },
        {
            "name": "mrclay/minify",
            "version": "2.3.3",
            "source": {
                "type": "git",
                "url": "https://github.com/mrclay/minify.git",
                "reference": "1928e89208d28e91427b2f13b67acdbd8cd01ac9"
            },
            "dist": {
                "type": "zip",
                "url": "https://api.github.com/repos/mrclay/minify/zipball/1928e89208d28e91427b2f13b67acdbd8cd01ac9",
                "reference": "1928e89208d28e91427b2f13b67acdbd8cd01ac9",
                "shasum": ""
            },
            "require": {
                "ext-pcre": "*",
                "php": ">=5.2.1"
            },
            "require-dev": {
                "tubalmartin/cssmin": "~2.4.8"
            },
            "suggest": {
                "tubalmartin/cssmin": "Support minify with CSSMin (YUI PHP port)"
            },
            "type": "library",
            "autoload": {
                "classmap": [
                    "min/lib/"
                ]
            },
            "notification-url": "https://packagist.org/downloads/",
            "license": [
                "BSD-3-Clause"
            ],
            "authors": [
                {
                    "name": "Stephen Clay",
                    "email": "steve@mrclay.org",
                    "role": "Developer"
                }
            ],
            "description": "Minify is a PHP5 app that helps you follow several rules for client-side performance. It combines multiple CSS or Javascript files, removes unnecessary whitespace and comments, and serves them with gzip encoding and optimal client-side cache headers",
            "homepage": "http://code.google.com/p/minify/",
            "time": "2017-11-03T21:04:01+00:00"
        },
        {
            "name": "nikic/php-parser",
            "version": "v4.9.0",
            "source": {
                "type": "git",
                "url": "https://github.com/nikic/PHP-Parser.git",
                "reference": "aaee038b912e567780949787d5fe1977be11a778"
            },
            "dist": {
                "type": "zip",
                "url": "https://api.github.com/repos/nikic/PHP-Parser/zipball/aaee038b912e567780949787d5fe1977be11a778",
                "reference": "aaee038b912e567780949787d5fe1977be11a778",
                "shasum": ""
            },
            "require": {
                "ext-tokenizer": "*",
                "php": ">=7.0"
            },
            "require-dev": {
                "ircmaxell/php-yacc": "^0.0.7",
                "phpunit/phpunit": "^6.5 || ^7.0 || ^8.0 || ^9.0"
            },
            "bin": [
                "bin/php-parse"
            ],
            "type": "library",
            "extra": {
                "branch-alias": {
                    "dev-master": "4.9-dev"
                }
            },
            "autoload": {
                "psr-4": {
                    "PhpParser\\": "lib/PhpParser"
                }
            },
            "notification-url": "https://packagist.org/downloads/",
            "license": [
                "BSD-3-Clause"
            ],
            "authors": [
                {
                    "name": "Nikita Popov"
                }
            ],
            "description": "A PHP parser written in PHP",
            "keywords": [
                "parser",
                "php"
            ],
            "time": "2020-08-18T19:48:01+00:00"
        },
        {
            "name": "paragonie/random_compat",
            "version": "v2.0.18",
            "source": {
                "type": "git",
                "url": "https://github.com/paragonie/random_compat.git",
                "reference": "0a58ef6e3146256cc3dc7cc393927bcc7d1b72db"
            },
            "dist": {
                "type": "zip",
                "url": "https://api.github.com/repos/paragonie/random_compat/zipball/0a58ef6e3146256cc3dc7cc393927bcc7d1b72db",
                "reference": "0a58ef6e3146256cc3dc7cc393927bcc7d1b72db",
                "shasum": ""
            },
            "require": {
                "php": ">=5.2.0"
            },
            "require-dev": {
                "phpunit/phpunit": "4.*|5.*"
            },
            "suggest": {
                "ext-libsodium": "Provides a modern crypto API that can be used to generate random bytes."
            },
            "type": "library",
            "autoload": {
                "files": [
                    "lib/random.php"
                ]
            },
            "notification-url": "https://packagist.org/downloads/",
            "license": [
                "MIT"
            ],
            "authors": [
                {
                    "name": "Paragon Initiative Enterprises",
                    "email": "security@paragonie.com",
                    "homepage": "https://paragonie.com"
                }
            ],
            "description": "PHP 5.x polyfill for random_bytes() and random_int() from PHP 7",
            "keywords": [
                "csprng",
                "polyfill",
                "pseudorandom",
                "random"
            ],
            "time": "2019-01-03T20:59:08+00:00"
        },
        {
            "name": "pear/archive_tar",
            "version": "1.4.11",
            "source": {
                "type": "git",
                "url": "https://github.com/pear/Archive_Tar.git",
                "reference": "17d355cb7d3c4ff08e5729f29cd7660145208d9d"
            },
            "dist": {
                "type": "zip",
                "url": "https://api.github.com/repos/pear/Archive_Tar/zipball/17d355cb7d3c4ff08e5729f29cd7660145208d9d",
                "reference": "17d355cb7d3c4ff08e5729f29cd7660145208d9d",
                "shasum": ""
            },
            "require": {
                "pear/pear-core-minimal": "^1.10.0alpha2",
                "php": ">=5.2.0"
            },
            "require-dev": {
                "phpunit/phpunit": "*"
            },
            "suggest": {
                "ext-bz2": "Bz2 compression support.",
                "ext-xz": "Lzma2 compression support.",
                "ext-zlib": "Gzip compression support."
            },
            "type": "library",
            "extra": {
                "branch-alias": {
                    "dev-master": "1.4.x-dev"
                }
            },
            "autoload": {
                "psr-0": {
                    "Archive_Tar": ""
                }
            },
            "notification-url": "https://packagist.org/downloads/",
            "include-path": [
                "./"
            ],
            "license": [
                "BSD-3-Clause"
            ],
            "authors": [
                {
                    "name": "Vincent Blavet",
                    "email": "vincent@phpconcept.net"
                },
                {
                    "name": "Greg Beaver",
                    "email": "greg@chiaraquartet.net"
                },
                {
                    "name": "Michiel Rook",
                    "email": "mrook@php.net"
                }
            ],
            "description": "Tar file management class with compression support (gzip, bzip2, lzma2)",
            "homepage": "https://github.com/pear/Archive_Tar",
            "keywords": [
                "archive",
                "tar"
            ],
            "support": {
                "issues": "http://pear.php.net/bugs/search.php?cmd=display&package_name[]=Archive_Tar",
                "source": "https://github.com/pear/Archive_Tar"
            },
            "time": "2020-11-19T22:10:24+00:00"
        },
        {
            "name": "pear/console_getopt",
            "version": "v1.4.3",
            "source": {
                "type": "git",
                "url": "https://github.com/pear/Console_Getopt.git",
                "reference": "a41f8d3e668987609178c7c4a9fe48fecac53fa0"
            },
            "dist": {
                "type": "zip",
                "url": "https://api.github.com/repos/pear/Console_Getopt/zipball/a41f8d3e668987609178c7c4a9fe48fecac53fa0",
                "reference": "a41f8d3e668987609178c7c4a9fe48fecac53fa0",
                "shasum": ""
            },
            "type": "library",
            "autoload": {
                "psr-0": {
                    "Console": "./"
                }
            },
            "notification-url": "https://packagist.org/downloads/",
            "include-path": [
                "./"
            ],
            "license": [
                "BSD-2-Clause"
            ],
            "authors": [
                {
                    "name": "Andrei Zmievski",
                    "email": "andrei@php.net",
                    "role": "Lead"
                },
                {
                    "name": "Stig Bakken",
                    "email": "stig@php.net",
                    "role": "Developer"
                },
                {
                    "name": "Greg Beaver",
                    "email": "cellog@php.net",
                    "role": "Helper"
                }
            ],
            "description": "More info available on: http://pear.php.net/package/Console_Getopt",
            "time": "2019-11-20T18:27:48+00:00"
        },
        {
            "name": "pear/pear-core-minimal",
            "version": "v1.10.10",
            "source": {
                "type": "git",
                "url": "https://github.com/pear/pear-core-minimal.git",
                "reference": "625a3c429d9b2c1546438679074cac1b089116a7"
            },
            "dist": {
                "type": "zip",
                "url": "https://api.github.com/repos/pear/pear-core-minimal/zipball/625a3c429d9b2c1546438679074cac1b089116a7",
                "reference": "625a3c429d9b2c1546438679074cac1b089116a7",
                "shasum": ""
            },
            "require": {
                "pear/console_getopt": "~1.4",
                "pear/pear_exception": "~1.0"
            },
            "replace": {
                "rsky/pear-core-min": "self.version"
            },
            "type": "library",
            "autoload": {
                "psr-0": {
                    "": "src/"
                }
            },
            "notification-url": "https://packagist.org/downloads/",
            "include-path": [
                "src/"
            ],
            "license": [
                "BSD-3-Clause"
            ],
            "authors": [
                {
                    "name": "Christian Weiske",
                    "email": "cweiske@php.net",
                    "role": "Lead"
                }
            ],
            "description": "Minimal set of PEAR core files to be used as composer dependency",
            "time": "2019-11-19T19:00:24+00:00"
        },
        {
            "name": "pear/pear_exception",
            "version": "v1.0.1",
            "source": {
                "type": "git",
                "url": "https://github.com/pear/PEAR_Exception.git",
                "reference": "dbb42a5a0e45f3adcf99babfb2a1ba77b8ac36a7"
            },
            "dist": {
                "type": "zip",
                "url": "https://api.github.com/repos/pear/PEAR_Exception/zipball/dbb42a5a0e45f3adcf99babfb2a1ba77b8ac36a7",
                "reference": "dbb42a5a0e45f3adcf99babfb2a1ba77b8ac36a7",
                "shasum": ""
            },
            "require": {
                "php": ">=4.4.0"
            },
            "require-dev": {
                "phpunit/phpunit": "*"
            },
            "type": "class",
            "extra": {
                "branch-alias": {
                    "dev-master": "1.0.x-dev"
                }
            },
            "autoload": {
                "classmap": [
                    "PEAR/"
                ]
            },
            "notification-url": "https://packagist.org/downloads/",
            "include-path": [
                "."
            ],
            "license": [
                "BSD-2-Clause"
            ],
            "authors": [
                {
                    "name": "Helgi Thormar",
                    "email": "dufuz@php.net"
                },
                {
                    "name": "Greg Beaver",
                    "email": "cellog@php.net"
                }
            ],
            "description": "The PEAR Exception base class.",
            "homepage": "https://github.com/pear/PEAR_Exception",
            "keywords": [
                "exception"
            ],
            "time": "2019-12-10T10:24:42+00:00"
        },
        {
            "name": "pelago/emogrifier",
            "version": "v2.2.0",
            "source": {
                "type": "git",
                "url": "https://github.com/MyIntervals/emogrifier.git",
                "reference": "2472bc1c3a2dee8915ecc2256139c6100024332f"
            },
            "dist": {
                "type": "zip",
                "url": "https://api.github.com/repos/MyIntervals/emogrifier/zipball/2472bc1c3a2dee8915ecc2256139c6100024332f",
                "reference": "2472bc1c3a2dee8915ecc2256139c6100024332f",
                "shasum": ""
            },
            "require": {
                "ext-dom": "*",
                "ext-libxml": "*",
                "php": "^5.5.0 || ~7.0.0 || ~7.1.0 || ~7.2.0 || ~7.3.0",
                "symfony/css-selector": "^3.4.0 || ^4.0.0"
            },
            "require-dev": {
                "friendsofphp/php-cs-fixer": "^2.2.0",
                "phpmd/phpmd": "^2.6.0",
                "phpunit/phpunit": "^4.8.0",
                "squizlabs/php_codesniffer": "^3.3.2"
            },
            "type": "library",
            "extra": {
                "branch-alias": {
                    "dev-master": "3.0.x-dev"
                }
            },
            "autoload": {
                "psr-4": {
                    "Pelago\\": "src/"
                }
            },
            "notification-url": "https://packagist.org/downloads/",
            "license": [
                "MIT"
            ],
            "authors": [
                {
                    "name": "Oliver Klee",
                    "email": "github@oliverklee.de"
                },
                {
                    "name": "Zoli Szabó",
                    "email": "zoli.szabo+github@gmail.com"
                },
                {
                    "name": "John Reeve",
                    "email": "jreeve@pelagodesign.com"
                },
                {
                    "name": "Jake Hotson",
                    "email": "jake@qzdesign.co.uk"
                },
                {
                    "name": "Cameron Brooks"
                },
                {
                    "name": "Jaime Prado"
                }
            ],
            "description": "Converts CSS styles into inline style attributes in your HTML code",
            "homepage": "https://www.myintervals.com/emogrifier.php",
            "keywords": [
                "css",
                "email",
                "pre-processing"
            ],
            "time": "2019-09-04T16:07:59+00:00"
        },
        {
            "name": "phpoffice/phpspreadsheet",
            "version": "1.12.0",
            "source": {
                "type": "git",
                "url": "https://github.com/PHPOffice/PhpSpreadsheet.git",
                "reference": "f79611d6dc1f6b7e8e30b738fc371b392001dbfd"
            },
            "dist": {
                "type": "zip",
                "url": "https://api.github.com/repos/PHPOffice/PhpSpreadsheet/zipball/f79611d6dc1f6b7e8e30b738fc371b392001dbfd",
                "reference": "f79611d6dc1f6b7e8e30b738fc371b392001dbfd",
                "shasum": ""
            },
            "require": {
                "ext-ctype": "*",
                "ext-dom": "*",
                "ext-fileinfo": "*",
                "ext-gd": "*",
                "ext-iconv": "*",
                "ext-libxml": "*",
                "ext-mbstring": "*",
                "ext-simplexml": "*",
                "ext-xml": "*",
                "ext-xmlreader": "*",
                "ext-xmlwriter": "*",
                "ext-zip": "*",
                "ext-zlib": "*",
                "markbaker/complex": "^1.4",
                "markbaker/matrix": "^1.2",
                "php": "^7.1",
                "psr/simple-cache": "^1.0"
            },
            "require-dev": {
                "dompdf/dompdf": "^0.8.3",
                "friendsofphp/php-cs-fixer": "^2.16",
                "jpgraph/jpgraph": "^4.0",
                "mpdf/mpdf": "^8.0",
                "phpcompatibility/php-compatibility": "^9.3",
                "phpunit/phpunit": "^7.5",
                "squizlabs/php_codesniffer": "^3.5",
                "tecnickcom/tcpdf": "^6.3"
            },
            "suggest": {
                "dompdf/dompdf": "Option for rendering PDF with PDF Writer",
                "jpgraph/jpgraph": "Option for rendering charts, or including charts with PDF or HTML Writers",
                "mpdf/mpdf": "Option for rendering PDF with PDF Writer",
                "tecnickcom/tcpdf": "Option for rendering PDF with PDF Writer"
            },
            "type": "library",
            "autoload": {
                "psr-4": {
                    "PhpOffice\\PhpSpreadsheet\\": "src/PhpSpreadsheet"
                }
            },
            "notification-url": "https://packagist.org/downloads/",
            "license": [
                "MIT"
            ],
            "authors": [
                {
                    "name": "Maarten Balliauw",
                    "homepage": "https://blog.maartenballiauw.be"
                },
                {
                    "name": "Mark Baker",
                    "homepage": "https://markbakeruk.net"
                },
                {
                    "name": "Franck Lefevre",
                    "homepage": "https://rootslabs.net"
                },
                {
                    "name": "Erik Tilt"
                },
                {
                    "name": "Adrien Crivelli"
                }
            ],
            "description": "PHPSpreadsheet - Read, Create and Write Spreadsheet documents in PHP - Spreadsheet engine",
            "homepage": "https://github.com/PHPOffice/PhpSpreadsheet",
            "keywords": [
                "OpenXML",
                "excel",
                "gnumeric",
                "ods",
                "php",
                "spreadsheet",
                "xls",
                "xlsx"
            ],
            "time": "2020-04-27T08:12:48+00:00"
        },
        {
            "name": "prestashop/blockreassurance",
            "version": "v5.0.0",
            "source": {
                "type": "git",
                "url": "https://github.com/PrestaShop/blockreassurance.git",
                "reference": "ba730eb184e6e68b870b9f91f4a1f2a56518127a"
            },
            "dist": {
                "type": "zip",
                "url": "https://api.github.com/repos/PrestaShop/blockreassurance/zipball/ba730eb184e6e68b870b9f91f4a1f2a56518127a",
                "reference": "ba730eb184e6e68b870b9f91f4a1f2a56518127a",
                "shasum": ""
            },
            "require": {
                "doctrine/cache": "^1.6",
                "guzzlehttp/cache-subscriber": "^0.2.0",
                "php": ">=5.6.0",
                "prestashop/circuit-breaker": "^3.0.0",
                "symfony/css-selector": "^3.4 || ^4.4 || ^5.0"
            },
            "require-dev": {
                "friendsofphp/php-cs-fixer": "^2.14",
                "prestashop/php-coding-standards": "dev-master"
            },
            "type": "prestashop-module",
            "autoload": {
                "psr-4": {
                    "PrestaShop\\Module\\BlockReassurance\\": "src/"
                },
                "classmap": [
                    "blockreassurance.php",
                    "classes/ReassuranceActivity.php"
                ],
                "exclude-from-classmap": []
            },
            "notification-url": "https://packagist.org/downloads/",
            "license": [
                "AFL-3.0"
            ],
            "authors": [
                {
                    "name": "PrestaShop SA",
                    "email": "contact@prestashop.com"
                }
            ],
            "description": "PrestaShop module blockreassurance",
            "homepage": "https://github.com/PrestaShop/blockreassurance",
            "time": "2020-07-17T14:12:46+00:00"
        },
        {
            "name": "prestashop/circuit-breaker",
            "version": "v3.0.0",
            "source": {
                "type": "git",
                "url": "https://github.com/PrestaShop/circuit-breaker.git",
                "reference": "8764540d470b533c9484534343688733bc363f77"
            },
            "dist": {
                "type": "zip",
                "url": "https://api.github.com/repos/PrestaShop/circuit-breaker/zipball/8764540d470b533c9484534343688733bc363f77",
                "reference": "8764540d470b533c9484534343688733bc363f77",
                "shasum": ""
            },
            "require": {
                "guzzlehttp/guzzle": "^5",
                "php": ">=5.6"
            },
            "require-dev": {
                "doctrine/cache": "^1.6.0",
                "friendsofphp/php-cs-fixer": "^2.12",
                "phpunit/phpunit": "^5.7.0",
                "squizlabs/php_codesniffer": "3.*",
                "symfony/cache": "^3.4.0",
                "symfony/event-dispatcher": "^3.4",
                "vimeo/psalm": "^1.1"
            },
            "suggest": {
                "doctrine/cache": "Allows use of Doctrine Cache adapters to store transactions",
                "ext-apcu": "Allows use of APCu adapter (performant) to store transactions",
                "guzzlehttp/cache-subscriber": "Allow use of Guzzle cache (use dev-master for most recent changes)",
                "symfony/cache": "Allows use of Symfony Cache adapters to store transactions"
            },
            "type": "library",
            "autoload": {
                "psr-4": {
                    "PrestaShop\\CircuitBreaker\\": "src/"
                }
            },
            "notification-url": "https://packagist.org/downloads/",
            "license": [
                "MIT"
            ],
            "authors": [
                {
                    "name": "PrestaShop SA",
                    "email": "contact@prestashop.com"
                },
                {
                    "name": "PrestaShop Community",
                    "homepage": "http://contributors.prestashop.com/"
                }
            ],
            "description": "A circuit breaker implementation for PHP",
            "time": "2019-06-13T10:50:14+00:00"
        },
        {
            "name": "prestashop/contactform",
            "version": "v4.3.0",
            "source": {
                "type": "git",
                "url": "https://github.com/PrestaShop/contactform.git",
                "reference": "849aae54ec564aca94877b9bee50e71bb0468edb"
            },
            "dist": {
                "type": "zip",
                "url": "https://api.github.com/repos/PrestaShop/contactform/zipball/849aae54ec564aca94877b9bee50e71bb0468edb",
                "reference": "849aae54ec564aca94877b9bee50e71bb0468edb",
                "shasum": ""
            },
            "require": {
                "jakeasmith/http_build_url": "^1",
                "php": ">=5.4.0"
            },
            "type": "prestashop-module",
            "notification-url": "https://packagist.org/downloads/",
            "license": [
                "AFL-3.0"
            ],
            "authors": [
                {
                    "name": "PrestaShop SA",
                    "email": "contact@prestashop.com"
                }
            ],
            "description": "PrestaShop module contactform",
            "homepage": "https://github.com/PrestaShop/contactform",
            "time": "2020-09-15T09:37:15+00:00"
        },
        {
            "name": "prestashop/dashactivity",
            "version": "v2.0.2",
            "source": {
                "type": "git",
                "url": "https://github.com/PrestaShop/dashactivity.git",
                "reference": "8d41fab7a58cdaeabc0248f6fd571da32d7615d4"
            },
            "dist": {
                "type": "zip",
                "url": "https://api.github.com/repos/PrestaShop/dashactivity/zipball/8d41fab7a58cdaeabc0248f6fd571da32d7615d4",
                "reference": "8d41fab7a58cdaeabc0248f6fd571da32d7615d4",
                "shasum": ""
            },
            "require": {
                "php": ">=5.4"
            },
            "type": "prestashop-module",
            "notification-url": "https://packagist.org/downloads/",
            "license": [
                "AFL - Academic Free License (AFL 3.0)"
            ],
            "authors": [
                {
                    "name": "PrestaShop SA",
                    "email": "contact@prestashop.com"
                }
            ],
            "description": "PrestaShop module dashactivity",
            "homepage": "https://github.com/PrestaShop/dashactivity",
            "time": "2017-12-08T11:06:01+00:00"
        },
        {
            "name": "prestashop/dashgoals",
            "version": "v2.0.2",
            "source": {
                "type": "git",
                "url": "https://github.com/PrestaShop/dashgoals.git",
                "reference": "2a8d41bcc9f2b09924b5e82407bcd6d61ea61ab6"
            },
            "dist": {
                "type": "zip",
                "url": "https://api.github.com/repos/PrestaShop/dashgoals/zipball/2a8d41bcc9f2b09924b5e82407bcd6d61ea61ab6",
                "reference": "2a8d41bcc9f2b09924b5e82407bcd6d61ea61ab6",
                "shasum": ""
            },
            "require": {
                "php": ">=5.4"
            },
            "type": "prestashop-module",
            "notification-url": "https://packagist.org/downloads/",
            "license": [
                "AFL-3.0"
            ],
            "authors": [
                {
                    "name": "PrestaShop SA",
                    "email": "contact@prestashop.com"
                }
            ],
            "description": "PrestaShop module dashgoals",
            "homepage": "https://github.com/PrestaShop/dashgoals",
            "time": "2018-01-29T17:51:57+00:00"
        },
        {
            "name": "prestashop/dashproducts",
            "version": "v2.1.1",
            "source": {
                "type": "git",
                "url": "https://github.com/PrestaShop/dashproducts.git",
                "reference": "22652ff141bfc3d5563918210f9b58305c80f4d7"
            },
            "dist": {
                "type": "zip",
                "url": "https://api.github.com/repos/PrestaShop/dashproducts/zipball/22652ff141bfc3d5563918210f9b58305c80f4d7",
                "reference": "22652ff141bfc3d5563918210f9b58305c80f4d7",
                "shasum": ""
            },
            "require": {
                "php": ">=5.4"
            },
            "type": "prestashop-module",
            "notification-url": "https://packagist.org/downloads/",
            "license": [
                "AFL-3.0"
            ],
            "authors": [
                {
                    "name": "PrestaShop SA",
                    "email": "contact@prestashop.com"
                }
            ],
            "description": "PrestaShop module dashproducts",
            "homepage": "https://github.com/PrestaShop/dashproducts",
            "time": "2020-09-28T11:23:29+00:00"
        },
        {
            "name": "prestashop/dashtrends",
            "version": "v2.0.3",
            "source": {
                "type": "git",
                "url": "https://github.com/PrestaShop/dashtrends.git",
                "reference": "da68ea81c2d0d13d9fd851934c75927fe222d5e3"
            },
            "dist": {
                "type": "zip",
                "url": "https://api.github.com/repos/PrestaShop/dashtrends/zipball/da68ea81c2d0d13d9fd851934c75927fe222d5e3",
                "reference": "da68ea81c2d0d13d9fd851934c75927fe222d5e3",
                "shasum": ""
            },
            "require": {
                "php": ">=5.4"
            },
            "require-dev": {
                "prestashop/php-dev-tools": "~3.0"
            },
            "type": "prestashop-module",
            "autoload": {
                "classmap": [
                    "dashtrends.php"
                ]
            },
            "notification-url": "https://packagist.org/downloads/",
            "license": [
                "AFL-3.0"
            ],
            "authors": [
                {
                    "name": "PrestaShop SA",
                    "email": "contact@prestashop.com"
                }
            ],
            "description": "PrestaShop module dashtrends",
            "homepage": "https://github.com/PrestaShop/dashtrends",
            "time": "2020-10-14T13:35:03+00:00"
        },
        {
            "name": "prestashop/decimal",
            "version": "1.4.0",
            "source": {
                "type": "git",
                "url": "https://github.com/PrestaShop/decimal.git",
                "reference": "188028580f4b551c126d1d723578f3ee88008e95"
            },
            "dist": {
                "type": "zip",
                "url": "https://api.github.com/repos/PrestaShop/decimal/zipball/188028580f4b551c126d1d723578f3ee88008e95",
                "reference": "188028580f4b551c126d1d723578f3ee88008e95",
                "shasum": ""
            },
            "require": {
                "php": ">=5.4"
            },
            "require-dev": {
                "codacy/coverage": "dev-master",
                "phpunit/phpunit": "4.*"
            },
            "type": "library",
            "autoload": {
                "psr-4": {
                    "PrestaShop\\Decimal\\": "src"
                }
            },
            "notification-url": "https://packagist.org/downloads/",
            "license": [
                "MIT"
            ],
            "authors": [
                {
                    "name": "PrestaShop SA",
                    "email": "contact@prestashop.com"
                },
                {
                    "name": "Pablo Borowicz",
                    "email": "pablo.borowicz@prestashop.com"
                }
            ],
            "description": "Object-oriented wrapper/shim for BC Math PHP extension. Allows for arbitrary-precision math operations.",
            "homepage": "https://github.com/prestashop/decimal",
            "keywords": [
                "bcmath",
                "decimal",
                "math",
                "precision",
                "prestashop"
            ],
            "time": "2020-10-08T07:14:07+00:00"
        },
        {
            "name": "prestashop/graphnvd3",
            "version": "v2.0.1",
            "source": {
                "type": "git",
                "url": "https://github.com/PrestaShop/graphnvd3.git",
                "reference": "c4b8fa0d82d047b63be02e74e84a27f46a746065"
            },
            "dist": {
                "type": "zip",
                "url": "https://api.github.com/repos/PrestaShop/graphnvd3/zipball/c4b8fa0d82d047b63be02e74e84a27f46a746065",
                "reference": "c4b8fa0d82d047b63be02e74e84a27f46a746065",
                "shasum": ""
            },
            "require": {
                "php": ">=5.3.2"
            },
            "type": "prestashop-module",
            "notification-url": "https://packagist.org/downloads/",
            "license": [
                "AFL - Academic Free License (AFL 3.0)"
            ],
            "authors": [
                {
                    "name": "PrestaShop SA",
                    "email": "contact@prestashop.com"
                }
            ],
            "description": "PrestaShop module graphnvd3",
            "homepage": "https://github.com/PrestaShop/graphnvd3",
            "time": "2019-04-03T08:19:54+00:00"
        },
        {
            "name": "prestashop/gridhtml",
            "version": "v2.0.0",
            "source": {
                "type": "git",
                "url": "https://github.com/PrestaShop/gridhtml.git",
                "reference": "b952ef9473a35acf6dce219ee595486853762084"
            },
            "dist": {
                "type": "zip",
                "url": "https://api.github.com/repos/PrestaShop/gridhtml/zipball/b952ef9473a35acf6dce219ee595486853762084",
                "reference": "b952ef9473a35acf6dce219ee595486853762084",
                "shasum": ""
            },
            "require": {
                "php": ">=5.3.2"
            },
            "type": "prestashop-module",
            "notification-url": "https://packagist.org/downloads/",
            "license": [
                "AFL - Academic Free License (AFL 3.0)"
            ],
            "authors": [
                {
                    "name": "PrestaShop SA",
                    "email": "contact@prestashop.com"
                }
            ],
            "description": "PrestaShop module gridhtml",
            "homepage": "https://github.com/PrestaShop/gridhtml",
            "time": "2017-02-22T11:03:13+00:00"
        },
        {
            "name": "prestashop/gsitemap",
            "version": "v4.2.0",
            "source": {
                "type": "git",
                "url": "https://github.com/PrestaShop/gsitemap.git",
                "reference": "b67dda02a8b6488eb4e2a67080357ac3f9e57057"
            },
            "dist": {
                "type": "zip",
                "url": "https://api.github.com/repos/PrestaShop/gsitemap/zipball/b67dda02a8b6488eb4e2a67080357ac3f9e57057",
                "reference": "b67dda02a8b6488eb4e2a67080357ac3f9e57057",
                "shasum": ""
            },
            "require": {
                "php": ">=5.6.0"
            },
            "type": "prestashop-module",
            "notification-url": "https://packagist.org/downloads/",
            "license": [
                "AFL-3.0"
            ],
            "authors": [
                {
                    "name": "PrestaShop SA",
                    "email": "contact@prestashop.com"
                }
            ],
            "description": "PrestaShop module gsitemap",
            "homepage": "https://github.com/PrestaShop/gsitemap",
            "time": "2020-06-23T05:58:30+00:00"
        },
        {
            "name": "prestashop/pagesnotfound",
            "version": "v2.0.0",
            "source": {
                "type": "git",
                "url": "https://github.com/PrestaShop/pagesnotfound.git",
                "reference": "8707d8184f0c6678a95c64b957aec6053ed069ef"
            },
            "dist": {
                "type": "zip",
                "url": "https://api.github.com/repos/PrestaShop/pagesnotfound/zipball/8707d8184f0c6678a95c64b957aec6053ed069ef",
                "reference": "8707d8184f0c6678a95c64b957aec6053ed069ef",
                "shasum": ""
            },
            "require": {
                "php": ">=5.3.2"
            },
            "type": "prestashop-module",
            "notification-url": "https://packagist.org/downloads/",
            "license": [
                "AFL - Academic Free License (AFL 3.0)"
            ],
            "authors": [
                {
                    "name": "PrestaShop SA",
                    "email": "contact@prestashop.com"
                }
            ],
            "description": "PrestaShop module pagesnotfound",
            "homepage": "https://github.com/PrestaShop/pagesnotfound",
            "time": "2017-02-20T11:14:52+00:00"
        },
        {
            "name": "prestashop/productcomments",
            "version": "v4.2.0",
            "source": {
                "type": "git",
                "url": "https://github.com/PrestaShop/productcomments.git",
                "reference": "c56e3e9495c4a0a9c1e7dc43e1bb0fcad2796dbf"
            },
            "dist": {
                "type": "zip",
                "url": "https://api.github.com/repos/PrestaShop/productcomments/zipball/c56e3e9495c4a0a9c1e7dc43e1bb0fcad2796dbf",
                "reference": "c56e3e9495c4a0a9c1e7dc43e1bb0fcad2796dbf",
                "shasum": ""
            },
            "require": {
                "doctrine/cache": "^1.6",
                "guzzlehttp/cache-subscriber": "^0.2.0",
                "php": ">=5.6.0",
                "prestashop/circuit-breaker": "^3.0.0",
                "symfony/css-selector": "^3.4 || ^4.4 || ^5.0"
            },
            "type": "prestashop-module",
            "autoload": {
                "psr-4": {
                    "PrestaShop\\Module\\ProductComment\\": "src/"
                },
                "classmap": [
                    "productcomments.php"
                ],
                "exclude-from-classmap": []
            },
            "notification-url": "https://packagist.org/downloads/",
            "license": [
                "AFL-3.0"
            ],
            "authors": [
                {
                    "name": "PrestaShop SA",
                    "email": "contact@prestashop.com"
                }
            ],
            "description": "PrestaShop module productcomments",
            "homepage": "https://github.com/PrestaShop/productcomments",
            "support": {
                "source": "https://github.com/PrestaShop/productcomments/tree/v4.2.0"
            },
            "time": "2020-11-16T13:13:36+00:00"
        },
        {
            "name": "prestashop/ps_banner",
            "version": "v2.1.0",
            "source": {
                "type": "git",
                "url": "https://github.com/PrestaShop/ps_banner.git",
                "reference": "9616f7fc9cda997ef1860562d3212fd021205805"
            },
            "dist": {
                "type": "zip",
                "url": "https://api.github.com/repos/PrestaShop/ps_banner/zipball/9616f7fc9cda997ef1860562d3212fd021205805",
                "reference": "9616f7fc9cda997ef1860562d3212fd021205805",
                "shasum": ""
            },
            "require": {
                "php": ">=5.4"
            },
            "type": "prestashop-module",
            "notification-url": "https://packagist.org/downloads/",
            "license": [
                "AFL-3.0"
            ],
            "authors": [
                {
                    "name": "PrestaShop SA",
                    "email": "contact@prestashop.com"
                }
            ],
            "description": "PrestaShop module ps_banner",
            "homepage": "https://github.com/PrestaShop/ps_banner",
            "time": "2018-02-05T21:44:48+00:00"
        },
        {
            "name": "prestashop/ps_categorytree",
            "version": "v2.0.0",
            "source": {
                "type": "git",
                "url": "https://github.com/PrestaShop/ps_categorytree.git",
                "reference": "f3a23af738d7d0e7aae1fdce0f0de392041719df"
            },
            "dist": {
                "type": "zip",
                "url": "https://api.github.com/repos/PrestaShop/ps_categorytree/zipball/f3a23af738d7d0e7aae1fdce0f0de392041719df",
                "reference": "f3a23af738d7d0e7aae1fdce0f0de392041719df",
                "shasum": ""
            },
            "require": {
                "php": ">=5.4.0"
            },
            "type": "prestashop-module",
            "notification-url": "https://packagist.org/downloads/",
            "license": [
                "AFL - Academic Free License (AFL 3.0)"
            ],
            "authors": [
                {
                    "name": "PrestaShop SA",
                    "email": "contact@prestashop.com"
                }
            ],
            "description": "PrestaShop category tree links",
            "homepage": "https://github.com/PrestaShop/ps_categorytree",
            "time": "2017-02-01T09:28:43+00:00"
        },
        {
            "name": "prestashop/ps_checkpayment",
            "version": "v2.0.5",
            "source": {
                "type": "git",
                "url": "https://github.com/PrestaShop/ps_checkpayment.git",
                "reference": "6239ecbe75c427f81536ed2df8b56421ab2fa9b2"
            },
            "dist": {
                "type": "zip",
                "url": "https://api.github.com/repos/PrestaShop/ps_checkpayment/zipball/6239ecbe75c427f81536ed2df8b56421ab2fa9b2",
                "reference": "6239ecbe75c427f81536ed2df8b56421ab2fa9b2",
                "shasum": ""
            },
            "require": {
                "php": ">=5.4"
            },
            "require-dev": {
                "prestashop/php-dev-tools": "~3.0"
            },
            "type": "prestashop-module",
            "autoload": {
                "classmap": [
                    "ps_checkpayment.php",
                    "controllers/"
                ]
            },
            "notification-url": "https://packagist.org/downloads/",
            "license": [
                "AFL-3.0"
            ],
            "authors": [
                {
                    "name": "PrestaShop SA",
                    "email": "contact@prestashop.com"
                }
            ],
            "description": "PrestaShop module ps_checkpayment",
            "homepage": "https://github.com/PrestaShop/ps_checkpayment",
            "time": "2020-10-16T07:20:00+00:00"
        },
        {
            "name": "prestashop/ps_contactinfo",
            "version": "v3.3.0",
            "source": {
                "type": "git",
                "url": "https://github.com/PrestaShop/ps_contactinfo.git",
                "reference": "1c74f18a12118cbb7622e79044c48aaa55ce93c3"
            },
            "dist": {
                "type": "zip",
                "url": "https://api.github.com/repos/PrestaShop/ps_contactinfo/zipball/1c74f18a12118cbb7622e79044c48aaa55ce93c3",
                "reference": "1c74f18a12118cbb7622e79044c48aaa55ce93c3",
                "shasum": ""
            },
            "require": {
                "php": ">=5.4"
            },
            "type": "prestashop-module",
            "notification-url": "https://packagist.org/downloads/",
            "license": [
                "AFL-3.0"
            ],
            "authors": [
                {
                    "name": "PrestaShop SA",
                    "email": "contact@prestashop.com"
                }
            ],
            "description": "PrestaShop module ps_contactinfo",
            "homepage": "https://github.com/PrestaShop/ps_contactinfo",
            "time": "2020-05-28T12:57:52+00:00"
        },
        {
            "name": "prestashop/ps_crossselling",
            "version": "v2.0.0",
            "source": {
                "type": "git",
                "url": "https://github.com/PrestaShop/ps_crossselling.git",
                "reference": "09194273b73c1d45d950f645a6ddb24330615bfb"
            },
            "dist": {
                "type": "zip",
                "url": "https://api.github.com/repos/PrestaShop/ps_crossselling/zipball/09194273b73c1d45d950f645a6ddb24330615bfb",
                "reference": "09194273b73c1d45d950f645a6ddb24330615bfb",
                "shasum": ""
            },
            "require": {
                "php": ">=5.4.0"
            },
            "type": "prestashop-module",
            "notification-url": "https://packagist.org/downloads/",
            "license": [
                "AFL - Academic Free License (AFL 3.0)"
            ],
            "authors": [
                {
                    "name": "PrestaShop SA",
                    "email": "contact@prestashop.com"
                }
            ],
            "description": "PrestaShop - Cross selling",
            "homepage": "https://github.com/PrestaShop/ps_crossselling",
            "time": "2017-06-23T09:47:31+00:00"
        },
        {
            "name": "prestashop/ps_currencyselector",
            "version": "v2.0.1",
            "source": {
                "type": "git",
                "url": "https://github.com/PrestaShop/ps_currencyselector.git",
                "reference": "6e2b87c4fbddf757af0233ab419e8a4a76d4daf0"
            },
            "dist": {
                "type": "zip",
                "url": "https://api.github.com/repos/PrestaShop/ps_currencyselector/zipball/6e2b87c4fbddf757af0233ab419e8a4a76d4daf0",
                "reference": "6e2b87c4fbddf757af0233ab419e8a4a76d4daf0",
                "shasum": ""
            },
            "require": {
                "php": ">=5.4"
            },
            "require-dev": {
                "friendsofphp/php-cs-fixer": "^2.15.1",
                "prestashop/php-dev-tools": "^2"
            },
            "type": "prestashop-module",
            "notification-url": "https://packagist.org/downloads/",
            "license": [
                "AFL-3.0"
            ],
            "authors": [
                {
                    "name": "PrestaShop SA",
                    "email": "contact@prestashop.com"
                }
            ],
            "description": "PrestaShop module ps_currencyselector",
            "homepage": "https://github.com/PrestaShop/ps_currencyselector",
            "time": "2019-12-31T16:04:31+00:00"
        },
        {
            "name": "prestashop/ps_customeraccountlinks",
            "version": "v3.1.0",
            "source": {
                "type": "git",
                "url": "https://github.com/PrestaShop/ps_customeraccountlinks.git",
                "reference": "4d9d4c87697a00f2d00def427d9f7058e14bca94"
            },
            "dist": {
                "type": "zip",
                "url": "https://api.github.com/repos/PrestaShop/ps_customeraccountlinks/zipball/4d9d4c87697a00f2d00def427d9f7058e14bca94",
                "reference": "4d9d4c87697a00f2d00def427d9f7058e14bca94",
                "shasum": ""
            },
            "require": {
                "php": ">=5.4"
            },
            "type": "prestashop-module",
            "notification-url": "https://packagist.org/downloads/",
            "license": [
                "AFL - Academic Free License (AFL 3.0)"
            ],
            "authors": [
                {
                    "name": "PrestaShop SA",
                    "email": "contact@prestashop.com"
                }
            ],
            "description": "PrestaShop module ps_customeraccountlinks",
            "homepage": "https://github.com/PrestaShop/ps_customeraccountlinks",
            "time": "2017-12-08T10:53:29+00:00"
        },
        {
            "name": "prestashop/ps_customersignin",
            "version": "v2.0.3",
            "source": {
                "type": "git",
                "url": "https://github.com/PrestaShop/ps_customersignin.git",
                "reference": "a9006ddf5a3a376e60bf300eecf1608286f739ca"
            },
            "dist": {
                "type": "zip",
                "url": "https://api.github.com/repos/PrestaShop/ps_customersignin/zipball/a9006ddf5a3a376e60bf300eecf1608286f739ca",
                "reference": "a9006ddf5a3a376e60bf300eecf1608286f739ca",
                "shasum": ""
            },
            "require": {
                "php": ">=5.4"
            },
            "require-dev": {
                "prestashop/php-dev-tools": "~3.0"
            },
            "type": "prestashop-module",
            "autoload": {
                "classmap": [
                    "ps_customersignin.php"
                ]
            },
            "notification-url": "https://packagist.org/downloads/",
            "license": [
                "AFL-3.0"
            ],
            "authors": [
                {
                    "name": "PrestaShop SA",
                    "email": "contact@prestashop.com"
                }
            ],
            "description": "PrestaShop - Customer 'Sign in' link",
            "homepage": "https://github.com/PrestaShop/ps_customersignin",
            "time": "2020-09-18T07:24:23+00:00"
        },
        {
            "name": "prestashop/ps_customtext",
            "version": "v4.1.1",
            "source": {
                "type": "git",
                "url": "https://github.com/PrestaShop/ps_customtext.git",
                "reference": "8d46ad28d99ec03dbba31d121cce1365593425c6"
            },
            "dist": {
                "type": "zip",
                "url": "https://api.github.com/repos/PrestaShop/ps_customtext/zipball/8d46ad28d99ec03dbba31d121cce1365593425c6",
                "reference": "8d46ad28d99ec03dbba31d121cce1365593425c6",
                "shasum": ""
            },
            "require": {
                "php": ">=5.4"
            },
            "require-dev": {
                "prestashop/php-dev-tools": "~3.0"
            },
            "type": "prestashop-module",
            "autoload": {
                "classmap": [
                    "ps_customtext.php",
                    "classes/"
                ]
            },
            "notification-url": "https://packagist.org/downloads/",
            "license": [
                "AFL-3.0"
            ],
            "authors": [
                {
                    "name": "PrestaShop SA",
                    "email": "contact@prestashop.com"
                }
            ],
            "description": "PrestaShop module ps_customtext",
            "homepage": "https://github.com/PrestaShop/ps_customtext",
            "time": "2020-09-17T10:27:07+00:00"
        },
        {
            "name": "prestashop/ps_dataprivacy",
            "version": "v2.0.0",
            "source": {
                "type": "git",
                "url": "https://github.com/PrestaShop/ps_dataprivacy.git",
                "reference": "7635ac3a3d373c26af81d28ead8efbf76ba53796"
            },
            "dist": {
                "type": "zip",
                "url": "https://api.github.com/repos/PrestaShop/ps_dataprivacy/zipball/7635ac3a3d373c26af81d28ead8efbf76ba53796",
                "reference": "7635ac3a3d373c26af81d28ead8efbf76ba53796",
                "shasum": ""
            },
            "require": {
                "php": ">=5.4.0"
            },
            "type": "prestashop-module",
            "notification-url": "https://packagist.org/downloads/",
            "license": [
                "AFL - Academic Free License (AFL 3.0)"
            ],
            "authors": [
                {
                    "name": "PrestaShop SA",
                    "email": "contact@prestashop.com"
                }
            ],
            "description": "PrestaShop - Data privacy",
            "homepage": "https://github.com/PrestaShop/ps_dataprivacy",
            "time": "2017-06-23T09:45:26+00:00"
        },
        {
            "name": "prestashop/ps_emailsubscription",
            "version": "v2.6.0",
            "source": {
                "type": "git",
                "url": "https://github.com/PrestaShop/ps_emailsubscription.git",
                "reference": "d4ef6d74fe3dd3f2f3a0cd7c7c6b92bf0f9277f6"
            },
            "dist": {
                "type": "zip",
                "url": "https://api.github.com/repos/PrestaShop/ps_emailsubscription/zipball/d4ef6d74fe3dd3f2f3a0cd7c7c6b92bf0f9277f6",
                "reference": "d4ef6d74fe3dd3f2f3a0cd7c7c6b92bf0f9277f6",
                "shasum": ""
            },
            "require": {
                "php": ">=5.4"
            },
            "type": "prestashop-module",
            "notification-url": "https://packagist.org/downloads/",
            "license": [
                "AFL-3.0"
            ],
            "authors": [
                {
                    "name": "PrestaShop SA",
                    "email": "contact@prestashop.com"
                }
            ],
            "description": "PrestaShop module ps_emailsubscription",
            "homepage": "https://github.com/PrestaShop/ps_emailsubscription",
            "time": "2020-06-18T06:13:36+00:00"
        },
        {
            "name": "prestashop/ps_facetedsearch",
            "version": "v3.6.0",
            "source": {
                "type": "git",
                "url": "https://github.com/PrestaShop/ps_facetedsearch.git",
                "reference": "0f75dba2ee29de86cc75674b78e716ceadfaeaad"
            },
            "dist": {
                "type": "zip",
                "url": "https://api.github.com/repos/PrestaShop/ps_facetedsearch/zipball/0f75dba2ee29de86cc75674b78e716ceadfaeaad",
                "reference": "0f75dba2ee29de86cc75674b78e716ceadfaeaad",
                "shasum": ""
            },
            "require": {
                "doctrine/collections": "^1.4",
                "php": ">=5.6"
            },
            "require-dev": {
                "friendsofphp/php-cs-fixer": "^2.14",
                "mockery/mockery": "^1.2",
                "phpunit/phpunit": "~5.7",
                "prestashop/php-coding-standards": "dev-master"
            },
            "type": "prestashop-module",
            "autoload": {
                "psr-4": {
                    "PrestaShop\\Module\\FacetedSearch\\Controller\\": "src/Controller/",
                    "PrestaShop\\Module\\FacetedSearch\\": "src/",
                    "PrestaShop\\Module\\FacetedSearch\\Tests\\": "tests/php/FacetedSearch"
                },
                "classmap": [
                    "ps_facetedsearch.php"
                ]
            },
            "notification-url": "https://packagist.org/downloads/",
            "license": [
                "AFL-3.0"
            ],
            "authors": [
                {
                    "name": "PrestaShop SA",
                    "email": "contact@prestashop.com"
                }
            ],
            "description": "PrestaShop module ps_facetedsearch",
            "homepage": "https://github.com/PrestaShop/ps_facetedsearch",
            "time": "2020-09-08T07:05:01+00:00"
        },
        {
            "name": "prestashop/ps_faviconnotificationbo",
            "version": "v2.1.0",
            "source": {
                "type": "git",
                "url": "https://github.com/PrestaShop/ps_faviconnotificationbo.git",
                "reference": "161cdd57a520d8a0acd3dac96b427acc178dd9d7"
            },
            "dist": {
                "type": "zip",
                "url": "https://api.github.com/repos/PrestaShop/ps_faviconnotificationbo/zipball/161cdd57a520d8a0acd3dac96b427acc178dd9d7",
                "reference": "161cdd57a520d8a0acd3dac96b427acc178dd9d7",
                "shasum": ""
            },
            "require": {
                "php": ">=5.6"
            },
            "require-dev": {
                "prestashop/php-dev-tools": "^3.4"
            },
            "type": "prestashop-module",
            "autoload": {
                "classmap": [
                    "controllers",
                    "ps_faviconnotificationbo.php"
                ]
            },
            "notification-url": "https://packagist.org/downloads/",
            "license": [
                "AFL-3.0"
            ],
            "authors": [
                {
                    "name": "PrestaShop SA",
                    "email": "contact@prestashop.com"
                }
            ],
            "description": "PrestaShop - Favicon notification BO",
            "homepage": "https://github.com/PrestaShop/ps_faviconnotificationbo",
            "time": "2020-06-09T08:08:54+00:00"
        },
        {
            "name": "prestashop/ps_featuredproducts",
            "version": "v2.1.0",
            "source": {
                "type": "git",
                "url": "https://github.com/PrestaShop/ps_featuredproducts.git",
                "reference": "a175279ce8fce9669fa1b22c5a13be86c4c1c334"
            },
            "dist": {
                "type": "zip",
                "url": "https://api.github.com/repos/PrestaShop/ps_featuredproducts/zipball/a175279ce8fce9669fa1b22c5a13be86c4c1c334",
                "reference": "a175279ce8fce9669fa1b22c5a13be86c4c1c334",
                "shasum": ""
            },
            "require": {
                "php": ">=5.4.0"
            },
            "type": "prestashop-module",
            "notification-url": "https://packagist.org/downloads/",
            "license": [
                "AFL-3.0"
            ],
            "authors": [
                {
                    "name": "PrestaShop SA",
                    "email": "contact@prestashop.com"
                }
            ],
            "description": "PrestaShop - Featured products",
            "homepage": "https://github.com/PrestaShop/ps_featuredproducts",
            "time": "2020-07-22T16:21:40+00:00"
        },
        {
            "name": "prestashop/ps_imageslider",
            "version": "v3.1.0",
            "source": {
                "type": "git",
                "url": "https://github.com/PrestaShop/ps_imageslider.git",
                "reference": "52e9d1a068e3b2879ce2184f00c083c8190c7ce7"
            },
            "dist": {
                "type": "zip",
                "url": "https://api.github.com/repos/PrestaShop/ps_imageslider/zipball/52e9d1a068e3b2879ce2184f00c083c8190c7ce7",
                "reference": "52e9d1a068e3b2879ce2184f00c083c8190c7ce7",
                "shasum": ""
            },
            "require": {
                "php": ">=5.4.0"
            },
            "type": "prestashop-module",
            "notification-url": "https://packagist.org/downloads/",
            "license": [
                "AFL-3.0"
            ],
            "authors": [
                {
                    "name": "PrestaShop SA",
                    "email": "contact@prestashop.com"
                }
            ],
            "description": "PrestaShop - Image slider",
            "homepage": "https://github.com/PrestaShop/ps_imageslider",
            "time": "2020-06-01T13:57:45+00:00"
        },
        {
            "name": "prestashop/ps_languageselector",
            "version": "v2.1.0",
            "source": {
                "type": "git",
                "url": "https://github.com/PrestaShop/ps_languageselector.git",
                "reference": "22d69b4dbc1a12ab2692d91962d8993d6e64557f"
            },
            "dist": {
                "type": "zip",
                "url": "https://api.github.com/repos/PrestaShop/ps_languageselector/zipball/22d69b4dbc1a12ab2692d91962d8993d6e64557f",
                "reference": "22d69b4dbc1a12ab2692d91962d8993d6e64557f",
                "shasum": ""
            },
            "require": {
                "php": ">=5.4"
            },
            "type": "prestashop-module",
            "notification-url": "https://packagist.org/downloads/",
            "license": [
                "AFL-3.0"
            ],
            "authors": [
                {
                    "name": "PrestaShop SA",
                    "email": "contact@prestashop.com"
                }
            ],
            "description": "PrestaShop module ps_languageselector",
            "homepage": "https://github.com/PrestaShop/ps_languageselector",
            "time": "2020-06-26T07:00:29+00:00"
        },
        {
            "name": "prestashop/ps_linklist",
            "version": "v3.2.0",
            "source": {
                "type": "git",
                "url": "https://github.com/PrestaShop/ps_linklist.git",
                "reference": "4abf07d4ee2b007df78849fc9475c2dcab087a69"
            },
            "dist": {
                "type": "zip",
                "url": "https://api.github.com/repos/PrestaShop/ps_linklist/zipball/4abf07d4ee2b007df78849fc9475c2dcab087a69",
                "reference": "4abf07d4ee2b007df78849fc9475c2dcab087a69",
                "shasum": ""
            },
            "require": {
                "php": ">=5.6.0"
            },
            "require-dev": {
                "prestashop/php-dev-tools": "^3.4"
            },
            "type": "prestashop-module",
            "autoload": {
                "psr-4": {
                    "PrestaShop\\Module\\LinkList\\": "src/"
                },
                "classmap": [
                    "ps_linklist.php"
                ],
                "exclude-from-classmap": []
            },
            "notification-url": "https://packagist.org/downloads/",
            "license": [
                "AFL-3.0"
            ],
            "authors": [
                {
                    "name": "PrestaShop SA",
                    "email": "contact@prestashop.com"
                }
            ],
            "description": "PrestaShop - Link list",
            "homepage": "https://github.com/PrestaShop/ps_linklist",
            "time": "2020-07-10T07:10:55+00:00"
        },
        {
            "name": "prestashop/ps_mainmenu",
            "version": "v2.2.0",
            "source": {
                "type": "git",
                "url": "https://github.com/PrestaShop/ps_mainmenu.git",
                "reference": "23323e6165423a58b2b79edd7a13a4de338d922f"
            },
            "dist": {
                "type": "zip",
                "url": "https://api.github.com/repos/PrestaShop/ps_mainmenu/zipball/23323e6165423a58b2b79edd7a13a4de338d922f",
                "reference": "23323e6165423a58b2b79edd7a13a4de338d922f",
                "shasum": ""
            },
            "require": {
                "php": ">=5.4.0"
            },
            "type": "prestashop-module",
            "notification-url": "https://packagist.org/downloads/",
            "license": [
                "AFL-3.0"
            ],
            "authors": [
                {
                    "name": "PrestaShop SA",
                    "email": "contact@prestashop.com"
                }
            ],
            "description": "PrestaShop - Main menu",
            "homepage": "https://github.com/PrestaShop/ps_mainmenu",
            "time": "2020-07-10T14:25:07+00:00"
        },
        {
            "name": "prestashop/ps_searchbar",
            "version": "v2.0.1",
            "source": {
                "type": "git",
                "url": "https://github.com/PrestaShop/ps_searchbar.git",
                "reference": "ae165e9ca469926df0b07181bf8ecee431f82070"
            },
            "dist": {
                "type": "zip",
                "url": "https://api.github.com/repos/PrestaShop/ps_searchbar/zipball/ae165e9ca469926df0b07181bf8ecee431f82070",
                "reference": "ae165e9ca469926df0b07181bf8ecee431f82070",
                "shasum": ""
            },
            "require": {
                "php": ">=5.4"
            },
            "type": "prestashop-module",
            "notification-url": "https://packagist.org/downloads/",
            "license": [
                "AFL - Academic Free License (AFL 3.0)"
            ],
            "authors": [
                {
                    "name": "PrestaShop SA",
                    "email": "contact@prestashop.com"
                }
            ],
            "description": "PrestaShop module ps_searchbar",
            "homepage": "https://github.com/PrestaShop/ps_searchbar",
            "time": "2017-03-23T10:36:40+00:00"
        },
        {
            "name": "prestashop/ps_sharebuttons",
            "version": "v2.1.0",
            "source": {
                "type": "git",
                "url": "https://github.com/PrestaShop/ps_sharebuttons.git",
                "reference": "2a0302774b84820be38e76a34188d777de12403f"
            },
            "dist": {
                "type": "zip",
                "url": "https://api.github.com/repos/PrestaShop/ps_sharebuttons/zipball/2a0302774b84820be38e76a34188d777de12403f",
                "reference": "2a0302774b84820be38e76a34188d777de12403f",
                "shasum": ""
            },
            "require": {
                "php": ">=5.4"
            },
            "type": "prestashop-module",
            "notification-url": "https://packagist.org/downloads/",
            "license": [
                "AFL-3.0"
            ],
            "authors": [
                {
                    "name": "PrestaShop SA",
                    "email": "contact@prestashop.com"
                }
            ],
            "description": "PrestaShop module ps_sharebuttons",
            "homepage": "https://github.com/PrestaShop/ps_sharebuttons",
            "time": "2020-05-20T12:16:49+00:00"
        },
        {
            "name": "prestashop/ps_shoppingcart",
            "version": "v2.0.3",
            "source": {
                "type": "git",
                "url": "https://github.com/PrestaShop/ps_shoppingcart.git",
                "reference": "eea54698cfb4324508ae0c89efe737c1c3c03f17"
            },
            "dist": {
                "type": "zip",
                "url": "https://api.github.com/repos/PrestaShop/ps_shoppingcart/zipball/eea54698cfb4324508ae0c89efe737c1c3c03f17",
                "reference": "eea54698cfb4324508ae0c89efe737c1c3c03f17",
                "shasum": ""
            },
            "require": {
                "php": ">=5.4"
            },
            "require-dev": {
                "friendsofphp/php-cs-fixer": "^2.14",
                "prestashop/php-coding-standards": "dev-master"
            },
            "type": "prestashop-module",
            "notification-url": "https://packagist.org/downloads/",
            "license": [
                "AFL - Academic Free License (AFL 3.0)"
            ],
            "authors": [
                {
                    "name": "PrestaShop SA",
                    "email": "contact@prestashop.com"
                }
            ],
            "description": "PrestaShop module ps_shoppingcart",
            "homepage": "https://github.com/PrestaShop/ps_shoppingcart",
            "time": "2019-10-30T14:07:17+00:00"
        },
        {
            "name": "prestashop/ps_socialfollow",
            "version": "v2.1.0",
            "source": {
                "type": "git",
                "url": "https://github.com/PrestaShop/ps_socialfollow.git",
                "reference": "2a1bb73cbcdcf929b876b624f033d87c8b101133"
            },
            "dist": {
                "type": "zip",
                "url": "https://api.github.com/repos/PrestaShop/ps_socialfollow/zipball/2a1bb73cbcdcf929b876b624f033d87c8b101133",
                "reference": "2a1bb73cbcdcf929b876b624f033d87c8b101133",
                "shasum": ""
            },
            "require": {
                "php": ">=5.4"
            },
            "type": "prestashop-module",
            "notification-url": "https://packagist.org/downloads/",
            "license": [
                "AFL-3.0"
            ],
            "authors": [
                {
                    "name": "PrestaShop SA",
                    "email": "contact@prestashop.com"
                }
            ],
            "description": "PrestaShop module ps_socialfollow",
            "homepage": "https://github.com/PrestaShop/ps_socialfollow",
            "time": "2020-04-15T15:03:48+00:00"
        },
        {
            "name": "prestashop/ps_themecusto",
            "version": "v1.2.0",
            "source": {
                "type": "git",
                "url": "https://github.com/PrestaShop/ps_themecusto.git",
                "reference": "69482091a23a68caa19aedc89f04f01fa997db77"
            },
            "dist": {
                "type": "zip",
                "url": "https://api.github.com/repos/PrestaShop/ps_themecusto/zipball/69482091a23a68caa19aedc89f04f01fa997db77",
                "reference": "69482091a23a68caa19aedc89f04f01fa997db77",
                "shasum": ""
            },
            "require": {
                "php": ">=5.3.2"
            },
            "require-dev": {
                "prestashop/php-coding-standards": "dev-master"
            },
            "type": "prestashop-module",
            "autoload": {
                "classmap": [
                    "ps_themecusto.php",
                    "controllers",
                    "classes"
                ]
            },
            "notification-url": "https://packagist.org/downloads/",
            "license": [
                "AFL-3.0"
            ],
            "authors": [
                {
                    "name": "PrestaShop SA",
                    "email": "contact@prestashop.com"
                }
            ],
            "description": "PrestaShop module ps_themecusto",
            "homepage": "https://github.com/PrestaShop/ps_themecusto",
            "time": "2020-04-29T06:18:04+00:00"
        },
        {
            "name": "prestashop/ps_wirepayment",
            "version": "v2.1.0",
            "source": {
                "type": "git",
                "url": "https://github.com/PrestaShop/ps_wirepayment.git",
                "reference": "99e8fbb3c66bad0217cf6f19a987d4f175aa2740"
            },
            "dist": {
                "type": "zip",
                "url": "https://api.github.com/repos/PrestaShop/ps_wirepayment/zipball/99e8fbb3c66bad0217cf6f19a987d4f175aa2740",
                "reference": "99e8fbb3c66bad0217cf6f19a987d4f175aa2740",
                "shasum": ""
            },
            "require": {
                "php": ">=5.4"
            },
            "require-dev": {
                "prestashop/php-dev-tools": "^3.4"
            },
            "type": "prestashop-module",
            "notification-url": "https://packagist.org/downloads/",
            "license": [
                "AFL-3.0"
            ],
            "authors": [
                {
                    "name": "PrestaShop SA",
                    "email": "contact@prestashop.com"
                }
            ],
            "description": "PrestaShop module ps_wirepayment",
            "homepage": "https://github.com/PrestaShop/ps_wirepayment",
            "time": "2020-06-24T19:32:51+00:00"
        },
        {
            "name": "prestashop/sekeywords",
            "version": "v2.0.0",
            "source": {
                "type": "git",
                "url": "https://github.com/PrestaShop/sekeywords.git",
                "reference": "f174c055da105af3054690a4f6c48208849b5241"
            },
            "dist": {
                "type": "zip",
                "url": "https://api.github.com/repos/PrestaShop/sekeywords/zipball/f174c055da105af3054690a4f6c48208849b5241",
                "reference": "f174c055da105af3054690a4f6c48208849b5241",
                "shasum": ""
            },
            "require": {
                "php": ">=5.4"
            },
            "type": "prestashop-module",
            "notification-url": "https://packagist.org/downloads/",
            "license": [
                "AFL - Academic Free License (AFL 3.0)"
            ],
            "authors": [
                {
                    "name": "PrestaShop SA",
                    "email": "contact@prestashop.com"
                }
            ],
            "description": "PrestaShop module sekeywords",
            "homepage": "https://github.com/PrestaShop/sekeywords",
            "time": "2017-01-30T15:46:25+00:00"
        },
        {
            "name": "prestashop/statsbestcategories",
            "version": "v2.0.0",
            "source": {
                "type": "git",
                "url": "https://github.com/PrestaShop/statsbestcategories.git",
                "reference": "57791a21f63d43cf145fa1ef1f84031a47f5e7c2"
            },
            "dist": {
                "type": "zip",
                "url": "https://api.github.com/repos/PrestaShop/statsbestcategories/zipball/57791a21f63d43cf145fa1ef1f84031a47f5e7c2",
                "reference": "57791a21f63d43cf145fa1ef1f84031a47f5e7c2",
                "shasum": ""
            },
            "require": {
                "php": ">=5.4"
            },
            "type": "prestashop-module",
            "notification-url": "https://packagist.org/downloads/",
            "license": [
                "AFL - Academic Free License (AFL 3.0)"
            ],
            "authors": [
                {
                    "name": "PrestaShop SA",
                    "email": "contact@prestashop.com"
                }
            ],
            "description": "PrestaShop module statsbestcategories",
            "homepage": "https://github.com/PrestaShop/statsbestcategories",
            "time": "2017-12-08T14:47:07+00:00"
        },
        {
            "name": "prestashop/statsbestcustomers",
            "version": "v2.0.2",
            "source": {
                "type": "git",
                "url": "https://github.com/PrestaShop/statsbestcustomers.git",
                "reference": "b0250e88e9144ca373d8006c922d3e84ea4987b9"
            },
            "dist": {
                "type": "zip",
                "url": "https://api.github.com/repos/PrestaShop/statsbestcustomers/zipball/b0250e88e9144ca373d8006c922d3e84ea4987b9",
                "reference": "b0250e88e9144ca373d8006c922d3e84ea4987b9",
                "shasum": ""
            },
            "require": {
                "php": ">=5.4"
            },
            "type": "prestashop-module",
            "notification-url": "https://packagist.org/downloads/",
            "license": [
                "AFL - Academic Free License (AFL 3.0)"
            ],
            "authors": [
                {
                    "name": "PrestaShop SA",
                    "email": "contact@prestashop.com"
                }
            ],
            "description": "PrestaShop module statsbestcustomers",
            "homepage": "https://github.com/PrestaShop/statsbestcustomers",
            "time": "2018-01-29T17:21:50+00:00"
        },
        {
            "name": "prestashop/statsbestmanufacturers",
            "version": "v2.0.0",
            "source": {
                "type": "git",
                "url": "https://github.com/PrestaShop/statsbestmanufacturers.git",
                "reference": "b9897beda6084d08f489d4d00995a085b8e76739"
            },
            "dist": {
                "type": "zip",
                "url": "https://api.github.com/repos/PrestaShop/statsbestmanufacturers/zipball/b9897beda6084d08f489d4d00995a085b8e76739",
                "reference": "b9897beda6084d08f489d4d00995a085b8e76739",
                "shasum": ""
            },
            "require": {
                "php": ">=5.4"
            },
            "type": "prestashop-module",
            "notification-url": "https://packagist.org/downloads/",
            "license": [
                "AFL - Academic Free License (AFL 3.0)"
            ],
            "authors": [
                {
                    "name": "PrestaShop SA",
                    "email": "contact@prestashop.com"
                }
            ],
            "description": "PrestaShop module statsbestmanufacturers",
            "homepage": "https://github.com/PrestaShop/statsbestmanufacturers",
            "time": "2017-01-31T17:03:07+00:00"
        },
        {
            "name": "prestashop/statsbestproducts",
            "version": "v2.0.0",
            "source": {
                "type": "git",
                "url": "https://github.com/PrestaShop/statsbestproducts.git",
                "reference": "0ed33cdcc6cc6657ad97b944620e085a36261bc8"
            },
            "dist": {
                "type": "zip",
                "url": "https://api.github.com/repos/PrestaShop/statsbestproducts/zipball/0ed33cdcc6cc6657ad97b944620e085a36261bc8",
                "reference": "0ed33cdcc6cc6657ad97b944620e085a36261bc8",
                "shasum": ""
            },
            "require": {
                "php": ">=5.4"
            },
            "type": "prestashop-module",
            "notification-url": "https://packagist.org/downloads/",
            "license": [
                "AFL - Academic Free License (AFL 3.0)"
            ],
            "authors": [
                {
                    "name": "PrestaShop SA",
                    "email": "contact@prestashop.com"
                }
            ],
            "description": "PrestaShop module statsbestproducts",
            "homepage": "https://github.com/PrestaShop/statsbestproducts",
            "time": "2017-01-30T16:33:56+00:00"
        },
        {
            "name": "prestashop/statsbestsuppliers",
            "version": "v2.0.0",
            "source": {
                "type": "git",
                "url": "https://github.com/PrestaShop/statsbestsuppliers.git",
                "reference": "7e46e732b8a77dc989f5891ff9d3616d1c5fd46f"
            },
            "dist": {
                "type": "zip",
                "url": "https://api.github.com/repos/PrestaShop/statsbestsuppliers/zipball/7e46e732b8a77dc989f5891ff9d3616d1c5fd46f",
                "reference": "7e46e732b8a77dc989f5891ff9d3616d1c5fd46f",
                "shasum": ""
            },
            "require": {
                "php": ">=5.4"
            },
            "type": "prestashop-module",
            "notification-url": "https://packagist.org/downloads/",
            "license": [
                "AFL - Academic Free License (AFL 3.0)"
            ],
            "authors": [
                {
                    "name": "PrestaShop SA",
                    "email": "contact@prestashop.com"
                }
            ],
            "description": "PrestaShop module statsbestsuppliers",
            "homepage": "https://github.com/PrestaShop/statsbestsuppliers",
            "time": "2017-01-30T16:34:19+00:00"
        },
        {
            "name": "prestashop/statsbestvouchers",
            "version": "v2.0.0",
            "source": {
                "type": "git",
                "url": "https://github.com/PrestaShop/statsbestvouchers.git",
                "reference": "c8ee93efa6d83cca3410285d8a7f4df904db21f0"
            },
            "dist": {
                "type": "zip",
                "url": "https://api.github.com/repos/PrestaShop/statsbestvouchers/zipball/c8ee93efa6d83cca3410285d8a7f4df904db21f0",
                "reference": "c8ee93efa6d83cca3410285d8a7f4df904db21f0",
                "shasum": ""
            },
            "require": {
                "php": ">=5.4"
            },
            "type": "prestashop-module",
            "notification-url": "https://packagist.org/downloads/",
            "license": [
                "AFL - Academic Free License (AFL 3.0)"
            ],
            "authors": [
                {
                    "name": "PrestaShop SA",
                    "email": "contact@prestashop.com"
                }
            ],
            "description": "PrestaShop module statsbestvouchers",
            "homepage": "https://github.com/PrestaShop/statsbestvouchers",
            "time": "2017-01-30T16:34:41+00:00"
        },
        {
            "name": "prestashop/statscarrier",
            "version": "v2.0.0",
            "source": {
                "type": "git",
                "url": "https://github.com/PrestaShop/statscarrier.git",
                "reference": "3ccfe3914dd19f1fa31166e001c55eefe574877d"
            },
            "dist": {
                "type": "zip",
                "url": "https://api.github.com/repos/PrestaShop/statscarrier/zipball/3ccfe3914dd19f1fa31166e001c55eefe574877d",
                "reference": "3ccfe3914dd19f1fa31166e001c55eefe574877d",
                "shasum": ""
            },
            "require": {
                "php": ">=5.4"
            },
            "type": "prestashop-module",
            "notification-url": "https://packagist.org/downloads/",
            "license": [
                "AFL - Academic Free License (AFL 3.0)"
            ],
            "authors": [
                {
                    "name": "PrestaShop SA",
                    "email": "contact@prestashop.com"
                }
            ],
            "description": "PrestaShop module statscarrier",
            "homepage": "https://github.com/PrestaShop/statscarrier",
            "time": "2017-01-30T17:03:51+00:00"
        },
        {
            "name": "prestashop/statscatalog",
            "version": "v2.0.1",
            "source": {
                "type": "git",
                "url": "https://github.com/PrestaShop/statscatalog.git",
                "reference": "be6be71c703900dda0182e56c9c6658ab85f215b"
            },
            "dist": {
                "type": "zip",
                "url": "https://api.github.com/repos/PrestaShop/statscatalog/zipball/be6be71c703900dda0182e56c9c6658ab85f215b",
                "reference": "be6be71c703900dda0182e56c9c6658ab85f215b",
                "shasum": ""
            },
            "require": {
                "php": ">=5.4"
            },
            "type": "prestashop-module",
            "notification-url": "https://packagist.org/downloads/",
            "license": [
                "AFL - Academic Free License (AFL 3.0)"
            ],
            "authors": [
                {
                    "name": "PrestaShop SA",
                    "email": "contact@prestashop.com"
                }
            ],
            "description": "PrestaShop module statscatalog",
            "homepage": "https://github.com/PrestaShop/statscatalog",
            "time": "2017-02-02T08:39:32+00:00"
        },
        {
            "name": "prestashop/statscheckup",
            "version": "v2.0.1",
            "source": {
                "type": "git",
                "url": "https://github.com/PrestaShop/statscheckup.git",
                "reference": "7acd7702ab8ecb2b88e529e1eab8d4b7fafbca07"
            },
            "dist": {
                "type": "zip",
                "url": "https://api.github.com/repos/PrestaShop/statscheckup/zipball/7acd7702ab8ecb2b88e529e1eab8d4b7fafbca07",
                "reference": "7acd7702ab8ecb2b88e529e1eab8d4b7fafbca07",
                "shasum": ""
            },
            "require": {
                "php": ">=5.4"
            },
            "type": "prestashop-module",
            "notification-url": "https://packagist.org/downloads/",
            "license": [
                "AFL - Academic Free License (AFL 3.0)"
            ],
            "authors": [
                {
                    "name": "PrestaShop SA",
                    "email": "contact@prestashop.com"
                }
            ],
            "description": "PrestaShop module statscheckup",
            "homepage": "https://github.com/PrestaShop/statscheckup",
            "time": "2018-12-17T09:59:57+00:00"
        },
        {
            "name": "prestashop/statsdata",
            "version": "v2.1.0",
            "source": {
                "type": "git",
                "url": "https://github.com/PrestaShop/statsdata.git",
                "reference": "4de78d4c0b096f2d6768f5c96856ea8eabd8358c"
            },
            "dist": {
                "type": "zip",
                "url": "https://api.github.com/repos/PrestaShop/statsdata/zipball/4de78d4c0b096f2d6768f5c96856ea8eabd8358c",
                "reference": "4de78d4c0b096f2d6768f5c96856ea8eabd8358c",
                "shasum": ""
            },
            "require": {
                "php": ">=5.4"
            },
            "type": "prestashop-module",
            "notification-url": "https://packagist.org/downloads/",
            "license": [
                "AFL-3.0"
            ],
            "authors": [
                {
                    "name": "PrestaShop SA",
                    "email": "contact@prestashop.com"
                }
            ],
            "description": "PrestaShop module statsdata",
            "homepage": "https://github.com/PrestaShop/statsdata",
            "time": "2020-07-15T13:10:39+00:00"
        },
        {
            "name": "prestashop/statsequipment",
            "version": "v2.0.0",
            "source": {
                "type": "git",
                "url": "https://github.com/PrestaShop/statsequipment.git",
                "reference": "4b0c3f75d55bdd18b2903f8263ce3b48b6cf30ec"
            },
            "dist": {
                "type": "zip",
                "url": "https://api.github.com/repos/PrestaShop/statsequipment/zipball/4b0c3f75d55bdd18b2903f8263ce3b48b6cf30ec",
                "reference": "4b0c3f75d55bdd18b2903f8263ce3b48b6cf30ec",
                "shasum": ""
            },
            "require": {
                "php": ">=5.4"
            },
            "type": "prestashop-module",
            "notification-url": "https://packagist.org/downloads/",
            "license": [
                "AFL - Academic Free License (AFL 3.0)"
            ],
            "authors": [
                {
                    "name": "PrestaShop SA",
                    "email": "contact@prestashop.com"
                }
            ],
            "description": "PrestaShop module statsequipment",
            "homepage": "https://github.com/PrestaShop/statsequipment",
            "time": "2017-01-31T17:01:36+00:00"
        },
        {
            "name": "prestashop/statsforecast",
            "version": "v2.0.3",
            "source": {
                "type": "git",
                "url": "https://github.com/PrestaShop/statsforecast.git",
                "reference": "8ecbeaef0e32657cf79000f95861e41e19e22d49"
            },
            "dist": {
                "type": "zip",
                "url": "https://api.github.com/repos/PrestaShop/statsforecast/zipball/8ecbeaef0e32657cf79000f95861e41e19e22d49",
                "reference": "8ecbeaef0e32657cf79000f95861e41e19e22d49",
                "shasum": ""
            },
            "require": {
                "php": ">=5.4"
            },
            "type": "prestashop-module",
            "notification-url": "https://packagist.org/downloads/",
            "license": [
                "AFL-3.0"
            ],
            "authors": [
                {
                    "name": "PrestaShop SA",
                    "email": "contact@prestashop.com"
                }
            ],
            "description": "PrestaShop module statsforecast",
            "homepage": "https://github.com/PrestaShop/statsforecast",
            "time": "2018-01-29T18:37:54+00:00"
        },
        {
            "name": "prestashop/statslive",
            "version": "v2.1.0",
            "source": {
                "type": "git",
                "url": "https://github.com/PrestaShop/statslive.git",
                "reference": "9a15002cbae3f68ffcdde015c50662a4dc4abcde"
            },
            "dist": {
                "type": "zip",
                "url": "https://api.github.com/repos/PrestaShop/statslive/zipball/9a15002cbae3f68ffcdde015c50662a4dc4abcde",
                "reference": "9a15002cbae3f68ffcdde015c50662a4dc4abcde",
                "shasum": ""
            },
            "require": {
                "php": ">=5.4"
            },
            "type": "prestashop-module",
            "notification-url": "https://packagist.org/downloads/",
            "license": [
                "AFL-3.0"
            ],
            "authors": [
                {
                    "name": "PrestaShop SA",
                    "email": "contact@prestashop.com"
                }
            ],
            "description": "PrestaShop module statslive",
            "homepage": "https://github.com/PrestaShop/statslive",
            "time": "2020-03-24T08:54:00+00:00"
        },
        {
            "name": "prestashop/statsnewsletter",
            "version": "v2.0.2",
            "source": {
                "type": "git",
                "url": "https://github.com/PrestaShop/statsnewsletter.git",
                "reference": "7fd9a55c4b39eb034f73ef4723a1a83c6d73560e"
            },
            "dist": {
                "type": "zip",
                "url": "https://api.github.com/repos/PrestaShop/statsnewsletter/zipball/7fd9a55c4b39eb034f73ef4723a1a83c6d73560e",
                "reference": "7fd9a55c4b39eb034f73ef4723a1a83c6d73560e",
                "shasum": ""
            },
            "require": {
                "php": ">=5.4"
            },
            "type": "prestashop-module",
            "notification-url": "https://packagist.org/downloads/",
            "license": [
                "AFL-3.0"
            ],
            "authors": [
                {
                    "name": "PrestaShop SA",
                    "email": "contact@prestashop.com"
                }
            ],
            "description": "PrestaShop module statsnewsletter",
            "homepage": "https://github.com/PrestaShop/statsnewsletter",
            "time": "2018-01-29T18:39:03+00:00"
        },
        {
            "name": "prestashop/statsorigin",
            "version": "v2.0.2",
            "source": {
                "type": "git",
                "url": "https://github.com/PrestaShop/statsorigin.git",
                "reference": "24ca4f143a2f0b5d3d7bc817547df79f837faeb3"
            },
            "dist": {
                "type": "zip",
                "url": "https://api.github.com/repos/PrestaShop/statsorigin/zipball/24ca4f143a2f0b5d3d7bc817547df79f837faeb3",
                "reference": "24ca4f143a2f0b5d3d7bc817547df79f837faeb3",
                "shasum": ""
            },
            "require": {
                "php": ">=5.4"
            },
            "type": "prestashop-module",
            "notification-url": "https://packagist.org/downloads/",
            "license": [
                "AFL-3.0"
            ],
            "authors": [
                {
                    "name": "PrestaShop SA",
                    "email": "contact@prestashop.com"
                }
            ],
            "description": "PrestaShop module statsorigin",
            "homepage": "https://github.com/PrestaShop/statsorigin",
            "time": "2018-01-29T19:17:31+00:00"
        },
        {
            "name": "prestashop/statspersonalinfos",
            "version": "v2.0.3",
            "source": {
                "type": "git",
                "url": "https://github.com/PrestaShop/statspersonalinfos.git",
                "reference": "d00510d282fc442535f8110f30f44d502c4addaa"
            },
            "dist": {
                "type": "zip",
                "url": "https://api.github.com/repos/PrestaShop/statspersonalinfos/zipball/d00510d282fc442535f8110f30f44d502c4addaa",
                "reference": "d00510d282fc442535f8110f30f44d502c4addaa",
                "shasum": ""
            },
            "require": {
                "php": ">=5.4"
            },
            "type": "prestashop-module",
            "notification-url": "https://packagist.org/downloads/",
            "license": [
                "AFL-3.0"
            ],
            "authors": [
                {
                    "name": "PrestaShop SA",
                    "email": "contact@prestashop.com"
                }
            ],
            "description": "PrestaShop module statspersonalinfos",
            "homepage": "https://github.com/PrestaShop/statspersonalinfos",
            "time": "2020-06-01T12:28:27+00:00"
        },
        {
            "name": "prestashop/statsproduct",
            "version": "v2.0.3",
            "source": {
                "type": "git",
                "url": "https://github.com/PrestaShop/statsproduct.git",
                "reference": "caf05aefabd63ac84e06bc2a0bdcf69f965d03c4"
            },
            "dist": {
                "type": "zip",
                "url": "https://api.github.com/repos/PrestaShop/statsproduct/zipball/caf05aefabd63ac84e06bc2a0bdcf69f965d03c4",
                "reference": "caf05aefabd63ac84e06bc2a0bdcf69f965d03c4",
                "shasum": ""
            },
            "require": {
                "php": ">=5.4"
            },
            "type": "prestashop-module",
            "notification-url": "https://packagist.org/downloads/",
            "license": [
                "AFL-3.0"
            ],
            "authors": [
                {
                    "name": "PrestaShop SA",
                    "email": "contact@prestashop.com"
                }
            ],
            "description": "PrestaShop module statsproduct",
            "homepage": "https://github.com/PrestaShop/statsproduct",
            "time": "2018-01-29T18:57:47+00:00"
        },
        {
            "name": "prestashop/statsregistrations",
            "version": "v2.0.0",
            "source": {
                "type": "git",
                "url": "https://github.com/PrestaShop/statsregistrations.git",
                "reference": "51d79fb12770919f1b1f9d9d9f931148d60149c2"
            },
            "dist": {
                "type": "zip",
                "url": "https://api.github.com/repos/PrestaShop/statsregistrations/zipball/51d79fb12770919f1b1f9d9d9f931148d60149c2",
                "reference": "51d79fb12770919f1b1f9d9d9f931148d60149c2",
                "shasum": ""
            },
            "require": {
                "php": ">=5.4"
            },
            "type": "prestashop-module",
            "notification-url": "https://packagist.org/downloads/",
            "license": [
                "AFL - Academic Free License (AFL 3.0)"
            ],
            "authors": [
                {
                    "name": "PrestaShop SA",
                    "email": "contact@prestashop.com"
                }
            ],
            "description": "PrestaShop module statsregistrations",
            "homepage": "https://github.com/PrestaShop/statsregistrations",
            "time": "2017-01-31T17:22:19+00:00"
        },
        {
            "name": "prestashop/statssales",
            "version": "v2.0.0",
            "source": {
                "type": "git",
                "url": "https://github.com/PrestaShop/statssales.git",
                "reference": "6e28ce4ea2eb1a4a8b6b76bfb6b56e1b02ef651a"
            },
            "dist": {
                "type": "zip",
                "url": "https://api.github.com/repos/PrestaShop/statssales/zipball/6e28ce4ea2eb1a4a8b6b76bfb6b56e1b02ef651a",
                "reference": "6e28ce4ea2eb1a4a8b6b76bfb6b56e1b02ef651a",
                "shasum": ""
            },
            "require": {
                "php": ">=5.4"
            },
            "type": "prestashop-module",
            "notification-url": "https://packagist.org/downloads/",
            "license": [
                "AFL - Academic Free License (AFL 3.0)"
            ],
            "authors": [
                {
                    "name": "PrestaShop SA",
                    "email": "contact@prestashop.com"
                }
            ],
            "description": "PrestaShop module statssales",
            "homepage": "https://github.com/PrestaShop/statssales",
            "time": "2017-01-31T17:23:19+00:00"
        },
        {
            "name": "prestashop/statssearch",
            "version": "v2.0.1",
            "source": {
                "type": "git",
                "url": "https://github.com/PrestaShop/statssearch.git",
                "reference": "8b77131a1fdbebc4d5d6768a31de17b4d2a26b97"
            },
            "dist": {
                "type": "zip",
                "url": "https://api.github.com/repos/PrestaShop/statssearch/zipball/8b77131a1fdbebc4d5d6768a31de17b4d2a26b97",
                "reference": "8b77131a1fdbebc4d5d6768a31de17b4d2a26b97",
                "shasum": ""
            },
            "require": {
                "php": ">=5.4"
            },
            "type": "prestashop-module",
            "notification-url": "https://packagist.org/downloads/",
            "license": [
                "AFL - Academic Free License (AFL 3.0)"
            ],
            "authors": [
                {
                    "name": "PrestaShop SA",
                    "email": "contact@prestashop.com"
                }
            ],
            "description": "PrestaShop module statssearch",
            "homepage": "https://github.com/PrestaShop/statssearch",
            "time": "2017-12-08T12:37:58+00:00"
        },
        {
            "name": "prestashop/statsstock",
            "version": "v2.0.0",
            "source": {
                "type": "git",
                "url": "https://github.com/PrestaShop/statsstock.git",
                "reference": "1b60aae430151943d6e4b0068a3e30ab2cc5843e"
            },
            "dist": {
                "type": "zip",
                "url": "https://api.github.com/repos/PrestaShop/statsstock/zipball/1b60aae430151943d6e4b0068a3e30ab2cc5843e",
                "reference": "1b60aae430151943d6e4b0068a3e30ab2cc5843e",
                "shasum": ""
            },
            "require": {
                "php": ">=5.4"
            },
            "type": "prestashop-module",
            "notification-url": "https://packagist.org/downloads/",
            "license": [
                "AFL - Academic Free License (AFL 3.0)"
            ],
            "authors": [
                {
                    "name": "PrestaShop SA",
                    "email": "contact@prestashop.com"
                }
            ],
            "description": "PrestaShop module statsstock",
            "homepage": "https://github.com/PrestaShop/statsstock",
            "time": "2017-01-31T17:24:06+00:00"
        },
        {
            "name": "prestashop/statsvisits",
            "version": "v2.0.3",
            "source": {
                "type": "git",
                "url": "https://github.com/PrestaShop/statsvisits.git",
                "reference": "95aa7494f4329dcf8e0dd0386eb6513eb2976f44"
            },
            "dist": {
                "type": "zip",
                "url": "https://api.github.com/repos/PrestaShop/statsvisits/zipball/95aa7494f4329dcf8e0dd0386eb6513eb2976f44",
                "reference": "95aa7494f4329dcf8e0dd0386eb6513eb2976f44",
                "shasum": ""
            },
            "require": {
                "php": ">=5.4"
            },
            "type": "prestashop-module",
            "notification-url": "https://packagist.org/downloads/",
            "license": [
                "AFL-3.0"
            ],
            "authors": [
                {
                    "name": "PrestaShop SA",
                    "email": "contact@prestashop.com"
                }
            ],
            "description": "PrestaShop module statsvisits",
            "homepage": "https://github.com/PrestaShop/statsvisits",
            "support": {
                "source": "https://github.com/PrestaShop/statsvisits/tree/v2.0.3"
            },
            "time": "2020-11-06T09:13:57+00:00"
        },
        {
            "name": "prestashop/translationtools-bundle",
            "version": "v4.0.3",
            "source": {
                "type": "git",
                "url": "https://github.com/PrestaShop/TranslationToolsBundle.git",
                "reference": "ba663b159bd560a2b570766ff5610c81f2462035"
            },
            "dist": {
                "type": "zip",
                "url": "https://api.github.com/repos/PrestaShop/TranslationToolsBundle/zipball/ba663b159bd560a2b570766ff5610c81f2462035",
                "reference": "ba663b159bd560a2b570766ff5610c81f2462035",
                "shasum": ""
            },
            "require": {
                "nikic/php-parser": "^4",
                "php": ">=7.1",
                "smarty/smarty": "^3.1",
                "symfony/twig-bridge": "^3.4",
                "twig/twig": "^1.34|^2.4"
            },
            "require-dev": {
                "doctrine/common": "~2.10.0",
                "phpunit/phpunit": "^5.7",
                "symfony/framework-bundle": "^3.4",
                "symfony/translation": "^3.4"
            },
            "type": "bundle",
            "autoload": {
                "psr-4": {
                    "PrestaShop\\TranslationToolsBundle\\": ""
                }
            },
            "notification-url": "https://packagist.org/downloads/",
            "license": [
                "MIT"
            ],
            "authors": [
                {
                    "name": "Mickaël Andrieu",
                    "email": "andrieu.travail@gmail.com"
                },
                {
                    "name": "Nawo Mbechezi",
                    "email": "mlanawo.mbechezi@ikimea.com"
                },
                {
                    "name": "Jérémie Tabet",
                    "email": "master@jeremietabet.com"
                }
            ],
            "description": "Translation tools for PrestaShop",
            "keywords": [
                "parser",
                "prestashop",
                "translation"
            ],
            "time": "2019-09-30T14:09:36+00:00"
        },
        {
            "name": "prestashop/welcome",
            "version": "v6.0.3",
            "source": {
                "type": "git",
                "url": "https://github.com/PrestaShop/welcome.git",
                "reference": "af55f914a8ecf1ba55ae40ad84ebd9c01944c66e"
            },
            "dist": {
                "type": "zip",
                "url": "https://api.github.com/repos/PrestaShop/welcome/zipball/af55f914a8ecf1ba55ae40ad84ebd9c01944c66e",
                "reference": "af55f914a8ecf1ba55ae40ad84ebd9c01944c66e",
                "shasum": ""
            },
            "require": {
                "php": ">=5.4"
            },
            "require-dev": {
                "prestashop/php-dev-tools": "^3.4"
            },
            "type": "prestashop-module",
            "autoload": {
                "psr-4": {
                    "OnBoarding\\": "OnBoarding/"
                },
                "exclude-from-classmap": []
            },
            "notification-url": "https://packagist.org/downloads/",
            "license": [
                "AFL-3.0"
            ],
            "authors": [
                {
                    "name": "PrestaShop SA",
                    "email": "contact@prestashop.com"
                }
            ],
            "description": "Welcome module for PrestaShop helping the users to create products.",
            "homepage": "https://github.com/PrestaShop/welcome",
            "time": "2020-10-19T13:11:06+00:00"
        },
        {
            "name": "psr/cache",
            "version": "1.0.1",
            "source": {
                "type": "git",
                "url": "https://github.com/php-fig/cache.git",
                "reference": "d11b50ad223250cf17b86e38383413f5a6764bf8"
            },
            "dist": {
                "type": "zip",
                "url": "https://api.github.com/repos/php-fig/cache/zipball/d11b50ad223250cf17b86e38383413f5a6764bf8",
                "reference": "d11b50ad223250cf17b86e38383413f5a6764bf8",
                "shasum": ""
            },
            "require": {
                "php": ">=5.3.0"
            },
            "type": "library",
            "extra": {
                "branch-alias": {
                    "dev-master": "1.0.x-dev"
                }
            },
            "autoload": {
                "psr-4": {
                    "Psr\\Cache\\": "src/"
                }
            },
            "notification-url": "https://packagist.org/downloads/",
            "license": [
                "MIT"
            ],
            "authors": [
                {
                    "name": "PHP-FIG",
                    "homepage": "http://www.php-fig.org/"
                }
            ],
            "description": "Common interface for caching libraries",
            "keywords": [
                "cache",
                "psr",
                "psr-6"
            ],
            "time": "2016-08-06T20:24:11+00:00"
        },
        {
            "name": "psr/container",
            "version": "1.0.0",
            "source": {
                "type": "git",
                "url": "https://github.com/php-fig/container.git",
                "reference": "b7ce3b176482dbbc1245ebf52b181af44c2cf55f"
            },
            "dist": {
                "type": "zip",
                "url": "https://api.github.com/repos/php-fig/container/zipball/b7ce3b176482dbbc1245ebf52b181af44c2cf55f",
                "reference": "b7ce3b176482dbbc1245ebf52b181af44c2cf55f",
                "shasum": ""
            },
            "require": {
                "php": ">=5.3.0"
            },
            "type": "library",
            "extra": {
                "branch-alias": {
                    "dev-master": "1.0.x-dev"
                }
            },
            "autoload": {
                "psr-4": {
                    "Psr\\Container\\": "src/"
                }
            },
            "notification-url": "https://packagist.org/downloads/",
            "license": [
                "MIT"
            ],
            "authors": [
                {
                    "name": "PHP-FIG",
                    "homepage": "http://www.php-fig.org/"
                }
            ],
            "description": "Common Container Interface (PHP FIG PSR-11)",
            "homepage": "https://github.com/php-fig/container",
            "keywords": [
                "PSR-11",
                "container",
                "container-interface",
                "container-interop",
                "psr"
            ],
            "time": "2017-02-14T16:28:37+00:00"
        },
        {
            "name": "psr/link",
            "version": "1.0.0",
            "source": {
                "type": "git",
                "url": "https://github.com/php-fig/link.git",
                "reference": "eea8e8662d5cd3ae4517c9b864493f59fca95562"
            },
            "dist": {
                "type": "zip",
                "url": "https://api.github.com/repos/php-fig/link/zipball/eea8e8662d5cd3ae4517c9b864493f59fca95562",
                "reference": "eea8e8662d5cd3ae4517c9b864493f59fca95562",
                "shasum": ""
            },
            "require": {
                "php": ">=5.3.0"
            },
            "type": "library",
            "extra": {
                "branch-alias": {
                    "dev-master": "1.0.x-dev"
                }
            },
            "autoload": {
                "psr-4": {
                    "Psr\\Link\\": "src/"
                }
            },
            "notification-url": "https://packagist.org/downloads/",
            "license": [
                "MIT"
            ],
            "authors": [
                {
                    "name": "PHP-FIG",
                    "homepage": "http://www.php-fig.org/"
                }
            ],
            "description": "Common interfaces for HTTP links",
            "keywords": [
                "http",
                "http-link",
                "link",
                "psr",
                "psr-13",
                "rest"
            ],
            "time": "2016-10-28T16:06:13+00:00"
        },
        {
            "name": "psr/log",
            "version": "1.1.3",
            "source": {
                "type": "git",
                "url": "https://github.com/php-fig/log.git",
                "reference": "0f73288fd15629204f9d42b7055f72dacbe811fc"
            },
            "dist": {
                "type": "zip",
                "url": "https://api.github.com/repos/php-fig/log/zipball/0f73288fd15629204f9d42b7055f72dacbe811fc",
                "reference": "0f73288fd15629204f9d42b7055f72dacbe811fc",
                "shasum": ""
            },
            "require": {
                "php": ">=5.3.0"
            },
            "type": "library",
            "extra": {
                "branch-alias": {
                    "dev-master": "1.1.x-dev"
                }
            },
            "autoload": {
                "psr-4": {
                    "Psr\\Log\\": "Psr/Log/"
                }
            },
            "notification-url": "https://packagist.org/downloads/",
            "license": [
                "MIT"
            ],
            "authors": [
                {
                    "name": "PHP-FIG",
                    "homepage": "http://www.php-fig.org/"
                }
            ],
            "description": "Common interface for logging libraries",
            "homepage": "https://github.com/php-fig/log",
            "keywords": [
                "log",
                "psr",
                "psr-3"
            ],
            "time": "2020-03-23T09:12:05+00:00"
        },
        {
            "name": "psr/simple-cache",
            "version": "1.0.1",
            "source": {
                "type": "git",
                "url": "https://github.com/php-fig/simple-cache.git",
                "reference": "408d5eafb83c57f6365a3ca330ff23aa4a5fa39b"
            },
            "dist": {
                "type": "zip",
                "url": "https://api.github.com/repos/php-fig/simple-cache/zipball/408d5eafb83c57f6365a3ca330ff23aa4a5fa39b",
                "reference": "408d5eafb83c57f6365a3ca330ff23aa4a5fa39b",
                "shasum": ""
            },
            "require": {
                "php": ">=5.3.0"
            },
            "type": "library",
            "extra": {
                "branch-alias": {
                    "dev-master": "1.0.x-dev"
                }
            },
            "autoload": {
                "psr-4": {
                    "Psr\\SimpleCache\\": "src/"
                }
            },
            "notification-url": "https://packagist.org/downloads/",
            "license": [
                "MIT"
            ],
            "authors": [
                {
                    "name": "PHP-FIG",
                    "homepage": "http://www.php-fig.org/"
                }
            ],
            "description": "Common interfaces for simple caching",
            "keywords": [
                "cache",
                "caching",
                "psr",
                "psr-16",
                "simple-cache"
            ],
            "time": "2017-10-23T01:57:42+00:00"
        },
        {
            "name": "react/promise",
            "version": "v2.8.0",
            "source": {
                "type": "git",
                "url": "https://github.com/reactphp/promise.git",
                "reference": "f3cff96a19736714524ca0dd1d4130de73dbbbc4"
            },
            "dist": {
                "type": "zip",
                "url": "https://api.github.com/repos/reactphp/promise/zipball/f3cff96a19736714524ca0dd1d4130de73dbbbc4",
                "reference": "f3cff96a19736714524ca0dd1d4130de73dbbbc4",
                "shasum": ""
            },
            "require": {
                "php": ">=5.4.0"
            },
            "require-dev": {
                "phpunit/phpunit": "^7.0 || ^6.5 || ^5.7 || ^4.8.36"
            },
            "type": "library",
            "autoload": {
                "psr-4": {
                    "React\\Promise\\": "src/"
                },
                "files": [
                    "src/functions_include.php"
                ]
            },
            "notification-url": "https://packagist.org/downloads/",
            "license": [
                "MIT"
            ],
            "authors": [
                {
                    "name": "Jan Sorgalla",
                    "email": "jsorgalla@gmail.com"
                }
            ],
            "description": "A lightweight implementation of CommonJS Promises/A for PHP",
            "keywords": [
                "promise",
                "promises"
            ],
            "time": "2020-05-12T15:16:56+00:00"
        },
        {
            "name": "sensio/distribution-bundle",
            "version": "v5.0.25",
            "source": {
                "type": "git",
                "url": "https://github.com/sensiolabs/SensioDistributionBundle.git",
                "reference": "80a38234bde8321fb92aa0b8c27978a272bb4baf"
            },
            "dist": {
                "type": "zip",
                "url": "https://api.github.com/repos/sensiolabs/SensioDistributionBundle/zipball/80a38234bde8321fb92aa0b8c27978a272bb4baf",
                "reference": "80a38234bde8321fb92aa0b8c27978a272bb4baf",
                "shasum": ""
            },
            "require": {
                "php": ">=5.3.9",
                "sensiolabs/security-checker": "~5.0|~6.0",
                "symfony/class-loader": "~2.3|~3.0",
                "symfony/config": "~2.3|~3.0",
                "symfony/dependency-injection": "~2.3|~3.0",
                "symfony/filesystem": "~2.3|~3.0",
                "symfony/http-kernel": "~2.3|~3.0",
                "symfony/process": "~2.3|~3.0"
            },
            "type": "symfony-bundle",
            "extra": {
                "branch-alias": {
                    "dev-master": "5.0.x-dev"
                }
            },
            "autoload": {
                "psr-4": {
                    "Sensio\\Bundle\\DistributionBundle\\": ""
                }
            },
            "notification-url": "https://packagist.org/downloads/",
            "license": [
                "MIT"
            ],
            "authors": [
                {
                    "name": "Fabien Potencier",
                    "email": "fabien@symfony.com"
                }
            ],
            "description": "Base bundle for Symfony Distributions",
            "keywords": [
                "configuration",
                "distribution"
            ],
            "abandoned": true,
            "time": "2019-06-18T15:43:58+00:00"
        },
        {
            "name": "sensio/framework-extra-bundle",
            "version": "v5.4.1",
            "source": {
                "type": "git",
                "url": "https://github.com/sensiolabs/SensioFrameworkExtraBundle.git",
                "reference": "585f4b3a1c54f24d1a8431c729fc8f5acca20c8a"
            },
            "dist": {
                "type": "zip",
                "url": "https://api.github.com/repos/sensiolabs/SensioFrameworkExtraBundle/zipball/585f4b3a1c54f24d1a8431c729fc8f5acca20c8a",
                "reference": "585f4b3a1c54f24d1a8431c729fc8f5acca20c8a",
                "shasum": ""
            },
            "require": {
                "doctrine/annotations": "^1.0",
                "doctrine/persistence": "^1.0",
                "php": ">=7.1.3",
                "symfony/config": "^3.4|^4.3",
                "symfony/dependency-injection": "^3.4|^4.3",
                "symfony/framework-bundle": "^3.4|^4.3",
                "symfony/http-kernel": "^3.4|^4.3"
            },
            "require-dev": {
                "doctrine/doctrine-bundle": "^1.6",
                "doctrine/orm": "^2.5",
                "nyholm/psr7": "^1.1",
                "symfony/browser-kit": "^3.4|^4.3",
                "symfony/dom-crawler": "^3.4|^4.3",
                "symfony/expression-language": "^3.4|^4.3",
                "symfony/finder": "^3.4|^4.3",
                "symfony/monolog-bridge": "^3.0|^4.0",
                "symfony/monolog-bundle": "^3.2",
                "symfony/phpunit-bridge": "^3.4.19|^4.1.8",
                "symfony/psr-http-message-bridge": "^1.1",
                "symfony/security-bundle": "^3.4|^4.3",
                "symfony/twig-bundle": "^3.4|^4.3",
                "symfony/yaml": "^3.4|^4.3",
                "twig/twig": "~1.12|~2.0"
            },
            "suggest": {
                "symfony/expression-language": "",
                "symfony/psr-http-message-bridge": "To use the PSR-7 converters",
                "symfony/security-bundle": ""
            },
            "type": "symfony-bundle",
            "extra": {
                "branch-alias": {
                    "dev-master": "5.4.x-dev"
                }
            },
            "autoload": {
                "psr-4": {
                    "Sensio\\Bundle\\FrameworkExtraBundle\\": ""
                }
            },
            "notification-url": "https://packagist.org/downloads/",
            "license": [
                "MIT"
            ],
            "authors": [
                {
                    "name": "Fabien Potencier",
                    "email": "fabien@symfony.com"
                }
            ],
            "description": "This bundle provides a way to configure your controllers with annotations",
            "keywords": [
                "annotations",
                "controllers"
            ],
            "time": "2019-07-08T08:31:25+00:00"
        },
        {
            "name": "sensiolabs/security-checker",
            "version": "v6.0.3",
            "source": {
                "type": "git",
                "url": "https://github.com/sensiolabs/security-checker.git",
                "reference": "a576c01520d9761901f269c4934ba55448be4a54"
            },
            "dist": {
                "type": "zip",
                "url": "https://api.github.com/repos/sensiolabs/security-checker/zipball/a576c01520d9761901f269c4934ba55448be4a54",
                "reference": "a576c01520d9761901f269c4934ba55448be4a54",
                "shasum": ""
            },
            "require": {
                "php": ">=7.1.3",
                "symfony/console": "^2.8|^3.4|^4.2|^5.0",
                "symfony/http-client": "^4.3|^5.0",
                "symfony/mime": "^4.3|^5.0",
                "symfony/polyfill-ctype": "^1.11"
            },
            "bin": [
                "security-checker"
            ],
            "type": "library",
            "extra": {
                "branch-alias": {
                    "dev-master": "6.0-dev"
                }
            },
            "autoload": {
                "psr-4": {
                    "SensioLabs\\Security\\": "SensioLabs/Security"
                }
            },
            "notification-url": "https://packagist.org/downloads/",
            "license": [
                "MIT"
            ],
            "authors": [
                {
                    "name": "Fabien Potencier",
                    "email": "fabien.potencier@gmail.com"
                }
            ],
            "description": "A security checker for your composer.lock",
            "time": "2019-11-01T13:20:14+00:00"
        },
        {
            "name": "shudrum/array-finder",
            "version": "v1.1.0",
            "source": {
                "type": "git",
                "url": "https://github.com/Shudrum/ArrayFinder.git",
                "reference": "42380f01017371b7a1e8e02b0bf12cb534e454d7"
            },
            "dist": {
                "type": "zip",
                "url": "https://api.github.com/repos/Shudrum/ArrayFinder/zipball/42380f01017371b7a1e8e02b0bf12cb534e454d7",
                "reference": "42380f01017371b7a1e8e02b0bf12cb534e454d7",
                "shasum": ""
            },
            "require": {
                "php": ">=5.4"
            },
            "type": "library",
            "autoload": {
                "psr-4": {
                    "Shudrum\\Component\\ArrayFinder\\": ""
                },
                "exclude-from-classmap": [
                    "/Tests/"
                ]
            },
            "notification-url": "https://packagist.org/downloads/",
            "license": [
                "MIT"
            ],
            "authors": [
                {
                    "name": "Julien Martin",
                    "email": "martin.julien82@gmail.com"
                }
            ],
            "description": "ArrayFinder component",
            "homepage": "https://github.com/Shudrum/ArrayFinder",
            "time": "2016-02-01T12:23:32+00:00"
        },
        {
            "name": "smarty/smarty",
            "version": "v3.1.36",
            "source": {
                "type": "git",
                "url": "https://github.com/smarty-php/smarty.git",
                "reference": "fd148f7ade295014fff77f89ee3d5b20d9d55451"
            },
            "dist": {
                "type": "zip",
                "url": "https://api.github.com/repos/smarty-php/smarty/zipball/fd148f7ade295014fff77f89ee3d5b20d9d55451",
                "reference": "fd148f7ade295014fff77f89ee3d5b20d9d55451",
                "shasum": ""
            },
            "require": {
                "php": ">=5.2"
            },
            "require-dev": {
                "phpunit/phpunit": "6.4.1",
                "smarty/smarty-lexer": "^3.1"
            },
            "type": "library",
            "extra": {
                "branch-alias": {
                    "dev-master": "3.1.x-dev"
                }
            },
            "autoload": {
                "classmap": [
                    "libs/"
                ]
            },
            "notification-url": "https://packagist.org/downloads/",
            "license": [
                "LGPL-3.0"
            ],
            "authors": [
                {
                    "name": "Monte Ohrt",
                    "email": "monte@ohrt.com"
                },
                {
                    "name": "Uwe Tews",
                    "email": "uwe.tews@googlemail.com"
                },
                {
                    "name": "Rodney Rehm",
                    "email": "rodney.rehm@medialize.de"
                }
            ],
            "description": "Smarty - the compiling PHP template engine",
            "homepage": "http://www.smarty.net",
            "keywords": [
                "templating"
            ],
            "time": "2020-04-14T14:44:26+00:00"
        },
        {
            "name": "soundasleep/html2text",
            "version": "0.5.0",
            "source": {
                "type": "git",
                "url": "https://github.com/soundasleep/html2text.git",
                "reference": "cdb89f6ffa2c4cc78f8ed9ea6ee0594a9133ccad"
            },
            "dist": {
                "type": "zip",
                "url": "https://api.github.com/repos/soundasleep/html2text/zipball/cdb89f6ffa2c4cc78f8ed9ea6ee0594a9133ccad",
                "reference": "cdb89f6ffa2c4cc78f8ed9ea6ee0594a9133ccad",
                "shasum": ""
            },
            "require": {
                "ext-dom": "*",
                "ext-libxml": "*",
                "php": ">=5.3.2"
            },
            "require-dev": {
                "phpunit/phpunit": ">=4.0",
                "soundasleep/component-tests": "dev-master"
            },
            "type": "library",
            "autoload": {
                "psr-4": {
                    "Html2Text\\": "src"
                }
            },
            "notification-url": "https://packagist.org/downloads/",
            "license": [
                "EPL-1.0"
            ],
            "authors": [
                {
                    "name": "Jevon Wright",
                    "homepage": "https://jevon.org",
                    "role": "Developer"
                }
            ],
            "description": "A PHP script to convert HTML into a plain text format",
            "homepage": "https://github.com/soundasleep/html2text",
            "keywords": [
                "email",
                "html",
                "php",
                "text"
            ],
            "time": "2017-04-19T22:01:50+00:00"
        },
        {
            "name": "swiftmailer/swiftmailer",
            "version": "v6.2.3",
            "source": {
                "type": "git",
                "url": "https://github.com/swiftmailer/swiftmailer.git",
                "reference": "149cfdf118b169f7840bbe3ef0d4bc795d1780c9"
            },
            "dist": {
                "type": "zip",
                "url": "https://api.github.com/repos/swiftmailer/swiftmailer/zipball/149cfdf118b169f7840bbe3ef0d4bc795d1780c9",
                "reference": "149cfdf118b169f7840bbe3ef0d4bc795d1780c9",
                "shasum": ""
            },
            "require": {
                "egulias/email-validator": "~2.0",
                "php": ">=7.0.0",
                "symfony/polyfill-iconv": "^1.0",
                "symfony/polyfill-intl-idn": "^1.10",
                "symfony/polyfill-mbstring": "^1.0"
            },
            "require-dev": {
                "mockery/mockery": "~0.9.1",
                "symfony/phpunit-bridge": "^3.4.19|^4.1.8"
            },
            "suggest": {
                "ext-intl": "Needed to support internationalized email addresses",
                "true/punycode": "Needed to support internationalized email addresses, if ext-intl is not installed"
            },
            "type": "library",
            "extra": {
                "branch-alias": {
                    "dev-master": "6.2-dev"
                }
            },
            "autoload": {
                "files": [
                    "lib/swift_required.php"
                ]
            },
            "notification-url": "https://packagist.org/downloads/",
            "license": [
                "MIT"
            ],
            "authors": [
                {
                    "name": "Chris Corbyn"
                },
                {
                    "name": "Fabien Potencier",
                    "email": "fabien@symfony.com"
                }
            ],
            "description": "Swiftmailer, free feature-rich PHP mailer",
            "homepage": "https://swiftmailer.symfony.com",
            "keywords": [
                "email",
                "mail",
                "mailer"
            ],
            "time": "2019-11-12T09:31:26+00:00"
        },
        {
            "name": "symfony/http-client",
            "version": "v4.4.11",
            "source": {
                "type": "git",
                "url": "https://github.com/symfony/http-client.git",
                "reference": "c71448cfd772db2334e30f993c9011e14677f604"
            },
            "dist": {
                "type": "zip",
                "url": "https://api.github.com/repos/symfony/http-client/zipball/c71448cfd772db2334e30f993c9011e14677f604",
                "reference": "c71448cfd772db2334e30f993c9011e14677f604",
                "shasum": ""
            },
            "require": {
                "php": ">=7.1.3",
                "psr/log": "^1.0",
                "symfony/http-client-contracts": "^1.1.8|^2",
                "symfony/polyfill-php73": "^1.11",
                "symfony/service-contracts": "^1.0|^2"
            },
            "provide": {
                "php-http/async-client-implementation": "*",
                "php-http/client-implementation": "*",
                "psr/http-client-implementation": "1.0",
                "symfony/http-client-implementation": "1.1"
            },
            "require-dev": {
                "guzzlehttp/promises": "^1.3.1",
                "nyholm/psr7": "^1.0",
                "php-http/httplug": "^1.0|^2.0",
                "psr/http-client": "^1.0",
                "symfony/dependency-injection": "^4.3|^5.0",
                "symfony/http-kernel": "^4.4",
                "symfony/process": "^4.2|^5.0"
            },
            "type": "library",
            "extra": {
                "branch-alias": {
                    "dev-master": "4.4-dev"
                }
            },
            "autoload": {
                "psr-4": {
                    "Symfony\\Component\\HttpClient\\": ""
                },
                "exclude-from-classmap": [
                    "/Tests/"
                ]
            },
            "notification-url": "https://packagist.org/downloads/",
            "license": [
                "MIT"
            ],
            "authors": [
                {
                    "name": "Nicolas Grekas",
                    "email": "p@tchwork.com"
                },
                {
                    "name": "Symfony Community",
                    "homepage": "https://symfony.com/contributors"
                }
            ],
            "description": "Symfony HttpClient component",
            "homepage": "https://symfony.com",
            "time": "2020-07-04T09:37:14+00:00"
        },
        {
            "name": "symfony/http-client-contracts",
            "version": "v1.1.9",
            "source": {
                "type": "git",
                "url": "https://github.com/symfony/http-client-contracts.git",
                "reference": "3281d24779c56fecc265a93126f1a02feced96eb"
            },
            "dist": {
                "type": "zip",
                "url": "https://api.github.com/repos/symfony/http-client-contracts/zipball/3281d24779c56fecc265a93126f1a02feced96eb",
                "reference": "3281d24779c56fecc265a93126f1a02feced96eb",
                "shasum": ""
            },
            "require": {
                "php": ">=7.1.3"
            },
            "suggest": {
                "symfony/http-client-implementation": ""
            },
            "type": "library",
            "extra": {
                "branch-alias": {
                    "dev-master": "1.1-dev"
                },
                "thanks": {
                    "name": "symfony/contracts",
                    "url": "https://github.com/symfony/contracts"
                }
            },
            "autoload": {
                "psr-4": {
                    "Symfony\\Contracts\\HttpClient\\": ""
                }
            },
            "notification-url": "https://packagist.org/downloads/",
            "license": [
                "MIT"
            ],
            "authors": [
                {
                    "name": "Nicolas Grekas",
                    "email": "p@tchwork.com"
                },
                {
                    "name": "Symfony Community",
                    "homepage": "https://symfony.com/contributors"
                }
            ],
            "description": "Generic abstractions related to HTTP clients",
            "homepage": "https://symfony.com",
            "keywords": [
                "abstractions",
                "contracts",
                "decoupling",
                "interfaces",
                "interoperability",
                "standards"
            ],
            "time": "2020-07-06T13:19:58+00:00"
        },
        {
            "name": "symfony/mime",
            "version": "v4.4.11",
            "source": {
                "type": "git",
                "url": "https://github.com/symfony/mime.git",
                "reference": "cb00d7210bc096f997e63189a62b5e35d72babac"
            },
            "dist": {
                "type": "zip",
                "url": "https://api.github.com/repos/symfony/mime/zipball/cb00d7210bc096f997e63189a62b5e35d72babac",
                "reference": "cb00d7210bc096f997e63189a62b5e35d72babac",
                "shasum": ""
            },
            "require": {
                "php": ">=7.1.3",
                "symfony/polyfill-intl-idn": "^1.10",
                "symfony/polyfill-mbstring": "^1.0"
            },
            "conflict": {
                "symfony/mailer": "<4.4"
            },
            "require-dev": {
                "egulias/email-validator": "^2.1.10",
                "symfony/dependency-injection": "^3.4|^4.1|^5.0"
            },
            "type": "library",
            "extra": {
                "branch-alias": {
                    "dev-master": "4.4-dev"
                }
            },
            "autoload": {
                "psr-4": {
                    "Symfony\\Component\\Mime\\": ""
                },
                "exclude-from-classmap": [
                    "/Tests/"
                ]
            },
            "notification-url": "https://packagist.org/downloads/",
            "license": [
                "MIT"
            ],
            "authors": [
                {
                    "name": "Fabien Potencier",
                    "email": "fabien@symfony.com"
                },
                {
                    "name": "Symfony Community",
                    "homepage": "https://symfony.com/contributors"
                }
            ],
            "description": "A library to manipulate MIME messages",
            "homepage": "https://symfony.com",
            "keywords": [
                "mime",
                "mime-type"
            ],
            "time": "2020-07-22T12:10:07+00:00"
        },
        {
            "name": "symfony/monolog-bundle",
            "version": "v3.5.0",
            "source": {
                "type": "git",
                "url": "https://github.com/symfony/monolog-bundle.git",
                "reference": "dd80460fcfe1fa2050a7103ad818e9d0686ce6fd"
            },
            "dist": {
                "type": "zip",
                "url": "https://api.github.com/repos/symfony/monolog-bundle/zipball/dd80460fcfe1fa2050a7103ad818e9d0686ce6fd",
                "reference": "dd80460fcfe1fa2050a7103ad818e9d0686ce6fd",
                "shasum": ""
            },
            "require": {
                "monolog/monolog": "~1.22 || ~2.0",
                "php": ">=5.6",
                "symfony/config": "~3.4 || ~4.0 || ^5.0",
                "symfony/dependency-injection": "~3.4.10 || ^4.0.10 || ^5.0",
                "symfony/http-kernel": "~3.4 || ~4.0 || ^5.0",
                "symfony/monolog-bridge": "~3.4 || ~4.0 || ^5.0"
            },
            "require-dev": {
                "symfony/console": "~3.4 || ~4.0 || ^5.0",
                "symfony/phpunit-bridge": "^3.4.19 || ^4.0 || ^5.0",
                "symfony/yaml": "~3.4 || ~4.0 || ^5.0"
            },
            "type": "symfony-bundle",
            "extra": {
                "branch-alias": {
                    "dev-master": "3.x-dev"
                }
            },
            "autoload": {
                "psr-4": {
                    "Symfony\\Bundle\\MonologBundle\\": ""
                },
                "exclude-from-classmap": [
                    "/Tests/"
                ]
            },
            "notification-url": "https://packagist.org/downloads/",
            "license": [
                "MIT"
            ],
            "authors": [
                {
                    "name": "Fabien Potencier",
                    "email": "fabien@symfony.com"
                },
                {
                    "name": "Symfony Community",
                    "homepage": "http://symfony.com/contributors"
                }
            ],
            "description": "Symfony MonologBundle",
            "homepage": "http://symfony.com",
            "keywords": [
                "log",
                "logging"
            ],
            "time": "2019-11-13T13:11:14+00:00"
        },
        {
            "name": "symfony/polyfill-apcu",
            "version": "v1.18.1",
            "source": {
                "type": "git",
                "url": "https://github.com/symfony/polyfill-apcu.git",
                "reference": "f1d94a98e364f4b84252331a40cb7987b847e241"
            },
            "dist": {
                "type": "zip",
                "url": "https://api.github.com/repos/symfony/polyfill-apcu/zipball/f1d94a98e364f4b84252331a40cb7987b847e241",
                "reference": "f1d94a98e364f4b84252331a40cb7987b847e241",
                "shasum": ""
            },
            "require": {
                "php": ">=5.3.3"
            },
            "type": "library",
            "extra": {
                "branch-alias": {
                    "dev-master": "1.18-dev"
                },
                "thanks": {
                    "name": "symfony/polyfill",
                    "url": "https://github.com/symfony/polyfill"
                }
            },
            "autoload": {
                "psr-4": {
                    "Symfony\\Polyfill\\Apcu\\": ""
                },
                "files": [
                    "bootstrap.php"
                ]
            },
            "notification-url": "https://packagist.org/downloads/",
            "license": [
                "MIT"
            ],
            "authors": [
                {
                    "name": "Nicolas Grekas",
                    "email": "p@tchwork.com"
                },
                {
                    "name": "Symfony Community",
                    "homepage": "https://symfony.com/contributors"
                }
            ],
            "description": "Symfony polyfill backporting apcu_* functions to lower PHP versions",
            "homepage": "https://symfony.com",
            "keywords": [
                "apcu",
                "compatibility",
                "polyfill",
                "portable",
                "shim"
            ],
            "time": "2020-07-14T12:35:20+00:00"
        },
        {
            "name": "symfony/polyfill-ctype",
            "version": "v1.18.1",
            "source": {
                "type": "git",
                "url": "https://github.com/symfony/polyfill-ctype.git",
                "reference": "1c302646f6efc070cd46856e600e5e0684d6b454"
            },
            "dist": {
                "type": "zip",
                "url": "https://api.github.com/repos/symfony/polyfill-ctype/zipball/1c302646f6efc070cd46856e600e5e0684d6b454",
                "reference": "1c302646f6efc070cd46856e600e5e0684d6b454",
                "shasum": ""
            },
            "require": {
                "php": ">=5.3.3"
            },
            "suggest": {
                "ext-ctype": "For best performance"
            },
            "type": "library",
            "extra": {
                "branch-alias": {
                    "dev-master": "1.18-dev"
                },
                "thanks": {
                    "name": "symfony/polyfill",
                    "url": "https://github.com/symfony/polyfill"
                }
            },
            "autoload": {
                "psr-4": {
                    "Symfony\\Polyfill\\Ctype\\": ""
                },
                "files": [
                    "bootstrap.php"
                ]
            },
            "notification-url": "https://packagist.org/downloads/",
            "license": [
                "MIT"
            ],
            "authors": [
                {
                    "name": "Gert de Pagter",
                    "email": "BackEndTea@gmail.com"
                },
                {
                    "name": "Symfony Community",
                    "homepage": "https://symfony.com/contributors"
                }
            ],
            "description": "Symfony polyfill for ctype functions",
            "homepage": "https://symfony.com",
            "keywords": [
                "compatibility",
                "ctype",
                "polyfill",
                "portable"
            ],
            "time": "2020-07-14T12:35:20+00:00"
        },
        {
            "name": "symfony/polyfill-iconv",
            "version": "v1.18.1",
            "source": {
                "type": "git",
                "url": "https://github.com/symfony/polyfill-iconv.git",
                "reference": "6c2f78eb8f5ab8eaea98f6d414a5915f2e0fce36"
            },
            "dist": {
                "type": "zip",
                "url": "https://api.github.com/repos/symfony/polyfill-iconv/zipball/6c2f78eb8f5ab8eaea98f6d414a5915f2e0fce36",
                "reference": "6c2f78eb8f5ab8eaea98f6d414a5915f2e0fce36",
                "shasum": ""
            },
            "require": {
                "php": ">=5.3.3"
            },
            "suggest": {
                "ext-iconv": "For best performance"
            },
            "type": "library",
            "extra": {
                "branch-alias": {
                    "dev-master": "1.18-dev"
                },
                "thanks": {
                    "name": "symfony/polyfill",
                    "url": "https://github.com/symfony/polyfill"
                }
            },
            "autoload": {
                "psr-4": {
                    "Symfony\\Polyfill\\Iconv\\": ""
                },
                "files": [
                    "bootstrap.php"
                ]
            },
            "notification-url": "https://packagist.org/downloads/",
            "license": [
                "MIT"
            ],
            "authors": [
                {
                    "name": "Nicolas Grekas",
                    "email": "p@tchwork.com"
                },
                {
                    "name": "Symfony Community",
                    "homepage": "https://symfony.com/contributors"
                }
            ],
            "description": "Symfony polyfill for the Iconv extension",
            "homepage": "https://symfony.com",
            "keywords": [
                "compatibility",
                "iconv",
                "polyfill",
                "portable",
                "shim"
            ],
            "time": "2020-07-14T12:35:20+00:00"
        },
        {
            "name": "symfony/polyfill-intl-icu",
            "version": "v1.18.1",
            "source": {
                "type": "git",
                "url": "https://github.com/symfony/polyfill-intl-icu.git",
                "reference": "4e45a6e39041a9cc78835b11abc47874ae302a55"
            },
            "dist": {
                "type": "zip",
                "url": "https://api.github.com/repos/symfony/polyfill-intl-icu/zipball/4e45a6e39041a9cc78835b11abc47874ae302a55",
                "reference": "4e45a6e39041a9cc78835b11abc47874ae302a55",
                "shasum": ""
            },
            "require": {
                "php": ">=5.3.3",
                "symfony/intl": "~2.3|~3.0|~4.0|~5.0"
            },
            "suggest": {
                "ext-intl": "For best performance"
            },
            "type": "library",
            "extra": {
                "branch-alias": {
                    "dev-master": "1.18-dev"
                },
                "thanks": {
                    "name": "symfony/polyfill",
                    "url": "https://github.com/symfony/polyfill"
                }
            },
            "autoload": {
                "files": [
                    "bootstrap.php"
                ]
            },
            "notification-url": "https://packagist.org/downloads/",
            "license": [
                "MIT"
            ],
            "authors": [
                {
                    "name": "Nicolas Grekas",
                    "email": "p@tchwork.com"
                },
                {
                    "name": "Symfony Community",
                    "homepage": "https://symfony.com/contributors"
                }
            ],
            "description": "Symfony polyfill for intl's ICU-related data and classes",
            "homepage": "https://symfony.com",
            "keywords": [
                "compatibility",
                "icu",
                "intl",
                "polyfill",
                "portable",
                "shim"
            ],
            "time": "2020-07-14T12:35:20+00:00"
        },
        {
            "name": "symfony/polyfill-intl-idn",
            "version": "v1.18.1",
            "source": {
                "type": "git",
                "url": "https://github.com/symfony/polyfill-intl-idn.git",
                "reference": "5dcab1bc7146cf8c1beaa4502a3d9be344334251"
            },
            "dist": {
                "type": "zip",
                "url": "https://api.github.com/repos/symfony/polyfill-intl-idn/zipball/5dcab1bc7146cf8c1beaa4502a3d9be344334251",
                "reference": "5dcab1bc7146cf8c1beaa4502a3d9be344334251",
                "shasum": ""
            },
            "require": {
                "php": ">=5.3.3",
                "symfony/polyfill-intl-normalizer": "^1.10",
                "symfony/polyfill-php70": "^1.10",
                "symfony/polyfill-php72": "^1.10"
            },
            "suggest": {
                "ext-intl": "For best performance"
            },
            "type": "library",
            "extra": {
                "branch-alias": {
                    "dev-master": "1.18-dev"
                },
                "thanks": {
                    "name": "symfony/polyfill",
                    "url": "https://github.com/symfony/polyfill"
                }
            },
            "autoload": {
                "psr-4": {
                    "Symfony\\Polyfill\\Intl\\Idn\\": ""
                },
                "files": [
                    "bootstrap.php"
                ]
            },
            "notification-url": "https://packagist.org/downloads/",
            "license": [
                "MIT"
            ],
            "authors": [
                {
                    "name": "Laurent Bassin",
                    "email": "laurent@bassin.info"
                },
                {
                    "name": "Trevor Rowbotham",
                    "email": "trevor.rowbotham@pm.me"
                },
                {
                    "name": "Symfony Community",
                    "homepage": "https://symfony.com/contributors"
                }
            ],
            "description": "Symfony polyfill for intl's idn_to_ascii and idn_to_utf8 functions",
            "homepage": "https://symfony.com",
            "keywords": [
                "compatibility",
                "idn",
                "intl",
                "polyfill",
                "portable",
                "shim"
            ],
            "time": "2020-08-04T06:02:08+00:00"
        },
        {
            "name": "symfony/polyfill-intl-normalizer",
            "version": "v1.18.1",
            "source": {
                "type": "git",
                "url": "https://github.com/symfony/polyfill-intl-normalizer.git",
                "reference": "37078a8dd4a2a1e9ab0231af7c6cb671b2ed5a7e"
            },
            "dist": {
                "type": "zip",
                "url": "https://api.github.com/repos/symfony/polyfill-intl-normalizer/zipball/37078a8dd4a2a1e9ab0231af7c6cb671b2ed5a7e",
                "reference": "37078a8dd4a2a1e9ab0231af7c6cb671b2ed5a7e",
                "shasum": ""
            },
            "require": {
                "php": ">=5.3.3"
            },
            "suggest": {
                "ext-intl": "For best performance"
            },
            "type": "library",
            "extra": {
                "branch-alias": {
                    "dev-master": "1.18-dev"
                },
                "thanks": {
                    "name": "symfony/polyfill",
                    "url": "https://github.com/symfony/polyfill"
                }
            },
            "autoload": {
                "psr-4": {
                    "Symfony\\Polyfill\\Intl\\Normalizer\\": ""
                },
                "files": [
                    "bootstrap.php"
                ],
                "classmap": [
                    "Resources/stubs"
                ]
            },
            "notification-url": "https://packagist.org/downloads/",
            "license": [
                "MIT"
            ],
            "authors": [
                {
                    "name": "Nicolas Grekas",
                    "email": "p@tchwork.com"
                },
                {
                    "name": "Symfony Community",
                    "homepage": "https://symfony.com/contributors"
                }
            ],
            "description": "Symfony polyfill for intl's Normalizer class and related functions",
            "homepage": "https://symfony.com",
            "keywords": [
                "compatibility",
                "intl",
                "normalizer",
                "polyfill",
                "portable",
                "shim"
            ],
            "time": "2020-07-14T12:35:20+00:00"
        },
        {
            "name": "symfony/polyfill-mbstring",
            "version": "v1.18.1",
            "source": {
                "type": "git",
                "url": "https://github.com/symfony/polyfill-mbstring.git",
                "reference": "a6977d63bf9a0ad4c65cd352709e230876f9904a"
            },
            "dist": {
                "type": "zip",
                "url": "https://api.github.com/repos/symfony/polyfill-mbstring/zipball/a6977d63bf9a0ad4c65cd352709e230876f9904a",
                "reference": "a6977d63bf9a0ad4c65cd352709e230876f9904a",
                "shasum": ""
            },
            "require": {
                "php": ">=5.3.3"
            },
            "suggest": {
                "ext-mbstring": "For best performance"
            },
            "type": "library",
            "extra": {
                "branch-alias": {
                    "dev-master": "1.18-dev"
                },
                "thanks": {
                    "name": "symfony/polyfill",
                    "url": "https://github.com/symfony/polyfill"
                }
            },
            "autoload": {
                "psr-4": {
                    "Symfony\\Polyfill\\Mbstring\\": ""
                },
                "files": [
                    "bootstrap.php"
                ]
            },
            "notification-url": "https://packagist.org/downloads/",
            "license": [
                "MIT"
            ],
            "authors": [
                {
                    "name": "Nicolas Grekas",
                    "email": "p@tchwork.com"
                },
                {
                    "name": "Symfony Community",
                    "homepage": "https://symfony.com/contributors"
                }
            ],
            "description": "Symfony polyfill for the Mbstring extension",
            "homepage": "https://symfony.com",
            "keywords": [
                "compatibility",
                "mbstring",
                "polyfill",
                "portable",
                "shim"
            ],
            "time": "2020-07-14T12:35:20+00:00"
        },
        {
            "name": "symfony/polyfill-php56",
            "version": "v1.18.1",
            "source": {
                "type": "git",
                "url": "https://github.com/symfony/polyfill-php56.git",
                "reference": "13df84e91cd168f247c2f2ec82cc0fa24901c011"
            },
            "dist": {
                "type": "zip",
                "url": "https://api.github.com/repos/symfony/polyfill-php56/zipball/13df84e91cd168f247c2f2ec82cc0fa24901c011",
                "reference": "13df84e91cd168f247c2f2ec82cc0fa24901c011",
                "shasum": ""
            },
            "require": {
                "php": ">=5.3.3",
                "symfony/polyfill-util": "~1.0"
            },
            "type": "library",
            "extra": {
                "branch-alias": {
                    "dev-master": "1.18-dev"
                },
                "thanks": {
                    "name": "symfony/polyfill",
                    "url": "https://github.com/symfony/polyfill"
                }
            },
            "autoload": {
                "psr-4": {
                    "Symfony\\Polyfill\\Php56\\": ""
                },
                "files": [
                    "bootstrap.php"
                ]
            },
            "notification-url": "https://packagist.org/downloads/",
            "license": [
                "MIT"
            ],
            "authors": [
                {
                    "name": "Nicolas Grekas",
                    "email": "p@tchwork.com"
                },
                {
                    "name": "Symfony Community",
                    "homepage": "https://symfony.com/contributors"
                }
            ],
            "description": "Symfony polyfill backporting some PHP 5.6+ features to lower PHP versions",
            "homepage": "https://symfony.com",
            "keywords": [
                "compatibility",
                "polyfill",
                "portable",
                "shim"
            ],
            "time": "2020-07-14T12:35:20+00:00"
        },
        {
            "name": "symfony/polyfill-php70",
            "version": "v1.18.1",
            "source": {
                "type": "git",
                "url": "https://github.com/symfony/polyfill-php70.git",
                "reference": "0dd93f2c578bdc9c72697eaa5f1dd25644e618d3"
            },
            "dist": {
                "type": "zip",
                "url": "https://api.github.com/repos/symfony/polyfill-php70/zipball/0dd93f2c578bdc9c72697eaa5f1dd25644e618d3",
                "reference": "0dd93f2c578bdc9c72697eaa5f1dd25644e618d3",
                "shasum": ""
            },
            "require": {
                "paragonie/random_compat": "~1.0|~2.0|~9.99",
                "php": ">=5.3.3"
            },
            "type": "library",
            "extra": {
                "branch-alias": {
                    "dev-master": "1.18-dev"
                },
                "thanks": {
                    "name": "symfony/polyfill",
                    "url": "https://github.com/symfony/polyfill"
                }
            },
            "autoload": {
                "psr-4": {
                    "Symfony\\Polyfill\\Php70\\": ""
                },
                "files": [
                    "bootstrap.php"
                ],
                "classmap": [
                    "Resources/stubs"
                ]
            },
            "notification-url": "https://packagist.org/downloads/",
            "license": [
                "MIT"
            ],
            "authors": [
                {
                    "name": "Nicolas Grekas",
                    "email": "p@tchwork.com"
                },
                {
                    "name": "Symfony Community",
                    "homepage": "https://symfony.com/contributors"
                }
            ],
            "description": "Symfony polyfill backporting some PHP 7.0+ features to lower PHP versions",
            "homepage": "https://symfony.com",
            "keywords": [
                "compatibility",
                "polyfill",
                "portable",
                "shim"
            ],
            "time": "2020-07-14T12:35:20+00:00"
        },
        {
            "name": "symfony/polyfill-php72",
            "version": "v1.18.1",
            "source": {
                "type": "git",
                "url": "https://github.com/symfony/polyfill-php72.git",
                "reference": "639447d008615574653fb3bc60d1986d7172eaae"
            },
            "dist": {
                "type": "zip",
                "url": "https://api.github.com/repos/symfony/polyfill-php72/zipball/639447d008615574653fb3bc60d1986d7172eaae",
                "reference": "639447d008615574653fb3bc60d1986d7172eaae",
                "shasum": ""
            },
            "require": {
                "php": ">=5.3.3"
            },
            "type": "library",
            "extra": {
                "branch-alias": {
                    "dev-master": "1.18-dev"
                },
                "thanks": {
                    "name": "symfony/polyfill",
                    "url": "https://github.com/symfony/polyfill"
                }
            },
            "autoload": {
                "psr-4": {
                    "Symfony\\Polyfill\\Php72\\": ""
                },
                "files": [
                    "bootstrap.php"
                ]
            },
            "notification-url": "https://packagist.org/downloads/",
            "license": [
                "MIT"
            ],
            "authors": [
                {
                    "name": "Nicolas Grekas",
                    "email": "p@tchwork.com"
                },
                {
                    "name": "Symfony Community",
                    "homepage": "https://symfony.com/contributors"
                }
            ],
            "description": "Symfony polyfill backporting some PHP 7.2+ features to lower PHP versions",
            "homepage": "https://symfony.com",
            "keywords": [
                "compatibility",
                "polyfill",
                "portable",
                "shim"
            ],
            "time": "2020-07-14T12:35:20+00:00"
        },
        {
            "name": "symfony/polyfill-php73",
            "version": "v1.18.1",
            "source": {
                "type": "git",
                "url": "https://github.com/symfony/polyfill-php73.git",
                "reference": "fffa1a52a023e782cdcc221d781fe1ec8f87fcca"
            },
            "dist": {
                "type": "zip",
                "url": "https://api.github.com/repos/symfony/polyfill-php73/zipball/fffa1a52a023e782cdcc221d781fe1ec8f87fcca",
                "reference": "fffa1a52a023e782cdcc221d781fe1ec8f87fcca",
                "shasum": ""
            },
            "require": {
                "php": ">=5.3.3"
            },
            "type": "library",
            "extra": {
                "branch-alias": {
                    "dev-master": "1.18-dev"
                },
                "thanks": {
                    "name": "symfony/polyfill",
                    "url": "https://github.com/symfony/polyfill"
                }
            },
            "autoload": {
                "psr-4": {
                    "Symfony\\Polyfill\\Php73\\": ""
                },
                "files": [
                    "bootstrap.php"
                ],
                "classmap": [
                    "Resources/stubs"
                ]
            },
            "notification-url": "https://packagist.org/downloads/",
            "license": [
                "MIT"
            ],
            "authors": [
                {
                    "name": "Nicolas Grekas",
                    "email": "p@tchwork.com"
                },
                {
                    "name": "Symfony Community",
                    "homepage": "https://symfony.com/contributors"
                }
            ],
            "description": "Symfony polyfill backporting some PHP 7.3+ features to lower PHP versions",
            "homepage": "https://symfony.com",
            "keywords": [
                "compatibility",
                "polyfill",
                "portable",
                "shim"
            ],
            "time": "2020-07-14T12:35:20+00:00"
        },
        {
            "name": "symfony/polyfill-util",
            "version": "v1.18.1",
            "source": {
                "type": "git",
                "url": "https://github.com/symfony/polyfill-util.git",
                "reference": "46b910c71e9828f8ec2aa7a0314de1130d9b295a"
            },
            "dist": {
                "type": "zip",
                "url": "https://api.github.com/repos/symfony/polyfill-util/zipball/46b910c71e9828f8ec2aa7a0314de1130d9b295a",
                "reference": "46b910c71e9828f8ec2aa7a0314de1130d9b295a",
                "shasum": ""
            },
            "require": {
                "php": ">=5.3.3"
            },
            "type": "library",
            "extra": {
                "branch-alias": {
                    "dev-master": "1.18-dev"
                },
                "thanks": {
                    "name": "symfony/polyfill",
                    "url": "https://github.com/symfony/polyfill"
                }
            },
            "autoload": {
                "psr-4": {
                    "Symfony\\Polyfill\\Util\\": ""
                }
            },
            "notification-url": "https://packagist.org/downloads/",
            "license": [
                "MIT"
            ],
            "authors": [
                {
                    "name": "Nicolas Grekas",
                    "email": "p@tchwork.com"
                },
                {
                    "name": "Symfony Community",
                    "homepage": "https://symfony.com/contributors"
                }
            ],
            "description": "Symfony utilities for portability of PHP codes",
            "homepage": "https://symfony.com",
            "keywords": [
                "compat",
                "compatibility",
                "polyfill",
                "shim"
            ],
            "time": "2020-07-14T12:35:20+00:00"
        },
        {
            "name": "symfony/service-contracts",
            "version": "v1.1.9",
            "source": {
                "type": "git",
                "url": "https://github.com/symfony/service-contracts.git",
                "reference": "b776d18b303a39f56c63747bcb977ad4b27aca26"
            },
            "dist": {
                "type": "zip",
                "url": "https://api.github.com/repos/symfony/service-contracts/zipball/b776d18b303a39f56c63747bcb977ad4b27aca26",
                "reference": "b776d18b303a39f56c63747bcb977ad4b27aca26",
                "shasum": ""
            },
            "require": {
                "php": ">=7.1.3",
                "psr/container": "^1.0"
            },
            "suggest": {
                "symfony/service-implementation": ""
            },
            "type": "library",
            "extra": {
                "branch-alias": {
                    "dev-master": "1.1-dev"
                },
                "thanks": {
                    "name": "symfony/contracts",
                    "url": "https://github.com/symfony/contracts"
                }
            },
            "autoload": {
                "psr-4": {
                    "Symfony\\Contracts\\Service\\": ""
                }
            },
            "notification-url": "https://packagist.org/downloads/",
            "license": [
                "MIT"
            ],
            "authors": [
                {
                    "name": "Nicolas Grekas",
                    "email": "p@tchwork.com"
                },
                {
                    "name": "Symfony Community",
                    "homepage": "https://symfony.com/contributors"
                }
            ],
            "description": "Generic abstractions related to writing services",
            "homepage": "https://symfony.com",
            "keywords": [
                "abstractions",
                "contracts",
                "decoupling",
                "interfaces",
                "interoperability",
                "standards"
            ],
            "time": "2020-07-06T13:19:58+00:00"
        },
        {
            "name": "symfony/swiftmailer-bundle",
            "version": "v3.2.6",
            "source": {
                "type": "git",
                "url": "https://github.com/symfony/swiftmailer-bundle.git",
                "reference": "7a83160b50a2479d37eb74ba71577380b9afe4f5"
            },
            "dist": {
                "type": "zip",
                "url": "https://api.github.com/repos/symfony/swiftmailer-bundle/zipball/7a83160b50a2479d37eb74ba71577380b9afe4f5",
                "reference": "7a83160b50a2479d37eb74ba71577380b9afe4f5",
                "shasum": ""
            },
            "require": {
                "php": ">=7.0.0",
                "swiftmailer/swiftmailer": "^6.1.3",
                "symfony/config": "~2.8|~3.3|~4.0",
                "symfony/dependency-injection": "~2.7|~3.3|~4.0",
                "symfony/http-kernel": "~2.7|~3.3|~4.0"
            },
            "require-dev": {
                "symfony/console": "~2.7|~3.3|~4.0",
                "symfony/framework-bundle": "~2.7|~3.3|~4.0",
                "symfony/phpunit-bridge": "~3.3|~4.0",
                "symfony/yaml": "~2.7|~3.3|~4.0"
            },
            "suggest": {
                "psr/log": "Allows logging"
            },
            "type": "symfony-bundle",
            "extra": {
                "branch-alias": {
                    "dev-master": "3.2-dev"
                }
            },
            "autoload": {
                "psr-4": {
                    "Symfony\\Bundle\\SwiftmailerBundle\\": ""
                },
                "exclude-from-classmap": [
                    "/Tests/"
                ]
            },
            "notification-url": "https://packagist.org/downloads/",
            "license": [
                "MIT"
            ],
            "authors": [
                {
                    "name": "Symfony Community",
                    "homepage": "http://symfony.com/contributors"
                },
                {
                    "name": "Fabien Potencier",
                    "email": "fabien@symfony.com"
                }
            ],
            "description": "Symfony SwiftmailerBundle",
            "homepage": "http://symfony.com",
            "time": "2019-04-18T15:52:54+00:00"
        },
        {
            "name": "symfony/symfony",
            "version": "v3.4.43",
            "source": {
                "type": "git",
                "url": "https://github.com/symfony/symfony.git",
                "reference": "21e652ffdb8c908c8606f923b903be5b8af21e01"
            },
            "dist": {
                "type": "zip",
                "url": "https://api.github.com/repos/symfony/symfony/zipball/21e652ffdb8c908c8606f923b903be5b8af21e01",
                "reference": "21e652ffdb8c908c8606f923b903be5b8af21e01",
                "shasum": ""
            },
            "require": {
                "doctrine/common": "~2.4",
                "ext-xml": "*",
                "fig/link-util": "^1.0",
                "php": "^5.5.9|>=7.0.8",
                "psr/cache": "~1.0",
                "psr/container": "^1.0",
                "psr/link": "^1.0",
                "psr/log": "~1.0",
                "psr/simple-cache": "^1.0",
                "symfony/polyfill-apcu": "~1.1",
                "symfony/polyfill-ctype": "~1.8",
                "symfony/polyfill-intl-icu": "~1.0",
                "symfony/polyfill-mbstring": "~1.0",
                "symfony/polyfill-php56": "~1.0",
                "symfony/polyfill-php70": "~1.6",
                "twig/twig": "^1.41|^2.10"
            },
            "conflict": {
                "monolog/monolog": ">=2",
                "phpdocumentor/reflection-docblock": "<3.0||>=3.2.0,<3.2.2",
                "phpdocumentor/type-resolver": "<0.3.0",
                "phpunit/phpunit": "<4.8.35|<5.4.3,>=5.0"
            },
            "provide": {
                "psr/cache-implementation": "1.0",
                "psr/container-implementation": "1.0",
                "psr/log-implementation": "1.0",
                "psr/simple-cache-implementation": "1.0"
            },
            "replace": {
                "symfony/asset": "self.version",
                "symfony/browser-kit": "self.version",
                "symfony/cache": "self.version",
                "symfony/class-loader": "self.version",
                "symfony/config": "self.version",
                "symfony/console": "self.version",
                "symfony/css-selector": "self.version",
                "symfony/debug": "self.version",
                "symfony/debug-bundle": "self.version",
                "symfony/dependency-injection": "self.version",
                "symfony/doctrine-bridge": "self.version",
                "symfony/dom-crawler": "self.version",
                "symfony/dotenv": "self.version",
                "symfony/event-dispatcher": "self.version",
                "symfony/expression-language": "self.version",
                "symfony/filesystem": "self.version",
                "symfony/finder": "self.version",
                "symfony/form": "self.version",
                "symfony/framework-bundle": "self.version",
                "symfony/http-foundation": "self.version",
                "symfony/http-kernel": "self.version",
                "symfony/inflector": "self.version",
                "symfony/intl": "self.version",
                "symfony/ldap": "self.version",
                "symfony/lock": "self.version",
                "symfony/monolog-bridge": "self.version",
                "symfony/options-resolver": "self.version",
                "symfony/process": "self.version",
                "symfony/property-access": "self.version",
                "symfony/property-info": "self.version",
                "symfony/proxy-manager-bridge": "self.version",
                "symfony/routing": "self.version",
                "symfony/security": "self.version",
                "symfony/security-bundle": "self.version",
                "symfony/security-core": "self.version",
                "symfony/security-csrf": "self.version",
                "symfony/security-guard": "self.version",
                "symfony/security-http": "self.version",
                "symfony/serializer": "self.version",
                "symfony/stopwatch": "self.version",
                "symfony/templating": "self.version",
                "symfony/translation": "self.version",
                "symfony/twig-bridge": "self.version",
                "symfony/twig-bundle": "self.version",
                "symfony/validator": "self.version",
                "symfony/var-dumper": "self.version",
                "symfony/web-link": "self.version",
                "symfony/web-profiler-bundle": "self.version",
                "symfony/web-server-bundle": "self.version",
                "symfony/workflow": "self.version",
                "symfony/yaml": "self.version"
            },
            "require-dev": {
                "cache/integration-tests": "dev-master",
                "doctrine/annotations": "~1.0",
                "doctrine/cache": "~1.6",
                "doctrine/data-fixtures": "^1.1",
                "doctrine/dbal": "~2.4",
                "doctrine/doctrine-bundle": "~1.4",
                "doctrine/orm": "~2.4,>=2.4.5",
                "egulias/email-validator": "~1.2,>=1.2.8|~2.0",
                "monolog/monolog": "~1.11",
                "ocramius/proxy-manager": "~0.4|~1.0|~2.0",
                "phpdocumentor/reflection-docblock": "^3.0|^4.0",
                "predis/predis": "~1.0",
                "symfony/phpunit-bridge": "^3.4.31|^4.3.4|~5.0",
                "symfony/security-acl": "~2.8|~3.0"
            },
            "type": "library",
            "extra": {
                "branch-alias": {
                    "dev-master": "3.4-dev"
                }
            },
            "autoload": {
                "psr-4": {
                    "Symfony\\Bridge\\Doctrine\\": "src/Symfony/Bridge/Doctrine/",
                    "Symfony\\Bridge\\Monolog\\": "src/Symfony/Bridge/Monolog/",
                    "Symfony\\Bridge\\ProxyManager\\": "src/Symfony/Bridge/ProxyManager/",
                    "Symfony\\Bridge\\Twig\\": "src/Symfony/Bridge/Twig/",
                    "Symfony\\Bundle\\": "src/Symfony/Bundle/",
                    "Symfony\\Component\\": "src/Symfony/Component/"
                },
                "classmap": [
                    "src/Symfony/Component/Intl/Resources/stubs"
                ],
                "exclude-from-classmap": [
                    "**/Tests/"
                ]
            },
            "notification-url": "https://packagist.org/downloads/",
            "license": [
                "MIT"
            ],
            "authors": [
                {
                    "name": "Fabien Potencier",
                    "email": "fabien@symfony.com"
                },
                {
                    "name": "Symfony Community",
                    "homepage": "https://symfony.com/contributors"
                }
            ],
            "description": "The Symfony PHP framework",
            "homepage": "https://symfony.com",
            "keywords": [
                "framework"
            ],
            "time": "2020-07-24T03:49:18+00:00"
        },
        {
            "name": "tecnickcom/tcpdf",
            "version": "6.3.5",
            "source": {
                "type": "git",
                "url": "https://github.com/tecnickcom/TCPDF.git",
                "reference": "19a535eaa7fb1c1cac499109deeb1a7a201b4549"
            },
            "dist": {
                "type": "zip",
                "url": "https://api.github.com/repos/tecnickcom/TCPDF/zipball/19a535eaa7fb1c1cac499109deeb1a7a201b4549",
                "reference": "19a535eaa7fb1c1cac499109deeb1a7a201b4549",
                "shasum": ""
            },
            "require": {
                "php": ">=5.3.0"
            },
            "type": "library",
            "autoload": {
                "classmap": [
                    "config",
                    "include",
                    "tcpdf.php",
                    "tcpdf_parser.php",
                    "tcpdf_import.php",
                    "tcpdf_barcodes_1d.php",
                    "tcpdf_barcodes_2d.php",
                    "include/tcpdf_colors.php",
                    "include/tcpdf_filters.php",
                    "include/tcpdf_font_data.php",
                    "include/tcpdf_fonts.php",
                    "include/tcpdf_images.php",
                    "include/tcpdf_static.php",
                    "include/barcodes/datamatrix.php",
                    "include/barcodes/pdf417.php",
                    "include/barcodes/qrcode.php"
                ]
            },
            "notification-url": "https://packagist.org/downloads/",
            "license": [
                "LGPL-3.0-only"
            ],
            "authors": [
                {
                    "name": "Nicola Asuni",
                    "email": "info@tecnick.com",
                    "role": "lead"
                }
            ],
            "description": "TCPDF is a PHP class for generating PDF documents and barcodes.",
            "homepage": "http://www.tcpdf.org/",
            "keywords": [
                "PDFD32000-2008",
                "TCPDF",
                "barcodes",
                "datamatrix",
                "pdf",
                "pdf417",
                "qrcode"
            ],
            "time": "2020-02-14T14:20:12+00:00"
        },
        {
            "name": "tijsverkoyen/css-to-inline-styles",
            "version": "2.2.3",
            "source": {
                "type": "git",
                "url": "https://github.com/tijsverkoyen/CssToInlineStyles.git",
                "reference": "b43b05cf43c1b6d849478965062b6ef73e223bb5"
            },
            "dist": {
                "type": "zip",
                "url": "https://api.github.com/repos/tijsverkoyen/CssToInlineStyles/zipball/b43b05cf43c1b6d849478965062b6ef73e223bb5",
                "reference": "b43b05cf43c1b6d849478965062b6ef73e223bb5",
                "shasum": ""
            },
            "require": {
                "ext-dom": "*",
                "ext-libxml": "*",
                "php": "^5.5 || ^7.0 || ^8.0",
                "symfony/css-selector": "^2.7 || ^3.0 || ^4.0 || ^5.0"
            },
            "require-dev": {
                "phpunit/phpunit": "^4.8.35 || ^5.7 || ^6.0 || ^7.5"
            },
            "type": "library",
            "extra": {
                "branch-alias": {
                    "dev-master": "2.2.x-dev"
                }
            },
            "autoload": {
                "psr-4": {
                    "TijsVerkoyen\\CssToInlineStyles\\": "src"
                }
            },
            "notification-url": "https://packagist.org/downloads/",
            "license": [
                "BSD-3-Clause"
            ],
            "authors": [
                {
                    "name": "Tijs Verkoyen",
                    "email": "css_to_inline_styles@verkoyen.eu",
                    "role": "Developer"
                }
            ],
            "description": "CssToInlineStyles is a class that enables you to convert HTML-pages/files into HTML-pages/files with inline styles. This is very useful when you're sending emails.",
            "homepage": "https://github.com/tijsverkoyen/CssToInlineStyles",
            "time": "2020-07-13T06:12:54+00:00"
        },
        {
            "name": "twig/twig",
            "version": "v1.43.1",
            "source": {
                "type": "git",
                "url": "https://github.com/twigphp/Twig.git",
                "reference": "2311602f6a208715252febe682fa7c38e56a3373"
            },
            "dist": {
                "type": "zip",
                "url": "https://api.github.com/repos/twigphp/Twig/zipball/2311602f6a208715252febe682fa7c38e56a3373",
                "reference": "2311602f6a208715252febe682fa7c38e56a3373",
                "shasum": ""
            },
            "require": {
                "php": ">=7.1.3",
                "symfony/polyfill-ctype": "^1.8"
            },
            "require-dev": {
                "psr/container": "^1.0",
                "symfony/phpunit-bridge": "^4.4.9|^5.0.9"
            },
            "type": "library",
            "extra": {
                "branch-alias": {
                    "dev-master": "1.43-dev"
                }
            },
            "autoload": {
                "psr-0": {
                    "Twig_": "lib/"
                },
                "psr-4": {
                    "Twig\\": "src/"
                }
            },
            "notification-url": "https://packagist.org/downloads/",
            "license": [
                "BSD-3-Clause"
            ],
            "authors": [
                {
                    "name": "Fabien Potencier",
                    "email": "fabien@symfony.com",
                    "homepage": "http://fabien.potencier.org",
                    "role": "Lead Developer"
                },
                {
                    "name": "Twig Team",
                    "role": "Contributors"
                },
                {
                    "name": "Armin Ronacher",
                    "email": "armin.ronacher@active-4.com",
                    "role": "Project Founder"
                }
            ],
            "description": "Twig, the flexible, fast, and secure template language for PHP",
            "homepage": "https://twig.symfony.com",
            "keywords": [
                "templating"
            ],
            "time": "2020-08-05T15:05:05+00:00"
        },
        {
            "name": "willdurand/jsonp-callback-validator",
            "version": "v1.1.0",
            "source": {
                "type": "git",
                "url": "https://github.com/willdurand/JsonpCallbackValidator.git",
                "reference": "1a7d388bb521959e612ef50c5c7b1691b097e909"
            },
            "dist": {
                "type": "zip",
                "url": "https://api.github.com/repos/willdurand/JsonpCallbackValidator/zipball/1a7d388bb521959e612ef50c5c7b1691b097e909",
                "reference": "1a7d388bb521959e612ef50c5c7b1691b097e909",
                "shasum": ""
            },
            "require": {
                "php": ">=5.3.0"
            },
            "require-dev": {
                "phpunit/phpunit": "~3.7"
            },
            "type": "library",
            "autoload": {
                "psr-0": {
                    "JsonpCallbackValidator": "src/"
                }
            },
            "notification-url": "https://packagist.org/downloads/",
            "license": [
                "MIT"
            ],
            "authors": [
                {
                    "name": "William Durand",
                    "email": "william.durand1@gmail.com",
                    "homepage": "http://www.willdurand.fr"
                }
            ],
            "description": "JSONP callback validator.",
            "time": "2014-01-20T22:35:06+00:00"
        }
    ],
    "packages-dev": [
        {
            "name": "behat/behat",
            "version": "v3.7.0",
            "source": {
                "type": "git",
                "url": "https://github.com/Behat/Behat.git",
                "reference": "08052f739619a9e9f62f457a67302f0715e6dd13"
            },
            "dist": {
                "type": "zip",
                "url": "https://api.github.com/repos/Behat/Behat/zipball/08052f739619a9e9f62f457a67302f0715e6dd13",
                "reference": "08052f739619a9e9f62f457a67302f0715e6dd13",
                "shasum": ""
            },
            "require": {
                "behat/gherkin": "^4.6.0",
                "behat/transliterator": "^1.2",
                "ext-mbstring": "*",
                "php": ">=5.3.3",
                "psr/container": "^1.0",
                "symfony/config": "^2.7.51 || ^3.0 || ^4.0 || ^5.0",
                "symfony/console": "^2.7.51 || ^2.8.33 || ^3.3.15 || ^3.4.3 || ^4.0.3 || ^5.0",
                "symfony/dependency-injection": "^2.7.51 || ^3.0 || ^4.0 || ^5.0",
                "symfony/event-dispatcher": "^2.7.51 || ^3.0 || ^4.0 || ^5.0",
                "symfony/translation": "^2.7.51 || ^3.0 || ^4.0 || ^5.0",
                "symfony/yaml": "^2.7.51 || ^3.0 || ^4.0 || ^5.0"
            },
            "require-dev": {
                "container-interop/container-interop": "^1.2",
                "herrera-io/box": "~1.6.1",
                "phpunit/phpunit": "^4.8.36 || ^6.5.14 || ^7.5.20",
                "symfony/process": "~2.5 || ^3.0 || ^4.0 || ^5.0"
            },
            "suggest": {
                "ext-dom": "Needed to output test results in JUnit format."
            },
            "bin": [
                "bin/behat"
            ],
            "type": "library",
            "extra": {
                "branch-alias": {
                    "dev-master": "3.6.x-dev"
                }
            },
            "autoload": {
                "psr-4": {
                    "Behat\\Behat\\": "src/Behat/Behat/",
                    "Behat\\Testwork\\": "src/Behat/Testwork/"
                }
            },
            "notification-url": "https://packagist.org/downloads/",
            "license": [
                "MIT"
            ],
            "authors": [
                {
                    "name": "Konstantin Kudryashov",
                    "email": "ever.zet@gmail.com",
                    "homepage": "http://everzet.com"
                }
            ],
            "description": "Scenario-oriented BDD framework for PHP 5.3",
            "homepage": "http://behat.org/",
            "keywords": [
                "Agile",
                "BDD",
                "ScenarioBDD",
                "Scrum",
                "StoryBDD",
                "User story",
                "business",
                "development",
                "documentation",
                "examples",
                "symfony",
                "testing"
            ],
            "time": "2020-06-03T13:08:44+00:00"
        },
        {
            "name": "behat/gherkin",
            "version": "v4.6.2",
            "source": {
                "type": "git",
                "url": "https://github.com/Behat/Gherkin.git",
                "reference": "51ac4500c4dc30cbaaabcd2f25694299df666a31"
            },
            "dist": {
                "type": "zip",
                "url": "https://api.github.com/repos/Behat/Gherkin/zipball/51ac4500c4dc30cbaaabcd2f25694299df666a31",
                "reference": "51ac4500c4dc30cbaaabcd2f25694299df666a31",
                "shasum": ""
            },
            "require": {
                "php": ">=5.3.1"
            },
            "require-dev": {
                "phpunit/phpunit": "~4.5|~5",
                "symfony/phpunit-bridge": "~2.7|~3|~4",
                "symfony/yaml": "~2.3|~3|~4"
            },
            "suggest": {
                "symfony/yaml": "If you want to parse features, represented in YAML files"
            },
            "type": "library",
            "extra": {
                "branch-alias": {
                    "dev-master": "4.4-dev"
                }
            },
            "autoload": {
                "psr-0": {
                    "Behat\\Gherkin": "src/"
                }
            },
            "notification-url": "https://packagist.org/downloads/",
            "license": [
                "MIT"
            ],
            "authors": [
                {
                    "name": "Konstantin Kudryashov",
                    "email": "ever.zet@gmail.com",
                    "homepage": "http://everzet.com"
                }
            ],
            "description": "Gherkin DSL parser for PHP 5.3",
            "homepage": "http://behat.org/",
            "keywords": [
                "BDD",
                "Behat",
                "Cucumber",
                "DSL",
                "gherkin",
                "parser"
            ],
            "time": "2020-03-17T14:03:26+00:00"
        },
        {
            "name": "behat/transliterator",
            "version": "v1.3.0",
            "source": {
                "type": "git",
                "url": "https://github.com/Behat/Transliterator.git",
                "reference": "3c4ec1d77c3d05caa1f0bf8fb3aae4845005c7fc"
            },
            "dist": {
                "type": "zip",
                "url": "https://api.github.com/repos/Behat/Transliterator/zipball/3c4ec1d77c3d05caa1f0bf8fb3aae4845005c7fc",
                "reference": "3c4ec1d77c3d05caa1f0bf8fb3aae4845005c7fc",
                "shasum": ""
            },
            "require": {
                "php": ">=5.3.3"
            },
            "require-dev": {
                "chuyskywalker/rolling-curl": "^3.1",
                "php-yaoi/php-yaoi": "^1.0",
                "phpunit/phpunit": "^4.8.36|^6.3"
            },
            "type": "library",
            "extra": {
                "branch-alias": {
                    "dev-master": "1.2-dev"
                }
            },
            "autoload": {
                "psr-4": {
                    "Behat\\Transliterator\\": "src/Behat/Transliterator"
                }
            },
            "notification-url": "https://packagist.org/downloads/",
            "license": [
                "Artistic-1.0"
            ],
            "description": "String transliterator",
            "keywords": [
                "i18n",
                "slug",
                "transliterator"
            ],
            "time": "2020-01-14T16:39:13+00:00"
        },
        {
            "name": "composer/semver",
            "version": "1.5.1",
            "source": {
                "type": "git",
                "url": "https://github.com/composer/semver.git",
                "reference": "c6bea70230ef4dd483e6bbcab6005f682ed3a8de"
            },
            "dist": {
                "type": "zip",
                "url": "https://api.github.com/repos/composer/semver/zipball/c6bea70230ef4dd483e6bbcab6005f682ed3a8de",
                "reference": "c6bea70230ef4dd483e6bbcab6005f682ed3a8de",
                "shasum": ""
            },
            "require": {
                "php": "^5.3.2 || ^7.0"
            },
            "require-dev": {
                "phpunit/phpunit": "^4.5 || ^5.0.5"
            },
            "type": "library",
            "extra": {
                "branch-alias": {
                    "dev-master": "1.x-dev"
                }
            },
            "autoload": {
                "psr-4": {
                    "Composer\\Semver\\": "src"
                }
            },
            "notification-url": "https://packagist.org/downloads/",
            "license": [
                "MIT"
            ],
            "authors": [
                {
                    "name": "Nils Adermann",
                    "email": "naderman@naderman.de",
                    "homepage": "http://www.naderman.de"
                },
                {
                    "name": "Jordi Boggiano",
                    "email": "j.boggiano@seld.be",
                    "homepage": "http://seld.be"
                },
                {
                    "name": "Rob Bast",
                    "email": "rob.bast@gmail.com",
                    "homepage": "http://robbast.nl"
                }
            ],
            "description": "Semver library that offers utilities, version constraint parsing and validation.",
            "keywords": [
                "semantic",
                "semver",
                "validation",
                "versioning"
            ],
            "time": "2020-01-13T12:06:48+00:00"
        },
        {
            "name": "composer/xdebug-handler",
            "version": "1.4.3",
            "source": {
                "type": "git",
                "url": "https://github.com/composer/xdebug-handler.git",
                "reference": "ebd27a9866ae8254e873866f795491f02418c5a5"
            },
            "dist": {
                "type": "zip",
                "url": "https://api.github.com/repos/composer/xdebug-handler/zipball/ebd27a9866ae8254e873866f795491f02418c5a5",
                "reference": "ebd27a9866ae8254e873866f795491f02418c5a5",
                "shasum": ""
            },
            "require": {
                "php": "^5.3.2 || ^7.0 || ^8.0",
                "psr/log": "^1.0"
            },
            "require-dev": {
                "phpunit/phpunit": "^4.8.35 || ^5.7 || 6.5 - 8"
            },
            "type": "library",
            "autoload": {
                "psr-4": {
                    "Composer\\XdebugHandler\\": "src"
                }
            },
            "notification-url": "https://packagist.org/downloads/",
            "license": [
                "MIT"
            ],
            "authors": [
                {
                    "name": "John Stevenson",
                    "email": "john-stevenson@blueyonder.co.uk"
                }
            ],
            "description": "Restarts a process without Xdebug.",
            "keywords": [
                "Xdebug",
                "performance"
            ],
            "time": "2020-08-19T10:27:58+00:00"
        },
        {
            "name": "friendsofphp/php-cs-fixer",
            "version": "v2.16.4",
            "source": {
                "type": "git",
                "url": "https://github.com/FriendsOfPHP/PHP-CS-Fixer.git",
                "reference": "1023c3458137ab052f6ff1e09621a721bfdeca13"
            },
            "dist": {
                "type": "zip",
                "url": "https://api.github.com/repos/FriendsOfPHP/PHP-CS-Fixer/zipball/1023c3458137ab052f6ff1e09621a721bfdeca13",
                "reference": "1023c3458137ab052f6ff1e09621a721bfdeca13",
                "shasum": ""
            },
            "require": {
                "composer/semver": "^1.4",
                "composer/xdebug-handler": "^1.2",
                "doctrine/annotations": "^1.2",
                "ext-json": "*",
                "ext-tokenizer": "*",
                "php": "^5.6 || ^7.0",
                "php-cs-fixer/diff": "^1.3",
                "symfony/console": "^3.4.17 || ^4.1.6 || ^5.0",
                "symfony/event-dispatcher": "^3.0 || ^4.0 || ^5.0",
                "symfony/filesystem": "^3.0 || ^4.0 || ^5.0",
                "symfony/finder": "^3.0 || ^4.0 || ^5.0",
                "symfony/options-resolver": "^3.0 || ^4.0 || ^5.0",
                "symfony/polyfill-php70": "^1.0",
                "symfony/polyfill-php72": "^1.4",
                "symfony/process": "^3.0 || ^4.0 || ^5.0",
                "symfony/stopwatch": "^3.0 || ^4.0 || ^5.0"
            },
            "require-dev": {
                "johnkary/phpunit-speedtrap": "^1.1 || ^2.0 || ^3.0",
                "justinrainbow/json-schema": "^5.0",
                "keradus/cli-executor": "^1.2",
                "mikey179/vfsstream": "^1.6",
                "php-coveralls/php-coveralls": "^2.1",
                "php-cs-fixer/accessible-object": "^1.0",
                "php-cs-fixer/phpunit-constraint-isidenticalstring": "^1.1",
                "php-cs-fixer/phpunit-constraint-xmlmatchesxsd": "^1.1",
                "phpunit/phpunit": "^5.7.27 || ^6.5.14 || ^7.1",
                "phpunitgoodpractices/traits": "^1.8",
                "symfony/phpunit-bridge": "^5.1",
                "symfony/yaml": "^3.0 || ^4.0 || ^5.0"
            },
            "suggest": {
                "ext-dom": "For handling output formats in XML",
                "ext-mbstring": "For handling non-UTF8 characters.",
                "php-cs-fixer/phpunit-constraint-isidenticalstring": "For IsIdenticalString constraint.",
                "php-cs-fixer/phpunit-constraint-xmlmatchesxsd": "For XmlMatchesXsd constraint.",
                "symfony/polyfill-mbstring": "When enabling `ext-mbstring` is not possible."
            },
            "bin": [
                "php-cs-fixer"
            ],
            "type": "application",
            "autoload": {
                "psr-4": {
                    "PhpCsFixer\\": "src/"
                },
                "classmap": [
                    "tests/Test/AbstractFixerTestCase.php",
                    "tests/Test/AbstractIntegrationCaseFactory.php",
                    "tests/Test/AbstractIntegrationTestCase.php",
                    "tests/Test/Assert/AssertTokensTrait.php",
                    "tests/Test/IntegrationCase.php",
                    "tests/Test/IntegrationCaseFactory.php",
                    "tests/Test/IntegrationCaseFactoryInterface.php",
                    "tests/Test/InternalIntegrationCaseFactory.php",
                    "tests/Test/IsIdenticalConstraint.php",
                    "tests/TestCase.php"
                ]
            },
            "notification-url": "https://packagist.org/downloads/",
            "license": [
                "MIT"
            ],
            "authors": [
                {
                    "name": "Fabien Potencier",
                    "email": "fabien@symfony.com"
                },
                {
                    "name": "Dariusz Rumiński",
                    "email": "dariusz.ruminski@gmail.com"
                }
            ],
            "description": "A tool to automatically fix PHP code style",
            "support": {
                "issues": "https://github.com/FriendsOfPHP/PHP-CS-Fixer/issues",
                "source": "https://github.com/FriendsOfPHP/PHP-CS-Fixer/tree/v2.16.4"
            },
            "funding": [
                {
                    "url": "https://github.com/keradus",
                    "type": "github"
                }
            ],
            "time": "2020-06-27T23:57:46+00:00"
        },
        {
            "name": "johnkary/phpunit-speedtrap",
            "version": "v3.2.0",
            "source": {
                "type": "git",
                "url": "https://github.com/johnkary/phpunit-speedtrap.git",
                "reference": "8c0e149b80c6e86c33315f05699512678655c158"
            },
            "dist": {
                "type": "zip",
                "url": "https://api.github.com/repos/johnkary/phpunit-speedtrap/zipball/8c0e149b80c6e86c33315f05699512678655c158",
                "reference": "8c0e149b80c6e86c33315f05699512678655c158",
                "shasum": ""
            },
            "require": {
                "php": ">=7.1",
                "phpunit/phpunit": "^7.0 || ^8.0 || ^9.0"
            },
            "type": "library",
            "extra": {
                "branch-alias": {
                    "dev-master": "3.2-dev"
                }
            },
            "autoload": {
                "psr-4": {
                    "JohnKary\\PHPUnit\\Listener\\": "src/"
                }
            },
            "notification-url": "https://packagist.org/downloads/",
            "license": [
                "MIT"
            ],
            "authors": [
                {
                    "name": "John Kary",
                    "email": "john@johnkary.net"
                }
            ],
            "description": "Find and report on slow tests in your PHPUnit test suite",
            "homepage": "https://github.com/johnkary/phpunit-speedtrap",
            "keywords": [
                "phpunit",
                "profile",
                "slow"
            ],
            "time": "2020-02-12T16:19:51+00:00"
        },
        {
            "name": "mikey179/vfsstream",
            "version": "v1.6.8",
            "source": {
                "type": "git",
                "url": "https://github.com/bovigo/vfsStream.git",
                "reference": "231c73783ebb7dd9ec77916c10037eff5a2b6efe"
            },
            "dist": {
                "type": "zip",
                "url": "https://api.github.com/repos/bovigo/vfsStream/zipball/231c73783ebb7dd9ec77916c10037eff5a2b6efe",
                "reference": "231c73783ebb7dd9ec77916c10037eff5a2b6efe",
                "shasum": ""
            },
            "require": {
                "php": ">=5.3.0"
            },
            "require-dev": {
                "phpunit/phpunit": "^4.5|^5.0"
            },
            "type": "library",
            "extra": {
                "branch-alias": {
                    "dev-master": "1.6.x-dev"
                }
            },
            "autoload": {
                "psr-0": {
                    "org\\bovigo\\vfs\\": "src/main/php"
                }
            },
            "notification-url": "https://packagist.org/downloads/",
            "license": [
                "BSD-3-Clause"
            ],
            "authors": [
                {
                    "name": "Frank Kleine",
                    "homepage": "http://frankkleine.de/",
                    "role": "Developer"
                }
            ],
            "description": "Virtual file system to mock the real file system in unit tests.",
            "homepage": "http://vfs.bovigo.org/",
            "time": "2019-10-30T15:31:00+00:00"
        },
        {
            "name": "myclabs/deep-copy",
            "version": "1.10.1",
            "source": {
                "type": "git",
                "url": "https://github.com/myclabs/DeepCopy.git",
                "reference": "969b211f9a51aa1f6c01d1d2aef56d3bd91598e5"
            },
            "dist": {
                "type": "zip",
                "url": "https://api.github.com/repos/myclabs/DeepCopy/zipball/969b211f9a51aa1f6c01d1d2aef56d3bd91598e5",
                "reference": "969b211f9a51aa1f6c01d1d2aef56d3bd91598e5",
                "shasum": ""
            },
            "require": {
                "php": "^7.1 || ^8.0"
            },
            "replace": {
                "myclabs/deep-copy": "self.version"
            },
            "require-dev": {
                "doctrine/collections": "^1.0",
                "doctrine/common": "^2.6",
                "phpunit/phpunit": "^7.1"
            },
            "type": "library",
            "autoload": {
                "psr-4": {
                    "DeepCopy\\": "src/DeepCopy/"
                },
                "files": [
                    "src/DeepCopy/deep_copy.php"
                ]
            },
            "notification-url": "https://packagist.org/downloads/",
            "license": [
                "MIT"
            ],
            "description": "Create deep copies (clones) of your objects",
            "keywords": [
                "clone",
                "copy",
                "duplicate",
                "object",
                "object graph"
            ],
            "time": "2020-06-29T13:22:24+00:00"
        },
        {
            "name": "phake/phake",
            "version": "v3.1.8",
            "source": {
                "type": "git",
                "url": "https://github.com/mlively/Phake.git",
                "reference": "9f9dfb12c9ce6e38c73de9631ea2ab0f0ea36a65"
            },
            "dist": {
                "type": "zip",
                "url": "https://api.github.com/repos/mlively/Phake/zipball/9f9dfb12c9ce6e38c73de9631ea2ab0f0ea36a65",
                "reference": "9f9dfb12c9ce6e38c73de9631ea2ab0f0ea36a65",
                "shasum": ""
            },
            "require": {
                "php": ">=7",
                "sebastian/comparator": "^1.1|^2.0|^3.0|^4.0"
            },
            "require-dev": {
                "codeclimate/php-test-reporter": "dev-master",
                "doctrine/common": "2.3.*",
                "ext-soap": "*",
                "hamcrest/hamcrest-php": "1.1.*",
                "phpunit/phpunit": "^7.0"
            },
            "suggest": {
                "doctrine/common": "Allows mock annotations to use import statements for classes.",
                "hamcrest/hamcrest-php": "Use Hamcrest matchers."
            },
            "type": "library",
            "extra": {
                "branch-alias": {
                    "dev-master": "3.0.0-dev"
                }
            },
            "autoload": {
                "psr-0": {
                    "Phake": "src/"
                }
            },
            "notification-url": "https://packagist.org/downloads/",
            "license": [
                "BSD-3-Clause"
            ],
            "authors": [
                {
                    "name": "Mike Lively",
                    "email": "m@digitalsandwich.com"
                }
            ],
            "description": "The Phake mock testing library",
            "homepage": "https://github.com/mlively/Phake",
            "keywords": [
                "mock",
                "testing"
            ],
            "time": "2020-05-11T18:43:26+00:00"
        },
        {
            "name": "phar-io/manifest",
            "version": "1.0.3",
            "source": {
                "type": "git",
                "url": "https://github.com/phar-io/manifest.git",
                "reference": "7761fcacf03b4d4f16e7ccb606d4879ca431fcf4"
            },
            "dist": {
                "type": "zip",
                "url": "https://api.github.com/repos/phar-io/manifest/zipball/7761fcacf03b4d4f16e7ccb606d4879ca431fcf4",
                "reference": "7761fcacf03b4d4f16e7ccb606d4879ca431fcf4",
                "shasum": ""
            },
            "require": {
                "ext-dom": "*",
                "ext-phar": "*",
                "phar-io/version": "^2.0",
                "php": "^5.6 || ^7.0"
            },
            "type": "library",
            "extra": {
                "branch-alias": {
                    "dev-master": "1.0.x-dev"
                }
            },
            "autoload": {
                "classmap": [
                    "src/"
                ]
            },
            "notification-url": "https://packagist.org/downloads/",
            "license": [
                "BSD-3-Clause"
            ],
            "authors": [
                {
                    "name": "Arne Blankerts",
                    "email": "arne@blankerts.de",
                    "role": "Developer"
                },
                {
                    "name": "Sebastian Heuer",
                    "email": "sebastian@phpeople.de",
                    "role": "Developer"
                },
                {
                    "name": "Sebastian Bergmann",
                    "email": "sebastian@phpunit.de",
                    "role": "Developer"
                }
            ],
            "description": "Component for reading phar.io manifest information from a PHP Archive (PHAR)",
            "time": "2018-07-08T19:23:20+00:00"
        },
        {
            "name": "phar-io/version",
            "version": "2.0.1",
            "source": {
                "type": "git",
                "url": "https://github.com/phar-io/version.git",
                "reference": "45a2ec53a73c70ce41d55cedef9063630abaf1b6"
            },
            "dist": {
                "type": "zip",
                "url": "https://api.github.com/repos/phar-io/version/zipball/45a2ec53a73c70ce41d55cedef9063630abaf1b6",
                "reference": "45a2ec53a73c70ce41d55cedef9063630abaf1b6",
                "shasum": ""
            },
            "require": {
                "php": "^5.6 || ^7.0"
            },
            "type": "library",
            "autoload": {
                "classmap": [
                    "src/"
                ]
            },
            "notification-url": "https://packagist.org/downloads/",
            "license": [
                "BSD-3-Clause"
            ],
            "authors": [
                {
                    "name": "Arne Blankerts",
                    "email": "arne@blankerts.de",
                    "role": "Developer"
                },
                {
                    "name": "Sebastian Heuer",
                    "email": "sebastian@phpeople.de",
                    "role": "Developer"
                },
                {
                    "name": "Sebastian Bergmann",
                    "email": "sebastian@phpunit.de",
                    "role": "Developer"
                }
            ],
            "description": "Library for handling version information and constraints",
            "time": "2018-07-08T19:19:57+00:00"
        },
        {
            "name": "php-cs-fixer/diff",
            "version": "v1.3.0",
            "source": {
                "type": "git",
                "url": "https://github.com/PHP-CS-Fixer/diff.git",
                "reference": "78bb099e9c16361126c86ce82ec4405ebab8e756"
            },
            "dist": {
                "type": "zip",
                "url": "https://api.github.com/repos/PHP-CS-Fixer/diff/zipball/78bb099e9c16361126c86ce82ec4405ebab8e756",
                "reference": "78bb099e9c16361126c86ce82ec4405ebab8e756",
                "shasum": ""
            },
            "require": {
                "php": "^5.6 || ^7.0"
            },
            "require-dev": {
                "phpunit/phpunit": "^5.7.23 || ^6.4.3",
                "symfony/process": "^3.3"
            },
            "type": "library",
            "autoload": {
                "classmap": [
                    "src/"
                ]
            },
            "notification-url": "https://packagist.org/downloads/",
            "license": [
                "BSD-3-Clause"
            ],
            "authors": [
                {
                    "name": "Kore Nordmann",
                    "email": "mail@kore-nordmann.de"
                },
                {
                    "name": "Sebastian Bergmann",
                    "email": "sebastian@phpunit.de"
                },
                {
                    "name": "SpacePossum"
                }
            ],
            "description": "sebastian/diff v2 backport support for PHP5.6",
            "homepage": "https://github.com/PHP-CS-Fixer",
            "keywords": [
                "diff"
            ],
            "time": "2018-02-15T16:58:55+00:00"
        },
        {
            "name": "phpdocumentor/reflection-common",
            "version": "2.1.0",
            "source": {
                "type": "git",
                "url": "https://github.com/phpDocumentor/ReflectionCommon.git",
                "reference": "6568f4687e5b41b054365f9ae03fcb1ed5f2069b"
            },
            "dist": {
                "type": "zip",
                "url": "https://api.github.com/repos/phpDocumentor/ReflectionCommon/zipball/6568f4687e5b41b054365f9ae03fcb1ed5f2069b",
                "reference": "6568f4687e5b41b054365f9ae03fcb1ed5f2069b",
                "shasum": ""
            },
            "require": {
                "php": ">=7.1"
            },
            "type": "library",
            "extra": {
                "branch-alias": {
                    "dev-master": "2.x-dev"
                }
            },
            "autoload": {
                "psr-4": {
                    "phpDocumentor\\Reflection\\": "src/"
                }
            },
            "notification-url": "https://packagist.org/downloads/",
            "license": [
                "MIT"
            ],
            "authors": [
                {
                    "name": "Jaap van Otterdijk",
                    "email": "opensource@ijaap.nl"
                }
            ],
            "description": "Common reflection classes used by phpdocumentor to reflect the code structure",
            "homepage": "http://www.phpdoc.org",
            "keywords": [
                "FQSEN",
                "phpDocumentor",
                "phpdoc",
                "reflection",
                "static analysis"
            ],
            "time": "2020-04-27T09:25:28+00:00"
        },
        {
            "name": "phpdocumentor/reflection-docblock",
            "version": "4.3.4",
            "source": {
                "type": "git",
                "url": "https://github.com/phpDocumentor/ReflectionDocBlock.git",
                "reference": "da3fd972d6bafd628114f7e7e036f45944b62e9c"
            },
            "dist": {
                "type": "zip",
                "url": "https://api.github.com/repos/phpDocumentor/ReflectionDocBlock/zipball/da3fd972d6bafd628114f7e7e036f45944b62e9c",
                "reference": "da3fd972d6bafd628114f7e7e036f45944b62e9c",
                "shasum": ""
            },
            "require": {
                "php": "^7.0",
                "phpdocumentor/reflection-common": "^1.0.0 || ^2.0.0",
                "phpdocumentor/type-resolver": "~0.4 || ^1.0.0",
                "webmozart/assert": "^1.0"
            },
            "require-dev": {
                "doctrine/instantiator": "^1.0.5",
                "mockery/mockery": "^1.0",
                "phpdocumentor/type-resolver": "0.4.*",
                "phpunit/phpunit": "^6.4"
            },
            "type": "library",
            "extra": {
                "branch-alias": {
                    "dev-master": "4.x-dev"
                }
            },
            "autoload": {
                "psr-4": {
                    "phpDocumentor\\Reflection\\": [
                        "src/"
                    ]
                }
            },
            "notification-url": "https://packagist.org/downloads/",
            "license": [
                "MIT"
            ],
            "authors": [
                {
                    "name": "Mike van Riel",
                    "email": "me@mikevanriel.com"
                }
            ],
            "description": "With this component, a library can provide support for annotations via DocBlocks or otherwise retrieve information that is embedded in a DocBlock.",
            "time": "2019-12-28T18:55:12+00:00"
        },
        {
            "name": "phpdocumentor/type-resolver",
            "version": "1.0.1",
            "source": {
                "type": "git",
                "url": "https://github.com/phpDocumentor/TypeResolver.git",
                "reference": "2e32a6d48972b2c1976ed5d8967145b6cec4a4a9"
            },
            "dist": {
                "type": "zip",
                "url": "https://api.github.com/repos/phpDocumentor/TypeResolver/zipball/2e32a6d48972b2c1976ed5d8967145b6cec4a4a9",
                "reference": "2e32a6d48972b2c1976ed5d8967145b6cec4a4a9",
                "shasum": ""
            },
            "require": {
                "php": "^7.1",
                "phpdocumentor/reflection-common": "^2.0"
            },
            "require-dev": {
                "ext-tokenizer": "^7.1",
                "mockery/mockery": "~1",
                "phpunit/phpunit": "^7.0"
            },
            "type": "library",
            "extra": {
                "branch-alias": {
                    "dev-master": "1.x-dev"
                }
            },
            "autoload": {
                "psr-4": {
                    "phpDocumentor\\Reflection\\": "src"
                }
            },
            "notification-url": "https://packagist.org/downloads/",
            "license": [
                "MIT"
            ],
            "authors": [
                {
                    "name": "Mike van Riel",
                    "email": "me@mikevanriel.com"
                }
            ],
            "description": "A PSR-5 based resolver of Class names, Types and Structural Element Names",
            "time": "2019-08-22T18:11:29+00:00"
        },
        {
            "name": "phpspec/prophecy",
            "version": "v1.10.3",
            "source": {
                "type": "git",
                "url": "https://github.com/phpspec/prophecy.git",
                "reference": "451c3cd1418cf640de218914901e51b064abb093"
            },
            "dist": {
                "type": "zip",
                "url": "https://api.github.com/repos/phpspec/prophecy/zipball/451c3cd1418cf640de218914901e51b064abb093",
                "reference": "451c3cd1418cf640de218914901e51b064abb093",
                "shasum": ""
            },
            "require": {
                "doctrine/instantiator": "^1.0.2",
                "php": "^5.3|^7.0",
                "phpdocumentor/reflection-docblock": "^2.0|^3.0.2|^4.0|^5.0",
                "sebastian/comparator": "^1.2.3|^2.0|^3.0|^4.0",
                "sebastian/recursion-context": "^1.0|^2.0|^3.0|^4.0"
            },
            "require-dev": {
                "phpspec/phpspec": "^2.5 || ^3.2",
                "phpunit/phpunit": "^4.8.35 || ^5.7 || ^6.5 || ^7.1"
            },
            "type": "library",
            "extra": {
                "branch-alias": {
                    "dev-master": "1.10.x-dev"
                }
            },
            "autoload": {
                "psr-4": {
                    "Prophecy\\": "src/Prophecy"
                }
            },
            "notification-url": "https://packagist.org/downloads/",
            "license": [
                "MIT"
            ],
            "authors": [
                {
                    "name": "Konstantin Kudryashov",
                    "email": "ever.zet@gmail.com",
                    "homepage": "http://everzet.com"
                },
                {
                    "name": "Marcello Duarte",
                    "email": "marcello.duarte@gmail.com"
                }
            ],
            "description": "Highly opinionated mocking framework for PHP 5.3+",
            "homepage": "https://github.com/phpspec/prophecy",
            "keywords": [
                "Double",
                "Dummy",
                "fake",
                "mock",
                "spy",
                "stub"
            ],
            "time": "2020-03-05T15:02:03+00:00"
        },
        {
            "name": "phpstan/phpstan",
            "version": "0.12.48",
            "source": {
                "type": "git",
                "url": "https://github.com/phpstan/phpstan.git",
                "reference": "d364cfbac9ffd869570cdfea7eaa6541c3dac666"
            },
            "dist": {
                "type": "zip",
                "url": "https://api.github.com/repos/phpstan/phpstan/zipball/d364cfbac9ffd869570cdfea7eaa6541c3dac666",
                "reference": "d364cfbac9ffd869570cdfea7eaa6541c3dac666",
                "shasum": ""
            },
            "require": {
                "php": "^7.1|^8.0"
            },
            "conflict": {
                "phpstan/phpstan-shim": "*"
            },
            "bin": [
                "phpstan",
                "phpstan.phar"
            ],
            "type": "library",
            "extra": {
                "branch-alias": {
                    "dev-master": "0.12-dev"
                }
            },
            "autoload": {
                "files": [
                    "bootstrap.php"
                ]
            },
            "notification-url": "https://packagist.org/downloads/",
            "license": [
                "MIT"
            ],
            "description": "PHPStan - PHP Static Analysis Tool",
            "time": "2020-09-19T21:19:38+00:00"
        },
        {
            "name": "phpunit/php-code-coverage",
            "version": "6.1.4",
            "source": {
                "type": "git",
                "url": "https://github.com/sebastianbergmann/php-code-coverage.git",
                "reference": "807e6013b00af69b6c5d9ceb4282d0393dbb9d8d"
            },
            "dist": {
                "type": "zip",
                "url": "https://api.github.com/repos/sebastianbergmann/php-code-coverage/zipball/807e6013b00af69b6c5d9ceb4282d0393dbb9d8d",
                "reference": "807e6013b00af69b6c5d9ceb4282d0393dbb9d8d",
                "shasum": ""
            },
            "require": {
                "ext-dom": "*",
                "ext-xmlwriter": "*",
                "php": "^7.1",
                "phpunit/php-file-iterator": "^2.0",
                "phpunit/php-text-template": "^1.2.1",
                "phpunit/php-token-stream": "^3.0",
                "sebastian/code-unit-reverse-lookup": "^1.0.1",
                "sebastian/environment": "^3.1 || ^4.0",
                "sebastian/version": "^2.0.1",
                "theseer/tokenizer": "^1.1"
            },
            "require-dev": {
                "phpunit/phpunit": "^7.0"
            },
            "suggest": {
                "ext-xdebug": "^2.6.0"
            },
            "type": "library",
            "extra": {
                "branch-alias": {
                    "dev-master": "6.1-dev"
                }
            },
            "autoload": {
                "classmap": [
                    "src/"
                ]
            },
            "notification-url": "https://packagist.org/downloads/",
            "license": [
                "BSD-3-Clause"
            ],
            "authors": [
                {
                    "name": "Sebastian Bergmann",
                    "email": "sebastian@phpunit.de",
                    "role": "lead"
                }
            ],
            "description": "Library that provides collection, processing, and rendering functionality for PHP code coverage information.",
            "homepage": "https://github.com/sebastianbergmann/php-code-coverage",
            "keywords": [
                "coverage",
                "testing",
                "xunit"
            ],
            "time": "2018-10-31T16:06:48+00:00"
        },
        {
            "name": "phpunit/php-file-iterator",
            "version": "2.0.2",
            "source": {
                "type": "git",
                "url": "https://github.com/sebastianbergmann/php-file-iterator.git",
                "reference": "050bedf145a257b1ff02746c31894800e5122946"
            },
            "dist": {
                "type": "zip",
                "url": "https://api.github.com/repos/sebastianbergmann/php-file-iterator/zipball/050bedf145a257b1ff02746c31894800e5122946",
                "reference": "050bedf145a257b1ff02746c31894800e5122946",
                "shasum": ""
            },
            "require": {
                "php": "^7.1"
            },
            "require-dev": {
                "phpunit/phpunit": "^7.1"
            },
            "type": "library",
            "extra": {
                "branch-alias": {
                    "dev-master": "2.0.x-dev"
                }
            },
            "autoload": {
                "classmap": [
                    "src/"
                ]
            },
            "notification-url": "https://packagist.org/downloads/",
            "license": [
                "BSD-3-Clause"
            ],
            "authors": [
                {
                    "name": "Sebastian Bergmann",
                    "email": "sebastian@phpunit.de",
                    "role": "lead"
                }
            ],
            "description": "FilterIterator implementation that filters files based on a list of suffixes.",
            "homepage": "https://github.com/sebastianbergmann/php-file-iterator/",
            "keywords": [
                "filesystem",
                "iterator"
            ],
            "time": "2018-09-13T20:33:42+00:00"
        },
        {
            "name": "phpunit/php-text-template",
            "version": "1.2.1",
            "source": {
                "type": "git",
                "url": "https://github.com/sebastianbergmann/php-text-template.git",
                "reference": "31f8b717e51d9a2afca6c9f046f5d69fc27c8686"
            },
            "dist": {
                "type": "zip",
                "url": "https://api.github.com/repos/sebastianbergmann/php-text-template/zipball/31f8b717e51d9a2afca6c9f046f5d69fc27c8686",
                "reference": "31f8b717e51d9a2afca6c9f046f5d69fc27c8686",
                "shasum": ""
            },
            "require": {
                "php": ">=5.3.3"
            },
            "type": "library",
            "autoload": {
                "classmap": [
                    "src/"
                ]
            },
            "notification-url": "https://packagist.org/downloads/",
            "license": [
                "BSD-3-Clause"
            ],
            "authors": [
                {
                    "name": "Sebastian Bergmann",
                    "email": "sebastian@phpunit.de",
                    "role": "lead"
                }
            ],
            "description": "Simple template engine.",
            "homepage": "https://github.com/sebastianbergmann/php-text-template/",
            "keywords": [
                "template"
            ],
            "time": "2015-06-21T13:50:34+00:00"
        },
        {
            "name": "phpunit/php-timer",
            "version": "2.1.2",
            "source": {
                "type": "git",
                "url": "https://github.com/sebastianbergmann/php-timer.git",
                "reference": "1038454804406b0b5f5f520358e78c1c2f71501e"
            },
            "dist": {
                "type": "zip",
                "url": "https://api.github.com/repos/sebastianbergmann/php-timer/zipball/1038454804406b0b5f5f520358e78c1c2f71501e",
                "reference": "1038454804406b0b5f5f520358e78c1c2f71501e",
                "shasum": ""
            },
            "require": {
                "php": "^7.1"
            },
            "require-dev": {
                "phpunit/phpunit": "^7.0"
            },
            "type": "library",
            "extra": {
                "branch-alias": {
                    "dev-master": "2.1-dev"
                }
            },
            "autoload": {
                "classmap": [
                    "src/"
                ]
            },
            "notification-url": "https://packagist.org/downloads/",
            "license": [
                "BSD-3-Clause"
            ],
            "authors": [
                {
                    "name": "Sebastian Bergmann",
                    "email": "sebastian@phpunit.de",
                    "role": "lead"
                }
            ],
            "description": "Utility class for timing",
            "homepage": "https://github.com/sebastianbergmann/php-timer/",
            "keywords": [
                "timer"
            ],
            "time": "2019-06-07T04:22:29+00:00"
        },
        {
            "name": "phpunit/php-token-stream",
            "version": "3.1.1",
            "source": {
                "type": "git",
                "url": "https://github.com/sebastianbergmann/php-token-stream.git",
                "reference": "995192df77f63a59e47f025390d2d1fdf8f425ff"
            },
            "dist": {
                "type": "zip",
                "url": "https://api.github.com/repos/sebastianbergmann/php-token-stream/zipball/995192df77f63a59e47f025390d2d1fdf8f425ff",
                "reference": "995192df77f63a59e47f025390d2d1fdf8f425ff",
                "shasum": ""
            },
            "require": {
                "ext-tokenizer": "*",
                "php": "^7.1"
            },
            "require-dev": {
                "phpunit/phpunit": "^7.0"
            },
            "type": "library",
            "extra": {
                "branch-alias": {
                    "dev-master": "3.1-dev"
                }
            },
            "autoload": {
                "classmap": [
                    "src/"
                ]
            },
            "notification-url": "https://packagist.org/downloads/",
            "license": [
                "BSD-3-Clause"
            ],
            "authors": [
                {
                    "name": "Sebastian Bergmann",
                    "email": "sebastian@phpunit.de"
                }
            ],
            "description": "Wrapper around PHP's tokenizer extension.",
            "homepage": "https://github.com/sebastianbergmann/php-token-stream/",
            "keywords": [
                "tokenizer"
            ],
            "abandoned": true,
            "time": "2019-09-17T06:23:10+00:00"
        },
        {
            "name": "phpunit/phpunit",
            "version": "7.5.20",
            "source": {
                "type": "git",
                "url": "https://github.com/sebastianbergmann/phpunit.git",
                "reference": "9467db479d1b0487c99733bb1e7944d32deded2c"
            },
            "dist": {
                "type": "zip",
                "url": "https://api.github.com/repos/sebastianbergmann/phpunit/zipball/9467db479d1b0487c99733bb1e7944d32deded2c",
                "reference": "9467db479d1b0487c99733bb1e7944d32deded2c",
                "shasum": ""
            },
            "require": {
                "doctrine/instantiator": "^1.1",
                "ext-dom": "*",
                "ext-json": "*",
                "ext-libxml": "*",
                "ext-mbstring": "*",
                "ext-xml": "*",
                "myclabs/deep-copy": "^1.7",
                "phar-io/manifest": "^1.0.2",
                "phar-io/version": "^2.0",
                "php": "^7.1",
                "phpspec/prophecy": "^1.7",
                "phpunit/php-code-coverage": "^6.0.7",
                "phpunit/php-file-iterator": "^2.0.1",
                "phpunit/php-text-template": "^1.2.1",
                "phpunit/php-timer": "^2.1",
                "sebastian/comparator": "^3.0",
                "sebastian/diff": "^3.0",
                "sebastian/environment": "^4.0",
                "sebastian/exporter": "^3.1",
                "sebastian/global-state": "^2.0",
                "sebastian/object-enumerator": "^3.0.3",
                "sebastian/resource-operations": "^2.0",
                "sebastian/version": "^2.0.1"
            },
            "conflict": {
                "phpunit/phpunit-mock-objects": "*"
            },
            "require-dev": {
                "ext-pdo": "*"
            },
            "suggest": {
                "ext-soap": "*",
                "ext-xdebug": "*",
                "phpunit/php-invoker": "^2.0"
            },
            "bin": [
                "phpunit"
            ],
            "type": "library",
            "extra": {
                "branch-alias": {
                    "dev-master": "7.5-dev"
                }
            },
            "autoload": {
                "classmap": [
                    "src/"
                ]
            },
            "notification-url": "https://packagist.org/downloads/",
            "license": [
                "BSD-3-Clause"
            ],
            "authors": [
                {
                    "name": "Sebastian Bergmann",
                    "email": "sebastian@phpunit.de",
                    "role": "lead"
                }
            ],
            "description": "The PHP Unit Testing framework.",
            "homepage": "https://phpunit.de/",
            "keywords": [
                "phpunit",
                "testing",
                "xunit"
            ],
            "time": "2020-01-08T08:45:45+00:00"
        },
        {
            "name": "sebastian/code-unit-reverse-lookup",
            "version": "1.0.1",
            "source": {
                "type": "git",
                "url": "https://github.com/sebastianbergmann/code-unit-reverse-lookup.git",
                "reference": "4419fcdb5eabb9caa61a27c7a1db532a6b55dd18"
            },
            "dist": {
                "type": "zip",
                "url": "https://api.github.com/repos/sebastianbergmann/code-unit-reverse-lookup/zipball/4419fcdb5eabb9caa61a27c7a1db532a6b55dd18",
                "reference": "4419fcdb5eabb9caa61a27c7a1db532a6b55dd18",
                "shasum": ""
            },
            "require": {
                "php": "^5.6 || ^7.0"
            },
            "require-dev": {
                "phpunit/phpunit": "^5.7 || ^6.0"
            },
            "type": "library",
            "extra": {
                "branch-alias": {
                    "dev-master": "1.0.x-dev"
                }
            },
            "autoload": {
                "classmap": [
                    "src/"
                ]
            },
            "notification-url": "https://packagist.org/downloads/",
            "license": [
                "BSD-3-Clause"
            ],
            "authors": [
                {
                    "name": "Sebastian Bergmann",
                    "email": "sebastian@phpunit.de"
                }
            ],
            "description": "Looks up which function or method a line of code belongs to",
            "homepage": "https://github.com/sebastianbergmann/code-unit-reverse-lookup/",
            "time": "2017-03-04T06:30:41+00:00"
        },
        {
            "name": "sebastian/comparator",
            "version": "3.0.2",
            "source": {
                "type": "git",
                "url": "https://github.com/sebastianbergmann/comparator.git",
                "reference": "5de4fc177adf9bce8df98d8d141a7559d7ccf6da"
            },
            "dist": {
                "type": "zip",
                "url": "https://api.github.com/repos/sebastianbergmann/comparator/zipball/5de4fc177adf9bce8df98d8d141a7559d7ccf6da",
                "reference": "5de4fc177adf9bce8df98d8d141a7559d7ccf6da",
                "shasum": ""
            },
            "require": {
                "php": "^7.1",
                "sebastian/diff": "^3.0",
                "sebastian/exporter": "^3.1"
            },
            "require-dev": {
                "phpunit/phpunit": "^7.1"
            },
            "type": "library",
            "extra": {
                "branch-alias": {
                    "dev-master": "3.0-dev"
                }
            },
            "autoload": {
                "classmap": [
                    "src/"
                ]
            },
            "notification-url": "https://packagist.org/downloads/",
            "license": [
                "BSD-3-Clause"
            ],
            "authors": [
                {
                    "name": "Jeff Welch",
                    "email": "whatthejeff@gmail.com"
                },
                {
                    "name": "Volker Dusch",
                    "email": "github@wallbash.com"
                },
                {
                    "name": "Bernhard Schussek",
                    "email": "bschussek@2bepublished.at"
                },
                {
                    "name": "Sebastian Bergmann",
                    "email": "sebastian@phpunit.de"
                }
            ],
            "description": "Provides the functionality to compare PHP values for equality",
            "homepage": "https://github.com/sebastianbergmann/comparator",
            "keywords": [
                "comparator",
                "compare",
                "equality"
            ],
            "time": "2018-07-12T15:12:46+00:00"
        },
        {
            "name": "sebastian/diff",
            "version": "3.0.2",
            "source": {
                "type": "git",
                "url": "https://github.com/sebastianbergmann/diff.git",
                "reference": "720fcc7e9b5cf384ea68d9d930d480907a0c1a29"
            },
            "dist": {
                "type": "zip",
                "url": "https://api.github.com/repos/sebastianbergmann/diff/zipball/720fcc7e9b5cf384ea68d9d930d480907a0c1a29",
                "reference": "720fcc7e9b5cf384ea68d9d930d480907a0c1a29",
                "shasum": ""
            },
            "require": {
                "php": "^7.1"
            },
            "require-dev": {
                "phpunit/phpunit": "^7.5 || ^8.0",
                "symfony/process": "^2 || ^3.3 || ^4"
            },
            "type": "library",
            "extra": {
                "branch-alias": {
                    "dev-master": "3.0-dev"
                }
            },
            "autoload": {
                "classmap": [
                    "src/"
                ]
            },
            "notification-url": "https://packagist.org/downloads/",
            "license": [
                "BSD-3-Clause"
            ],
            "authors": [
                {
                    "name": "Kore Nordmann",
                    "email": "mail@kore-nordmann.de"
                },
                {
                    "name": "Sebastian Bergmann",
                    "email": "sebastian@phpunit.de"
                }
            ],
            "description": "Diff implementation",
            "homepage": "https://github.com/sebastianbergmann/diff",
            "keywords": [
                "diff",
                "udiff",
                "unidiff",
                "unified diff"
            ],
            "time": "2019-02-04T06:01:07+00:00"
        },
        {
            "name": "sebastian/environment",
            "version": "4.2.3",
            "source": {
                "type": "git",
                "url": "https://github.com/sebastianbergmann/environment.git",
                "reference": "464c90d7bdf5ad4e8a6aea15c091fec0603d4368"
            },
            "dist": {
                "type": "zip",
                "url": "https://api.github.com/repos/sebastianbergmann/environment/zipball/464c90d7bdf5ad4e8a6aea15c091fec0603d4368",
                "reference": "464c90d7bdf5ad4e8a6aea15c091fec0603d4368",
                "shasum": ""
            },
            "require": {
                "php": "^7.1"
            },
            "require-dev": {
                "phpunit/phpunit": "^7.5"
            },
            "suggest": {
                "ext-posix": "*"
            },
            "type": "library",
            "extra": {
                "branch-alias": {
                    "dev-master": "4.2-dev"
                }
            },
            "autoload": {
                "classmap": [
                    "src/"
                ]
            },
            "notification-url": "https://packagist.org/downloads/",
            "license": [
                "BSD-3-Clause"
            ],
            "authors": [
                {
                    "name": "Sebastian Bergmann",
                    "email": "sebastian@phpunit.de"
                }
            ],
            "description": "Provides functionality to handle HHVM/PHP environments",
            "homepage": "http://www.github.com/sebastianbergmann/environment",
            "keywords": [
                "Xdebug",
                "environment",
                "hhvm"
            ],
            "time": "2019-11-20T08:46:58+00:00"
        },
        {
            "name": "sebastian/exporter",
            "version": "3.1.2",
            "source": {
                "type": "git",
                "url": "https://github.com/sebastianbergmann/exporter.git",
                "reference": "68609e1261d215ea5b21b7987539cbfbe156ec3e"
            },
            "dist": {
                "type": "zip",
                "url": "https://api.github.com/repos/sebastianbergmann/exporter/zipball/68609e1261d215ea5b21b7987539cbfbe156ec3e",
                "reference": "68609e1261d215ea5b21b7987539cbfbe156ec3e",
                "shasum": ""
            },
            "require": {
                "php": "^7.0",
                "sebastian/recursion-context": "^3.0"
            },
            "require-dev": {
                "ext-mbstring": "*",
                "phpunit/phpunit": "^6.0"
            },
            "type": "library",
            "extra": {
                "branch-alias": {
                    "dev-master": "3.1.x-dev"
                }
            },
            "autoload": {
                "classmap": [
                    "src/"
                ]
            },
            "notification-url": "https://packagist.org/downloads/",
            "license": [
                "BSD-3-Clause"
            ],
            "authors": [
                {
                    "name": "Sebastian Bergmann",
                    "email": "sebastian@phpunit.de"
                },
                {
                    "name": "Jeff Welch",
                    "email": "whatthejeff@gmail.com"
                },
                {
                    "name": "Volker Dusch",
                    "email": "github@wallbash.com"
                },
                {
                    "name": "Adam Harvey",
                    "email": "aharvey@php.net"
                },
                {
                    "name": "Bernhard Schussek",
                    "email": "bschussek@gmail.com"
                }
            ],
            "description": "Provides the functionality to export PHP variables for visualization",
            "homepage": "http://www.github.com/sebastianbergmann/exporter",
            "keywords": [
                "export",
                "exporter"
            ],
            "time": "2019-09-14T09:02:43+00:00"
        },
        {
            "name": "sebastian/global-state",
            "version": "2.0.0",
            "source": {
                "type": "git",
                "url": "https://github.com/sebastianbergmann/global-state.git",
                "reference": "e8ba02eed7bbbb9e59e43dedd3dddeff4a56b0c4"
            },
            "dist": {
                "type": "zip",
                "url": "https://api.github.com/repos/sebastianbergmann/global-state/zipball/e8ba02eed7bbbb9e59e43dedd3dddeff4a56b0c4",
                "reference": "e8ba02eed7bbbb9e59e43dedd3dddeff4a56b0c4",
                "shasum": ""
            },
            "require": {
                "php": "^7.0"
            },
            "require-dev": {
                "phpunit/phpunit": "^6.0"
            },
            "suggest": {
                "ext-uopz": "*"
            },
            "type": "library",
            "extra": {
                "branch-alias": {
                    "dev-master": "2.0-dev"
                }
            },
            "autoload": {
                "classmap": [
                    "src/"
                ]
            },
            "notification-url": "https://packagist.org/downloads/",
            "license": [
                "BSD-3-Clause"
            ],
            "authors": [
                {
                    "name": "Sebastian Bergmann",
                    "email": "sebastian@phpunit.de"
                }
            ],
            "description": "Snapshotting of global state",
            "homepage": "http://www.github.com/sebastianbergmann/global-state",
            "keywords": [
                "global state"
            ],
            "time": "2017-04-27T15:39:26+00:00"
        },
        {
            "name": "sebastian/object-enumerator",
            "version": "3.0.3",
            "source": {
                "type": "git",
                "url": "https://github.com/sebastianbergmann/object-enumerator.git",
                "reference": "7cfd9e65d11ffb5af41198476395774d4c8a84c5"
            },
            "dist": {
                "type": "zip",
                "url": "https://api.github.com/repos/sebastianbergmann/object-enumerator/zipball/7cfd9e65d11ffb5af41198476395774d4c8a84c5",
                "reference": "7cfd9e65d11ffb5af41198476395774d4c8a84c5",
                "shasum": ""
            },
            "require": {
                "php": "^7.0",
                "sebastian/object-reflector": "^1.1.1",
                "sebastian/recursion-context": "^3.0"
            },
            "require-dev": {
                "phpunit/phpunit": "^6.0"
            },
            "type": "library",
            "extra": {
                "branch-alias": {
                    "dev-master": "3.0.x-dev"
                }
            },
            "autoload": {
                "classmap": [
                    "src/"
                ]
            },
            "notification-url": "https://packagist.org/downloads/",
            "license": [
                "BSD-3-Clause"
            ],
            "authors": [
                {
                    "name": "Sebastian Bergmann",
                    "email": "sebastian@phpunit.de"
                }
            ],
            "description": "Traverses array structures and object graphs to enumerate all referenced objects",
            "homepage": "https://github.com/sebastianbergmann/object-enumerator/",
            "time": "2017-08-03T12:35:26+00:00"
        },
        {
            "name": "sebastian/object-reflector",
            "version": "1.1.1",
            "source": {
                "type": "git",
                "url": "https://github.com/sebastianbergmann/object-reflector.git",
                "reference": "773f97c67f28de00d397be301821b06708fca0be"
            },
            "dist": {
                "type": "zip",
                "url": "https://api.github.com/repos/sebastianbergmann/object-reflector/zipball/773f97c67f28de00d397be301821b06708fca0be",
                "reference": "773f97c67f28de00d397be301821b06708fca0be",
                "shasum": ""
            },
            "require": {
                "php": "^7.0"
            },
            "require-dev": {
                "phpunit/phpunit": "^6.0"
            },
            "type": "library",
            "extra": {
                "branch-alias": {
                    "dev-master": "1.1-dev"
                }
            },
            "autoload": {
                "classmap": [
                    "src/"
                ]
            },
            "notification-url": "https://packagist.org/downloads/",
            "license": [
                "BSD-3-Clause"
            ],
            "authors": [
                {
                    "name": "Sebastian Bergmann",
                    "email": "sebastian@phpunit.de"
                }
            ],
            "description": "Allows reflection of object attributes, including inherited and non-public ones",
            "homepage": "https://github.com/sebastianbergmann/object-reflector/",
            "time": "2017-03-29T09:07:27+00:00"
        },
        {
            "name": "sebastian/recursion-context",
            "version": "3.0.0",
            "source": {
                "type": "git",
                "url": "https://github.com/sebastianbergmann/recursion-context.git",
                "reference": "5b0cd723502bac3b006cbf3dbf7a1e3fcefe4fa8"
            },
            "dist": {
                "type": "zip",
                "url": "https://api.github.com/repos/sebastianbergmann/recursion-context/zipball/5b0cd723502bac3b006cbf3dbf7a1e3fcefe4fa8",
                "reference": "5b0cd723502bac3b006cbf3dbf7a1e3fcefe4fa8",
                "shasum": ""
            },
            "require": {
                "php": "^7.0"
            },
            "require-dev": {
                "phpunit/phpunit": "^6.0"
            },
            "type": "library",
            "extra": {
                "branch-alias": {
                    "dev-master": "3.0.x-dev"
                }
            },
            "autoload": {
                "classmap": [
                    "src/"
                ]
            },
            "notification-url": "https://packagist.org/downloads/",
            "license": [
                "BSD-3-Clause"
            ],
            "authors": [
                {
                    "name": "Jeff Welch",
                    "email": "whatthejeff@gmail.com"
                },
                {
                    "name": "Sebastian Bergmann",
                    "email": "sebastian@phpunit.de"
                },
                {
                    "name": "Adam Harvey",
                    "email": "aharvey@php.net"
                }
            ],
            "description": "Provides functionality to recursively process PHP variables",
            "homepage": "http://www.github.com/sebastianbergmann/recursion-context",
            "time": "2017-03-03T06:23:57+00:00"
        },
        {
            "name": "sebastian/resource-operations",
            "version": "2.0.1",
            "source": {
                "type": "git",
                "url": "https://github.com/sebastianbergmann/resource-operations.git",
                "reference": "4d7a795d35b889bf80a0cc04e08d77cedfa917a9"
            },
            "dist": {
                "type": "zip",
                "url": "https://api.github.com/repos/sebastianbergmann/resource-operations/zipball/4d7a795d35b889bf80a0cc04e08d77cedfa917a9",
                "reference": "4d7a795d35b889bf80a0cc04e08d77cedfa917a9",
                "shasum": ""
            },
            "require": {
                "php": "^7.1"
            },
            "type": "library",
            "extra": {
                "branch-alias": {
                    "dev-master": "2.0-dev"
                }
            },
            "autoload": {
                "classmap": [
                    "src/"
                ]
            },
            "notification-url": "https://packagist.org/downloads/",
            "license": [
                "BSD-3-Clause"
            ],
            "authors": [
                {
                    "name": "Sebastian Bergmann",
                    "email": "sebastian@phpunit.de"
                }
            ],
            "description": "Provides a list of PHP built-in functions that operate on resources",
            "homepage": "https://www.github.com/sebastianbergmann/resource-operations",
            "time": "2018-10-04T04:07:39+00:00"
        },
        {
            "name": "sebastian/version",
            "version": "2.0.1",
            "source": {
                "type": "git",
                "url": "https://github.com/sebastianbergmann/version.git",
                "reference": "99732be0ddb3361e16ad77b68ba41efc8e979019"
            },
            "dist": {
                "type": "zip",
                "url": "https://api.github.com/repos/sebastianbergmann/version/zipball/99732be0ddb3361e16ad77b68ba41efc8e979019",
                "reference": "99732be0ddb3361e16ad77b68ba41efc8e979019",
                "shasum": ""
            },
            "require": {
                "php": ">=5.6"
            },
            "type": "library",
            "extra": {
                "branch-alias": {
                    "dev-master": "2.0.x-dev"
                }
            },
            "autoload": {
                "classmap": [
                    "src/"
                ]
            },
            "notification-url": "https://packagist.org/downloads/",
            "license": [
                "BSD-3-Clause"
            ],
            "authors": [
                {
                    "name": "Sebastian Bergmann",
                    "email": "sebastian@phpunit.de",
                    "role": "lead"
                }
            ],
            "description": "Library that helps with managing the version number of Git-hosted PHP projects",
            "homepage": "https://github.com/sebastianbergmann/version",
            "time": "2016-10-03T07:35:21+00:00"
        },
        {
            "name": "symfony/phpunit-bridge",
            "version": "v3.4.43",
            "source": {
                "type": "git",
                "url": "https://github.com/symfony/phpunit-bridge.git",
                "reference": "03f831108f7cea087be83cc6dd07d3419542a5ba"
            },
            "dist": {
                "type": "zip",
                "url": "https://api.github.com/repos/symfony/phpunit-bridge/zipball/03f831108f7cea087be83cc6dd07d3419542a5ba",
                "reference": "03f831108f7cea087be83cc6dd07d3419542a5ba",
                "shasum": ""
            },
            "require": {
                "php": ">=5.3.3"
            },
            "conflict": {
                "phpunit/phpunit": "<4.8.35|<5.4.3,>=5.0|<6.4,>=6.0|9.1.2"
            },
            "suggest": {
                "symfony/debug": "For tracking deprecated interfaces usages at runtime with DebugClassLoader"
            },
            "bin": [
                "bin/simple-phpunit"
            ],
            "type": "symfony-bridge",
            "extra": {
                "branch-alias": {
                    "dev-master": "3.4-dev"
                },
                "thanks": {
                    "name": "phpunit/phpunit",
                    "url": "https://github.com/sebastianbergmann/phpunit"
                }
            },
            "autoload": {
                "files": [
                    "bootstrap.php"
                ],
                "psr-4": {
                    "Symfony\\Bridge\\PhpUnit\\": ""
                },
                "exclude-from-classmap": [
                    "/Tests/"
                ]
            },
            "notification-url": "https://packagist.org/downloads/",
            "license": [
                "MIT"
            ],
            "authors": [
                {
                    "name": "Nicolas Grekas",
                    "email": "p@tchwork.com"
                },
                {
                    "name": "Symfony Community",
                    "homepage": "https://symfony.com/contributors"
                }
            ],
            "description": "Symfony PHPUnit Bridge",
            "homepage": "https://symfony.com",
            "time": "2020-07-22T22:00:00+00:00"
        },
        {
            "name": "theseer/tokenizer",
            "version": "1.1.3",
            "source": {
                "type": "git",
                "url": "https://github.com/theseer/tokenizer.git",
                "reference": "11336f6f84e16a720dae9d8e6ed5019efa85a0f9"
            },
            "dist": {
                "type": "zip",
                "url": "https://api.github.com/repos/theseer/tokenizer/zipball/11336f6f84e16a720dae9d8e6ed5019efa85a0f9",
                "reference": "11336f6f84e16a720dae9d8e6ed5019efa85a0f9",
                "shasum": ""
            },
            "require": {
                "ext-dom": "*",
                "ext-tokenizer": "*",
                "ext-xmlwriter": "*",
                "php": "^7.0"
            },
            "type": "library",
            "autoload": {
                "classmap": [
                    "src/"
                ]
            },
            "notification-url": "https://packagist.org/downloads/",
            "license": [
                "BSD-3-Clause"
            ],
            "authors": [
                {
                    "name": "Arne Blankerts",
                    "email": "arne@blankerts.de",
                    "role": "Developer"
                }
            ],
            "description": "A small library for converting tokenized PHP source code into XML and potentially other formats",
            "time": "2019-06-13T22:48:21+00:00"
        },
        {
            "name": "webmozart/assert",
            "version": "1.9.1",
            "source": {
                "type": "git",
                "url": "https://github.com/webmozart/assert.git",
                "reference": "bafc69caeb4d49c39fd0779086c03a3738cbb389"
            },
            "dist": {
                "type": "zip",
                "url": "https://api.github.com/repos/webmozart/assert/zipball/bafc69caeb4d49c39fd0779086c03a3738cbb389",
                "reference": "bafc69caeb4d49c39fd0779086c03a3738cbb389",
                "shasum": ""
            },
            "require": {
                "php": "^5.3.3 || ^7.0 || ^8.0",
                "symfony/polyfill-ctype": "^1.8"
            },
            "conflict": {
                "phpstan/phpstan": "<0.12.20",
                "vimeo/psalm": "<3.9.1"
            },
            "require-dev": {
                "phpunit/phpunit": "^4.8.36 || ^7.5.13"
            },
            "type": "library",
            "autoload": {
                "psr-4": {
                    "Webmozart\\Assert\\": "src/"
                }
            },
            "notification-url": "https://packagist.org/downloads/",
            "license": [
                "MIT"
            ],
            "authors": [
                {
                    "name": "Bernhard Schussek",
                    "email": "bschussek@gmail.com"
                }
            ],
            "description": "Assertions to validate method input/output with nice error messages.",
            "keywords": [
                "assert",
                "check",
                "validate"
            ],
            "time": "2020-07-08T17:02:28+00:00"
        }
    ],
    "aliases": [],
    "minimum-stability": "dev",
    "stability-flags": {
        "csa/guzzle-bundle": 20,
        "cssjanus/cssjanus": 20,
        "phake/phake": 0
    },
    "prefer-stable": true,
    "prefer-lowest": false,
    "platform": {
        "php": ">=7.1.3",
        "ext-curl": "*",
        "ext-dom": "*",
        "ext-fileinfo": "*",
        "ext-gd": "*",
        "ext-iconv": "*",
        "ext-intl": "*",
        "ext-json": "*",
<<<<<<< HEAD
        "ext-mbstring": "*",
=======
>>>>>>> bf85c2e5
        "ext-zip": "*"
    },
    "platform-dev": [],
    "platform-overrides": {
        "php": "7.1.3"
    },
    "plugin-api-version": "1.1.0"
}<|MERGE_RESOLUTION|>--- conflicted
+++ resolved
@@ -1,10291 +1,10437 @@
 {
-    "_readme": [
-        "This file locks the dependencies of your project to a known state",
-        "Read more about it at https://getcomposer.org/doc/01-basic-usage.md#installing-dependencies",
-        "This file is @generated automatically"
-    ],
-<<<<<<< HEAD
-    "content-hash": "b162a751f0b751755fb211490f1ce2b9",
-=======
-    "content-hash": "16f0de076da45dd6829a83e9a08756f4",
->>>>>>> bf85c2e5
-    "packages": [
-        {
-            "name": "beberlei/doctrineextensions",
-            "version": "v1.2.7",
-            "source": {
-                "type": "git",
-                "url": "https://github.com/beberlei/DoctrineExtensions.git",
-                "reference": "5f16b305dda06eda0d2d293c9d2bbd299249a996"
-            },
-            "dist": {
-                "type": "zip",
-                "url": "https://api.github.com/repos/beberlei/DoctrineExtensions/zipball/5f16b305dda06eda0d2d293c9d2bbd299249a996",
-                "reference": "5f16b305dda06eda0d2d293c9d2bbd299249a996",
-                "shasum": ""
-            },
-            "require": {
-                "doctrine/orm": "^2.6",
-                "php": "^7.1"
-            },
-            "require-dev": {
-                "friendsofphp/php-cs-fixer": "^2.14",
-                "nesbot/carbon": "*",
-                "phpunit/phpunit": "^7.0 || ^8.0",
-                "symfony/yaml": "^4.2",
-                "zf1/zend-date": "^1.12",
-                "zf1/zend-registry": "^1.12"
-            },
-            "type": "library",
-            "autoload": {
-                "psr-4": {
-                    "DoctrineExtensions\\": "src/"
-                }
-            },
-            "notification-url": "https://packagist.org/downloads/",
-            "license": [
-                "BSD-3-Clause"
-            ],
-            "authors": [
-                {
-                    "name": "Benjamin Eberlei",
-                    "email": "kontakt@beberlei.de"
-                },
-                {
-                    "name": "Steve Lacey",
-                    "email": "steve@stevelacey.net"
-                }
-            ],
-            "description": "A set of extensions to Doctrine 2 that add support for additional query functions available in MySQL and Oracle.",
-            "keywords": [
-                "database",
-                "doctrine",
-                "orm"
-            ],
-            "time": "2020-06-30T03:28:02+00:00"
-        },
-        {
-            "name": "composer/ca-bundle",
-            "version": "1.2.8",
-            "source": {
-                "type": "git",
-                "url": "https://github.com/composer/ca-bundle.git",
-                "reference": "8a7ecad675253e4654ea05505233285377405215"
-            },
-            "dist": {
-                "type": "zip",
-                "url": "https://api.github.com/repos/composer/ca-bundle/zipball/8a7ecad675253e4654ea05505233285377405215",
-                "reference": "8a7ecad675253e4654ea05505233285377405215",
-                "shasum": ""
-            },
-            "require": {
-                "ext-openssl": "*",
-                "ext-pcre": "*",
-                "php": "^5.3.2 || ^7.0 || ^8.0"
-            },
-            "require-dev": {
-                "phpunit/phpunit": "^4.8.35 || ^5.7 || 6.5 - 8",
-                "psr/log": "^1.0",
-                "symfony/process": "^2.5 || ^3.0 || ^4.0 || ^5.0"
-            },
-            "type": "library",
-            "extra": {
-                "branch-alias": {
-                    "dev-master": "1.x-dev"
-                }
-            },
-            "autoload": {
-                "psr-4": {
-                    "Composer\\CaBundle\\": "src"
-                }
-            },
-            "notification-url": "https://packagist.org/downloads/",
-            "license": [
-                "MIT"
-            ],
-            "authors": [
-                {
-                    "name": "Jordi Boggiano",
-                    "email": "j.boggiano@seld.be",
-                    "homepage": "http://seld.be"
-                }
-            ],
-            "description": "Lets you find a path to the system CA bundle, and includes a fallback to the Mozilla CA bundle.",
-            "keywords": [
-                "cabundle",
-                "cacert",
-                "certificate",
-                "ssl",
-                "tls"
-            ],
-            "time": "2020-08-23T12:54:47+00:00"
-        },
-        {
-            "name": "composer/installers",
-            "version": "v1.9.0",
-            "source": {
-                "type": "git",
-                "url": "https://github.com/composer/installers.git",
-                "reference": "b93bcf0fa1fccb0b7d176b0967d969691cd74cca"
-            },
-            "dist": {
-                "type": "zip",
-                "url": "https://api.github.com/repos/composer/installers/zipball/b93bcf0fa1fccb0b7d176b0967d969691cd74cca",
-                "reference": "b93bcf0fa1fccb0b7d176b0967d969691cd74cca",
-                "shasum": ""
-            },
-            "require": {
-                "composer-plugin-api": "^1.0 || ^2.0"
-            },
-            "replace": {
-                "roundcube/plugin-installer": "*",
-                "shama/baton": "*"
-            },
-            "require-dev": {
-                "composer/composer": "1.6.* || 2.0.*@dev",
-                "composer/semver": "1.0.* || 2.0.*@dev",
-                "phpunit/phpunit": "^4.8.36",
-                "sebastian/comparator": "^1.2.4",
-                "symfony/process": "^2.3"
-            },
-            "type": "composer-plugin",
-            "extra": {
-                "class": "Composer\\Installers\\Plugin",
-                "branch-alias": {
-                    "dev-master": "1.0-dev"
-                }
-            },
-            "autoload": {
-                "psr-4": {
-                    "Composer\\Installers\\": "src/Composer/Installers"
-                }
-            },
-            "notification-url": "https://packagist.org/downloads/",
-            "license": [
-                "MIT"
-            ],
-            "authors": [
-                {
-                    "name": "Kyle Robinson Young",
-                    "email": "kyle@dontkry.com",
-                    "homepage": "https://github.com/shama"
-                }
-            ],
-            "description": "A multi-framework Composer library installer",
-            "homepage": "https://composer.github.io/installers/",
-            "keywords": [
-                "Craft",
-                "Dolibarr",
-                "Eliasis",
-                "Hurad",
-                "ImageCMS",
-                "Kanboard",
-                "Lan Management System",
-                "MODX Evo",
-                "MantisBT",
-                "Mautic",
-                "Maya",
-                "OXID",
-                "Plentymarkets",
-                "Porto",
-                "RadPHP",
-                "SMF",
-                "Thelia",
-                "Whmcs",
-                "WolfCMS",
-                "agl",
-                "aimeos",
-                "annotatecms",
-                "attogram",
-                "bitrix",
-                "cakephp",
-                "chef",
-                "cockpit",
-                "codeigniter",
-                "concrete5",
-                "croogo",
-                "dokuwiki",
-                "drupal",
-                "eZ Platform",
-                "elgg",
-                "expressionengine",
-                "fuelphp",
-                "grav",
-                "installer",
-                "itop",
-                "joomla",
-                "known",
-                "kohana",
-                "laravel",
-                "lavalite",
-                "lithium",
-                "magento",
-                "majima",
-                "mako",
-                "mediawiki",
-                "modulework",
-                "modx",
-                "moodle",
-                "osclass",
-                "phpbb",
-                "piwik",
-                "ppi",
-                "puppet",
-                "pxcms",
-                "reindex",
-                "roundcube",
-                "shopware",
-                "silverstripe",
-                "sydes",
-                "sylius",
-                "symfony",
-                "typo3",
-                "wordpress",
-                "yawik",
-                "zend",
-                "zikula"
-            ],
-            "support": {
-                "issues": "https://github.com/composer/installers/issues",
-                "source": "https://github.com/composer/installers/tree/v1.9.0"
-            },
-            "funding": [
-                {
-                    "url": "https://packagist.com",
-                    "type": "custom"
-                },
-                {
-                    "url": "https://tidelift.com/funding/github/packagist/composer/composer",
-                    "type": "tidelift"
-                }
-            ],
-            "time": "2020-04-07T06:57:05+00:00"
-        },
-        {
-            "name": "composer/package-versions-deprecated",
-            "version": "1.11.99",
-            "source": {
-                "type": "git",
-                "url": "https://github.com/composer/package-versions-deprecated.git",
-                "reference": "c8c9aa8a14cc3d3bec86d0a8c3fa52ea79936855"
-            },
-            "dist": {
-                "type": "zip",
-                "url": "https://api.github.com/repos/composer/package-versions-deprecated/zipball/c8c9aa8a14cc3d3bec86d0a8c3fa52ea79936855",
-                "reference": "c8c9aa8a14cc3d3bec86d0a8c3fa52ea79936855",
-                "shasum": ""
-            },
-            "require": {
-                "composer-plugin-api": "^1.1.0 || ^2.0",
-                "php": "^7 || ^8"
-            },
-            "replace": {
-                "ocramius/package-versions": "1.11.99"
-            },
-            "require-dev": {
-                "composer/composer": "^1.9.3 || ^2.0@dev",
-                "ext-zip": "^1.13",
-                "phpunit/phpunit": "^6.5 || ^7"
-            },
-            "type": "composer-plugin",
-            "extra": {
-                "class": "PackageVersions\\Installer",
-                "branch-alias": {
-                    "dev-master": "1.x-dev"
-                }
-            },
-            "autoload": {
-                "psr-4": {
-                    "PackageVersions\\": "src/PackageVersions"
-                }
-            },
-            "notification-url": "https://packagist.org/downloads/",
-            "license": [
-                "MIT"
-            ],
-            "authors": [
-                {
-                    "name": "Marco Pivetta",
-                    "email": "ocramius@gmail.com"
-                },
-                {
-                    "name": "Jordi Boggiano",
-                    "email": "j.boggiano@seld.be"
-                }
-            ],
-            "description": "Composer plugin that provides efficient querying for installed package versions (no runtime IO)",
-            "support": {
-                "issues": "https://github.com/composer/package-versions-deprecated/issues",
-                "source": "https://github.com/composer/package-versions-deprecated/tree/master"
-            },
-            "funding": [
-                {
-                    "url": "https://packagist.com",
-                    "type": "custom"
-                },
-                {
-                    "url": "https://github.com/composer",
-                    "type": "github"
-                },
-                {
-                    "url": "https://tidelift.com/funding/github/packagist/composer/composer",
-                    "type": "tidelift"
-                }
-            ],
-            "time": "2020-08-25T05:50:16+00:00"
-        },
-        {
-            "name": "csa/guzzle-bundle",
-<<<<<<< HEAD
-            "version": "dev-1.3",
-            "source": {
-                "type": "git",
-                "url": "https://github.com/PrestaShop/CsaGuzzleBundle.git",
-                "reference": "59385d8d6cbcd697c9487ea747a147979ab535df"
-            },
-            "dist": {
-                "type": "zip",
-                "url": "https://api.github.com/repos/PrestaShop/CsaGuzzleBundle/zipball/59385d8d6cbcd697c9487ea747a147979ab535df",
-                "reference": "59385d8d6cbcd697c9487ea747a147979ab535df",
-=======
-            "version": "dev-compat-php",
-            "source": {
-                "type": "git",
-                "url": "https://github.com/PrestaShop/CsaGuzzleBundle.git",
-                "reference": "7282d89834960347c830efd43dcd788f09a9959a"
-            },
-            "dist": {
-                "type": "zip",
-                "url": "https://api.github.com/repos/PrestaShop/CsaGuzzleBundle/zipball/7282d89834960347c830efd43dcd788f09a9959a",
-                "reference": "7282d89834960347c830efd43dcd788f09a9959a",
->>>>>>> bf85c2e5
-                "shasum": ""
-            },
-            "require": {
-                "guzzlehttp/guzzle": "^5.3",
-                "guzzlehttp/log-subscriber": "^1.0",
-                "php": "^7.1",
-                "symfony/dependency-injection": "^3.4",
-                "symfony/expression-language": "^3.4",
-                "symfony/framework-bundle": "^3.4",
-                "symfony/http-kernel": "^3.4",
-                "twig/twig": "^1.34|^2.4"
-            },
-            "require-dev": {
-                "doctrine/cache": "^1.1",
-                "guzzlehttp/guzzle-services": "^0.6",
-                "phpunit/phpunit": "^7",
-                "symfony/web-profiler-bundle": "^3.4",
-                "symfony/yaml": "^3.4"
-            },
-            "suggest": {
-                "doctrine/cache": "Allows caching of responses",
-                "guzzlehttp/guzzle-services": "Allow web service description"
-            },
-            "type": "symfony-bundle",
-            "extra": {
-                "branch-alias": {
-                    "dev-master": "1.3.x-dev"
-                }
-            },
-            "autoload": {
-                "psr-4": {
-                    "Csa\\Bundle\\GuzzleBundle\\": "src"
-                }
-            },
-            "license": [
-                "MIT"
-            ],
-            "authors": [
-                {
-                    "name": "Charles Sarrazin",
-                    "email": "charles@sarraz.in"
-                }
-            ],
-            "description": "A bundle integrating GuzzleHttp >= 4.0",
-            "support": {
-                "source": "https://github.com/PrestaShop/CsaGuzzleBundle/tree/compat-php"
-            },
-<<<<<<< HEAD
-            "time": "2019-09-30T13:13:08+00:00"
-=======
-            "time": "2020-11-26T16:15:58+00:00"
->>>>>>> bf85c2e5
-        },
-        {
-            "name": "cssjanus/cssjanus",
-            "version": "dev-patch-1",
-            "source": {
-                "type": "git",
-                "url": "https://github.com/PrestaShop/php-cssjanus.git",
-                "reference": "7866b8a6f7ad8ba8c7f4eb9f87b084452a41d8e5"
-            },
-            "dist": {
-                "type": "zip",
-                "url": "https://api.github.com/repos/PrestaShop/php-cssjanus/zipball/7866b8a6f7ad8ba8c7f4eb9f87b084452a41d8e5",
-                "reference": "7866b8a6f7ad8ba8c7f4eb9f87b084452a41d8e5",
-                "shasum": ""
-            },
-            "require": {
-                "php": ">=5.4"
-            },
-            "require-dev": {
-                "jakub-onderka/php-parallel-lint": "0.8.*",
-                "phpunit/phpunit": "4.8.*",
-                "squizlabs/php_codesniffer": "2.3.*"
-            },
-            "type": "library",
-            "autoload": {
-                "psr-0": {
-                    "": "src/"
-                }
-            },
-            "scripts": {
-                "test": [
-                    "parallel-lint . --exclude vendor",
-                    "phpunit",
-                    "phpcs -p"
-                ]
-            },
-            "license": [
-                "Apache-2.0"
-            ],
-            "description": "Convert CSS stylesheets between left-to-right and right-to-left.",
-            "support": {
-                "source": "https://github.com/PrestaShop/php-cssjanus/tree/patch-1"
-            },
-            "time": "2018-01-08T09:57:29+00:00"
-        },
-        {
-            "name": "curl/curl",
-            "version": "1.9.3",
-            "source": {
-                "type": "git",
-                "url": "https://github.com/php-mod/curl.git",
-                "reference": "43436a604b18c2a985cbc3f983be817fbe500e99"
-            },
-            "dist": {
-                "type": "zip",
-                "url": "https://api.github.com/repos/php-mod/curl/zipball/43436a604b18c2a985cbc3f983be817fbe500e99",
-                "reference": "43436a604b18c2a985cbc3f983be817fbe500e99",
-                "shasum": ""
-            },
-            "require": {
-                "ext-curl": "*",
-                "php": ">=5.3.0"
-            },
-            "require-dev": {
-                "phpunit/phpunit": "3.7.*",
-                "squizlabs/php_codesniffer": "~2.1"
-            },
-            "type": "library",
-            "autoload": {
-                "psr-0": {
-                    "Curl": "src/"
-                }
-            },
-            "notification-url": "https://packagist.org/downloads/",
-            "license": [
-                "MIT"
-            ],
-            "authors": [
-                {
-                    "name": "Hassan Amouhzi",
-                    "email": "hassan@anezi.net",
-                    "homepage": "http://hassan.amouhzi.com"
-                },
-                {
-                    "name": "php-curl-class",
-                    "homepage": "https://github.com/php-curl-class"
-                },
-                {
-                    "name": "user52",
-                    "homepage": "https://github.com/user52"
-                }
-            ],
-            "description": "cURL class for PHP",
-            "homepage": "https://github.com/php-mod/curl",
-            "keywords": [
-                "curl",
-                "dot"
-            ],
-            "time": "2018-09-05T17:16:47+00:00"
-        },
-        {
-            "name": "defuse/php-encryption",
-            "version": "2.0.3",
-            "source": {
-                "type": "git",
-                "url": "https://github.com/defuse/php-encryption.git",
-                "reference": "2c6fea3d9a4eaaa8cef86b2a89f3660818117b33"
-            },
-            "dist": {
-                "type": "zip",
-                "url": "https://api.github.com/repos/defuse/php-encryption/zipball/2c6fea3d9a4eaaa8cef86b2a89f3660818117b33",
-                "reference": "2c6fea3d9a4eaaa8cef86b2a89f3660818117b33",
-                "shasum": ""
-            },
-            "require": {
-                "ext-openssl": "*",
-                "paragonie/random_compat": "~2.0",
-                "php": ">=5.4.0"
-            },
-            "require-dev": {
-                "nikic/php-parser": "^2.0"
-            },
-            "type": "library",
-            "autoload": {
-                "classmap": [
-                    "src"
-                ]
-            },
-            "notification-url": "https://packagist.org/downloads/",
-            "license": [
-                "MIT"
-            ],
-            "authors": [
-                {
-                    "name": "Taylor Hornby",
-                    "email": "taylor@defuse.ca",
-                    "homepage": "https://defuse.ca/"
-                },
-                {
-                    "name": "Scott Arciszewski",
-                    "email": "info@paragonie.com",
-                    "homepage": "https://paragonie.com"
-                }
-            ],
-            "description": "Secure PHP Encryption Library",
-            "keywords": [
-                "aes",
-                "authenticated encryption",
-                "cipher",
-                "crypto",
-                "cryptography",
-                "encrypt",
-                "encryption",
-                "openssl",
-                "security",
-                "symmetric key cryptography"
-            ],
-            "time": "2016-10-10T15:20:26+00:00"
-        },
-        {
-            "name": "doctrine/annotations",
-            "version": "1.10.4",
-            "source": {
-                "type": "git",
-                "url": "https://github.com/doctrine/annotations.git",
-                "reference": "bfe91e31984e2ba76df1c1339681770401ec262f"
-            },
-            "dist": {
-                "type": "zip",
-                "url": "https://api.github.com/repos/doctrine/annotations/zipball/bfe91e31984e2ba76df1c1339681770401ec262f",
-                "reference": "bfe91e31984e2ba76df1c1339681770401ec262f",
-                "shasum": ""
-            },
-            "require": {
-                "doctrine/lexer": "1.*",
-                "ext-tokenizer": "*",
-                "php": "^7.1 || ^8.0"
-            },
-            "require-dev": {
-                "doctrine/cache": "1.*",
-                "phpstan/phpstan": "^0.12.20",
-                "phpunit/phpunit": "^7.5 || ^9.1.5"
-            },
-            "type": "library",
-            "extra": {
-                "branch-alias": {
-                    "dev-master": "1.9.x-dev"
-                }
-            },
-            "autoload": {
-                "psr-4": {
-                    "Doctrine\\Common\\Annotations\\": "lib/Doctrine/Common/Annotations"
-                }
-            },
-            "notification-url": "https://packagist.org/downloads/",
-            "license": [
-                "MIT"
-            ],
-            "authors": [
-                {
-                    "name": "Guilherme Blanco",
-                    "email": "guilhermeblanco@gmail.com"
-                },
-                {
-                    "name": "Roman Borschel",
-                    "email": "roman@code-factory.org"
-                },
-                {
-                    "name": "Benjamin Eberlei",
-                    "email": "kontakt@beberlei.de"
-                },
-                {
-                    "name": "Jonathan Wage",
-                    "email": "jonwage@gmail.com"
-                },
-                {
-                    "name": "Johannes Schmitt",
-                    "email": "schmittjoh@gmail.com"
-                }
-            ],
-            "description": "Docblock Annotations Parser",
-            "homepage": "http://www.doctrine-project.org",
-            "keywords": [
-                "annotations",
-                "docblock",
-                "parser"
-            ],
-            "time": "2020-08-10T19:35:50+00:00"
-        },
-        {
-            "name": "doctrine/cache",
-            "version": "1.10.2",
-            "source": {
-                "type": "git",
-                "url": "https://github.com/doctrine/cache.git",
-                "reference": "13e3381b25847283a91948d04640543941309727"
-            },
-            "dist": {
-                "type": "zip",
-                "url": "https://api.github.com/repos/doctrine/cache/zipball/13e3381b25847283a91948d04640543941309727",
-                "reference": "13e3381b25847283a91948d04640543941309727",
-                "shasum": ""
-            },
-            "require": {
-                "php": "~7.1 || ^8.0"
-            },
-            "conflict": {
-                "doctrine/common": ">2.2,<2.4"
-            },
-            "require-dev": {
-                "alcaeus/mongo-php-adapter": "^1.1",
-                "doctrine/coding-standard": "^6.0",
-                "mongodb/mongodb": "^1.1",
-                "phpunit/phpunit": "^7.0",
-                "predis/predis": "~1.0"
-            },
-            "suggest": {
-                "alcaeus/mongo-php-adapter": "Required to use legacy MongoDB driver"
-            },
-            "type": "library",
-            "extra": {
-                "branch-alias": {
-                    "dev-master": "1.9.x-dev"
-                }
-            },
-            "autoload": {
-                "psr-4": {
-                    "Doctrine\\Common\\Cache\\": "lib/Doctrine/Common/Cache"
-                }
-            },
-            "notification-url": "https://packagist.org/downloads/",
-            "license": [
-                "MIT"
-            ],
-            "authors": [
-                {
-                    "name": "Guilherme Blanco",
-                    "email": "guilhermeblanco@gmail.com"
-                },
-                {
-                    "name": "Roman Borschel",
-                    "email": "roman@code-factory.org"
-                },
-                {
-                    "name": "Benjamin Eberlei",
-                    "email": "kontakt@beberlei.de"
-                },
-                {
-                    "name": "Jonathan Wage",
-                    "email": "jonwage@gmail.com"
-                },
-                {
-                    "name": "Johannes Schmitt",
-                    "email": "schmittjoh@gmail.com"
-                }
-            ],
-            "description": "PHP Doctrine Cache library is a popular cache implementation that supports many different drivers such as redis, memcache, apc, mongodb and others.",
-            "homepage": "https://www.doctrine-project.org/projects/cache.html",
-            "keywords": [
-                "abstraction",
-                "apcu",
-                "cache",
-                "caching",
-                "couchdb",
-                "memcached",
-                "php",
-                "redis",
-                "xcache"
-            ],
-            "time": "2020-07-07T18:54:01+00:00"
-        },
-        {
-            "name": "doctrine/collections",
-            "version": "1.6.7",
-            "source": {
-                "type": "git",
-                "url": "https://github.com/doctrine/collections.git",
-                "reference": "55f8b799269a1a472457bd1a41b4f379d4cfba4a"
-            },
-            "dist": {
-                "type": "zip",
-                "url": "https://api.github.com/repos/doctrine/collections/zipball/55f8b799269a1a472457bd1a41b4f379d4cfba4a",
-                "reference": "55f8b799269a1a472457bd1a41b4f379d4cfba4a",
-                "shasum": ""
-            },
-            "require": {
-                "php": "^7.1.3 || ^8.0"
-            },
-            "require-dev": {
-                "doctrine/coding-standard": "^6.0",
-                "phpstan/phpstan-shim": "^0.9.2",
-                "phpunit/phpunit": "^7.0",
-                "vimeo/psalm": "^3.8.1"
-            },
-            "type": "library",
-            "autoload": {
-                "psr-4": {
-                    "Doctrine\\Common\\Collections\\": "lib/Doctrine/Common/Collections"
-                }
-            },
-            "notification-url": "https://packagist.org/downloads/",
-            "license": [
-                "MIT"
-            ],
-            "authors": [
-                {
-                    "name": "Guilherme Blanco",
-                    "email": "guilhermeblanco@gmail.com"
-                },
-                {
-                    "name": "Roman Borschel",
-                    "email": "roman@code-factory.org"
-                },
-                {
-                    "name": "Benjamin Eberlei",
-                    "email": "kontakt@beberlei.de"
-                },
-                {
-                    "name": "Jonathan Wage",
-                    "email": "jonwage@gmail.com"
-                },
-                {
-                    "name": "Johannes Schmitt",
-                    "email": "schmittjoh@gmail.com"
-                }
-            ],
-            "description": "PHP Doctrine Collections library that adds additional functionality on top of PHP arrays.",
-            "homepage": "https://www.doctrine-project.org/projects/collections.html",
-            "keywords": [
-                "array",
-                "collections",
-                "iterators",
-                "php"
-            ],
-            "time": "2020-07-27T17:53:49+00:00"
-        },
-        {
-            "name": "doctrine/common",
-            "version": "2.13.3",
-            "source": {
-                "type": "git",
-                "url": "https://github.com/doctrine/common.git",
-                "reference": "f3812c026e557892c34ef37f6ab808a6b567da7f"
-            },
-            "dist": {
-                "type": "zip",
-                "url": "https://api.github.com/repos/doctrine/common/zipball/f3812c026e557892c34ef37f6ab808a6b567da7f",
-                "reference": "f3812c026e557892c34ef37f6ab808a6b567da7f",
-                "shasum": ""
-            },
-            "require": {
-                "doctrine/annotations": "^1.0",
-                "doctrine/cache": "^1.0",
-                "doctrine/collections": "^1.0",
-                "doctrine/event-manager": "^1.0",
-                "doctrine/inflector": "^1.0",
-                "doctrine/lexer": "^1.0",
-                "doctrine/persistence": "^1.3.3",
-                "doctrine/reflection": "^1.0",
-                "php": "^7.1 || ^8.0"
-            },
-            "require-dev": {
-                "doctrine/coding-standard": "^1.0",
-                "phpstan/phpstan": "^0.11",
-                "phpstan/phpstan-phpunit": "^0.11",
-                "phpunit/phpunit": "^7.0",
-                "squizlabs/php_codesniffer": "^3.0",
-                "symfony/phpunit-bridge": "^4.0.5"
-            },
-            "type": "library",
-            "extra": {
-                "branch-alias": {
-                    "dev-master": "2.11.x-dev"
-                }
-            },
-            "autoload": {
-                "psr-4": {
-                    "Doctrine\\Common\\": "lib/Doctrine/Common"
-                }
-            },
-            "notification-url": "https://packagist.org/downloads/",
-            "license": [
-                "MIT"
-            ],
-            "authors": [
-                {
-                    "name": "Guilherme Blanco",
-                    "email": "guilhermeblanco@gmail.com"
-                },
-                {
-                    "name": "Roman Borschel",
-                    "email": "roman@code-factory.org"
-                },
-                {
-                    "name": "Benjamin Eberlei",
-                    "email": "kontakt@beberlei.de"
-                },
-                {
-                    "name": "Jonathan Wage",
-                    "email": "jonwage@gmail.com"
-                },
-                {
-                    "name": "Johannes Schmitt",
-                    "email": "schmittjoh@gmail.com"
-                },
-                {
-                    "name": "Marco Pivetta",
-                    "email": "ocramius@gmail.com"
-                }
-            ],
-            "description": "PHP Doctrine Common project is a library that provides additional functionality that other Doctrine projects depend on such as better reflection support, persistence interfaces, proxies, event system and much more.",
-            "homepage": "https://www.doctrine-project.org/projects/common.html",
-            "keywords": [
-                "common",
-                "doctrine",
-                "php"
-            ],
-            "time": "2020-06-05T16:46:05+00:00"
-        },
-        {
-            "name": "doctrine/dbal",
-            "version": "v2.9.3",
-            "source": {
-                "type": "git",
-                "url": "https://github.com/doctrine/dbal.git",
-                "reference": "7345cd59edfa2036eb0fa4264b77ae2576842035"
-            },
-            "dist": {
-                "type": "zip",
-                "url": "https://api.github.com/repos/doctrine/dbal/zipball/7345cd59edfa2036eb0fa4264b77ae2576842035",
-                "reference": "7345cd59edfa2036eb0fa4264b77ae2576842035",
-                "shasum": ""
-            },
-            "require": {
-                "doctrine/cache": "^1.0",
-                "doctrine/event-manager": "^1.0",
-                "ext-pdo": "*",
-                "php": "^7.1"
-            },
-            "require-dev": {
-                "doctrine/coding-standard": "^5.0",
-                "jetbrains/phpstorm-stubs": "^2018.1.2",
-                "phpstan/phpstan": "^0.10.1",
-                "phpunit/phpunit": "^7.4",
-                "symfony/console": "^2.0.5|^3.0|^4.0",
-                "symfony/phpunit-bridge": "^3.4.5|^4.0.5"
-            },
-            "suggest": {
-                "symfony/console": "For helpful console commands such as SQL execution and import of files."
-            },
-            "bin": [
-                "bin/doctrine-dbal"
-            ],
-            "type": "library",
-            "extra": {
-                "branch-alias": {
-                    "dev-master": "2.9.x-dev",
-                    "dev-develop": "3.0.x-dev"
-                }
-            },
-            "autoload": {
-                "psr-4": {
-                    "Doctrine\\DBAL\\": "lib/Doctrine/DBAL"
-                }
-            },
-            "notification-url": "https://packagist.org/downloads/",
-            "license": [
-                "MIT"
-            ],
-            "authors": [
-                {
-                    "name": "Guilherme Blanco",
-                    "email": "guilhermeblanco@gmail.com"
-                },
-                {
-                    "name": "Roman Borschel",
-                    "email": "roman@code-factory.org"
-                },
-                {
-                    "name": "Benjamin Eberlei",
-                    "email": "kontakt@beberlei.de"
-                },
-                {
-                    "name": "Jonathan Wage",
-                    "email": "jonwage@gmail.com"
-                }
-            ],
-            "description": "Powerful PHP database abstraction layer (DBAL) with many features for database schema introspection and management.",
-            "homepage": "https://www.doctrine-project.org/projects/dbal.html",
-            "keywords": [
-                "abstraction",
-                "database",
-                "dbal",
-                "mysql",
-                "persistence",
-                "pgsql",
-                "php",
-                "queryobject"
-            ],
-            "time": "2019-11-02T22:19:34+00:00"
-        },
-        {
-            "name": "doctrine/doctrine-bundle",
-            "version": "1.12.10",
-            "source": {
-                "type": "git",
-                "url": "https://github.com/doctrine/DoctrineBundle.git",
-                "reference": "2ee4c25a847e744e93d7fc2895e059ad9ef7d10c"
-            },
-            "dist": {
-                "type": "zip",
-                "url": "https://api.github.com/repos/doctrine/DoctrineBundle/zipball/2ee4c25a847e744e93d7fc2895e059ad9ef7d10c",
-                "reference": "2ee4c25a847e744e93d7fc2895e059ad9ef7d10c",
-                "shasum": ""
-            },
-            "require": {
-                "doctrine/dbal": "^2.5.12",
-                "doctrine/doctrine-cache-bundle": "~1.2",
-                "doctrine/persistence": "^1.3.3",
-                "jdorn/sql-formatter": "^1.2.16",
-                "php": "^7.1 || ^8.0",
-                "symfony/cache": "^3.4.30|^4.3.3",
-                "symfony/config": "^3.4.30|^4.3.3",
-                "symfony/console": "^3.4.30|^4.3.3",
-                "symfony/dependency-injection": "^3.4.30|^4.3.3",
-                "symfony/doctrine-bridge": "^3.4.30|^4.3.3",
-                "symfony/framework-bundle": "^3.4.30|^4.3.3",
-                "symfony/service-contracts": "^1.1.1|^2.0"
-            },
-            "conflict": {
-                "doctrine/orm": "<2.6",
-                "twig/twig": "<1.34|>=2.0,<2.4"
-            },
-            "require-dev": {
-                "doctrine/coding-standard": "^6.0",
-                "doctrine/orm": "^2.6",
-                "ocramius/proxy-manager": "^2.1",
-                "php-coveralls/php-coveralls": "^2.1",
-                "phpunit/phpunit": "^7.5",
-                "symfony/phpunit-bridge": "^4.2",
-                "symfony/property-info": "^3.4.30|^4.3.3",
-                "symfony/proxy-manager-bridge": "^3.4|^4|^5",
-                "symfony/twig-bridge": "^3.4|^4.1",
-                "symfony/validator": "^3.4.30|^4.3.3",
-                "symfony/web-profiler-bundle": "^3.4.30|^4.3.3",
-                "symfony/yaml": "^3.4.30|^4.3.3",
-                "twig/twig": "^1.34|^2.12"
-            },
-            "suggest": {
-                "doctrine/orm": "The Doctrine ORM integration is optional in the bundle.",
-                "symfony/web-profiler-bundle": "To use the data collector."
-            },
-            "type": "symfony-bundle",
-            "extra": {
-                "branch-alias": {
-                    "dev-master": "1.12.x-dev"
-                }
-            },
-            "autoload": {
-                "psr-4": {
-                    "Doctrine\\Bundle\\DoctrineBundle\\": ""
-                }
-            },
-            "notification-url": "https://packagist.org/downloads/",
-            "license": [
-                "MIT"
-            ],
-            "authors": [
-                {
-                    "name": "Fabien Potencier",
-                    "email": "fabien@symfony.com"
-                },
-                {
-                    "name": "Benjamin Eberlei",
-                    "email": "kontakt@beberlei.de"
-                },
-                {
-                    "name": "Symfony Community",
-                    "homepage": "http://symfony.com/contributors"
-                },
-                {
-                    "name": "Doctrine Project",
-                    "homepage": "http://www.doctrine-project.org/"
-                }
-            ],
-            "description": "Symfony DoctrineBundle",
-            "homepage": "http://www.doctrine-project.org",
-            "keywords": [
-                "database",
-                "dbal",
-                "orm",
-                "persistence"
-            ],
-            "time": "2020-05-25T19:50:59+00:00"
-        },
-        {
-            "name": "doctrine/doctrine-cache-bundle",
-            "version": "1.4.0",
-            "source": {
-                "type": "git",
-                "url": "https://github.com/doctrine/DoctrineCacheBundle.git",
-                "reference": "6bee2f9b339847e8a984427353670bad4e7bdccb"
-            },
-            "dist": {
-                "type": "zip",
-                "url": "https://api.github.com/repos/doctrine/DoctrineCacheBundle/zipball/6bee2f9b339847e8a984427353670bad4e7bdccb",
-                "reference": "6bee2f9b339847e8a984427353670bad4e7bdccb",
-                "shasum": ""
-            },
-            "require": {
-                "doctrine/cache": "^1.4.2",
-                "doctrine/inflector": "^1.0",
-                "php": "^7.1",
-                "symfony/doctrine-bridge": "^3.4|^4.0"
-            },
-            "require-dev": {
-                "instaclick/coding-standard": "~1.1",
-                "instaclick/object-calisthenics-sniffs": "dev-master",
-                "instaclick/symfony2-coding-standard": "dev-remaster",
-                "phpunit/phpunit": "^7.0",
-                "predis/predis": "~0.8",
-                "satooshi/php-coveralls": "^1.0",
-                "squizlabs/php_codesniffer": "~1.5",
-                "symfony/console": "^3.4|^4.0",
-                "symfony/finder": "^3.4|^4.0",
-                "symfony/framework-bundle": "^3.4|^4.0",
-                "symfony/phpunit-bridge": "^3.4|^4.0",
-                "symfony/security-acl": "^2.8",
-                "symfony/validator": "^3.4|^4.0",
-                "symfony/yaml": "^3.4|^4.0"
-            },
-            "suggest": {
-                "symfony/security-acl": "For using this bundle to cache ACLs"
-            },
-            "type": "symfony-bundle",
-            "extra": {
-                "branch-alias": {
-                    "dev-master": "1.4.x-dev"
-                }
-            },
-            "autoload": {
-                "psr-4": {
-                    "Doctrine\\Bundle\\DoctrineCacheBundle\\": ""
-                },
-                "exclude-from-classmap": [
-                    "/Tests/"
-                ]
-            },
-            "notification-url": "https://packagist.org/downloads/",
-            "license": [
-                "MIT"
-            ],
-            "authors": [
-                {
-                    "name": "Fabien Potencier",
-                    "email": "fabien@symfony.com"
-                },
-                {
-                    "name": "Benjamin Eberlei",
-                    "email": "kontakt@beberlei.de"
-                },
-                {
-                    "name": "Fabio B. Silva",
-                    "email": "fabio.bat.silva@gmail.com"
-                },
-                {
-                    "name": "Guilherme Blanco",
-                    "email": "guilhermeblanco@hotmail.com"
-                },
-                {
-                    "name": "Symfony Community",
-                    "homepage": "http://symfony.com/contributors"
-                },
-                {
-                    "name": "Doctrine Project",
-                    "homepage": "http://www.doctrine-project.org/"
-                }
-            ],
-            "description": "Symfony Bundle for Doctrine Cache",
-            "homepage": "https://www.doctrine-project.org",
-            "keywords": [
-                "cache",
-                "caching"
-            ],
-            "time": "2019-11-29T11:22:01+00:00"
-        },
-        {
-            "name": "doctrine/event-manager",
-            "version": "1.1.1",
-            "source": {
-                "type": "git",
-                "url": "https://github.com/doctrine/event-manager.git",
-                "reference": "41370af6a30faa9dc0368c4a6814d596e81aba7f"
-            },
-            "dist": {
-                "type": "zip",
-                "url": "https://api.github.com/repos/doctrine/event-manager/zipball/41370af6a30faa9dc0368c4a6814d596e81aba7f",
-                "reference": "41370af6a30faa9dc0368c4a6814d596e81aba7f",
-                "shasum": ""
-            },
-            "require": {
-                "php": "^7.1 || ^8.0"
-            },
-            "conflict": {
-                "doctrine/common": "<2.9@dev"
-            },
-            "require-dev": {
-                "doctrine/coding-standard": "^6.0",
-                "phpunit/phpunit": "^7.0"
-            },
-            "type": "library",
-            "extra": {
-                "branch-alias": {
-                    "dev-master": "1.0.x-dev"
-                }
-            },
-            "autoload": {
-                "psr-4": {
-                    "Doctrine\\Common\\": "lib/Doctrine/Common"
-                }
-            },
-            "notification-url": "https://packagist.org/downloads/",
-            "license": [
-                "MIT"
-            ],
-            "authors": [
-                {
-                    "name": "Guilherme Blanco",
-                    "email": "guilhermeblanco@gmail.com"
-                },
-                {
-                    "name": "Roman Borschel",
-                    "email": "roman@code-factory.org"
-                },
-                {
-                    "name": "Benjamin Eberlei",
-                    "email": "kontakt@beberlei.de"
-                },
-                {
-                    "name": "Jonathan Wage",
-                    "email": "jonwage@gmail.com"
-                },
-                {
-                    "name": "Johannes Schmitt",
-                    "email": "schmittjoh@gmail.com"
-                },
-                {
-                    "name": "Marco Pivetta",
-                    "email": "ocramius@gmail.com"
-                }
-            ],
-            "description": "The Doctrine Event Manager is a simple PHP event system that was built to be used with the various Doctrine projects.",
-            "homepage": "https://www.doctrine-project.org/projects/event-manager.html",
-            "keywords": [
-                "event",
-                "event dispatcher",
-                "event manager",
-                "event system",
-                "events"
-            ],
-            "time": "2020-05-29T18:28:51+00:00"
-        },
-        {
-            "name": "doctrine/inflector",
-            "version": "1.3.1",
-            "source": {
-                "type": "git",
-                "url": "https://github.com/doctrine/inflector.git",
-                "reference": "ec3a55242203ffa6a4b27c58176da97ff0a7aec1"
-            },
-            "dist": {
-                "type": "zip",
-                "url": "https://api.github.com/repos/doctrine/inflector/zipball/ec3a55242203ffa6a4b27c58176da97ff0a7aec1",
-                "reference": "ec3a55242203ffa6a4b27c58176da97ff0a7aec1",
-                "shasum": ""
-            },
-            "require": {
-                "php": "^7.1"
-            },
-            "require-dev": {
-                "phpunit/phpunit": "^6.2"
-            },
-            "type": "library",
-            "extra": {
-                "branch-alias": {
-                    "dev-master": "1.3.x-dev"
-                }
-            },
-            "autoload": {
-                "psr-4": {
-                    "Doctrine\\Common\\Inflector\\": "lib/Doctrine/Common/Inflector"
-                }
-            },
-            "notification-url": "https://packagist.org/downloads/",
-            "license": [
-                "MIT"
-            ],
-            "authors": [
-                {
-                    "name": "Guilherme Blanco",
-                    "email": "guilhermeblanco@gmail.com"
-                },
-                {
-                    "name": "Roman Borschel",
-                    "email": "roman@code-factory.org"
-                },
-                {
-                    "name": "Benjamin Eberlei",
-                    "email": "kontakt@beberlei.de"
-                },
-                {
-                    "name": "Jonathan Wage",
-                    "email": "jonwage@gmail.com"
-                },
-                {
-                    "name": "Johannes Schmitt",
-                    "email": "schmittjoh@gmail.com"
-                }
-            ],
-            "description": "Common String Manipulations with regard to casing and singular/plural rules.",
-            "homepage": "http://www.doctrine-project.org",
-            "keywords": [
-                "inflection",
-                "pluralize",
-                "singularize",
-                "string"
-            ],
-            "time": "2019-10-30T19:59:35+00:00"
-        },
-        {
-            "name": "doctrine/instantiator",
-            "version": "1.3.1",
-            "source": {
-                "type": "git",
-                "url": "https://github.com/doctrine/instantiator.git",
-                "reference": "f350df0268e904597e3bd9c4685c53e0e333feea"
-            },
-            "dist": {
-                "type": "zip",
-                "url": "https://api.github.com/repos/doctrine/instantiator/zipball/f350df0268e904597e3bd9c4685c53e0e333feea",
-                "reference": "f350df0268e904597e3bd9c4685c53e0e333feea",
-                "shasum": ""
-            },
-            "require": {
-                "php": "^7.1 || ^8.0"
-            },
-            "require-dev": {
-                "doctrine/coding-standard": "^6.0",
-                "ext-pdo": "*",
-                "ext-phar": "*",
-                "phpbench/phpbench": "^0.13",
-                "phpstan/phpstan-phpunit": "^0.11",
-                "phpstan/phpstan-shim": "^0.11",
-                "phpunit/phpunit": "^7.0"
-            },
-            "type": "library",
-            "extra": {
-                "branch-alias": {
-                    "dev-master": "1.2.x-dev"
-                }
-            },
-            "autoload": {
-                "psr-4": {
-                    "Doctrine\\Instantiator\\": "src/Doctrine/Instantiator/"
-                }
-            },
-            "notification-url": "https://packagist.org/downloads/",
-            "license": [
-                "MIT"
-            ],
-            "authors": [
-                {
-                    "name": "Marco Pivetta",
-                    "email": "ocramius@gmail.com",
-                    "homepage": "http://ocramius.github.com/"
-                }
-            ],
-            "description": "A small, lightweight utility to instantiate objects in PHP without invoking their constructors",
-            "homepage": "https://www.doctrine-project.org/projects/instantiator.html",
-            "keywords": [
-                "constructor",
-                "instantiate"
-            ],
-            "time": "2020-05-29T17:27:14+00:00"
-        },
-        {
-            "name": "doctrine/lexer",
-            "version": "1.0.2",
-            "source": {
-                "type": "git",
-                "url": "https://github.com/doctrine/lexer.git",
-                "reference": "1febd6c3ef84253d7c815bed85fc622ad207a9f8"
-            },
-            "dist": {
-                "type": "zip",
-                "url": "https://api.github.com/repos/doctrine/lexer/zipball/1febd6c3ef84253d7c815bed85fc622ad207a9f8",
-                "reference": "1febd6c3ef84253d7c815bed85fc622ad207a9f8",
-                "shasum": ""
-            },
-            "require": {
-                "php": ">=5.3.2"
-            },
-            "require-dev": {
-                "phpunit/phpunit": "^4.5"
-            },
-            "type": "library",
-            "extra": {
-                "branch-alias": {
-                    "dev-master": "1.0.x-dev"
-                }
-            },
-            "autoload": {
-                "psr-4": {
-                    "Doctrine\\Common\\Lexer\\": "lib/Doctrine/Common/Lexer"
-                }
-            },
-            "notification-url": "https://packagist.org/downloads/",
-            "license": [
-                "MIT"
-            ],
-            "authors": [
-                {
-                    "name": "Roman Borschel",
-                    "email": "roman@code-factory.org"
-                },
-                {
-                    "name": "Guilherme Blanco",
-                    "email": "guilhermeblanco@gmail.com"
-                },
-                {
-                    "name": "Johannes Schmitt",
-                    "email": "schmittjoh@gmail.com"
-                }
-            ],
-            "description": "PHP Doctrine Lexer parser library that can be used in Top-Down, Recursive Descent Parsers.",
-            "homepage": "https://www.doctrine-project.org/projects/lexer.html",
-            "keywords": [
-                "annotations",
-                "docblock",
-                "lexer",
-                "parser",
-                "php"
-            ],
-            "time": "2019-06-08T11:03:04+00:00"
-        },
-        {
-            "name": "doctrine/orm",
-            "version": "2.7.4",
-            "source": {
-                "type": "git",
-                "url": "https://github.com/doctrine/orm.git",
-                "reference": "7d84a4998091ece4d645253ac65de9f879eeed2f"
-            },
-            "dist": {
-                "type": "zip",
-                "url": "https://api.github.com/repos/doctrine/orm/zipball/7d84a4998091ece4d645253ac65de9f879eeed2f",
-                "reference": "7d84a4998091ece4d645253ac65de9f879eeed2f",
-                "shasum": ""
-            },
-            "require": {
-                "composer/package-versions-deprecated": "^1.8",
-                "doctrine/annotations": "^1.8",
-                "doctrine/cache": "^1.9.1",
-                "doctrine/collections": "^1.5",
-                "doctrine/common": "^2.11 || ^3.0",
-                "doctrine/dbal": "^2.9.3",
-                "doctrine/event-manager": "^1.1",
-                "doctrine/inflector": "^1.0",
-                "doctrine/instantiator": "^1.3",
-                "doctrine/lexer": "^1.0",
-                "doctrine/persistence": "^1.3.3 || ^2.0",
-                "ext-pdo": "*",
-                "php": "^7.1",
-                "symfony/console": "^3.0|^4.0|^5.0"
-            },
-            "require-dev": {
-                "doctrine/coding-standard": "^5.0",
-                "phpstan/phpstan": "^0.12.18",
-                "phpunit/phpunit": "^7.5",
-                "symfony/yaml": "^3.4|^4.0|^5.0",
-                "vimeo/psalm": "^3.11"
-            },
-            "suggest": {
-                "symfony/yaml": "If you want to use YAML Metadata Mapping Driver"
-            },
-            "bin": [
-                "bin/doctrine"
-            ],
-            "type": "library",
-            "extra": {
-                "branch-alias": {
-                    "dev-master": "2.7.x-dev"
-                }
-            },
-            "autoload": {
-                "psr-4": {
-                    "Doctrine\\ORM\\": "lib/Doctrine/ORM"
-                }
-            },
-            "notification-url": "https://packagist.org/downloads/",
-            "license": [
-                "MIT"
-            ],
-            "authors": [
-                {
-                    "name": "Guilherme Blanco",
-                    "email": "guilhermeblanco@gmail.com"
-                },
-                {
-                    "name": "Roman Borschel",
-                    "email": "roman@code-factory.org"
-                },
-                {
-                    "name": "Benjamin Eberlei",
-                    "email": "kontakt@beberlei.de"
-                },
-                {
-                    "name": "Jonathan Wage",
-                    "email": "jonwage@gmail.com"
-                },
-                {
-                    "name": "Marco Pivetta",
-                    "email": "ocramius@gmail.com"
-                }
-            ],
-            "description": "Object-Relational-Mapper for PHP",
-            "homepage": "https://www.doctrine-project.org/projects/orm.html",
-            "keywords": [
-                "database",
-                "orm"
-            ],
-            "support": {
-                "issues": "https://github.com/doctrine/orm/issues",
-                "source": "https://github.com/doctrine/orm/tree/2.7.4"
-            },
-            "time": "2020-10-10T17:11:26+00:00"
-        },
-        {
-            "name": "doctrine/persistence",
-            "version": "1.3.8",
-            "source": {
-                "type": "git",
-                "url": "https://github.com/doctrine/persistence.git",
-                "reference": "7a6eac9fb6f61bba91328f15aa7547f4806ca288"
-            },
-            "dist": {
-                "type": "zip",
-                "url": "https://api.github.com/repos/doctrine/persistence/zipball/7a6eac9fb6f61bba91328f15aa7547f4806ca288",
-                "reference": "7a6eac9fb6f61bba91328f15aa7547f4806ca288",
-                "shasum": ""
-            },
-            "require": {
-                "doctrine/annotations": "^1.0",
-                "doctrine/cache": "^1.0",
-                "doctrine/collections": "^1.0",
-                "doctrine/event-manager": "^1.0",
-                "doctrine/reflection": "^1.2",
-                "php": "^7.1 || ^8.0"
-            },
-            "conflict": {
-                "doctrine/common": "<2.10@dev"
-            },
-            "require-dev": {
-                "doctrine/coding-standard": "^6.0",
-                "phpstan/phpstan": "^0.11",
-                "phpunit/phpunit": "^7.0 || ^8.0 || ^9.0",
-                "vimeo/psalm": "^3.11"
-            },
-            "type": "library",
-            "extra": {
-                "branch-alias": {
-                    "dev-master": "1.3.x-dev"
-                }
-            },
-            "autoload": {
-                "psr-4": {
-                    "Doctrine\\Common\\": "lib/Doctrine/Common",
-                    "Doctrine\\Persistence\\": "lib/Doctrine/Persistence"
-                }
-            },
-            "notification-url": "https://packagist.org/downloads/",
-            "license": [
-                "MIT"
-            ],
-            "authors": [
-                {
-                    "name": "Guilherme Blanco",
-                    "email": "guilhermeblanco@gmail.com"
-                },
-                {
-                    "name": "Roman Borschel",
-                    "email": "roman@code-factory.org"
-                },
-                {
-                    "name": "Benjamin Eberlei",
-                    "email": "kontakt@beberlei.de"
-                },
-                {
-                    "name": "Jonathan Wage",
-                    "email": "jonwage@gmail.com"
-                },
-                {
-                    "name": "Johannes Schmitt",
-                    "email": "schmittjoh@gmail.com"
-                },
-                {
-                    "name": "Marco Pivetta",
-                    "email": "ocramius@gmail.com"
-                }
-            ],
-            "description": "The Doctrine Persistence project is a set of shared interfaces and functionality that the different Doctrine object mappers share.",
-            "homepage": "https://doctrine-project.org/projects/persistence.html",
-            "keywords": [
-                "mapper",
-                "object",
-                "odm",
-                "orm",
-                "persistence"
-            ],
-            "time": "2020-06-20T12:56:16+00:00"
-        },
-        {
-            "name": "doctrine/reflection",
-            "version": "1.2.1",
-            "source": {
-                "type": "git",
-                "url": "https://github.com/doctrine/reflection.git",
-                "reference": "55e71912dfcd824b2fdd16f2d9afe15684cfce79"
-            },
-            "dist": {
-                "type": "zip",
-                "url": "https://api.github.com/repos/doctrine/reflection/zipball/55e71912dfcd824b2fdd16f2d9afe15684cfce79",
-                "reference": "55e71912dfcd824b2fdd16f2d9afe15684cfce79",
-                "shasum": ""
-            },
-            "require": {
-                "doctrine/annotations": "^1.0",
-                "ext-tokenizer": "*",
-                "php": "^7.1"
-            },
-            "conflict": {
-                "doctrine/common": "<2.9"
-            },
-            "require-dev": {
-                "doctrine/coding-standard": "^5.0",
-                "doctrine/common": "^2.10",
-                "phpstan/phpstan": "^0.11.0",
-                "phpstan/phpstan-phpunit": "^0.11.0",
-                "phpunit/phpunit": "^7.0"
-            },
-            "type": "library",
-            "extra": {
-                "branch-alias": {
-                    "dev-master": "1.2.x-dev"
-                }
-            },
-            "autoload": {
-                "psr-4": {
-                    "Doctrine\\Common\\": "lib/Doctrine/Common"
-                }
-            },
-            "notification-url": "https://packagist.org/downloads/",
-            "license": [
-                "MIT"
-            ],
-            "authors": [
-                {
-                    "name": "Guilherme Blanco",
-                    "email": "guilhermeblanco@gmail.com"
-                },
-                {
-                    "name": "Roman Borschel",
-                    "email": "roman@code-factory.org"
-                },
-                {
-                    "name": "Benjamin Eberlei",
-                    "email": "kontakt@beberlei.de"
-                },
-                {
-                    "name": "Jonathan Wage",
-                    "email": "jonwage@gmail.com"
-                },
-                {
-                    "name": "Johannes Schmitt",
-                    "email": "schmittjoh@gmail.com"
-                },
-                {
-                    "name": "Marco Pivetta",
-                    "email": "ocramius@gmail.com"
-                }
-            ],
-            "description": "The Doctrine Reflection project is a simple library used by the various Doctrine projects which adds some additional functionality on top of the reflection functionality that comes with PHP. It allows you to get the reflection information about classes, methods and properties statically.",
-            "homepage": "https://www.doctrine-project.org/projects/reflection.html",
-            "keywords": [
-                "reflection",
-                "static"
-            ],
-            "abandoned": "roave/better-reflection",
-<<<<<<< HEAD
-            "time": "2020-03-27T11:06:43+00:00"
-=======
-            "time": "2020-01-08T19:53:19+00:00"
->>>>>>> bf85c2e5
-        },
-        {
-            "name": "egulias/email-validator",
-            "version": "2.1.19",
-            "source": {
-                "type": "git",
-                "url": "https://github.com/egulias/EmailValidator.git",
-                "reference": "840d5603eb84cc81a6a0382adac3293e57c1c64c"
-            },
-            "dist": {
-                "type": "zip",
-                "url": "https://api.github.com/repos/egulias/EmailValidator/zipball/840d5603eb84cc81a6a0382adac3293e57c1c64c",
-                "reference": "840d5603eb84cc81a6a0382adac3293e57c1c64c",
-                "shasum": ""
-            },
-            "require": {
-                "doctrine/lexer": "^1.0.1",
-                "php": ">=5.5",
-                "symfony/polyfill-intl-idn": "^1.10"
-            },
-            "require-dev": {
-                "dominicsayers/isemail": "^3.0.7",
-                "phpunit/phpunit": "^4.8.36|^7.5.15",
-                "satooshi/php-coveralls": "^1.0.1"
-            },
-            "suggest": {
-                "ext-intl": "PHP Internationalization Libraries are required to use the SpoofChecking validation"
-            },
-            "type": "library",
-            "extra": {
-                "branch-alias": {
-                    "dev-master": "2.1.x-dev"
-                }
-            },
-            "autoload": {
-                "psr-4": {
-                    "Egulias\\EmailValidator\\": "src"
-                }
-            },
-            "notification-url": "https://packagist.org/downloads/",
-            "license": [
-                "MIT"
-            ],
-            "authors": [
-                {
-                    "name": "Eduardo Gulias Davis"
-                }
-            ],
-            "description": "A library for validating emails against several RFCs",
-            "homepage": "https://github.com/egulias/EmailValidator",
-            "keywords": [
-                "email",
-                "emailvalidation",
-                "emailvalidator",
-                "validation",
-                "validator"
-            ],
-            "time": "2020-08-08T21:28:19+00:00"
-        },
-        {
-            "name": "ezyang/htmlpurifier",
-            "version": "v4.13.0",
-            "source": {
-                "type": "git",
-                "url": "https://github.com/ezyang/htmlpurifier.git",
-                "reference": "08e27c97e4c6ed02f37c5b2b20488046c8d90d75"
-            },
-            "dist": {
-                "type": "zip",
-                "url": "https://api.github.com/repos/ezyang/htmlpurifier/zipball/08e27c97e4c6ed02f37c5b2b20488046c8d90d75",
-                "reference": "08e27c97e4c6ed02f37c5b2b20488046c8d90d75",
-                "shasum": ""
-            },
-            "require": {
-                "php": ">=5.2"
-            },
-            "require-dev": {
-                "simpletest/simpletest": "dev-master#72de02a7b80c6bb8864ef9bf66d41d2f58f826bd"
-            },
-            "type": "library",
-            "autoload": {
-                "psr-0": {
-                    "HTMLPurifier": "library/"
-                },
-                "files": [
-                    "library/HTMLPurifier.composer.php"
-                ],
-                "exclude-from-classmap": [
-                    "/library/HTMLPurifier/Language/"
-                ]
-            },
-            "notification-url": "https://packagist.org/downloads/",
-            "license": [
-                "LGPL-2.1-or-later"
-            ],
-            "authors": [
-                {
-                    "name": "Edward Z. Yang",
-                    "email": "admin@htmlpurifier.org",
-                    "homepage": "http://ezyang.com"
-                }
-            ],
-            "description": "Standards compliant HTML filter written in PHP",
-            "homepage": "http://htmlpurifier.org/",
-            "keywords": [
-                "html"
-            ],
-            "time": "2020-06-29T00:56:53+00:00"
-        },
-        {
-            "name": "fig/link-util",
-            "version": "1.1.1",
-            "source": {
-                "type": "git",
-                "url": "https://github.com/php-fig/link-util.git",
-                "reference": "c038ee75ca13663ddc2d1f185fe6f7533c00832a"
-            },
-            "dist": {
-                "type": "zip",
-                "url": "https://api.github.com/repos/php-fig/link-util/zipball/c038ee75ca13663ddc2d1f185fe6f7533c00832a",
-                "reference": "c038ee75ca13663ddc2d1f185fe6f7533c00832a",
-                "shasum": ""
-            },
-            "require": {
-                "php": ">=5.5.0",
-                "psr/link": "~1.0@dev"
-            },
-            "provide": {
-                "psr/link-implementation": "1.0"
-            },
-            "require-dev": {
-                "phpunit/phpunit": "^5.1",
-                "squizlabs/php_codesniffer": "^2.3.1"
-            },
-            "type": "library",
-            "extra": {
-                "branch-alias": {
-                    "dev-master": "1.0.x-dev"
-                }
-            },
-            "autoload": {
-                "psr-4": {
-                    "Fig\\Link\\": "src/"
-                }
-            },
-            "notification-url": "https://packagist.org/downloads/",
-            "license": [
-                "MIT"
-            ],
-            "authors": [
-                {
-                    "name": "PHP-FIG",
-                    "homepage": "http://www.php-fig.org/"
-                }
-            ],
-            "description": "Common utility implementations for HTTP links",
-            "keywords": [
-                "http",
-                "http-link",
-                "link",
-                "psr",
-                "psr-13",
-                "rest"
-            ],
-            "time": "2020-04-27T06:40:36+00:00"
-        },
-        {
-            "name": "friendsofsymfony/jsrouting-bundle",
-            "version": "2.6.0",
-            "source": {
-                "type": "git",
-                "url": "https://github.com/FriendsOfSymfony/FOSJsRoutingBundle.git",
-                "reference": "9deaf916760ce1d64cf46460473260b02751cee5"
-            },
-            "dist": {
-                "type": "zip",
-                "url": "https://api.github.com/repos/FriendsOfSymfony/FOSJsRoutingBundle/zipball/9deaf916760ce1d64cf46460473260b02751cee5",
-                "reference": "9deaf916760ce1d64cf46460473260b02751cee5",
-                "shasum": ""
-            },
-            "require": {
-                "php": "^7.1",
-                "symfony/console": "~3.3|^4.0|^5.0",
-                "symfony/framework-bundle": "~3.3|^4.0|^5.0",
-                "symfony/serializer": "~3.3|^4.0|^5.0",
-                "willdurand/jsonp-callback-validator": "~1.0"
-            },
-            "require-dev": {
-                "symfony/expression-language": "~3.3|^4.0|^5.0",
-                "symfony/phpunit-bridge": "^3.3|^4.0"
-            },
-            "type": "symfony-bundle",
-            "extra": {
-                "branch-alias": {
-                    "dev-master": "2.0-dev"
-                }
-            },
-            "autoload": {
-                "psr-4": {
-                    "FOS\\JsRoutingBundle\\": ""
-                },
-                "exclude-from-classmap": [
-                    "/Tests/"
-                ]
-            },
-            "notification-url": "https://packagist.org/downloads/",
-            "license": [
-                "MIT"
-            ],
-            "authors": [
-                {
-                    "name": "William Durand",
-                    "email": "will+git@drnd.me"
-                },
-                {
-                    "name": "FriendsOfSymfony Community",
-                    "homepage": "https://github.com/friendsofsymfony/FOSJsRoutingBundle/contributors"
-                }
-            ],
-            "description": "A pretty nice way to expose your Symfony2 routing to client applications.",
-            "homepage": "http://friendsofsymfony.github.com",
-            "keywords": [
-                "Js Routing",
-                "javascript",
-                "routing"
-            ],
-            "time": "2020-05-20T09:38:45+00:00"
-        },
-        {
-            "name": "geoip2/geoip2",
-            "version": "v2.4.5",
-            "source": {
-                "type": "git",
-                "url": "https://github.com/maxmind/GeoIP2-php.git",
-                "reference": "b28a0ed0190cd76c878ed7002a5d1bb8c5f4c175"
-            },
-            "dist": {
-                "type": "zip",
-                "url": "https://api.github.com/repos/maxmind/GeoIP2-php/zipball/b28a0ed0190cd76c878ed7002a5d1bb8c5f4c175",
-                "reference": "b28a0ed0190cd76c878ed7002a5d1bb8c5f4c175",
-                "shasum": ""
-            },
-            "require": {
-                "maxmind-db/reader": "~1.0",
-                "maxmind/web-service-common": "~0.3",
-                "php": ">=5.3.1"
-            },
-            "require-dev": {
-                "phpunit/phpunit": "4.2.*",
-                "squizlabs/php_codesniffer": "2.*"
-            },
-            "type": "library",
-            "autoload": {
-                "psr-4": {
-                    "GeoIp2\\": "src"
-                }
-            },
-            "notification-url": "https://packagist.org/downloads/",
-            "license": [
-                "Apache-2.0"
-            ],
-            "authors": [
-                {
-                    "name": "Gregory J. Oschwald",
-                    "email": "goschwald@maxmind.com",
-                    "homepage": "http://www.maxmind.com/"
-                }
-            ],
-            "description": "MaxMind GeoIP2 PHP API",
-            "homepage": "https://github.com/maxmind/GeoIP2-php",
-            "keywords": [
-                "IP",
-                "geoip",
-                "geoip2",
-                "geolocation",
-                "maxmind"
-            ],
-            "time": "2017-01-31T17:28:48+00:00"
-        },
-        {
-            "name": "greenlion/php-sql-parser",
-            "version": "4.3.0",
-            "source": {
-                "type": "git",
-                "url": "https://github.com/greenlion/PHP-SQL-Parser.git",
-                "reference": "e0262c0848d95c7f777d1a5aa6b0a42e7763e223"
-            },
-            "dist": {
-                "type": "zip",
-                "url": "https://api.github.com/repos/greenlion/PHP-SQL-Parser/zipball/e0262c0848d95c7f777d1a5aa6b0a42e7763e223",
-                "reference": "e0262c0848d95c7f777d1a5aa6b0a42e7763e223",
-                "shasum": ""
-            },
-            "require": {
-                "php": ">=5.3.2"
-            },
-            "require-dev": {
-                "analog/analog": "^1.0.6",
-                "phpunit/phpunit": "^4.0.14",
-                "squizlabs/php_codesniffer": "^1.5.1"
-            },
-            "type": "library",
-            "autoload": {
-                "psr-0": {
-                    "PHPSQLParser\\": "src/"
-                }
-            },
-            "notification-url": "https://packagist.org/downloads/",
-            "license": [
-                "BSD-3-Clause"
-            ],
-            "authors": [
-                {
-                    "name": "André Rothe",
-                    "email": "phosco@gmx.de",
-                    "homepage": "https://www.phosco.info",
-                    "role": "Committer"
-                },
-                {
-                    "name": "Justin Swanhart",
-                    "email": "greenlion@gmail.com",
-                    "homepage": "http://code.google.com/u/greenlion@gmail.com/",
-                    "role": "Owner"
-                }
-            ],
-            "description": "A pure PHP SQL (non validating) parser w/ focus on MySQL dialect of SQL",
-            "homepage": "https://github.com/greenlion/PHP-SQL-Parser",
-            "keywords": [
-                "creator",
-                "mysql",
-                "parser",
-                "sql"
-            ],
-            "time": "2019-06-01T04:06:45+00:00"
-        },
-        {
-            "name": "guzzlehttp/cache-subscriber",
-            "version": "0.2.0",
-            "source": {
-                "type": "git",
-                "url": "https://github.com/guzzle/cache-subscriber.git",
-                "reference": "8c766ba399e4c46383e3eaa220201be62abd101e"
-            },
-            "dist": {
-                "type": "zip",
-                "url": "https://api.github.com/repos/guzzle/cache-subscriber/zipball/8c766ba399e4c46383e3eaa220201be62abd101e",
-                "reference": "8c766ba399e4c46383e3eaa220201be62abd101e",
-                "shasum": ""
-            },
-            "require": {
-                "doctrine/cache": "~1.3",
-                "guzzlehttp/guzzle": "~5.0",
-                "php": ">=5.4.0"
-            },
-            "require-dev": {
-                "phpunit/phpunit": "~4.0"
-            },
-            "type": "library",
-            "extra": {
-                "branch-alias": {
-                    "dev-master": "0.2-dev"
-                }
-            },
-            "autoload": {
-                "psr-4": {
-                    "GuzzleHttp\\Subscriber\\Cache\\": "src"
-                }
-            },
-            "notification-url": "https://packagist.org/downloads/",
-            "license": [
-                "MIT"
-            ],
-            "authors": [
-                {
-                    "name": "Michael Dowling",
-                    "email": "mtdowling@gmail.com",
-                    "homepage": "https://github.com/mtdowling"
-                }
-            ],
-            "description": "Guzzle HTTP cache subscriber",
-            "homepage": "http://guzzlephp.org/",
-            "keywords": [
-                "Guzzle",
-                "cache"
-            ],
-            "abandoned": true,
-            "time": "2019-09-16T13:44:55+00:00"
-        },
-        {
-            "name": "guzzlehttp/guzzle",
-            "version": "5.3.4",
-            "source": {
-                "type": "git",
-                "url": "https://github.com/guzzle/guzzle.git",
-                "reference": "b87eda7a7162f95574032da17e9323c9899cb6b2"
-            },
-            "dist": {
-                "type": "zip",
-                "url": "https://api.github.com/repos/guzzle/guzzle/zipball/b87eda7a7162f95574032da17e9323c9899cb6b2",
-                "reference": "b87eda7a7162f95574032da17e9323c9899cb6b2",
-                "shasum": ""
-            },
-            "require": {
-                "guzzlehttp/ringphp": "^1.1",
-                "php": ">=5.4.0",
-                "react/promise": "^2.2"
-            },
-            "require-dev": {
-                "ext-curl": "*",
-                "phpunit/phpunit": "^4.0"
-            },
-            "type": "library",
-            "autoload": {
-                "psr-4": {
-                    "GuzzleHttp\\": "src/"
-                }
-            },
-            "notification-url": "https://packagist.org/downloads/",
-            "license": [
-                "MIT"
-            ],
-            "authors": [
-                {
-                    "name": "Michael Dowling",
-                    "email": "mtdowling@gmail.com",
-                    "homepage": "https://github.com/mtdowling"
-                }
-            ],
-            "description": "Guzzle is a PHP HTTP client library and framework for building RESTful web service clients",
-            "homepage": "http://guzzlephp.org/",
-            "keywords": [
-                "client",
-                "curl",
-                "framework",
-                "http",
-                "http client",
-                "rest",
-                "web service"
-            ],
-            "time": "2019-10-30T09:32:00+00:00"
-        },
-        {
-            "name": "guzzlehttp/log-subscriber",
-            "version": "1.0.1",
-            "source": {
-                "type": "git",
-                "url": "https://github.com/guzzle/log-subscriber.git",
-                "reference": "99c3c0004165db721d8ef7bbef60c996210e538a"
-            },
-            "dist": {
-                "type": "zip",
-                "url": "https://api.github.com/repos/guzzle/log-subscriber/zipball/99c3c0004165db721d8ef7bbef60c996210e538a",
-                "reference": "99c3c0004165db721d8ef7bbef60c996210e538a",
-                "shasum": ""
-            },
-            "require": {
-                "guzzlehttp/guzzle": "~4.0 | ~5.0",
-                "php": ">=5.4.0",
-                "psr/log": "~1.0"
-            },
-            "require-dev": {
-                "phpunit/phpunit": "~4.0"
-            },
-            "type": "library",
-            "extra": {
-                "branch-alias": {
-                    "dev-master": "1.0-dev"
-                }
-            },
-            "autoload": {
-                "psr-4": {
-                    "GuzzleHttp\\Subscriber\\Log\\": "src/"
-                }
-            },
-            "notification-url": "https://packagist.org/downloads/",
-            "license": [
-                "MIT"
-            ],
-            "authors": [
-                {
-                    "name": "Michael Dowling",
-                    "email": "mtdowling@gmail.com",
-                    "homepage": "https://github.com/mtdowling"
-                }
-            ],
-            "description": "Logs HTTP requests and responses as they are sent over the wire (Guzzle 4+)",
-            "homepage": "http://guzzlephp.org/",
-            "keywords": [
-                "Guzzle",
-                "log",
-                "plugin"
-            ],
-            "support": {
-                "issues": "https://github.com/guzzle/log-subscriber/issues",
-                "source": "https://github.com/guzzle/log-subscriber/tree/master"
-            },
-            "abandoned": true,
-            "time": "2014-10-13T03:31:43+00:00"
-        },
-        {
-            "name": "guzzlehttp/ringphp",
-            "version": "1.1.1",
-            "source": {
-                "type": "git",
-                "url": "https://github.com/guzzle/RingPHP.git",
-                "reference": "5e2a174052995663dd68e6b5ad838afd47dd615b"
-            },
-            "dist": {
-                "type": "zip",
-                "url": "https://api.github.com/repos/guzzle/RingPHP/zipball/5e2a174052995663dd68e6b5ad838afd47dd615b",
-                "reference": "5e2a174052995663dd68e6b5ad838afd47dd615b",
-                "shasum": ""
-            },
-            "require": {
-                "guzzlehttp/streams": "~3.0",
-                "php": ">=5.4.0",
-                "react/promise": "~2.0"
-            },
-            "require-dev": {
-                "ext-curl": "*",
-                "phpunit/phpunit": "~4.0"
-            },
-            "suggest": {
-                "ext-curl": "Guzzle will use specific adapters if cURL is present"
-            },
-            "type": "library",
-            "extra": {
-                "branch-alias": {
-                    "dev-master": "1.1-dev"
-                }
-            },
-            "autoload": {
-                "psr-4": {
-                    "GuzzleHttp\\Ring\\": "src/"
-                }
-            },
-            "notification-url": "https://packagist.org/downloads/",
-            "license": [
-                "MIT"
-            ],
-            "authors": [
-                {
-                    "name": "Michael Dowling",
-                    "email": "mtdowling@gmail.com",
-                    "homepage": "https://github.com/mtdowling"
-                }
-            ],
-            "description": "Provides a simple API and specification that abstracts away the details of HTTP into a single PHP function.",
-            "abandoned": true,
-            "time": "2018-07-31T13:22:33+00:00"
-        },
-        {
-            "name": "guzzlehttp/streams",
-            "version": "3.0.0",
-            "source": {
-                "type": "git",
-                "url": "https://github.com/guzzle/streams.git",
-                "reference": "47aaa48e27dae43d39fc1cea0ccf0d84ac1a2ba5"
-            },
-            "dist": {
-                "type": "zip",
-                "url": "https://api.github.com/repos/guzzle/streams/zipball/47aaa48e27dae43d39fc1cea0ccf0d84ac1a2ba5",
-                "reference": "47aaa48e27dae43d39fc1cea0ccf0d84ac1a2ba5",
-                "shasum": ""
-            },
-            "require": {
-                "php": ">=5.4.0"
-            },
-            "require-dev": {
-                "phpunit/phpunit": "~4.0"
-            },
-            "type": "library",
-            "extra": {
-                "branch-alias": {
-                    "dev-master": "3.0-dev"
-                }
-            },
-            "autoload": {
-                "psr-4": {
-                    "GuzzleHttp\\Stream\\": "src/"
-                }
-            },
-            "notification-url": "https://packagist.org/downloads/",
-            "license": [
-                "MIT"
-            ],
-            "authors": [
-                {
-                    "name": "Michael Dowling",
-                    "email": "mtdowling@gmail.com",
-                    "homepage": "https://github.com/mtdowling"
-                }
-            ],
-            "description": "Provides a simple abstraction over streams of data",
-            "homepage": "http://guzzlephp.org/",
-            "keywords": [
-                "Guzzle",
-                "stream"
-            ],
-            "abandoned": true,
-            "time": "2014-10-12T19:18:40+00:00"
-        },
-        {
-            "name": "incenteev/composer-parameter-handler",
-            "version": "v2.1.4",
-            "source": {
-                "type": "git",
-                "url": "https://github.com/Incenteev/ParameterHandler.git",
-                "reference": "084befb11ec21faeadcddefb88b66132775ff59b"
-            },
-            "dist": {
-                "type": "zip",
-                "url": "https://api.github.com/repos/Incenteev/ParameterHandler/zipball/084befb11ec21faeadcddefb88b66132775ff59b",
-                "reference": "084befb11ec21faeadcddefb88b66132775ff59b",
-                "shasum": ""
-            },
-            "require": {
-                "php": ">=5.3.3",
-                "symfony/yaml": "^2.3 || ^3.0 || ^4.0 || ^5.0"
-            },
-            "require-dev": {
-                "composer/composer": "^1.0@dev",
-                "symfony/filesystem": "^2.3 || ^3 || ^4 || ^5",
-                "symfony/phpunit-bridge": "^4.0 || ^5.0"
-            },
-            "type": "library",
-            "extra": {
-                "branch-alias": {
-                    "dev-master": "2.1.x-dev"
-                }
-            },
-            "autoload": {
-                "psr-4": {
-                    "Incenteev\\ParameterHandler\\": ""
-                }
-            },
-            "notification-url": "https://packagist.org/downloads/",
-            "license": [
-                "MIT"
-            ],
-            "authors": [
-                {
-                    "name": "Christophe Coevoet",
-                    "email": "stof@notk.org"
-                }
-            ],
-            "description": "Composer script handling your ignored parameter file",
-            "homepage": "https://github.com/Incenteev/ParameterHandler",
-            "keywords": [
-                "parameters management"
-            ],
-            "time": "2020-03-17T21:10:00+00:00"
-        },
-        {
-            "name": "ircmaxell/password-compat",
-            "version": "v1.0.4",
-            "source": {
-                "type": "git",
-                "url": "https://github.com/ircmaxell/password_compat.git",
-                "reference": "5c5cde8822a69545767f7c7f3058cb15ff84614c"
-            },
-            "dist": {
-                "type": "zip",
-                "url": "https://api.github.com/repos/ircmaxell/password_compat/zipball/5c5cde8822a69545767f7c7f3058cb15ff84614c",
-                "reference": "5c5cde8822a69545767f7c7f3058cb15ff84614c",
-                "shasum": ""
-            },
-            "require-dev": {
-                "phpunit/phpunit": "4.*"
-            },
-            "type": "library",
-            "autoload": {
-                "files": [
-                    "lib/password.php"
-                ]
-            },
-            "notification-url": "https://packagist.org/downloads/",
-            "license": [
-                "MIT"
-            ],
-            "authors": [
-                {
-                    "name": "Anthony Ferrara",
-                    "email": "ircmaxell@php.net",
-                    "homepage": "http://blog.ircmaxell.com"
-                }
-            ],
-            "description": "A compatibility library for the proposed simplified password hashing algorithm: https://wiki.php.net/rfc/password_hash",
-            "homepage": "https://github.com/ircmaxell/password_compat",
-            "keywords": [
-                "hashing",
-                "password"
-            ],
-            "time": "2014-11-20T16:49:30+00:00"
-        },
-        {
-            "name": "ircmaxell/random-lib",
-            "version": "v1.2.0",
-            "source": {
-                "type": "git",
-                "url": "https://github.com/ircmaxell/RandomLib.git",
-                "reference": "e9e0204f40e49fa4419946c677eccd3fa25b8cf4"
-            },
-            "dist": {
-                "type": "zip",
-                "url": "https://api.github.com/repos/ircmaxell/RandomLib/zipball/e9e0204f40e49fa4419946c677eccd3fa25b8cf4",
-                "reference": "e9e0204f40e49fa4419946c677eccd3fa25b8cf4",
-                "shasum": ""
-            },
-            "require": {
-                "ircmaxell/security-lib": "^1.1",
-                "php": ">=5.3.2"
-            },
-            "require-dev": {
-                "friendsofphp/php-cs-fixer": "^1.11",
-                "mikey179/vfsstream": "^1.6",
-                "phpunit/phpunit": "^4.8|^5.0"
-            },
-            "type": "library",
-            "extra": {
-                "branch-alias": {
-                    "dev-master": "1.1.x-dev"
-                }
-            },
-            "autoload": {
-                "psr-0": {
-                    "RandomLib": "lib"
-                }
-            },
-            "notification-url": "https://packagist.org/downloads/",
-            "license": [
-                "MIT"
-            ],
-            "authors": [
-                {
-                    "name": "Anthony Ferrara",
-                    "email": "ircmaxell@ircmaxell.com",
-                    "homepage": "http://blog.ircmaxell.com"
-                }
-            ],
-            "description": "A Library For Generating Secure Random Numbers",
-            "homepage": "https://github.com/ircmaxell/RandomLib",
-            "keywords": [
-                "cryptography",
-                "random",
-                "random-numbers",
-                "random-strings"
-            ],
-            "time": "2016-09-07T15:52:06+00:00"
-        },
-        {
-            "name": "ircmaxell/security-lib",
-            "version": "v1.1.0",
-            "source": {
-                "type": "git",
-                "url": "https://github.com/ircmaxell/SecurityLib.git",
-                "reference": "f3db6de12c20c9bcd1aa3db4353a1bbe0e44e1b5"
-            },
-            "dist": {
-                "type": "zip",
-                "url": "https://api.github.com/repos/ircmaxell/SecurityLib/zipball/f3db6de12c20c9bcd1aa3db4353a1bbe0e44e1b5",
-                "reference": "f3db6de12c20c9bcd1aa3db4353a1bbe0e44e1b5",
-                "shasum": ""
-            },
-            "require": {
-                "php": ">=5.3.2"
-            },
-            "require-dev": {
-                "mikey179/vfsstream": "1.1.*"
-            },
-            "type": "library",
-            "extra": {
-                "branch-alias": {
-                    "dev-master": "1.0.x-dev"
-                }
-            },
-            "autoload": {
-                "psr-0": {
-                    "SecurityLib": "lib"
-                }
-            },
-            "notification-url": "https://packagist.org/downloads/",
-            "license": [
-                "MIT"
-            ],
-            "authors": [
-                {
-                    "name": "Anthony Ferrara",
-                    "email": "ircmaxell@ircmaxell.com",
-                    "homepage": "http://blog.ircmaxell.com"
-                }
-            ],
-            "description": "A Base Security Library",
-            "homepage": "https://github.com/ircmaxell/SecurityLib",
-            "time": "2015-03-20T14:31:23+00:00"
-        },
-        {
-            "name": "jakeasmith/http_build_url",
-            "version": "1.0.1",
-            "source": {
-                "type": "git",
-                "url": "https://github.com/jakeasmith/http_build_url.git",
-                "reference": "93c273e77cb1edead0cf8bcf8cd2003428e74e37"
-            },
-            "dist": {
-                "type": "zip",
-                "url": "https://api.github.com/repos/jakeasmith/http_build_url/zipball/93c273e77cb1edead0cf8bcf8cd2003428e74e37",
-                "reference": "93c273e77cb1edead0cf8bcf8cd2003428e74e37",
-                "shasum": ""
-            },
-            "type": "library",
-            "autoload": {
-                "files": [
-                    "src/http_build_url.php"
-                ]
-            },
-            "notification-url": "https://packagist.org/downloads/",
-            "license": [
-                "MIT"
-            ],
-            "authors": [
-                {
-                    "name": "Jake A. Smith",
-                    "email": "theman@jakeasmith.com"
-                }
-            ],
-            "description": "Provides functionality for http_build_url() to environments without pecl_http.",
-            "time": "2017-05-01T15:36:40+00:00"
-        },
-        {
-            "name": "jdorn/sql-formatter",
-            "version": "v1.2.17",
-            "source": {
-                "type": "git",
-                "url": "https://github.com/jdorn/sql-formatter.git",
-                "reference": "64990d96e0959dff8e059dfcdc1af130728d92bc"
-            },
-            "dist": {
-                "type": "zip",
-                "url": "https://api.github.com/repos/jdorn/sql-formatter/zipball/64990d96e0959dff8e059dfcdc1af130728d92bc",
-                "reference": "64990d96e0959dff8e059dfcdc1af130728d92bc",
-                "shasum": ""
-            },
-            "require": {
-                "php": ">=5.2.4"
-            },
-            "require-dev": {
-                "phpunit/phpunit": "3.7.*"
-            },
-            "type": "library",
-            "extra": {
-                "branch-alias": {
-                    "dev-master": "1.3.x-dev"
-                }
-            },
-            "autoload": {
-                "classmap": [
-                    "lib"
-                ]
-            },
-            "notification-url": "https://packagist.org/downloads/",
-            "license": [
-                "MIT"
-            ],
-            "authors": [
-                {
-                    "name": "Jeremy Dorn",
-                    "email": "jeremy@jeremydorn.com",
-                    "homepage": "http://jeremydorn.com/"
-                }
-            ],
-            "description": "a PHP SQL highlighting library",
-            "homepage": "https://github.com/jdorn/sql-formatter/",
-            "keywords": [
-                "highlight",
-                "sql"
-            ],
-            "time": "2014-01-12T16:20:24+00:00"
-        },
-        {
-            "name": "league/tactician",
-            "version": "v1.0.3",
-            "source": {
-                "type": "git",
-                "url": "https://github.com/thephpleague/tactician.git",
-                "reference": "d0339e22fd9252fb0fa53102b488d2c514483b8a"
-            },
-            "dist": {
-                "type": "zip",
-                "url": "https://api.github.com/repos/thephpleague/tactician/zipball/d0339e22fd9252fb0fa53102b488d2c514483b8a",
-                "reference": "d0339e22fd9252fb0fa53102b488d2c514483b8a",
-                "shasum": ""
-            },
-            "require": {
-                "php": ">=5.5"
-            },
-            "require-dev": {
-                "mockery/mockery": "~0.9",
-                "phpunit/phpunit": "^4.8.35",
-                "squizlabs/php_codesniffer": "~2.3"
-            },
-            "type": "library",
-            "extra": {
-                "branch-alias": {
-                    "dev-master": "2.0-dev"
-                }
-            },
-            "autoload": {
-                "psr-4": {
-                    "League\\Tactician\\": "src"
-                }
-            },
-            "notification-url": "https://packagist.org/downloads/",
-            "license": [
-                "MIT"
-            ],
-            "authors": [
-                {
-                    "name": "Ross Tuck",
-                    "homepage": "http://tactician.thephpleague.com"
-                }
-            ],
-            "description": "A small, flexible command bus. Handy for building service layers.",
-            "keywords": [
-                "command",
-                "command bus",
-                "service layer"
-            ],
-            "time": "2017-11-30T09:17:20+00:00"
-        },
-        {
-            "name": "league/tactician-bundle",
-            "version": "v1.2.0",
-            "source": {
-                "type": "git",
-                "url": "https://github.com/thephpleague/tactician-bundle.git",
-                "reference": "66b97472915290b93654e60610295660f597ad4e"
-            },
-            "dist": {
-                "type": "zip",
-                "url": "https://api.github.com/repos/thephpleague/tactician-bundle/zipball/66b97472915290b93654e60610295660f597ad4e",
-                "reference": "66b97472915290b93654e60610295660f597ad4e",
-                "shasum": ""
-            },
-            "require": {
-                "league/tactician": "^1.0",
-                "league/tactician-container": "^2.0",
-                "league/tactician-logger": "^0.10.0",
-                "php": ">=7.0",
-                "symfony/config": "^2.8|^3.3|^4.0|^5.0",
-                "symfony/dependency-injection": "^2.8|^3.3|^4.0|^5.0",
-                "symfony/http-kernel": "^2.8|^3.3|^4.0|^5.0",
-                "symfony/yaml": "^2.8|^3.3|^4.0|^5.0"
-            },
-            "require-dev": {
-                "league/tactician-doctrine": "^1.1.1",
-                "matthiasnoback/symfony-config-test": "^3.0",
-                "matthiasnoback/symfony-dependency-injection-test": "^2.1",
-                "mockery/mockery": "~1.0",
-                "phpunit/phpunit": "~6.1",
-                "symfony/console": "^2.8|^3.3|^4.0|^5.0",
-                "symfony/framework-bundle": "^2.8.15|^3.3|^4.0|^5.0",
-                "symfony/security": "^2.8|^3.3|^4.0|^5.0",
-                "symfony/security-bundle": "^2.8|^3.3|^4.0|^5.0",
-                "symfony/validator": "^2.8|^3.3|^4.0|^5.0"
-            },
-            "suggest": {
-                "league/tactician-doctrine": "For doctrine transaction middleware",
-                "symfony/console": "For debugging command-to-handler routing using the tactician:debug console command",
-                "symfony/security": "For command security middleware",
-                "symfony/validator": "For command validator middleware"
-            },
-            "type": "symfony-bundle",
-            "extra": {
-                "branch-alias": {
-                    "dev-master": "1.0-dev"
-                }
-            },
-            "autoload": {
-                "psr-4": {
-                    "League\\Tactician\\Bundle\\": "src/"
-                }
-            },
-            "notification-url": "https://packagist.org/downloads/",
-            "license": [
-                "MIT"
-            ],
-            "authors": [
-                {
-                    "name": "Rafael Dohms",
-                    "homepage": "http://doh.ms"
-                },
-                {
-                    "name": "Richard Tuin",
-                    "homepage": "http://www.rtuin.nl/"
-                },
-                {
-                    "name": "Xander Smalbil",
-                    "email": "xander@videofunk.nl"
-                },
-                {
-                    "name": "Ross Tuck",
-                    "email": "me@rosstuck.com"
-                }
-            ],
-            "description": "Bundle to integrate Tactician with Symfony projects",
-            "keywords": [
-                "bundle",
-                "symfony",
-                "tactician"
-            ],
-            "time": "2020-01-14T17:22:35+00:00"
-        },
-        {
-            "name": "league/tactician-container",
-            "version": "2.0.0",
-            "source": {
-                "type": "git",
-                "url": "https://github.com/thephpleague/tactician-container.git",
-                "reference": "d1a5d884e072b8cafbff802d07766076eb2ffcb0"
-            },
-            "dist": {
-                "type": "zip",
-                "url": "https://api.github.com/repos/thephpleague/tactician-container/zipball/d1a5d884e072b8cafbff802d07766076eb2ffcb0",
-                "reference": "d1a5d884e072b8cafbff802d07766076eb2ffcb0",
-                "shasum": ""
-            },
-            "require": {
-                "league/tactician": "^1.0",
-                "php": ">=5.5",
-                "psr/container": "^1.0"
-            },
-            "require-dev": {
-                "league/container": "~2.3",
-                "phpunit/phpunit": "~4.3",
-                "squizlabs/php_codesniffer": "~2.0"
-            },
-            "type": "library",
-            "autoload": {
-                "psr-4": {
-                    "League\\Tactician\\Container\\": "src/"
-                }
-            },
-            "notification-url": "https://packagist.org/downloads/",
-            "license": [
-                "MIT"
-            ],
-            "authors": [
-                {
-                    "name": "Nigel Greenway",
-                    "homepage": "http://futurepixels.co.uk"
-                }
-            ],
-            "description": "Tactician integration for any container implementing PSR-11",
-            "keywords": [
-                "container",
-                "container-interop",
-                "di",
-                "interoperable",
-                "league",
-                "tactician"
-            ],
-            "time": "2017-04-13T06:27:12+00:00"
-        },
-        {
-            "name": "league/tactician-logger",
-            "version": "v0.10.0",
-            "source": {
-                "type": "git",
-                "url": "https://github.com/thephpleague/tactician-logger.git",
-                "reference": "3ff9ee04e4cbec100af827f829ed4c7ff7c08442"
-            },
-            "dist": {
-                "type": "zip",
-                "url": "https://api.github.com/repos/thephpleague/tactician-logger/zipball/3ff9ee04e4cbec100af827f829ed4c7ff7c08442",
-                "reference": "3ff9ee04e4cbec100af827f829ed4c7ff7c08442",
-                "shasum": ""
-            },
-            "require": {
-                "league/tactician": "^1.0",
-                "php": ">=5.5.0",
-                "psr/log": "~1.0"
-            },
-            "require-dev": {
-                "mockery/mockery": "^0.9",
-                "phpunit/phpunit": "4.*",
-                "squizlabs/php_codesniffer": "~2.3"
-            },
-            "type": "library",
-            "autoload": {
-                "psr-4": {
-                    "League\\Tactician\\Logger\\": "src"
-                }
-            },
-            "notification-url": "https://packagist.org/downloads/",
-            "license": [
-                "MIT"
-            ],
-            "authors": [
-                {
-                    "name": "Ross Tuck"
-                }
-            ],
-            "description": "Adds PSR-3 logging support to the Tactician command bus",
-            "homepage": "https://github.com/thephpleague/tactician-logger",
-            "keywords": [
-                "log",
-                "logging",
-                "tactician"
-            ],
-            "time": "2016-08-23T05:50:38+00:00"
-        },
-        {
-            "name": "markbaker/complex",
-            "version": "1.4.8",
-            "source": {
-                "type": "git",
-                "url": "https://github.com/MarkBaker/PHPComplex.git",
-                "reference": "8eaa40cceec7bf0518187530b2e63871be661b72"
-            },
-            "dist": {
-                "type": "zip",
-                "url": "https://api.github.com/repos/MarkBaker/PHPComplex/zipball/8eaa40cceec7bf0518187530b2e63871be661b72",
-                "reference": "8eaa40cceec7bf0518187530b2e63871be661b72",
-                "shasum": ""
-            },
-            "require": {
-                "php": "^5.6.0|^7.0.0"
-            },
-            "require-dev": {
-                "dealerdirect/phpcodesniffer-composer-installer": "^0.5.0",
-                "phpcompatibility/php-compatibility": "^9.0",
-                "phpdocumentor/phpdocumentor": "2.*",
-                "phploc/phploc": "2.*",
-                "phpmd/phpmd": "2.*",
-                "phpunit/phpunit": "^4.8.35|^5.4.0",
-                "sebastian/phpcpd": "2.*",
-                "squizlabs/php_codesniffer": "^3.4.0"
-            },
-            "type": "library",
-            "autoload": {
-                "psr-4": {
-                    "Complex\\": "classes/src/"
-                },
-                "files": [
-                    "classes/src/functions/abs.php",
-                    "classes/src/functions/acos.php",
-                    "classes/src/functions/acosh.php",
-                    "classes/src/functions/acot.php",
-                    "classes/src/functions/acoth.php",
-                    "classes/src/functions/acsc.php",
-                    "classes/src/functions/acsch.php",
-                    "classes/src/functions/argument.php",
-                    "classes/src/functions/asec.php",
-                    "classes/src/functions/asech.php",
-                    "classes/src/functions/asin.php",
-                    "classes/src/functions/asinh.php",
-                    "classes/src/functions/atan.php",
-                    "classes/src/functions/atanh.php",
-                    "classes/src/functions/conjugate.php",
-                    "classes/src/functions/cos.php",
-                    "classes/src/functions/cosh.php",
-                    "classes/src/functions/cot.php",
-                    "classes/src/functions/coth.php",
-                    "classes/src/functions/csc.php",
-                    "classes/src/functions/csch.php",
-                    "classes/src/functions/exp.php",
-                    "classes/src/functions/inverse.php",
-                    "classes/src/functions/ln.php",
-                    "classes/src/functions/log2.php",
-                    "classes/src/functions/log10.php",
-                    "classes/src/functions/negative.php",
-                    "classes/src/functions/pow.php",
-                    "classes/src/functions/rho.php",
-                    "classes/src/functions/sec.php",
-                    "classes/src/functions/sech.php",
-                    "classes/src/functions/sin.php",
-                    "classes/src/functions/sinh.php",
-                    "classes/src/functions/sqrt.php",
-                    "classes/src/functions/tan.php",
-                    "classes/src/functions/tanh.php",
-                    "classes/src/functions/theta.php",
-                    "classes/src/operations/add.php",
-                    "classes/src/operations/subtract.php",
-                    "classes/src/operations/multiply.php",
-                    "classes/src/operations/divideby.php",
-                    "classes/src/operations/divideinto.php"
-                ]
-            },
-            "notification-url": "https://packagist.org/downloads/",
-            "license": [
-                "MIT"
-            ],
-            "authors": [
-                {
-                    "name": "Mark Baker",
-                    "email": "mark@lange.demon.co.uk"
-                }
-            ],
-            "description": "PHP Class for working with complex numbers",
-            "homepage": "https://github.com/MarkBaker/PHPComplex",
-            "keywords": [
-                "complex",
-                "mathematics"
-            ],
-            "time": "2020-03-11T20:15:49+00:00"
-        },
-        {
-            "name": "markbaker/matrix",
-            "version": "1.2.0",
-            "source": {
-                "type": "git",
-                "url": "https://github.com/MarkBaker/PHPMatrix.git",
-                "reference": "5348c5a67e3b75cd209d70103f916a93b1f1ed21"
-            },
-            "dist": {
-                "type": "zip",
-                "url": "https://api.github.com/repos/MarkBaker/PHPMatrix/zipball/5348c5a67e3b75cd209d70103f916a93b1f1ed21",
-                "reference": "5348c5a67e3b75cd209d70103f916a93b1f1ed21",
-                "shasum": ""
-            },
-            "require": {
-                "php": "^5.6.0|^7.0.0"
-            },
-            "require-dev": {
-                "dealerdirect/phpcodesniffer-composer-installer": "dev-master",
-                "phpcompatibility/php-compatibility": "dev-master",
-                "phploc/phploc": "^4",
-                "phpmd/phpmd": "dev-master",
-                "phpunit/phpunit": "^5.7",
-                "sebastian/phpcpd": "^3.0",
-                "squizlabs/php_codesniffer": "^3.0@dev"
-            },
-            "type": "library",
-            "autoload": {
-                "psr-4": {
-                    "Matrix\\": "classes/src/"
-                },
-                "files": [
-                    "classes/src/functions/adjoint.php",
-                    "classes/src/functions/antidiagonal.php",
-                    "classes/src/functions/cofactors.php",
-                    "classes/src/functions/determinant.php",
-                    "classes/src/functions/diagonal.php",
-                    "classes/src/functions/identity.php",
-                    "classes/src/functions/inverse.php",
-                    "classes/src/functions/minors.php",
-                    "classes/src/functions/trace.php",
-                    "classes/src/functions/transpose.php",
-                    "classes/src/operations/add.php",
-                    "classes/src/operations/directsum.php",
-                    "classes/src/operations/subtract.php",
-                    "classes/src/operations/multiply.php",
-                    "classes/src/operations/divideby.php",
-                    "classes/src/operations/divideinto.php"
-                ]
-            },
-            "notification-url": "https://packagist.org/downloads/",
-            "license": [
-                "MIT"
-            ],
-            "authors": [
-                {
-                    "name": "Mark Baker",
-                    "email": "mark@lange.demon.co.uk"
-                }
-            ],
-            "description": "PHP Class for working with matrices",
-            "homepage": "https://github.com/MarkBaker/PHPMatrix",
-            "keywords": [
-                "mathematics",
-                "matrix",
-                "vector"
-            ],
-            "time": "2019-10-06T11:29:25+00:00"
-        },
-        {
-            "name": "martinlindhe/php-mb-helpers",
-            "version": "0.1.6",
-            "source": {
-                "type": "git",
-                "url": "https://github.com/martinlindhe/php-mb-helpers.git",
-                "reference": "3550df9e6976f753d2879543e4aaf96eaa9657a2"
-            },
-            "dist": {
-                "type": "zip",
-                "url": "https://api.github.com/repos/martinlindhe/php-mb-helpers/zipball/3550df9e6976f753d2879543e4aaf96eaa9657a2",
-                "reference": "3550df9e6976f753d2879543e4aaf96eaa9657a2",
-                "shasum": ""
-            },
-            "require": {
-                "php": ">=5.3.0"
-            },
-            "require-dev": {
-                "phpunit/phpunit": "~4.6"
-            },
-            "type": "library",
-            "autoload": {
-                "files": [
-                    "src/mb_helpers.php"
-                ]
-            },
-            "notification-url": "https://packagist.org/downloads/",
-            "license": [
-                "MIT"
-            ],
-            "authors": [
-                {
-                    "name": "Martin Lindhe",
-                    "email": "martin@ubique.se"
-                }
-            ],
-            "description": "Provides mb_ucwords(), mb_ucfirst(), mb_strrev(), mb_str_pad(), mb_count_chars(), mb_str_split()",
-            "homepage": "https://github.com/martinlindhe/php-mb-helpers",
-            "time": "2015-11-01T14:06:04+00:00"
-        },
-        {
-            "name": "matthiasmullie/minify",
-            "version": "1.3.63",
-            "source": {
-                "type": "git",
-                "url": "https://github.com/matthiasmullie/minify.git",
-                "reference": "9ba1b459828adc13430f4dd6c49dae4950dc4117"
-            },
-            "dist": {
-                "type": "zip",
-                "url": "https://api.github.com/repos/matthiasmullie/minify/zipball/9ba1b459828adc13430f4dd6c49dae4950dc4117",
-                "reference": "9ba1b459828adc13430f4dd6c49dae4950dc4117",
-                "shasum": ""
-            },
-            "require": {
-                "ext-pcre": "*",
-                "matthiasmullie/path-converter": "~1.1",
-                "php": ">=5.3.0"
-            },
-            "require-dev": {
-                "friendsofphp/php-cs-fixer": "~2.0",
-                "matthiasmullie/scrapbook": "~1.0",
-                "phpunit/phpunit": "~4.8"
-            },
-            "suggest": {
-                "psr/cache-implementation": "Cache implementation to use with Minify::cache"
-            },
-            "bin": [
-                "bin/minifycss",
-                "bin/minifyjs"
-            ],
-            "type": "library",
-            "autoload": {
-                "psr-4": {
-                    "MatthiasMullie\\Minify\\": "src/"
-                }
-            },
-            "notification-url": "https://packagist.org/downloads/",
-            "license": [
-                "MIT"
-            ],
-            "authors": [
-                {
-                    "name": "Matthias Mullie",
-                    "email": "minify@mullie.eu",
-                    "homepage": "http://www.mullie.eu",
-                    "role": "Developer"
-                }
-            ],
-            "description": "CSS & JavaScript minifier, in PHP. Removes whitespace, strips comments, combines files (incl. @import statements and small assets in CSS files), and optimizes/shortens a few common programming patterns.",
-            "homepage": "http://www.minifier.org",
-            "keywords": [
-                "JS",
-                "css",
-                "javascript",
-                "minifier",
-                "minify"
-            ],
-            "time": "2020-01-21T20:21:08+00:00"
-        },
-        {
-            "name": "matthiasmullie/path-converter",
-            "version": "1.1.3",
-            "source": {
-                "type": "git",
-                "url": "https://github.com/matthiasmullie/path-converter.git",
-                "reference": "e7d13b2c7e2f2268e1424aaed02085518afa02d9"
-            },
-            "dist": {
-                "type": "zip",
-                "url": "https://api.github.com/repos/matthiasmullie/path-converter/zipball/e7d13b2c7e2f2268e1424aaed02085518afa02d9",
-                "reference": "e7d13b2c7e2f2268e1424aaed02085518afa02d9",
-                "shasum": ""
-            },
-            "require": {
-                "ext-pcre": "*",
-                "php": ">=5.3.0"
-            },
-            "require-dev": {
-                "phpunit/phpunit": "~4.8"
-            },
-            "type": "library",
-            "autoload": {
-                "psr-4": {
-                    "MatthiasMullie\\PathConverter\\": "src/"
-                }
-            },
-            "notification-url": "https://packagist.org/downloads/",
-            "license": [
-                "MIT"
-            ],
-            "authors": [
-                {
-                    "name": "Matthias Mullie",
-                    "email": "pathconverter@mullie.eu",
-                    "homepage": "http://www.mullie.eu",
-                    "role": "Developer"
-                }
-            ],
-            "description": "Relative path converter",
-            "homepage": "http://github.com/matthiasmullie/path-converter",
-            "keywords": [
-                "converter",
-                "path",
-                "paths",
-                "relative"
-            ],
-            "time": "2019-02-05T23:41:09+00:00"
-        },
-        {
-            "name": "maxmind-db/reader",
-            "version": "v1.6.0",
-            "source": {
-                "type": "git",
-                "url": "https://github.com/maxmind/MaxMind-DB-Reader-php.git",
-                "reference": "febd4920bf17c1da84cef58e56a8227dfb37fbe4"
-            },
-            "dist": {
-                "type": "zip",
-                "url": "https://api.github.com/repos/maxmind/MaxMind-DB-Reader-php/zipball/febd4920bf17c1da84cef58e56a8227dfb37fbe4",
-                "reference": "febd4920bf17c1da84cef58e56a8227dfb37fbe4",
-                "shasum": ""
-            },
-            "require": {
-                "php": ">=5.6"
-            },
-            "conflict": {
-                "ext-maxminddb": "<1.6.0,>=2.0.0"
-            },
-            "require-dev": {
-                "friendsofphp/php-cs-fixer": "2.*",
-                "php-coveralls/php-coveralls": "^2.1",
-                "phpunit/phpcov": "^3.0",
-                "phpunit/phpunit": "5.*",
-                "squizlabs/php_codesniffer": "3.*"
-            },
-            "suggest": {
-                "ext-bcmath": "bcmath or gmp is required for decoding larger integers with the pure PHP decoder",
-                "ext-gmp": "bcmath or gmp is required for decoding larger integers with the pure PHP decoder",
-                "ext-maxminddb": "A C-based database decoder that provides significantly faster lookups"
-            },
-            "type": "library",
-            "autoload": {
-                "psr-4": {
-                    "MaxMind\\Db\\": "src/MaxMind/Db"
-                }
-            },
-            "notification-url": "https://packagist.org/downloads/",
-            "license": [
-                "Apache-2.0"
-            ],
-            "authors": [
-                {
-                    "name": "Gregory J. Oschwald",
-                    "email": "goschwald@maxmind.com",
-                    "homepage": "https://www.maxmind.com/"
-                }
-            ],
-            "description": "MaxMind DB Reader API",
-            "homepage": "https://github.com/maxmind/MaxMind-DB-Reader-php",
-            "keywords": [
-                "database",
-                "geoip",
-                "geoip2",
-                "geolocation",
-                "maxmind"
-            ],
-            "time": "2019-12-19T22:59:03+00:00"
-        },
-        {
-            "name": "maxmind/web-service-common",
-            "version": "v0.7.0",
-            "source": {
-                "type": "git",
-                "url": "https://github.com/maxmind/web-service-common-php.git",
-                "reference": "74c996c218ada5c639c8c2f076756e059f5552fc"
-            },
-            "dist": {
-                "type": "zip",
-                "url": "https://api.github.com/repos/maxmind/web-service-common-php/zipball/74c996c218ada5c639c8c2f076756e059f5552fc",
-                "reference": "74c996c218ada5c639c8c2f076756e059f5552fc",
-                "shasum": ""
-            },
-            "require": {
-                "composer/ca-bundle": "^1.0.3",
-                "ext-curl": "*",
-                "ext-json": "*",
-                "php": ">=5.6"
-            },
-            "require-dev": {
-                "friendsofphp/php-cs-fixer": "2.*",
-                "phpunit/phpunit": "^4.8.36 || ^5.7 || ^6.5 || ^7.0",
-                "squizlabs/php_codesniffer": "3.*"
-            },
-            "type": "library",
-            "autoload": {
-                "psr-4": {
-                    "MaxMind\\Exception\\": "src/Exception",
-                    "MaxMind\\WebService\\": "src/WebService"
-                }
-            },
-            "notification-url": "https://packagist.org/downloads/",
-            "license": [
-                "Apache-2.0"
-            ],
-            "authors": [
-                {
-                    "name": "Gregory Oschwald",
-                    "email": "goschwald@maxmind.com"
-                }
-            ],
-            "description": "Internal MaxMind Web Service API",
-            "homepage": "https://github.com/maxmind/web-service-common-php",
-            "time": "2020-05-06T14:07:26+00:00"
-        },
-        {
-            "name": "mobiledetect/mobiledetectlib",
-            "version": "2.8.34",
-            "source": {
-                "type": "git",
-                "url": "https://github.com/serbanghita/Mobile-Detect.git",
-                "reference": "6f8113f57a508494ca36acbcfa2dc2d923c7ed5b"
-            },
-            "dist": {
-                "type": "zip",
-                "url": "https://api.github.com/repos/serbanghita/Mobile-Detect/zipball/6f8113f57a508494ca36acbcfa2dc2d923c7ed5b",
-                "reference": "6f8113f57a508494ca36acbcfa2dc2d923c7ed5b",
-                "shasum": ""
-            },
-            "require": {
-                "php": ">=5.0.0"
-            },
-            "require-dev": {
-                "phpunit/phpunit": "~4.8.35||~5.7"
-            },
-            "type": "library",
-            "autoload": {
-                "classmap": [
-                    "Mobile_Detect.php"
-                ],
-                "psr-0": {
-                    "Detection": "namespaced/"
-                }
-            },
-            "notification-url": "https://packagist.org/downloads/",
-            "license": [
-                "MIT"
-            ],
-            "authors": [
-                {
-                    "name": "Serban Ghita",
-                    "email": "serbanghita@gmail.com",
-                    "homepage": "http://mobiledetect.net",
-                    "role": "Developer"
-                }
-            ],
-            "description": "Mobile_Detect is a lightweight PHP class for detecting mobile devices. It uses the User-Agent string combined with specific HTTP headers to detect the mobile environment.",
-            "homepage": "https://github.com/serbanghita/Mobile-Detect",
-            "keywords": [
-                "detect mobile devices",
-                "mobile",
-                "mobile detect",
-                "mobile detector",
-                "php mobile detect"
-            ],
-            "time": "2019-09-18T18:44:20+00:00"
-        },
-        {
-            "name": "monolog/monolog",
-            "version": "1.25.5",
-            "source": {
-                "type": "git",
-                "url": "https://github.com/Seldaek/monolog.git",
-                "reference": "1817faadd1846cd08be9a49e905dc68823bc38c0"
-            },
-            "dist": {
-                "type": "zip",
-                "url": "https://api.github.com/repos/Seldaek/monolog/zipball/1817faadd1846cd08be9a49e905dc68823bc38c0",
-                "reference": "1817faadd1846cd08be9a49e905dc68823bc38c0",
-                "shasum": ""
-            },
-            "require": {
-                "php": ">=5.3.0",
-                "psr/log": "~1.0"
-            },
-            "provide": {
-                "psr/log-implementation": "1.0.0"
-            },
-            "require-dev": {
-                "aws/aws-sdk-php": "^2.4.9 || ^3.0",
-                "doctrine/couchdb": "~1.0@dev",
-                "graylog2/gelf-php": "~1.0",
-                "php-amqplib/php-amqplib": "~2.4",
-                "php-console/php-console": "^3.1.3",
-                "php-parallel-lint/php-parallel-lint": "^1.0",
-                "phpunit/phpunit": "~4.5",
-                "ruflin/elastica": ">=0.90 <3.0",
-                "sentry/sentry": "^0.13",
-                "swiftmailer/swiftmailer": "^5.3|^6.0"
-            },
-            "suggest": {
-                "aws/aws-sdk-php": "Allow sending log messages to AWS services like DynamoDB",
-                "doctrine/couchdb": "Allow sending log messages to a CouchDB server",
-                "ext-amqp": "Allow sending log messages to an AMQP server (1.0+ required)",
-                "ext-mongo": "Allow sending log messages to a MongoDB server",
-                "graylog2/gelf-php": "Allow sending log messages to a GrayLog2 server",
-                "mongodb/mongodb": "Allow sending log messages to a MongoDB server via PHP Driver",
-                "php-amqplib/php-amqplib": "Allow sending log messages to an AMQP server using php-amqplib",
-                "php-console/php-console": "Allow sending log messages to Google Chrome",
-                "rollbar/rollbar": "Allow sending log messages to Rollbar",
-                "ruflin/elastica": "Allow sending log messages to an Elastic Search server",
-                "sentry/sentry": "Allow sending log messages to a Sentry server"
-            },
-            "type": "library",
-            "extra": {
-                "branch-alias": {
-                    "dev-master": "2.0.x-dev"
-                }
-            },
-            "autoload": {
-                "psr-4": {
-                    "Monolog\\": "src/Monolog"
-                }
-            },
-            "notification-url": "https://packagist.org/downloads/",
-            "license": [
-                "MIT"
-            ],
-            "authors": [
-                {
-                    "name": "Jordi Boggiano",
-                    "email": "j.boggiano@seld.be",
-                    "homepage": "http://seld.be"
-                }
-            ],
-            "description": "Sends your logs to files, sockets, inboxes, databases and various web services",
-            "homepage": "http://github.com/Seldaek/monolog",
-            "keywords": [
-                "log",
-                "logging",
-                "psr-3"
-            ],
-            "time": "2020-07-23T08:35:51+00:00"
-        },
-        {
-            "name": "mrclay/minify",
-            "version": "2.3.3",
-            "source": {
-                "type": "git",
-                "url": "https://github.com/mrclay/minify.git",
-                "reference": "1928e89208d28e91427b2f13b67acdbd8cd01ac9"
-            },
-            "dist": {
-                "type": "zip",
-                "url": "https://api.github.com/repos/mrclay/minify/zipball/1928e89208d28e91427b2f13b67acdbd8cd01ac9",
-                "reference": "1928e89208d28e91427b2f13b67acdbd8cd01ac9",
-                "shasum": ""
-            },
-            "require": {
-                "ext-pcre": "*",
-                "php": ">=5.2.1"
-            },
-            "require-dev": {
-                "tubalmartin/cssmin": "~2.4.8"
-            },
-            "suggest": {
-                "tubalmartin/cssmin": "Support minify with CSSMin (YUI PHP port)"
-            },
-            "type": "library",
-            "autoload": {
-                "classmap": [
-                    "min/lib/"
-                ]
-            },
-            "notification-url": "https://packagist.org/downloads/",
-            "license": [
-                "BSD-3-Clause"
-            ],
-            "authors": [
-                {
-                    "name": "Stephen Clay",
-                    "email": "steve@mrclay.org",
-                    "role": "Developer"
-                }
-            ],
-            "description": "Minify is a PHP5 app that helps you follow several rules for client-side performance. It combines multiple CSS or Javascript files, removes unnecessary whitespace and comments, and serves them with gzip encoding and optimal client-side cache headers",
-            "homepage": "http://code.google.com/p/minify/",
-            "time": "2017-11-03T21:04:01+00:00"
-        },
-        {
-            "name": "nikic/php-parser",
-            "version": "v4.9.0",
-            "source": {
-                "type": "git",
-                "url": "https://github.com/nikic/PHP-Parser.git",
-                "reference": "aaee038b912e567780949787d5fe1977be11a778"
-            },
-            "dist": {
-                "type": "zip",
-                "url": "https://api.github.com/repos/nikic/PHP-Parser/zipball/aaee038b912e567780949787d5fe1977be11a778",
-                "reference": "aaee038b912e567780949787d5fe1977be11a778",
-                "shasum": ""
-            },
-            "require": {
-                "ext-tokenizer": "*",
-                "php": ">=7.0"
-            },
-            "require-dev": {
-                "ircmaxell/php-yacc": "^0.0.7",
-                "phpunit/phpunit": "^6.5 || ^7.0 || ^8.0 || ^9.0"
-            },
-            "bin": [
-                "bin/php-parse"
-            ],
-            "type": "library",
-            "extra": {
-                "branch-alias": {
-                    "dev-master": "4.9-dev"
-                }
-            },
-            "autoload": {
-                "psr-4": {
-                    "PhpParser\\": "lib/PhpParser"
-                }
-            },
-            "notification-url": "https://packagist.org/downloads/",
-            "license": [
-                "BSD-3-Clause"
-            ],
-            "authors": [
-                {
-                    "name": "Nikita Popov"
-                }
-            ],
-            "description": "A PHP parser written in PHP",
-            "keywords": [
-                "parser",
-                "php"
-            ],
-            "time": "2020-08-18T19:48:01+00:00"
-        },
-        {
-            "name": "paragonie/random_compat",
-            "version": "v2.0.18",
-            "source": {
-                "type": "git",
-                "url": "https://github.com/paragonie/random_compat.git",
-                "reference": "0a58ef6e3146256cc3dc7cc393927bcc7d1b72db"
-            },
-            "dist": {
-                "type": "zip",
-                "url": "https://api.github.com/repos/paragonie/random_compat/zipball/0a58ef6e3146256cc3dc7cc393927bcc7d1b72db",
-                "reference": "0a58ef6e3146256cc3dc7cc393927bcc7d1b72db",
-                "shasum": ""
-            },
-            "require": {
-                "php": ">=5.2.0"
-            },
-            "require-dev": {
-                "phpunit/phpunit": "4.*|5.*"
-            },
-            "suggest": {
-                "ext-libsodium": "Provides a modern crypto API that can be used to generate random bytes."
-            },
-            "type": "library",
-            "autoload": {
-                "files": [
-                    "lib/random.php"
-                ]
-            },
-            "notification-url": "https://packagist.org/downloads/",
-            "license": [
-                "MIT"
-            ],
-            "authors": [
-                {
-                    "name": "Paragon Initiative Enterprises",
-                    "email": "security@paragonie.com",
-                    "homepage": "https://paragonie.com"
-                }
-            ],
-            "description": "PHP 5.x polyfill for random_bytes() and random_int() from PHP 7",
-            "keywords": [
-                "csprng",
-                "polyfill",
-                "pseudorandom",
-                "random"
-            ],
-            "time": "2019-01-03T20:59:08+00:00"
-        },
-        {
-            "name": "pear/archive_tar",
-            "version": "1.4.11",
-            "source": {
-                "type": "git",
-                "url": "https://github.com/pear/Archive_Tar.git",
-                "reference": "17d355cb7d3c4ff08e5729f29cd7660145208d9d"
-            },
-            "dist": {
-                "type": "zip",
-                "url": "https://api.github.com/repos/pear/Archive_Tar/zipball/17d355cb7d3c4ff08e5729f29cd7660145208d9d",
-                "reference": "17d355cb7d3c4ff08e5729f29cd7660145208d9d",
-                "shasum": ""
-            },
-            "require": {
-                "pear/pear-core-minimal": "^1.10.0alpha2",
-                "php": ">=5.2.0"
-            },
-            "require-dev": {
-                "phpunit/phpunit": "*"
-            },
-            "suggest": {
-                "ext-bz2": "Bz2 compression support.",
-                "ext-xz": "Lzma2 compression support.",
-                "ext-zlib": "Gzip compression support."
-            },
-            "type": "library",
-            "extra": {
-                "branch-alias": {
-                    "dev-master": "1.4.x-dev"
-                }
-            },
-            "autoload": {
-                "psr-0": {
-                    "Archive_Tar": ""
-                }
-            },
-            "notification-url": "https://packagist.org/downloads/",
-            "include-path": [
-                "./"
-            ],
-            "license": [
-                "BSD-3-Clause"
-            ],
-            "authors": [
-                {
-                    "name": "Vincent Blavet",
-                    "email": "vincent@phpconcept.net"
-                },
-                {
-                    "name": "Greg Beaver",
-                    "email": "greg@chiaraquartet.net"
-                },
-                {
-                    "name": "Michiel Rook",
-                    "email": "mrook@php.net"
-                }
-            ],
-            "description": "Tar file management class with compression support (gzip, bzip2, lzma2)",
-            "homepage": "https://github.com/pear/Archive_Tar",
-            "keywords": [
-                "archive",
-                "tar"
-            ],
-            "support": {
-                "issues": "http://pear.php.net/bugs/search.php?cmd=display&package_name[]=Archive_Tar",
-                "source": "https://github.com/pear/Archive_Tar"
-            },
-            "time": "2020-11-19T22:10:24+00:00"
-        },
-        {
-            "name": "pear/console_getopt",
-            "version": "v1.4.3",
-            "source": {
-                "type": "git",
-                "url": "https://github.com/pear/Console_Getopt.git",
-                "reference": "a41f8d3e668987609178c7c4a9fe48fecac53fa0"
-            },
-            "dist": {
-                "type": "zip",
-                "url": "https://api.github.com/repos/pear/Console_Getopt/zipball/a41f8d3e668987609178c7c4a9fe48fecac53fa0",
-                "reference": "a41f8d3e668987609178c7c4a9fe48fecac53fa0",
-                "shasum": ""
-            },
-            "type": "library",
-            "autoload": {
-                "psr-0": {
-                    "Console": "./"
-                }
-            },
-            "notification-url": "https://packagist.org/downloads/",
-            "include-path": [
-                "./"
-            ],
-            "license": [
-                "BSD-2-Clause"
-            ],
-            "authors": [
-                {
-                    "name": "Andrei Zmievski",
-                    "email": "andrei@php.net",
-                    "role": "Lead"
-                },
-                {
-                    "name": "Stig Bakken",
-                    "email": "stig@php.net",
-                    "role": "Developer"
-                },
-                {
-                    "name": "Greg Beaver",
-                    "email": "cellog@php.net",
-                    "role": "Helper"
-                }
-            ],
-            "description": "More info available on: http://pear.php.net/package/Console_Getopt",
-            "time": "2019-11-20T18:27:48+00:00"
-        },
-        {
-            "name": "pear/pear-core-minimal",
-            "version": "v1.10.10",
-            "source": {
-                "type": "git",
-                "url": "https://github.com/pear/pear-core-minimal.git",
-                "reference": "625a3c429d9b2c1546438679074cac1b089116a7"
-            },
-            "dist": {
-                "type": "zip",
-                "url": "https://api.github.com/repos/pear/pear-core-minimal/zipball/625a3c429d9b2c1546438679074cac1b089116a7",
-                "reference": "625a3c429d9b2c1546438679074cac1b089116a7",
-                "shasum": ""
-            },
-            "require": {
-                "pear/console_getopt": "~1.4",
-                "pear/pear_exception": "~1.0"
-            },
-            "replace": {
-                "rsky/pear-core-min": "self.version"
-            },
-            "type": "library",
-            "autoload": {
-                "psr-0": {
-                    "": "src/"
-                }
-            },
-            "notification-url": "https://packagist.org/downloads/",
-            "include-path": [
-                "src/"
-            ],
-            "license": [
-                "BSD-3-Clause"
-            ],
-            "authors": [
-                {
-                    "name": "Christian Weiske",
-                    "email": "cweiske@php.net",
-                    "role": "Lead"
-                }
-            ],
-            "description": "Minimal set of PEAR core files to be used as composer dependency",
-            "time": "2019-11-19T19:00:24+00:00"
-        },
-        {
-            "name": "pear/pear_exception",
-            "version": "v1.0.1",
-            "source": {
-                "type": "git",
-                "url": "https://github.com/pear/PEAR_Exception.git",
-                "reference": "dbb42a5a0e45f3adcf99babfb2a1ba77b8ac36a7"
-            },
-            "dist": {
-                "type": "zip",
-                "url": "https://api.github.com/repos/pear/PEAR_Exception/zipball/dbb42a5a0e45f3adcf99babfb2a1ba77b8ac36a7",
-                "reference": "dbb42a5a0e45f3adcf99babfb2a1ba77b8ac36a7",
-                "shasum": ""
-            },
-            "require": {
-                "php": ">=4.4.0"
-            },
-            "require-dev": {
-                "phpunit/phpunit": "*"
-            },
-            "type": "class",
-            "extra": {
-                "branch-alias": {
-                    "dev-master": "1.0.x-dev"
-                }
-            },
-            "autoload": {
-                "classmap": [
-                    "PEAR/"
-                ]
-            },
-            "notification-url": "https://packagist.org/downloads/",
-            "include-path": [
-                "."
-            ],
-            "license": [
-                "BSD-2-Clause"
-            ],
-            "authors": [
-                {
-                    "name": "Helgi Thormar",
-                    "email": "dufuz@php.net"
-                },
-                {
-                    "name": "Greg Beaver",
-                    "email": "cellog@php.net"
-                }
-            ],
-            "description": "The PEAR Exception base class.",
-            "homepage": "https://github.com/pear/PEAR_Exception",
-            "keywords": [
-                "exception"
-            ],
-            "time": "2019-12-10T10:24:42+00:00"
-        },
-        {
-            "name": "pelago/emogrifier",
-            "version": "v2.2.0",
-            "source": {
-                "type": "git",
-                "url": "https://github.com/MyIntervals/emogrifier.git",
-                "reference": "2472bc1c3a2dee8915ecc2256139c6100024332f"
-            },
-            "dist": {
-                "type": "zip",
-                "url": "https://api.github.com/repos/MyIntervals/emogrifier/zipball/2472bc1c3a2dee8915ecc2256139c6100024332f",
-                "reference": "2472bc1c3a2dee8915ecc2256139c6100024332f",
-                "shasum": ""
-            },
-            "require": {
-                "ext-dom": "*",
-                "ext-libxml": "*",
-                "php": "^5.5.0 || ~7.0.0 || ~7.1.0 || ~7.2.0 || ~7.3.0",
-                "symfony/css-selector": "^3.4.0 || ^4.0.0"
-            },
-            "require-dev": {
-                "friendsofphp/php-cs-fixer": "^2.2.0",
-                "phpmd/phpmd": "^2.6.0",
-                "phpunit/phpunit": "^4.8.0",
-                "squizlabs/php_codesniffer": "^3.3.2"
-            },
-            "type": "library",
-            "extra": {
-                "branch-alias": {
-                    "dev-master": "3.0.x-dev"
-                }
-            },
-            "autoload": {
-                "psr-4": {
-                    "Pelago\\": "src/"
-                }
-            },
-            "notification-url": "https://packagist.org/downloads/",
-            "license": [
-                "MIT"
-            ],
-            "authors": [
-                {
-                    "name": "Oliver Klee",
-                    "email": "github@oliverklee.de"
-                },
-                {
-                    "name": "Zoli Szabó",
-                    "email": "zoli.szabo+github@gmail.com"
-                },
-                {
-                    "name": "John Reeve",
-                    "email": "jreeve@pelagodesign.com"
-                },
-                {
-                    "name": "Jake Hotson",
-                    "email": "jake@qzdesign.co.uk"
-                },
-                {
-                    "name": "Cameron Brooks"
-                },
-                {
-                    "name": "Jaime Prado"
-                }
-            ],
-            "description": "Converts CSS styles into inline style attributes in your HTML code",
-            "homepage": "https://www.myintervals.com/emogrifier.php",
-            "keywords": [
-                "css",
-                "email",
-                "pre-processing"
-            ],
-            "time": "2019-09-04T16:07:59+00:00"
-        },
-        {
-            "name": "phpoffice/phpspreadsheet",
-            "version": "1.12.0",
-            "source": {
-                "type": "git",
-                "url": "https://github.com/PHPOffice/PhpSpreadsheet.git",
-                "reference": "f79611d6dc1f6b7e8e30b738fc371b392001dbfd"
-            },
-            "dist": {
-                "type": "zip",
-                "url": "https://api.github.com/repos/PHPOffice/PhpSpreadsheet/zipball/f79611d6dc1f6b7e8e30b738fc371b392001dbfd",
-                "reference": "f79611d6dc1f6b7e8e30b738fc371b392001dbfd",
-                "shasum": ""
-            },
-            "require": {
-                "ext-ctype": "*",
-                "ext-dom": "*",
-                "ext-fileinfo": "*",
-                "ext-gd": "*",
-                "ext-iconv": "*",
-                "ext-libxml": "*",
-                "ext-mbstring": "*",
-                "ext-simplexml": "*",
-                "ext-xml": "*",
-                "ext-xmlreader": "*",
-                "ext-xmlwriter": "*",
-                "ext-zip": "*",
-                "ext-zlib": "*",
-                "markbaker/complex": "^1.4",
-                "markbaker/matrix": "^1.2",
-                "php": "^7.1",
-                "psr/simple-cache": "^1.0"
-            },
-            "require-dev": {
-                "dompdf/dompdf": "^0.8.3",
-                "friendsofphp/php-cs-fixer": "^2.16",
-                "jpgraph/jpgraph": "^4.0",
-                "mpdf/mpdf": "^8.0",
-                "phpcompatibility/php-compatibility": "^9.3",
-                "phpunit/phpunit": "^7.5",
-                "squizlabs/php_codesniffer": "^3.5",
-                "tecnickcom/tcpdf": "^6.3"
-            },
-            "suggest": {
-                "dompdf/dompdf": "Option for rendering PDF with PDF Writer",
-                "jpgraph/jpgraph": "Option for rendering charts, or including charts with PDF or HTML Writers",
-                "mpdf/mpdf": "Option for rendering PDF with PDF Writer",
-                "tecnickcom/tcpdf": "Option for rendering PDF with PDF Writer"
-            },
-            "type": "library",
-            "autoload": {
-                "psr-4": {
-                    "PhpOffice\\PhpSpreadsheet\\": "src/PhpSpreadsheet"
-                }
-            },
-            "notification-url": "https://packagist.org/downloads/",
-            "license": [
-                "MIT"
-            ],
-            "authors": [
-                {
-                    "name": "Maarten Balliauw",
-                    "homepage": "https://blog.maartenballiauw.be"
-                },
-                {
-                    "name": "Mark Baker",
-                    "homepage": "https://markbakeruk.net"
-                },
-                {
-                    "name": "Franck Lefevre",
-                    "homepage": "https://rootslabs.net"
-                },
-                {
-                    "name": "Erik Tilt"
-                },
-                {
-                    "name": "Adrien Crivelli"
-                }
-            ],
-            "description": "PHPSpreadsheet - Read, Create and Write Spreadsheet documents in PHP - Spreadsheet engine",
-            "homepage": "https://github.com/PHPOffice/PhpSpreadsheet",
-            "keywords": [
-                "OpenXML",
-                "excel",
-                "gnumeric",
-                "ods",
-                "php",
-                "spreadsheet",
-                "xls",
-                "xlsx"
-            ],
-            "time": "2020-04-27T08:12:48+00:00"
-        },
-        {
-            "name": "prestashop/blockreassurance",
-            "version": "v5.0.0",
-            "source": {
-                "type": "git",
-                "url": "https://github.com/PrestaShop/blockreassurance.git",
-                "reference": "ba730eb184e6e68b870b9f91f4a1f2a56518127a"
-            },
-            "dist": {
-                "type": "zip",
-                "url": "https://api.github.com/repos/PrestaShop/blockreassurance/zipball/ba730eb184e6e68b870b9f91f4a1f2a56518127a",
-                "reference": "ba730eb184e6e68b870b9f91f4a1f2a56518127a",
-                "shasum": ""
-            },
-            "require": {
-                "doctrine/cache": "^1.6",
-                "guzzlehttp/cache-subscriber": "^0.2.0",
-                "php": ">=5.6.0",
-                "prestashop/circuit-breaker": "^3.0.0",
-                "symfony/css-selector": "^3.4 || ^4.4 || ^5.0"
-            },
-            "require-dev": {
-                "friendsofphp/php-cs-fixer": "^2.14",
-                "prestashop/php-coding-standards": "dev-master"
-            },
-            "type": "prestashop-module",
-            "autoload": {
-                "psr-4": {
-                    "PrestaShop\\Module\\BlockReassurance\\": "src/"
-                },
-                "classmap": [
-                    "blockreassurance.php",
-                    "classes/ReassuranceActivity.php"
-                ],
-                "exclude-from-classmap": []
-            },
-            "notification-url": "https://packagist.org/downloads/",
-            "license": [
-                "AFL-3.0"
-            ],
-            "authors": [
-                {
-                    "name": "PrestaShop SA",
-                    "email": "contact@prestashop.com"
-                }
-            ],
-            "description": "PrestaShop module blockreassurance",
-            "homepage": "https://github.com/PrestaShop/blockreassurance",
-            "time": "2020-07-17T14:12:46+00:00"
-        },
-        {
-            "name": "prestashop/circuit-breaker",
-            "version": "v3.0.0",
-            "source": {
-                "type": "git",
-                "url": "https://github.com/PrestaShop/circuit-breaker.git",
-                "reference": "8764540d470b533c9484534343688733bc363f77"
-            },
-            "dist": {
-                "type": "zip",
-                "url": "https://api.github.com/repos/PrestaShop/circuit-breaker/zipball/8764540d470b533c9484534343688733bc363f77",
-                "reference": "8764540d470b533c9484534343688733bc363f77",
-                "shasum": ""
-            },
-            "require": {
-                "guzzlehttp/guzzle": "^5",
-                "php": ">=5.6"
-            },
-            "require-dev": {
-                "doctrine/cache": "^1.6.0",
-                "friendsofphp/php-cs-fixer": "^2.12",
-                "phpunit/phpunit": "^5.7.0",
-                "squizlabs/php_codesniffer": "3.*",
-                "symfony/cache": "^3.4.0",
-                "symfony/event-dispatcher": "^3.4",
-                "vimeo/psalm": "^1.1"
-            },
-            "suggest": {
-                "doctrine/cache": "Allows use of Doctrine Cache adapters to store transactions",
-                "ext-apcu": "Allows use of APCu adapter (performant) to store transactions",
-                "guzzlehttp/cache-subscriber": "Allow use of Guzzle cache (use dev-master for most recent changes)",
-                "symfony/cache": "Allows use of Symfony Cache adapters to store transactions"
-            },
-            "type": "library",
-            "autoload": {
-                "psr-4": {
-                    "PrestaShop\\CircuitBreaker\\": "src/"
-                }
-            },
-            "notification-url": "https://packagist.org/downloads/",
-            "license": [
-                "MIT"
-            ],
-            "authors": [
-                {
-                    "name": "PrestaShop SA",
-                    "email": "contact@prestashop.com"
-                },
-                {
-                    "name": "PrestaShop Community",
-                    "homepage": "http://contributors.prestashop.com/"
-                }
-            ],
-            "description": "A circuit breaker implementation for PHP",
-            "time": "2019-06-13T10:50:14+00:00"
-        },
-        {
-            "name": "prestashop/contactform",
-            "version": "v4.3.0",
-            "source": {
-                "type": "git",
-                "url": "https://github.com/PrestaShop/contactform.git",
-                "reference": "849aae54ec564aca94877b9bee50e71bb0468edb"
-            },
-            "dist": {
-                "type": "zip",
-                "url": "https://api.github.com/repos/PrestaShop/contactform/zipball/849aae54ec564aca94877b9bee50e71bb0468edb",
-                "reference": "849aae54ec564aca94877b9bee50e71bb0468edb",
-                "shasum": ""
-            },
-            "require": {
-                "jakeasmith/http_build_url": "^1",
-                "php": ">=5.4.0"
-            },
-            "type": "prestashop-module",
-            "notification-url": "https://packagist.org/downloads/",
-            "license": [
-                "AFL-3.0"
-            ],
-            "authors": [
-                {
-                    "name": "PrestaShop SA",
-                    "email": "contact@prestashop.com"
-                }
-            ],
-            "description": "PrestaShop module contactform",
-            "homepage": "https://github.com/PrestaShop/contactform",
-            "time": "2020-09-15T09:37:15+00:00"
-        },
-        {
-            "name": "prestashop/dashactivity",
-            "version": "v2.0.2",
-            "source": {
-                "type": "git",
-                "url": "https://github.com/PrestaShop/dashactivity.git",
-                "reference": "8d41fab7a58cdaeabc0248f6fd571da32d7615d4"
-            },
-            "dist": {
-                "type": "zip",
-                "url": "https://api.github.com/repos/PrestaShop/dashactivity/zipball/8d41fab7a58cdaeabc0248f6fd571da32d7615d4",
-                "reference": "8d41fab7a58cdaeabc0248f6fd571da32d7615d4",
-                "shasum": ""
-            },
-            "require": {
-                "php": ">=5.4"
-            },
-            "type": "prestashop-module",
-            "notification-url": "https://packagist.org/downloads/",
-            "license": [
-                "AFL - Academic Free License (AFL 3.0)"
-            ],
-            "authors": [
-                {
-                    "name": "PrestaShop SA",
-                    "email": "contact@prestashop.com"
-                }
-            ],
-            "description": "PrestaShop module dashactivity",
-            "homepage": "https://github.com/PrestaShop/dashactivity",
-            "time": "2017-12-08T11:06:01+00:00"
-        },
-        {
-            "name": "prestashop/dashgoals",
-            "version": "v2.0.2",
-            "source": {
-                "type": "git",
-                "url": "https://github.com/PrestaShop/dashgoals.git",
-                "reference": "2a8d41bcc9f2b09924b5e82407bcd6d61ea61ab6"
-            },
-            "dist": {
-                "type": "zip",
-                "url": "https://api.github.com/repos/PrestaShop/dashgoals/zipball/2a8d41bcc9f2b09924b5e82407bcd6d61ea61ab6",
-                "reference": "2a8d41bcc9f2b09924b5e82407bcd6d61ea61ab6",
-                "shasum": ""
-            },
-            "require": {
-                "php": ">=5.4"
-            },
-            "type": "prestashop-module",
-            "notification-url": "https://packagist.org/downloads/",
-            "license": [
-                "AFL-3.0"
-            ],
-            "authors": [
-                {
-                    "name": "PrestaShop SA",
-                    "email": "contact@prestashop.com"
-                }
-            ],
-            "description": "PrestaShop module dashgoals",
-            "homepage": "https://github.com/PrestaShop/dashgoals",
-            "time": "2018-01-29T17:51:57+00:00"
-        },
-        {
-            "name": "prestashop/dashproducts",
-            "version": "v2.1.1",
-            "source": {
-                "type": "git",
-                "url": "https://github.com/PrestaShop/dashproducts.git",
-                "reference": "22652ff141bfc3d5563918210f9b58305c80f4d7"
-            },
-            "dist": {
-                "type": "zip",
-                "url": "https://api.github.com/repos/PrestaShop/dashproducts/zipball/22652ff141bfc3d5563918210f9b58305c80f4d7",
-                "reference": "22652ff141bfc3d5563918210f9b58305c80f4d7",
-                "shasum": ""
-            },
-            "require": {
-                "php": ">=5.4"
-            },
-            "type": "prestashop-module",
-            "notification-url": "https://packagist.org/downloads/",
-            "license": [
-                "AFL-3.0"
-            ],
-            "authors": [
-                {
-                    "name": "PrestaShop SA",
-                    "email": "contact@prestashop.com"
-                }
-            ],
-            "description": "PrestaShop module dashproducts",
-            "homepage": "https://github.com/PrestaShop/dashproducts",
-            "time": "2020-09-28T11:23:29+00:00"
-        },
-        {
-            "name": "prestashop/dashtrends",
-            "version": "v2.0.3",
-            "source": {
-                "type": "git",
-                "url": "https://github.com/PrestaShop/dashtrends.git",
-                "reference": "da68ea81c2d0d13d9fd851934c75927fe222d5e3"
-            },
-            "dist": {
-                "type": "zip",
-                "url": "https://api.github.com/repos/PrestaShop/dashtrends/zipball/da68ea81c2d0d13d9fd851934c75927fe222d5e3",
-                "reference": "da68ea81c2d0d13d9fd851934c75927fe222d5e3",
-                "shasum": ""
-            },
-            "require": {
-                "php": ">=5.4"
-            },
-            "require-dev": {
-                "prestashop/php-dev-tools": "~3.0"
-            },
-            "type": "prestashop-module",
-            "autoload": {
-                "classmap": [
-                    "dashtrends.php"
-                ]
-            },
-            "notification-url": "https://packagist.org/downloads/",
-            "license": [
-                "AFL-3.0"
-            ],
-            "authors": [
-                {
-                    "name": "PrestaShop SA",
-                    "email": "contact@prestashop.com"
-                }
-            ],
-            "description": "PrestaShop module dashtrends",
-            "homepage": "https://github.com/PrestaShop/dashtrends",
-            "time": "2020-10-14T13:35:03+00:00"
-        },
-        {
-            "name": "prestashop/decimal",
-            "version": "1.4.0",
-            "source": {
-                "type": "git",
-                "url": "https://github.com/PrestaShop/decimal.git",
-                "reference": "188028580f4b551c126d1d723578f3ee88008e95"
-            },
-            "dist": {
-                "type": "zip",
-                "url": "https://api.github.com/repos/PrestaShop/decimal/zipball/188028580f4b551c126d1d723578f3ee88008e95",
-                "reference": "188028580f4b551c126d1d723578f3ee88008e95",
-                "shasum": ""
-            },
-            "require": {
-                "php": ">=5.4"
-            },
-            "require-dev": {
-                "codacy/coverage": "dev-master",
-                "phpunit/phpunit": "4.*"
-            },
-            "type": "library",
-            "autoload": {
-                "psr-4": {
-                    "PrestaShop\\Decimal\\": "src"
-                }
-            },
-            "notification-url": "https://packagist.org/downloads/",
-            "license": [
-                "MIT"
-            ],
-            "authors": [
-                {
-                    "name": "PrestaShop SA",
-                    "email": "contact@prestashop.com"
-                },
-                {
-                    "name": "Pablo Borowicz",
-                    "email": "pablo.borowicz@prestashop.com"
-                }
-            ],
-            "description": "Object-oriented wrapper/shim for BC Math PHP extension. Allows for arbitrary-precision math operations.",
-            "homepage": "https://github.com/prestashop/decimal",
-            "keywords": [
-                "bcmath",
-                "decimal",
-                "math",
-                "precision",
-                "prestashop"
-            ],
-            "time": "2020-10-08T07:14:07+00:00"
-        },
-        {
-            "name": "prestashop/graphnvd3",
-            "version": "v2.0.1",
-            "source": {
-                "type": "git",
-                "url": "https://github.com/PrestaShop/graphnvd3.git",
-                "reference": "c4b8fa0d82d047b63be02e74e84a27f46a746065"
-            },
-            "dist": {
-                "type": "zip",
-                "url": "https://api.github.com/repos/PrestaShop/graphnvd3/zipball/c4b8fa0d82d047b63be02e74e84a27f46a746065",
-                "reference": "c4b8fa0d82d047b63be02e74e84a27f46a746065",
-                "shasum": ""
-            },
-            "require": {
-                "php": ">=5.3.2"
-            },
-            "type": "prestashop-module",
-            "notification-url": "https://packagist.org/downloads/",
-            "license": [
-                "AFL - Academic Free License (AFL 3.0)"
-            ],
-            "authors": [
-                {
-                    "name": "PrestaShop SA",
-                    "email": "contact@prestashop.com"
-                }
-            ],
-            "description": "PrestaShop module graphnvd3",
-            "homepage": "https://github.com/PrestaShop/graphnvd3",
-            "time": "2019-04-03T08:19:54+00:00"
-        },
-        {
-            "name": "prestashop/gridhtml",
-            "version": "v2.0.0",
-            "source": {
-                "type": "git",
-                "url": "https://github.com/PrestaShop/gridhtml.git",
-                "reference": "b952ef9473a35acf6dce219ee595486853762084"
-            },
-            "dist": {
-                "type": "zip",
-                "url": "https://api.github.com/repos/PrestaShop/gridhtml/zipball/b952ef9473a35acf6dce219ee595486853762084",
-                "reference": "b952ef9473a35acf6dce219ee595486853762084",
-                "shasum": ""
-            },
-            "require": {
-                "php": ">=5.3.2"
-            },
-            "type": "prestashop-module",
-            "notification-url": "https://packagist.org/downloads/",
-            "license": [
-                "AFL - Academic Free License (AFL 3.0)"
-            ],
-            "authors": [
-                {
-                    "name": "PrestaShop SA",
-                    "email": "contact@prestashop.com"
-                }
-            ],
-            "description": "PrestaShop module gridhtml",
-            "homepage": "https://github.com/PrestaShop/gridhtml",
-            "time": "2017-02-22T11:03:13+00:00"
-        },
-        {
-            "name": "prestashop/gsitemap",
-            "version": "v4.2.0",
-            "source": {
-                "type": "git",
-                "url": "https://github.com/PrestaShop/gsitemap.git",
-                "reference": "b67dda02a8b6488eb4e2a67080357ac3f9e57057"
-            },
-            "dist": {
-                "type": "zip",
-                "url": "https://api.github.com/repos/PrestaShop/gsitemap/zipball/b67dda02a8b6488eb4e2a67080357ac3f9e57057",
-                "reference": "b67dda02a8b6488eb4e2a67080357ac3f9e57057",
-                "shasum": ""
-            },
-            "require": {
-                "php": ">=5.6.0"
-            },
-            "type": "prestashop-module",
-            "notification-url": "https://packagist.org/downloads/",
-            "license": [
-                "AFL-3.0"
-            ],
-            "authors": [
-                {
-                    "name": "PrestaShop SA",
-                    "email": "contact@prestashop.com"
-                }
-            ],
-            "description": "PrestaShop module gsitemap",
-            "homepage": "https://github.com/PrestaShop/gsitemap",
-            "time": "2020-06-23T05:58:30+00:00"
-        },
-        {
-            "name": "prestashop/pagesnotfound",
-            "version": "v2.0.0",
-            "source": {
-                "type": "git",
-                "url": "https://github.com/PrestaShop/pagesnotfound.git",
-                "reference": "8707d8184f0c6678a95c64b957aec6053ed069ef"
-            },
-            "dist": {
-                "type": "zip",
-                "url": "https://api.github.com/repos/PrestaShop/pagesnotfound/zipball/8707d8184f0c6678a95c64b957aec6053ed069ef",
-                "reference": "8707d8184f0c6678a95c64b957aec6053ed069ef",
-                "shasum": ""
-            },
-            "require": {
-                "php": ">=5.3.2"
-            },
-            "type": "prestashop-module",
-            "notification-url": "https://packagist.org/downloads/",
-            "license": [
-                "AFL - Academic Free License (AFL 3.0)"
-            ],
-            "authors": [
-                {
-                    "name": "PrestaShop SA",
-                    "email": "contact@prestashop.com"
-                }
-            ],
-            "description": "PrestaShop module pagesnotfound",
-            "homepage": "https://github.com/PrestaShop/pagesnotfound",
-            "time": "2017-02-20T11:14:52+00:00"
-        },
-        {
-            "name": "prestashop/productcomments",
-            "version": "v4.2.0",
-            "source": {
-                "type": "git",
-                "url": "https://github.com/PrestaShop/productcomments.git",
-                "reference": "c56e3e9495c4a0a9c1e7dc43e1bb0fcad2796dbf"
-            },
-            "dist": {
-                "type": "zip",
-                "url": "https://api.github.com/repos/PrestaShop/productcomments/zipball/c56e3e9495c4a0a9c1e7dc43e1bb0fcad2796dbf",
-                "reference": "c56e3e9495c4a0a9c1e7dc43e1bb0fcad2796dbf",
-                "shasum": ""
-            },
-            "require": {
-                "doctrine/cache": "^1.6",
-                "guzzlehttp/cache-subscriber": "^0.2.0",
-                "php": ">=5.6.0",
-                "prestashop/circuit-breaker": "^3.0.0",
-                "symfony/css-selector": "^3.4 || ^4.4 || ^5.0"
-            },
-            "type": "prestashop-module",
-            "autoload": {
-                "psr-4": {
-                    "PrestaShop\\Module\\ProductComment\\": "src/"
-                },
-                "classmap": [
-                    "productcomments.php"
-                ],
-                "exclude-from-classmap": []
-            },
-            "notification-url": "https://packagist.org/downloads/",
-            "license": [
-                "AFL-3.0"
-            ],
-            "authors": [
-                {
-                    "name": "PrestaShop SA",
-                    "email": "contact@prestashop.com"
-                }
-            ],
-            "description": "PrestaShop module productcomments",
-            "homepage": "https://github.com/PrestaShop/productcomments",
-            "support": {
-                "source": "https://github.com/PrestaShop/productcomments/tree/v4.2.0"
-            },
-            "time": "2020-11-16T13:13:36+00:00"
-        },
-        {
-            "name": "prestashop/ps_banner",
-            "version": "v2.1.0",
-            "source": {
-                "type": "git",
-                "url": "https://github.com/PrestaShop/ps_banner.git",
-                "reference": "9616f7fc9cda997ef1860562d3212fd021205805"
-            },
-            "dist": {
-                "type": "zip",
-                "url": "https://api.github.com/repos/PrestaShop/ps_banner/zipball/9616f7fc9cda997ef1860562d3212fd021205805",
-                "reference": "9616f7fc9cda997ef1860562d3212fd021205805",
-                "shasum": ""
-            },
-            "require": {
-                "php": ">=5.4"
-            },
-            "type": "prestashop-module",
-            "notification-url": "https://packagist.org/downloads/",
-            "license": [
-                "AFL-3.0"
-            ],
-            "authors": [
-                {
-                    "name": "PrestaShop SA",
-                    "email": "contact@prestashop.com"
-                }
-            ],
-            "description": "PrestaShop module ps_banner",
-            "homepage": "https://github.com/PrestaShop/ps_banner",
-            "time": "2018-02-05T21:44:48+00:00"
-        },
-        {
-            "name": "prestashop/ps_categorytree",
-            "version": "v2.0.0",
-            "source": {
-                "type": "git",
-                "url": "https://github.com/PrestaShop/ps_categorytree.git",
-                "reference": "f3a23af738d7d0e7aae1fdce0f0de392041719df"
-            },
-            "dist": {
-                "type": "zip",
-                "url": "https://api.github.com/repos/PrestaShop/ps_categorytree/zipball/f3a23af738d7d0e7aae1fdce0f0de392041719df",
-                "reference": "f3a23af738d7d0e7aae1fdce0f0de392041719df",
-                "shasum": ""
-            },
-            "require": {
-                "php": ">=5.4.0"
-            },
-            "type": "prestashop-module",
-            "notification-url": "https://packagist.org/downloads/",
-            "license": [
-                "AFL - Academic Free License (AFL 3.0)"
-            ],
-            "authors": [
-                {
-                    "name": "PrestaShop SA",
-                    "email": "contact@prestashop.com"
-                }
-            ],
-            "description": "PrestaShop category tree links",
-            "homepage": "https://github.com/PrestaShop/ps_categorytree",
-            "time": "2017-02-01T09:28:43+00:00"
-        },
-        {
-            "name": "prestashop/ps_checkpayment",
-            "version": "v2.0.5",
-            "source": {
-                "type": "git",
-                "url": "https://github.com/PrestaShop/ps_checkpayment.git",
-                "reference": "6239ecbe75c427f81536ed2df8b56421ab2fa9b2"
-            },
-            "dist": {
-                "type": "zip",
-                "url": "https://api.github.com/repos/PrestaShop/ps_checkpayment/zipball/6239ecbe75c427f81536ed2df8b56421ab2fa9b2",
-                "reference": "6239ecbe75c427f81536ed2df8b56421ab2fa9b2",
-                "shasum": ""
-            },
-            "require": {
-                "php": ">=5.4"
-            },
-            "require-dev": {
-                "prestashop/php-dev-tools": "~3.0"
-            },
-            "type": "prestashop-module",
-            "autoload": {
-                "classmap": [
-                    "ps_checkpayment.php",
-                    "controllers/"
-                ]
-            },
-            "notification-url": "https://packagist.org/downloads/",
-            "license": [
-                "AFL-3.0"
-            ],
-            "authors": [
-                {
-                    "name": "PrestaShop SA",
-                    "email": "contact@prestashop.com"
-                }
-            ],
-            "description": "PrestaShop module ps_checkpayment",
-            "homepage": "https://github.com/PrestaShop/ps_checkpayment",
-            "time": "2020-10-16T07:20:00+00:00"
-        },
-        {
-            "name": "prestashop/ps_contactinfo",
-            "version": "v3.3.0",
-            "source": {
-                "type": "git",
-                "url": "https://github.com/PrestaShop/ps_contactinfo.git",
-                "reference": "1c74f18a12118cbb7622e79044c48aaa55ce93c3"
-            },
-            "dist": {
-                "type": "zip",
-                "url": "https://api.github.com/repos/PrestaShop/ps_contactinfo/zipball/1c74f18a12118cbb7622e79044c48aaa55ce93c3",
-                "reference": "1c74f18a12118cbb7622e79044c48aaa55ce93c3",
-                "shasum": ""
-            },
-            "require": {
-                "php": ">=5.4"
-            },
-            "type": "prestashop-module",
-            "notification-url": "https://packagist.org/downloads/",
-            "license": [
-                "AFL-3.0"
-            ],
-            "authors": [
-                {
-                    "name": "PrestaShop SA",
-                    "email": "contact@prestashop.com"
-                }
-            ],
-            "description": "PrestaShop module ps_contactinfo",
-            "homepage": "https://github.com/PrestaShop/ps_contactinfo",
-            "time": "2020-05-28T12:57:52+00:00"
-        },
-        {
-            "name": "prestashop/ps_crossselling",
-            "version": "v2.0.0",
-            "source": {
-                "type": "git",
-                "url": "https://github.com/PrestaShop/ps_crossselling.git",
-                "reference": "09194273b73c1d45d950f645a6ddb24330615bfb"
-            },
-            "dist": {
-                "type": "zip",
-                "url": "https://api.github.com/repos/PrestaShop/ps_crossselling/zipball/09194273b73c1d45d950f645a6ddb24330615bfb",
-                "reference": "09194273b73c1d45d950f645a6ddb24330615bfb",
-                "shasum": ""
-            },
-            "require": {
-                "php": ">=5.4.0"
-            },
-            "type": "prestashop-module",
-            "notification-url": "https://packagist.org/downloads/",
-            "license": [
-                "AFL - Academic Free License (AFL 3.0)"
-            ],
-            "authors": [
-                {
-                    "name": "PrestaShop SA",
-                    "email": "contact@prestashop.com"
-                }
-            ],
-            "description": "PrestaShop - Cross selling",
-            "homepage": "https://github.com/PrestaShop/ps_crossselling",
-            "time": "2017-06-23T09:47:31+00:00"
-        },
-        {
-            "name": "prestashop/ps_currencyselector",
-            "version": "v2.0.1",
-            "source": {
-                "type": "git",
-                "url": "https://github.com/PrestaShop/ps_currencyselector.git",
-                "reference": "6e2b87c4fbddf757af0233ab419e8a4a76d4daf0"
-            },
-            "dist": {
-                "type": "zip",
-                "url": "https://api.github.com/repos/PrestaShop/ps_currencyselector/zipball/6e2b87c4fbddf757af0233ab419e8a4a76d4daf0",
-                "reference": "6e2b87c4fbddf757af0233ab419e8a4a76d4daf0",
-                "shasum": ""
-            },
-            "require": {
-                "php": ">=5.4"
-            },
-            "require-dev": {
-                "friendsofphp/php-cs-fixer": "^2.15.1",
-                "prestashop/php-dev-tools": "^2"
-            },
-            "type": "prestashop-module",
-            "notification-url": "https://packagist.org/downloads/",
-            "license": [
-                "AFL-3.0"
-            ],
-            "authors": [
-                {
-                    "name": "PrestaShop SA",
-                    "email": "contact@prestashop.com"
-                }
-            ],
-            "description": "PrestaShop module ps_currencyselector",
-            "homepage": "https://github.com/PrestaShop/ps_currencyselector",
-            "time": "2019-12-31T16:04:31+00:00"
-        },
-        {
-            "name": "prestashop/ps_customeraccountlinks",
-            "version": "v3.1.0",
-            "source": {
-                "type": "git",
-                "url": "https://github.com/PrestaShop/ps_customeraccountlinks.git",
-                "reference": "4d9d4c87697a00f2d00def427d9f7058e14bca94"
-            },
-            "dist": {
-                "type": "zip",
-                "url": "https://api.github.com/repos/PrestaShop/ps_customeraccountlinks/zipball/4d9d4c87697a00f2d00def427d9f7058e14bca94",
-                "reference": "4d9d4c87697a00f2d00def427d9f7058e14bca94",
-                "shasum": ""
-            },
-            "require": {
-                "php": ">=5.4"
-            },
-            "type": "prestashop-module",
-            "notification-url": "https://packagist.org/downloads/",
-            "license": [
-                "AFL - Academic Free License (AFL 3.0)"
-            ],
-            "authors": [
-                {
-                    "name": "PrestaShop SA",
-                    "email": "contact@prestashop.com"
-                }
-            ],
-            "description": "PrestaShop module ps_customeraccountlinks",
-            "homepage": "https://github.com/PrestaShop/ps_customeraccountlinks",
-            "time": "2017-12-08T10:53:29+00:00"
-        },
-        {
-            "name": "prestashop/ps_customersignin",
-            "version": "v2.0.3",
-            "source": {
-                "type": "git",
-                "url": "https://github.com/PrestaShop/ps_customersignin.git",
-                "reference": "a9006ddf5a3a376e60bf300eecf1608286f739ca"
-            },
-            "dist": {
-                "type": "zip",
-                "url": "https://api.github.com/repos/PrestaShop/ps_customersignin/zipball/a9006ddf5a3a376e60bf300eecf1608286f739ca",
-                "reference": "a9006ddf5a3a376e60bf300eecf1608286f739ca",
-                "shasum": ""
-            },
-            "require": {
-                "php": ">=5.4"
-            },
-            "require-dev": {
-                "prestashop/php-dev-tools": "~3.0"
-            },
-            "type": "prestashop-module",
-            "autoload": {
-                "classmap": [
-                    "ps_customersignin.php"
-                ]
-            },
-            "notification-url": "https://packagist.org/downloads/",
-            "license": [
-                "AFL-3.0"
-            ],
-            "authors": [
-                {
-                    "name": "PrestaShop SA",
-                    "email": "contact@prestashop.com"
-                }
-            ],
-            "description": "PrestaShop - Customer 'Sign in' link",
-            "homepage": "https://github.com/PrestaShop/ps_customersignin",
-            "time": "2020-09-18T07:24:23+00:00"
-        },
-        {
-            "name": "prestashop/ps_customtext",
-            "version": "v4.1.1",
-            "source": {
-                "type": "git",
-                "url": "https://github.com/PrestaShop/ps_customtext.git",
-                "reference": "8d46ad28d99ec03dbba31d121cce1365593425c6"
-            },
-            "dist": {
-                "type": "zip",
-                "url": "https://api.github.com/repos/PrestaShop/ps_customtext/zipball/8d46ad28d99ec03dbba31d121cce1365593425c6",
-                "reference": "8d46ad28d99ec03dbba31d121cce1365593425c6",
-                "shasum": ""
-            },
-            "require": {
-                "php": ">=5.4"
-            },
-            "require-dev": {
-                "prestashop/php-dev-tools": "~3.0"
-            },
-            "type": "prestashop-module",
-            "autoload": {
-                "classmap": [
-                    "ps_customtext.php",
-                    "classes/"
-                ]
-            },
-            "notification-url": "https://packagist.org/downloads/",
-            "license": [
-                "AFL-3.0"
-            ],
-            "authors": [
-                {
-                    "name": "PrestaShop SA",
-                    "email": "contact@prestashop.com"
-                }
-            ],
-            "description": "PrestaShop module ps_customtext",
-            "homepage": "https://github.com/PrestaShop/ps_customtext",
-            "time": "2020-09-17T10:27:07+00:00"
-        },
-        {
-            "name": "prestashop/ps_dataprivacy",
-            "version": "v2.0.0",
-            "source": {
-                "type": "git",
-                "url": "https://github.com/PrestaShop/ps_dataprivacy.git",
-                "reference": "7635ac3a3d373c26af81d28ead8efbf76ba53796"
-            },
-            "dist": {
-                "type": "zip",
-                "url": "https://api.github.com/repos/PrestaShop/ps_dataprivacy/zipball/7635ac3a3d373c26af81d28ead8efbf76ba53796",
-                "reference": "7635ac3a3d373c26af81d28ead8efbf76ba53796",
-                "shasum": ""
-            },
-            "require": {
-                "php": ">=5.4.0"
-            },
-            "type": "prestashop-module",
-            "notification-url": "https://packagist.org/downloads/",
-            "license": [
-                "AFL - Academic Free License (AFL 3.0)"
-            ],
-            "authors": [
-                {
-                    "name": "PrestaShop SA",
-                    "email": "contact@prestashop.com"
-                }
-            ],
-            "description": "PrestaShop - Data privacy",
-            "homepage": "https://github.com/PrestaShop/ps_dataprivacy",
-            "time": "2017-06-23T09:45:26+00:00"
-        },
-        {
-            "name": "prestashop/ps_emailsubscription",
-            "version": "v2.6.0",
-            "source": {
-                "type": "git",
-                "url": "https://github.com/PrestaShop/ps_emailsubscription.git",
-                "reference": "d4ef6d74fe3dd3f2f3a0cd7c7c6b92bf0f9277f6"
-            },
-            "dist": {
-                "type": "zip",
-                "url": "https://api.github.com/repos/PrestaShop/ps_emailsubscription/zipball/d4ef6d74fe3dd3f2f3a0cd7c7c6b92bf0f9277f6",
-                "reference": "d4ef6d74fe3dd3f2f3a0cd7c7c6b92bf0f9277f6",
-                "shasum": ""
-            },
-            "require": {
-                "php": ">=5.4"
-            },
-            "type": "prestashop-module",
-            "notification-url": "https://packagist.org/downloads/",
-            "license": [
-                "AFL-3.0"
-            ],
-            "authors": [
-                {
-                    "name": "PrestaShop SA",
-                    "email": "contact@prestashop.com"
-                }
-            ],
-            "description": "PrestaShop module ps_emailsubscription",
-            "homepage": "https://github.com/PrestaShop/ps_emailsubscription",
-            "time": "2020-06-18T06:13:36+00:00"
-        },
-        {
-            "name": "prestashop/ps_facetedsearch",
-            "version": "v3.6.0",
-            "source": {
-                "type": "git",
-                "url": "https://github.com/PrestaShop/ps_facetedsearch.git",
-                "reference": "0f75dba2ee29de86cc75674b78e716ceadfaeaad"
-            },
-            "dist": {
-                "type": "zip",
-                "url": "https://api.github.com/repos/PrestaShop/ps_facetedsearch/zipball/0f75dba2ee29de86cc75674b78e716ceadfaeaad",
-                "reference": "0f75dba2ee29de86cc75674b78e716ceadfaeaad",
-                "shasum": ""
-            },
-            "require": {
-                "doctrine/collections": "^1.4",
-                "php": ">=5.6"
-            },
-            "require-dev": {
-                "friendsofphp/php-cs-fixer": "^2.14",
-                "mockery/mockery": "^1.2",
-                "phpunit/phpunit": "~5.7",
-                "prestashop/php-coding-standards": "dev-master"
-            },
-            "type": "prestashop-module",
-            "autoload": {
-                "psr-4": {
-                    "PrestaShop\\Module\\FacetedSearch\\Controller\\": "src/Controller/",
-                    "PrestaShop\\Module\\FacetedSearch\\": "src/",
-                    "PrestaShop\\Module\\FacetedSearch\\Tests\\": "tests/php/FacetedSearch"
-                },
-                "classmap": [
-                    "ps_facetedsearch.php"
-                ]
-            },
-            "notification-url": "https://packagist.org/downloads/",
-            "license": [
-                "AFL-3.0"
-            ],
-            "authors": [
-                {
-                    "name": "PrestaShop SA",
-                    "email": "contact@prestashop.com"
-                }
-            ],
-            "description": "PrestaShop module ps_facetedsearch",
-            "homepage": "https://github.com/PrestaShop/ps_facetedsearch",
-            "time": "2020-09-08T07:05:01+00:00"
-        },
-        {
-            "name": "prestashop/ps_faviconnotificationbo",
-            "version": "v2.1.0",
-            "source": {
-                "type": "git",
-                "url": "https://github.com/PrestaShop/ps_faviconnotificationbo.git",
-                "reference": "161cdd57a520d8a0acd3dac96b427acc178dd9d7"
-            },
-            "dist": {
-                "type": "zip",
-                "url": "https://api.github.com/repos/PrestaShop/ps_faviconnotificationbo/zipball/161cdd57a520d8a0acd3dac96b427acc178dd9d7",
-                "reference": "161cdd57a520d8a0acd3dac96b427acc178dd9d7",
-                "shasum": ""
-            },
-            "require": {
-                "php": ">=5.6"
-            },
-            "require-dev": {
-                "prestashop/php-dev-tools": "^3.4"
-            },
-            "type": "prestashop-module",
-            "autoload": {
-                "classmap": [
-                    "controllers",
-                    "ps_faviconnotificationbo.php"
-                ]
-            },
-            "notification-url": "https://packagist.org/downloads/",
-            "license": [
-                "AFL-3.0"
-            ],
-            "authors": [
-                {
-                    "name": "PrestaShop SA",
-                    "email": "contact@prestashop.com"
-                }
-            ],
-            "description": "PrestaShop - Favicon notification BO",
-            "homepage": "https://github.com/PrestaShop/ps_faviconnotificationbo",
-            "time": "2020-06-09T08:08:54+00:00"
-        },
-        {
-            "name": "prestashop/ps_featuredproducts",
-            "version": "v2.1.0",
-            "source": {
-                "type": "git",
-                "url": "https://github.com/PrestaShop/ps_featuredproducts.git",
-                "reference": "a175279ce8fce9669fa1b22c5a13be86c4c1c334"
-            },
-            "dist": {
-                "type": "zip",
-                "url": "https://api.github.com/repos/PrestaShop/ps_featuredproducts/zipball/a175279ce8fce9669fa1b22c5a13be86c4c1c334",
-                "reference": "a175279ce8fce9669fa1b22c5a13be86c4c1c334",
-                "shasum": ""
-            },
-            "require": {
-                "php": ">=5.4.0"
-            },
-            "type": "prestashop-module",
-            "notification-url": "https://packagist.org/downloads/",
-            "license": [
-                "AFL-3.0"
-            ],
-            "authors": [
-                {
-                    "name": "PrestaShop SA",
-                    "email": "contact@prestashop.com"
-                }
-            ],
-            "description": "PrestaShop - Featured products",
-            "homepage": "https://github.com/PrestaShop/ps_featuredproducts",
-            "time": "2020-07-22T16:21:40+00:00"
-        },
-        {
-            "name": "prestashop/ps_imageslider",
-            "version": "v3.1.0",
-            "source": {
-                "type": "git",
-                "url": "https://github.com/PrestaShop/ps_imageslider.git",
-                "reference": "52e9d1a068e3b2879ce2184f00c083c8190c7ce7"
-            },
-            "dist": {
-                "type": "zip",
-                "url": "https://api.github.com/repos/PrestaShop/ps_imageslider/zipball/52e9d1a068e3b2879ce2184f00c083c8190c7ce7",
-                "reference": "52e9d1a068e3b2879ce2184f00c083c8190c7ce7",
-                "shasum": ""
-            },
-            "require": {
-                "php": ">=5.4.0"
-            },
-            "type": "prestashop-module",
-            "notification-url": "https://packagist.org/downloads/",
-            "license": [
-                "AFL-3.0"
-            ],
-            "authors": [
-                {
-                    "name": "PrestaShop SA",
-                    "email": "contact@prestashop.com"
-                }
-            ],
-            "description": "PrestaShop - Image slider",
-            "homepage": "https://github.com/PrestaShop/ps_imageslider",
-            "time": "2020-06-01T13:57:45+00:00"
-        },
-        {
-            "name": "prestashop/ps_languageselector",
-            "version": "v2.1.0",
-            "source": {
-                "type": "git",
-                "url": "https://github.com/PrestaShop/ps_languageselector.git",
-                "reference": "22d69b4dbc1a12ab2692d91962d8993d6e64557f"
-            },
-            "dist": {
-                "type": "zip",
-                "url": "https://api.github.com/repos/PrestaShop/ps_languageselector/zipball/22d69b4dbc1a12ab2692d91962d8993d6e64557f",
-                "reference": "22d69b4dbc1a12ab2692d91962d8993d6e64557f",
-                "shasum": ""
-            },
-            "require": {
-                "php": ">=5.4"
-            },
-            "type": "prestashop-module",
-            "notification-url": "https://packagist.org/downloads/",
-            "license": [
-                "AFL-3.0"
-            ],
-            "authors": [
-                {
-                    "name": "PrestaShop SA",
-                    "email": "contact@prestashop.com"
-                }
-            ],
-            "description": "PrestaShop module ps_languageselector",
-            "homepage": "https://github.com/PrestaShop/ps_languageselector",
-            "time": "2020-06-26T07:00:29+00:00"
-        },
-        {
-            "name": "prestashop/ps_linklist",
-            "version": "v3.2.0",
-            "source": {
-                "type": "git",
-                "url": "https://github.com/PrestaShop/ps_linklist.git",
-                "reference": "4abf07d4ee2b007df78849fc9475c2dcab087a69"
-            },
-            "dist": {
-                "type": "zip",
-                "url": "https://api.github.com/repos/PrestaShop/ps_linklist/zipball/4abf07d4ee2b007df78849fc9475c2dcab087a69",
-                "reference": "4abf07d4ee2b007df78849fc9475c2dcab087a69",
-                "shasum": ""
-            },
-            "require": {
-                "php": ">=5.6.0"
-            },
-            "require-dev": {
-                "prestashop/php-dev-tools": "^3.4"
-            },
-            "type": "prestashop-module",
-            "autoload": {
-                "psr-4": {
-                    "PrestaShop\\Module\\LinkList\\": "src/"
-                },
-                "classmap": [
-                    "ps_linklist.php"
-                ],
-                "exclude-from-classmap": []
-            },
-            "notification-url": "https://packagist.org/downloads/",
-            "license": [
-                "AFL-3.0"
-            ],
-            "authors": [
-                {
-                    "name": "PrestaShop SA",
-                    "email": "contact@prestashop.com"
-                }
-            ],
-            "description": "PrestaShop - Link list",
-            "homepage": "https://github.com/PrestaShop/ps_linklist",
-            "time": "2020-07-10T07:10:55+00:00"
-        },
-        {
-            "name": "prestashop/ps_mainmenu",
-            "version": "v2.2.0",
-            "source": {
-                "type": "git",
-                "url": "https://github.com/PrestaShop/ps_mainmenu.git",
-                "reference": "23323e6165423a58b2b79edd7a13a4de338d922f"
-            },
-            "dist": {
-                "type": "zip",
-                "url": "https://api.github.com/repos/PrestaShop/ps_mainmenu/zipball/23323e6165423a58b2b79edd7a13a4de338d922f",
-                "reference": "23323e6165423a58b2b79edd7a13a4de338d922f",
-                "shasum": ""
-            },
-            "require": {
-                "php": ">=5.4.0"
-            },
-            "type": "prestashop-module",
-            "notification-url": "https://packagist.org/downloads/",
-            "license": [
-                "AFL-3.0"
-            ],
-            "authors": [
-                {
-                    "name": "PrestaShop SA",
-                    "email": "contact@prestashop.com"
-                }
-            ],
-            "description": "PrestaShop - Main menu",
-            "homepage": "https://github.com/PrestaShop/ps_mainmenu",
-            "time": "2020-07-10T14:25:07+00:00"
-        },
-        {
-            "name": "prestashop/ps_searchbar",
-            "version": "v2.0.1",
-            "source": {
-                "type": "git",
-                "url": "https://github.com/PrestaShop/ps_searchbar.git",
-                "reference": "ae165e9ca469926df0b07181bf8ecee431f82070"
-            },
-            "dist": {
-                "type": "zip",
-                "url": "https://api.github.com/repos/PrestaShop/ps_searchbar/zipball/ae165e9ca469926df0b07181bf8ecee431f82070",
-                "reference": "ae165e9ca469926df0b07181bf8ecee431f82070",
-                "shasum": ""
-            },
-            "require": {
-                "php": ">=5.4"
-            },
-            "type": "prestashop-module",
-            "notification-url": "https://packagist.org/downloads/",
-            "license": [
-                "AFL - Academic Free License (AFL 3.0)"
-            ],
-            "authors": [
-                {
-                    "name": "PrestaShop SA",
-                    "email": "contact@prestashop.com"
-                }
-            ],
-            "description": "PrestaShop module ps_searchbar",
-            "homepage": "https://github.com/PrestaShop/ps_searchbar",
-            "time": "2017-03-23T10:36:40+00:00"
-        },
-        {
-            "name": "prestashop/ps_sharebuttons",
-            "version": "v2.1.0",
-            "source": {
-                "type": "git",
-                "url": "https://github.com/PrestaShop/ps_sharebuttons.git",
-                "reference": "2a0302774b84820be38e76a34188d777de12403f"
-            },
-            "dist": {
-                "type": "zip",
-                "url": "https://api.github.com/repos/PrestaShop/ps_sharebuttons/zipball/2a0302774b84820be38e76a34188d777de12403f",
-                "reference": "2a0302774b84820be38e76a34188d777de12403f",
-                "shasum": ""
-            },
-            "require": {
-                "php": ">=5.4"
-            },
-            "type": "prestashop-module",
-            "notification-url": "https://packagist.org/downloads/",
-            "license": [
-                "AFL-3.0"
-            ],
-            "authors": [
-                {
-                    "name": "PrestaShop SA",
-                    "email": "contact@prestashop.com"
-                }
-            ],
-            "description": "PrestaShop module ps_sharebuttons",
-            "homepage": "https://github.com/PrestaShop/ps_sharebuttons",
-            "time": "2020-05-20T12:16:49+00:00"
-        },
-        {
-            "name": "prestashop/ps_shoppingcart",
-            "version": "v2.0.3",
-            "source": {
-                "type": "git",
-                "url": "https://github.com/PrestaShop/ps_shoppingcart.git",
-                "reference": "eea54698cfb4324508ae0c89efe737c1c3c03f17"
-            },
-            "dist": {
-                "type": "zip",
-                "url": "https://api.github.com/repos/PrestaShop/ps_shoppingcart/zipball/eea54698cfb4324508ae0c89efe737c1c3c03f17",
-                "reference": "eea54698cfb4324508ae0c89efe737c1c3c03f17",
-                "shasum": ""
-            },
-            "require": {
-                "php": ">=5.4"
-            },
-            "require-dev": {
-                "friendsofphp/php-cs-fixer": "^2.14",
-                "prestashop/php-coding-standards": "dev-master"
-            },
-            "type": "prestashop-module",
-            "notification-url": "https://packagist.org/downloads/",
-            "license": [
-                "AFL - Academic Free License (AFL 3.0)"
-            ],
-            "authors": [
-                {
-                    "name": "PrestaShop SA",
-                    "email": "contact@prestashop.com"
-                }
-            ],
-            "description": "PrestaShop module ps_shoppingcart",
-            "homepage": "https://github.com/PrestaShop/ps_shoppingcart",
-            "time": "2019-10-30T14:07:17+00:00"
-        },
-        {
-            "name": "prestashop/ps_socialfollow",
-            "version": "v2.1.0",
-            "source": {
-                "type": "git",
-                "url": "https://github.com/PrestaShop/ps_socialfollow.git",
-                "reference": "2a1bb73cbcdcf929b876b624f033d87c8b101133"
-            },
-            "dist": {
-                "type": "zip",
-                "url": "https://api.github.com/repos/PrestaShop/ps_socialfollow/zipball/2a1bb73cbcdcf929b876b624f033d87c8b101133",
-                "reference": "2a1bb73cbcdcf929b876b624f033d87c8b101133",
-                "shasum": ""
-            },
-            "require": {
-                "php": ">=5.4"
-            },
-            "type": "prestashop-module",
-            "notification-url": "https://packagist.org/downloads/",
-            "license": [
-                "AFL-3.0"
-            ],
-            "authors": [
-                {
-                    "name": "PrestaShop SA",
-                    "email": "contact@prestashop.com"
-                }
-            ],
-            "description": "PrestaShop module ps_socialfollow",
-            "homepage": "https://github.com/PrestaShop/ps_socialfollow",
-            "time": "2020-04-15T15:03:48+00:00"
-        },
-        {
-            "name": "prestashop/ps_themecusto",
-            "version": "v1.2.0",
-            "source": {
-                "type": "git",
-                "url": "https://github.com/PrestaShop/ps_themecusto.git",
-                "reference": "69482091a23a68caa19aedc89f04f01fa997db77"
-            },
-            "dist": {
-                "type": "zip",
-                "url": "https://api.github.com/repos/PrestaShop/ps_themecusto/zipball/69482091a23a68caa19aedc89f04f01fa997db77",
-                "reference": "69482091a23a68caa19aedc89f04f01fa997db77",
-                "shasum": ""
-            },
-            "require": {
-                "php": ">=5.3.2"
-            },
-            "require-dev": {
-                "prestashop/php-coding-standards": "dev-master"
-            },
-            "type": "prestashop-module",
-            "autoload": {
-                "classmap": [
-                    "ps_themecusto.php",
-                    "controllers",
-                    "classes"
-                ]
-            },
-            "notification-url": "https://packagist.org/downloads/",
-            "license": [
-                "AFL-3.0"
-            ],
-            "authors": [
-                {
-                    "name": "PrestaShop SA",
-                    "email": "contact@prestashop.com"
-                }
-            ],
-            "description": "PrestaShop module ps_themecusto",
-            "homepage": "https://github.com/PrestaShop/ps_themecusto",
-            "time": "2020-04-29T06:18:04+00:00"
-        },
-        {
-            "name": "prestashop/ps_wirepayment",
-            "version": "v2.1.0",
-            "source": {
-                "type": "git",
-                "url": "https://github.com/PrestaShop/ps_wirepayment.git",
-                "reference": "99e8fbb3c66bad0217cf6f19a987d4f175aa2740"
-            },
-            "dist": {
-                "type": "zip",
-                "url": "https://api.github.com/repos/PrestaShop/ps_wirepayment/zipball/99e8fbb3c66bad0217cf6f19a987d4f175aa2740",
-                "reference": "99e8fbb3c66bad0217cf6f19a987d4f175aa2740",
-                "shasum": ""
-            },
-            "require": {
-                "php": ">=5.4"
-            },
-            "require-dev": {
-                "prestashop/php-dev-tools": "^3.4"
-            },
-            "type": "prestashop-module",
-            "notification-url": "https://packagist.org/downloads/",
-            "license": [
-                "AFL-3.0"
-            ],
-            "authors": [
-                {
-                    "name": "PrestaShop SA",
-                    "email": "contact@prestashop.com"
-                }
-            ],
-            "description": "PrestaShop module ps_wirepayment",
-            "homepage": "https://github.com/PrestaShop/ps_wirepayment",
-            "time": "2020-06-24T19:32:51+00:00"
-        },
-        {
-            "name": "prestashop/sekeywords",
-            "version": "v2.0.0",
-            "source": {
-                "type": "git",
-                "url": "https://github.com/PrestaShop/sekeywords.git",
-                "reference": "f174c055da105af3054690a4f6c48208849b5241"
-            },
-            "dist": {
-                "type": "zip",
-                "url": "https://api.github.com/repos/PrestaShop/sekeywords/zipball/f174c055da105af3054690a4f6c48208849b5241",
-                "reference": "f174c055da105af3054690a4f6c48208849b5241",
-                "shasum": ""
-            },
-            "require": {
-                "php": ">=5.4"
-            },
-            "type": "prestashop-module",
-            "notification-url": "https://packagist.org/downloads/",
-            "license": [
-                "AFL - Academic Free License (AFL 3.0)"
-            ],
-            "authors": [
-                {
-                    "name": "PrestaShop SA",
-                    "email": "contact@prestashop.com"
-                }
-            ],
-            "description": "PrestaShop module sekeywords",
-            "homepage": "https://github.com/PrestaShop/sekeywords",
-            "time": "2017-01-30T15:46:25+00:00"
-        },
-        {
-            "name": "prestashop/statsbestcategories",
-            "version": "v2.0.0",
-            "source": {
-                "type": "git",
-                "url": "https://github.com/PrestaShop/statsbestcategories.git",
-                "reference": "57791a21f63d43cf145fa1ef1f84031a47f5e7c2"
-            },
-            "dist": {
-                "type": "zip",
-                "url": "https://api.github.com/repos/PrestaShop/statsbestcategories/zipball/57791a21f63d43cf145fa1ef1f84031a47f5e7c2",
-                "reference": "57791a21f63d43cf145fa1ef1f84031a47f5e7c2",
-                "shasum": ""
-            },
-            "require": {
-                "php": ">=5.4"
-            },
-            "type": "prestashop-module",
-            "notification-url": "https://packagist.org/downloads/",
-            "license": [
-                "AFL - Academic Free License (AFL 3.0)"
-            ],
-            "authors": [
-                {
-                    "name": "PrestaShop SA",
-                    "email": "contact@prestashop.com"
-                }
-            ],
-            "description": "PrestaShop module statsbestcategories",
-            "homepage": "https://github.com/PrestaShop/statsbestcategories",
-            "time": "2017-12-08T14:47:07+00:00"
-        },
-        {
-            "name": "prestashop/statsbestcustomers",
-            "version": "v2.0.2",
-            "source": {
-                "type": "git",
-                "url": "https://github.com/PrestaShop/statsbestcustomers.git",
-                "reference": "b0250e88e9144ca373d8006c922d3e84ea4987b9"
-            },
-            "dist": {
-                "type": "zip",
-                "url": "https://api.github.com/repos/PrestaShop/statsbestcustomers/zipball/b0250e88e9144ca373d8006c922d3e84ea4987b9",
-                "reference": "b0250e88e9144ca373d8006c922d3e84ea4987b9",
-                "shasum": ""
-            },
-            "require": {
-                "php": ">=5.4"
-            },
-            "type": "prestashop-module",
-            "notification-url": "https://packagist.org/downloads/",
-            "license": [
-                "AFL - Academic Free License (AFL 3.0)"
-            ],
-            "authors": [
-                {
-                    "name": "PrestaShop SA",
-                    "email": "contact@prestashop.com"
-                }
-            ],
-            "description": "PrestaShop module statsbestcustomers",
-            "homepage": "https://github.com/PrestaShop/statsbestcustomers",
-            "time": "2018-01-29T17:21:50+00:00"
-        },
-        {
-            "name": "prestashop/statsbestmanufacturers",
-            "version": "v2.0.0",
-            "source": {
-                "type": "git",
-                "url": "https://github.com/PrestaShop/statsbestmanufacturers.git",
-                "reference": "b9897beda6084d08f489d4d00995a085b8e76739"
-            },
-            "dist": {
-                "type": "zip",
-                "url": "https://api.github.com/repos/PrestaShop/statsbestmanufacturers/zipball/b9897beda6084d08f489d4d00995a085b8e76739",
-                "reference": "b9897beda6084d08f489d4d00995a085b8e76739",
-                "shasum": ""
-            },
-            "require": {
-                "php": ">=5.4"
-            },
-            "type": "prestashop-module",
-            "notification-url": "https://packagist.org/downloads/",
-            "license": [
-                "AFL - Academic Free License (AFL 3.0)"
-            ],
-            "authors": [
-                {
-                    "name": "PrestaShop SA",
-                    "email": "contact@prestashop.com"
-                }
-            ],
-            "description": "PrestaShop module statsbestmanufacturers",
-            "homepage": "https://github.com/PrestaShop/statsbestmanufacturers",
-            "time": "2017-01-31T17:03:07+00:00"
-        },
-        {
-            "name": "prestashop/statsbestproducts",
-            "version": "v2.0.0",
-            "source": {
-                "type": "git",
-                "url": "https://github.com/PrestaShop/statsbestproducts.git",
-                "reference": "0ed33cdcc6cc6657ad97b944620e085a36261bc8"
-            },
-            "dist": {
-                "type": "zip",
-                "url": "https://api.github.com/repos/PrestaShop/statsbestproducts/zipball/0ed33cdcc6cc6657ad97b944620e085a36261bc8",
-                "reference": "0ed33cdcc6cc6657ad97b944620e085a36261bc8",
-                "shasum": ""
-            },
-            "require": {
-                "php": ">=5.4"
-            },
-            "type": "prestashop-module",
-            "notification-url": "https://packagist.org/downloads/",
-            "license": [
-                "AFL - Academic Free License (AFL 3.0)"
-            ],
-            "authors": [
-                {
-                    "name": "PrestaShop SA",
-                    "email": "contact@prestashop.com"
-                }
-            ],
-            "description": "PrestaShop module statsbestproducts",
-            "homepage": "https://github.com/PrestaShop/statsbestproducts",
-            "time": "2017-01-30T16:33:56+00:00"
-        },
-        {
-            "name": "prestashop/statsbestsuppliers",
-            "version": "v2.0.0",
-            "source": {
-                "type": "git",
-                "url": "https://github.com/PrestaShop/statsbestsuppliers.git",
-                "reference": "7e46e732b8a77dc989f5891ff9d3616d1c5fd46f"
-            },
-            "dist": {
-                "type": "zip",
-                "url": "https://api.github.com/repos/PrestaShop/statsbestsuppliers/zipball/7e46e732b8a77dc989f5891ff9d3616d1c5fd46f",
-                "reference": "7e46e732b8a77dc989f5891ff9d3616d1c5fd46f",
-                "shasum": ""
-            },
-            "require": {
-                "php": ">=5.4"
-            },
-            "type": "prestashop-module",
-            "notification-url": "https://packagist.org/downloads/",
-            "license": [
-                "AFL - Academic Free License (AFL 3.0)"
-            ],
-            "authors": [
-                {
-                    "name": "PrestaShop SA",
-                    "email": "contact@prestashop.com"
-                }
-            ],
-            "description": "PrestaShop module statsbestsuppliers",
-            "homepage": "https://github.com/PrestaShop/statsbestsuppliers",
-            "time": "2017-01-30T16:34:19+00:00"
-        },
-        {
-            "name": "prestashop/statsbestvouchers",
-            "version": "v2.0.0",
-            "source": {
-                "type": "git",
-                "url": "https://github.com/PrestaShop/statsbestvouchers.git",
-                "reference": "c8ee93efa6d83cca3410285d8a7f4df904db21f0"
-            },
-            "dist": {
-                "type": "zip",
-                "url": "https://api.github.com/repos/PrestaShop/statsbestvouchers/zipball/c8ee93efa6d83cca3410285d8a7f4df904db21f0",
-                "reference": "c8ee93efa6d83cca3410285d8a7f4df904db21f0",
-                "shasum": ""
-            },
-            "require": {
-                "php": ">=5.4"
-            },
-            "type": "prestashop-module",
-            "notification-url": "https://packagist.org/downloads/",
-            "license": [
-                "AFL - Academic Free License (AFL 3.0)"
-            ],
-            "authors": [
-                {
-                    "name": "PrestaShop SA",
-                    "email": "contact@prestashop.com"
-                }
-            ],
-            "description": "PrestaShop module statsbestvouchers",
-            "homepage": "https://github.com/PrestaShop/statsbestvouchers",
-            "time": "2017-01-30T16:34:41+00:00"
-        },
-        {
-            "name": "prestashop/statscarrier",
-            "version": "v2.0.0",
-            "source": {
-                "type": "git",
-                "url": "https://github.com/PrestaShop/statscarrier.git",
-                "reference": "3ccfe3914dd19f1fa31166e001c55eefe574877d"
-            },
-            "dist": {
-                "type": "zip",
-                "url": "https://api.github.com/repos/PrestaShop/statscarrier/zipball/3ccfe3914dd19f1fa31166e001c55eefe574877d",
-                "reference": "3ccfe3914dd19f1fa31166e001c55eefe574877d",
-                "shasum": ""
-            },
-            "require": {
-                "php": ">=5.4"
-            },
-            "type": "prestashop-module",
-            "notification-url": "https://packagist.org/downloads/",
-            "license": [
-                "AFL - Academic Free License (AFL 3.0)"
-            ],
-            "authors": [
-                {
-                    "name": "PrestaShop SA",
-                    "email": "contact@prestashop.com"
-                }
-            ],
-            "description": "PrestaShop module statscarrier",
-            "homepage": "https://github.com/PrestaShop/statscarrier",
-            "time": "2017-01-30T17:03:51+00:00"
-        },
-        {
-            "name": "prestashop/statscatalog",
-            "version": "v2.0.1",
-            "source": {
-                "type": "git",
-                "url": "https://github.com/PrestaShop/statscatalog.git",
-                "reference": "be6be71c703900dda0182e56c9c6658ab85f215b"
-            },
-            "dist": {
-                "type": "zip",
-                "url": "https://api.github.com/repos/PrestaShop/statscatalog/zipball/be6be71c703900dda0182e56c9c6658ab85f215b",
-                "reference": "be6be71c703900dda0182e56c9c6658ab85f215b",
-                "shasum": ""
-            },
-            "require": {
-                "php": ">=5.4"
-            },
-            "type": "prestashop-module",
-            "notification-url": "https://packagist.org/downloads/",
-            "license": [
-                "AFL - Academic Free License (AFL 3.0)"
-            ],
-            "authors": [
-                {
-                    "name": "PrestaShop SA",
-                    "email": "contact@prestashop.com"
-                }
-            ],
-            "description": "PrestaShop module statscatalog",
-            "homepage": "https://github.com/PrestaShop/statscatalog",
-            "time": "2017-02-02T08:39:32+00:00"
-        },
-        {
-            "name": "prestashop/statscheckup",
-            "version": "v2.0.1",
-            "source": {
-                "type": "git",
-                "url": "https://github.com/PrestaShop/statscheckup.git",
-                "reference": "7acd7702ab8ecb2b88e529e1eab8d4b7fafbca07"
-            },
-            "dist": {
-                "type": "zip",
-                "url": "https://api.github.com/repos/PrestaShop/statscheckup/zipball/7acd7702ab8ecb2b88e529e1eab8d4b7fafbca07",
-                "reference": "7acd7702ab8ecb2b88e529e1eab8d4b7fafbca07",
-                "shasum": ""
-            },
-            "require": {
-                "php": ">=5.4"
-            },
-            "type": "prestashop-module",
-            "notification-url": "https://packagist.org/downloads/",
-            "license": [
-                "AFL - Academic Free License (AFL 3.0)"
-            ],
-            "authors": [
-                {
-                    "name": "PrestaShop SA",
-                    "email": "contact@prestashop.com"
-                }
-            ],
-            "description": "PrestaShop module statscheckup",
-            "homepage": "https://github.com/PrestaShop/statscheckup",
-            "time": "2018-12-17T09:59:57+00:00"
-        },
-        {
-            "name": "prestashop/statsdata",
-            "version": "v2.1.0",
-            "source": {
-                "type": "git",
-                "url": "https://github.com/PrestaShop/statsdata.git",
-                "reference": "4de78d4c0b096f2d6768f5c96856ea8eabd8358c"
-            },
-            "dist": {
-                "type": "zip",
-                "url": "https://api.github.com/repos/PrestaShop/statsdata/zipball/4de78d4c0b096f2d6768f5c96856ea8eabd8358c",
-                "reference": "4de78d4c0b096f2d6768f5c96856ea8eabd8358c",
-                "shasum": ""
-            },
-            "require": {
-                "php": ">=5.4"
-            },
-            "type": "prestashop-module",
-            "notification-url": "https://packagist.org/downloads/",
-            "license": [
-                "AFL-3.0"
-            ],
-            "authors": [
-                {
-                    "name": "PrestaShop SA",
-                    "email": "contact@prestashop.com"
-                }
-            ],
-            "description": "PrestaShop module statsdata",
-            "homepage": "https://github.com/PrestaShop/statsdata",
-            "time": "2020-07-15T13:10:39+00:00"
-        },
-        {
-            "name": "prestashop/statsequipment",
-            "version": "v2.0.0",
-            "source": {
-                "type": "git",
-                "url": "https://github.com/PrestaShop/statsequipment.git",
-                "reference": "4b0c3f75d55bdd18b2903f8263ce3b48b6cf30ec"
-            },
-            "dist": {
-                "type": "zip",
-                "url": "https://api.github.com/repos/PrestaShop/statsequipment/zipball/4b0c3f75d55bdd18b2903f8263ce3b48b6cf30ec",
-                "reference": "4b0c3f75d55bdd18b2903f8263ce3b48b6cf30ec",
-                "shasum": ""
-            },
-            "require": {
-                "php": ">=5.4"
-            },
-            "type": "prestashop-module",
-            "notification-url": "https://packagist.org/downloads/",
-            "license": [
-                "AFL - Academic Free License (AFL 3.0)"
-            ],
-            "authors": [
-                {
-                    "name": "PrestaShop SA",
-                    "email": "contact@prestashop.com"
-                }
-            ],
-            "description": "PrestaShop module statsequipment",
-            "homepage": "https://github.com/PrestaShop/statsequipment",
-            "time": "2017-01-31T17:01:36+00:00"
-        },
-        {
-            "name": "prestashop/statsforecast",
-            "version": "v2.0.3",
-            "source": {
-                "type": "git",
-                "url": "https://github.com/PrestaShop/statsforecast.git",
-                "reference": "8ecbeaef0e32657cf79000f95861e41e19e22d49"
-            },
-            "dist": {
-                "type": "zip",
-                "url": "https://api.github.com/repos/PrestaShop/statsforecast/zipball/8ecbeaef0e32657cf79000f95861e41e19e22d49",
-                "reference": "8ecbeaef0e32657cf79000f95861e41e19e22d49",
-                "shasum": ""
-            },
-            "require": {
-                "php": ">=5.4"
-            },
-            "type": "prestashop-module",
-            "notification-url": "https://packagist.org/downloads/",
-            "license": [
-                "AFL-3.0"
-            ],
-            "authors": [
-                {
-                    "name": "PrestaShop SA",
-                    "email": "contact@prestashop.com"
-                }
-            ],
-            "description": "PrestaShop module statsforecast",
-            "homepage": "https://github.com/PrestaShop/statsforecast",
-            "time": "2018-01-29T18:37:54+00:00"
-        },
-        {
-            "name": "prestashop/statslive",
-            "version": "v2.1.0",
-            "source": {
-                "type": "git",
-                "url": "https://github.com/PrestaShop/statslive.git",
-                "reference": "9a15002cbae3f68ffcdde015c50662a4dc4abcde"
-            },
-            "dist": {
-                "type": "zip",
-                "url": "https://api.github.com/repos/PrestaShop/statslive/zipball/9a15002cbae3f68ffcdde015c50662a4dc4abcde",
-                "reference": "9a15002cbae3f68ffcdde015c50662a4dc4abcde",
-                "shasum": ""
-            },
-            "require": {
-                "php": ">=5.4"
-            },
-            "type": "prestashop-module",
-            "notification-url": "https://packagist.org/downloads/",
-            "license": [
-                "AFL-3.0"
-            ],
-            "authors": [
-                {
-                    "name": "PrestaShop SA",
-                    "email": "contact@prestashop.com"
-                }
-            ],
-            "description": "PrestaShop module statslive",
-            "homepage": "https://github.com/PrestaShop/statslive",
-            "time": "2020-03-24T08:54:00+00:00"
-        },
-        {
-            "name": "prestashop/statsnewsletter",
-            "version": "v2.0.2",
-            "source": {
-                "type": "git",
-                "url": "https://github.com/PrestaShop/statsnewsletter.git",
-                "reference": "7fd9a55c4b39eb034f73ef4723a1a83c6d73560e"
-            },
-            "dist": {
-                "type": "zip",
-                "url": "https://api.github.com/repos/PrestaShop/statsnewsletter/zipball/7fd9a55c4b39eb034f73ef4723a1a83c6d73560e",
-                "reference": "7fd9a55c4b39eb034f73ef4723a1a83c6d73560e",
-                "shasum": ""
-            },
-            "require": {
-                "php": ">=5.4"
-            },
-            "type": "prestashop-module",
-            "notification-url": "https://packagist.org/downloads/",
-            "license": [
-                "AFL-3.0"
-            ],
-            "authors": [
-                {
-                    "name": "PrestaShop SA",
-                    "email": "contact@prestashop.com"
-                }
-            ],
-            "description": "PrestaShop module statsnewsletter",
-            "homepage": "https://github.com/PrestaShop/statsnewsletter",
-            "time": "2018-01-29T18:39:03+00:00"
-        },
-        {
-            "name": "prestashop/statsorigin",
-            "version": "v2.0.2",
-            "source": {
-                "type": "git",
-                "url": "https://github.com/PrestaShop/statsorigin.git",
-                "reference": "24ca4f143a2f0b5d3d7bc817547df79f837faeb3"
-            },
-            "dist": {
-                "type": "zip",
-                "url": "https://api.github.com/repos/PrestaShop/statsorigin/zipball/24ca4f143a2f0b5d3d7bc817547df79f837faeb3",
-                "reference": "24ca4f143a2f0b5d3d7bc817547df79f837faeb3",
-                "shasum": ""
-            },
-            "require": {
-                "php": ">=5.4"
-            },
-            "type": "prestashop-module",
-            "notification-url": "https://packagist.org/downloads/",
-            "license": [
-                "AFL-3.0"
-            ],
-            "authors": [
-                {
-                    "name": "PrestaShop SA",
-                    "email": "contact@prestashop.com"
-                }
-            ],
-            "description": "PrestaShop module statsorigin",
-            "homepage": "https://github.com/PrestaShop/statsorigin",
-            "time": "2018-01-29T19:17:31+00:00"
-        },
-        {
-            "name": "prestashop/statspersonalinfos",
-            "version": "v2.0.3",
-            "source": {
-                "type": "git",
-                "url": "https://github.com/PrestaShop/statspersonalinfos.git",
-                "reference": "d00510d282fc442535f8110f30f44d502c4addaa"
-            },
-            "dist": {
-                "type": "zip",
-                "url": "https://api.github.com/repos/PrestaShop/statspersonalinfos/zipball/d00510d282fc442535f8110f30f44d502c4addaa",
-                "reference": "d00510d282fc442535f8110f30f44d502c4addaa",
-                "shasum": ""
-            },
-            "require": {
-                "php": ">=5.4"
-            },
-            "type": "prestashop-module",
-            "notification-url": "https://packagist.org/downloads/",
-            "license": [
-                "AFL-3.0"
-            ],
-            "authors": [
-                {
-                    "name": "PrestaShop SA",
-                    "email": "contact@prestashop.com"
-                }
-            ],
-            "description": "PrestaShop module statspersonalinfos",
-            "homepage": "https://github.com/PrestaShop/statspersonalinfos",
-            "time": "2020-06-01T12:28:27+00:00"
-        },
-        {
-            "name": "prestashop/statsproduct",
-            "version": "v2.0.3",
-            "source": {
-                "type": "git",
-                "url": "https://github.com/PrestaShop/statsproduct.git",
-                "reference": "caf05aefabd63ac84e06bc2a0bdcf69f965d03c4"
-            },
-            "dist": {
-                "type": "zip",
-                "url": "https://api.github.com/repos/PrestaShop/statsproduct/zipball/caf05aefabd63ac84e06bc2a0bdcf69f965d03c4",
-                "reference": "caf05aefabd63ac84e06bc2a0bdcf69f965d03c4",
-                "shasum": ""
-            },
-            "require": {
-                "php": ">=5.4"
-            },
-            "type": "prestashop-module",
-            "notification-url": "https://packagist.org/downloads/",
-            "license": [
-                "AFL-3.0"
-            ],
-            "authors": [
-                {
-                    "name": "PrestaShop SA",
-                    "email": "contact@prestashop.com"
-                }
-            ],
-            "description": "PrestaShop module statsproduct",
-            "homepage": "https://github.com/PrestaShop/statsproduct",
-            "time": "2018-01-29T18:57:47+00:00"
-        },
-        {
-            "name": "prestashop/statsregistrations",
-            "version": "v2.0.0",
-            "source": {
-                "type": "git",
-                "url": "https://github.com/PrestaShop/statsregistrations.git",
-                "reference": "51d79fb12770919f1b1f9d9d9f931148d60149c2"
-            },
-            "dist": {
-                "type": "zip",
-                "url": "https://api.github.com/repos/PrestaShop/statsregistrations/zipball/51d79fb12770919f1b1f9d9d9f931148d60149c2",
-                "reference": "51d79fb12770919f1b1f9d9d9f931148d60149c2",
-                "shasum": ""
-            },
-            "require": {
-                "php": ">=5.4"
-            },
-            "type": "prestashop-module",
-            "notification-url": "https://packagist.org/downloads/",
-            "license": [
-                "AFL - Academic Free License (AFL 3.0)"
-            ],
-            "authors": [
-                {
-                    "name": "PrestaShop SA",
-                    "email": "contact@prestashop.com"
-                }
-            ],
-            "description": "PrestaShop module statsregistrations",
-            "homepage": "https://github.com/PrestaShop/statsregistrations",
-            "time": "2017-01-31T17:22:19+00:00"
-        },
-        {
-            "name": "prestashop/statssales",
-            "version": "v2.0.0",
-            "source": {
-                "type": "git",
-                "url": "https://github.com/PrestaShop/statssales.git",
-                "reference": "6e28ce4ea2eb1a4a8b6b76bfb6b56e1b02ef651a"
-            },
-            "dist": {
-                "type": "zip",
-                "url": "https://api.github.com/repos/PrestaShop/statssales/zipball/6e28ce4ea2eb1a4a8b6b76bfb6b56e1b02ef651a",
-                "reference": "6e28ce4ea2eb1a4a8b6b76bfb6b56e1b02ef651a",
-                "shasum": ""
-            },
-            "require": {
-                "php": ">=5.4"
-            },
-            "type": "prestashop-module",
-            "notification-url": "https://packagist.org/downloads/",
-            "license": [
-                "AFL - Academic Free License (AFL 3.0)"
-            ],
-            "authors": [
-                {
-                    "name": "PrestaShop SA",
-                    "email": "contact@prestashop.com"
-                }
-            ],
-            "description": "PrestaShop module statssales",
-            "homepage": "https://github.com/PrestaShop/statssales",
-            "time": "2017-01-31T17:23:19+00:00"
-        },
-        {
-            "name": "prestashop/statssearch",
-            "version": "v2.0.1",
-            "source": {
-                "type": "git",
-                "url": "https://github.com/PrestaShop/statssearch.git",
-                "reference": "8b77131a1fdbebc4d5d6768a31de17b4d2a26b97"
-            },
-            "dist": {
-                "type": "zip",
-                "url": "https://api.github.com/repos/PrestaShop/statssearch/zipball/8b77131a1fdbebc4d5d6768a31de17b4d2a26b97",
-                "reference": "8b77131a1fdbebc4d5d6768a31de17b4d2a26b97",
-                "shasum": ""
-            },
-            "require": {
-                "php": ">=5.4"
-            },
-            "type": "prestashop-module",
-            "notification-url": "https://packagist.org/downloads/",
-            "license": [
-                "AFL - Academic Free License (AFL 3.0)"
-            ],
-            "authors": [
-                {
-                    "name": "PrestaShop SA",
-                    "email": "contact@prestashop.com"
-                }
-            ],
-            "description": "PrestaShop module statssearch",
-            "homepage": "https://github.com/PrestaShop/statssearch",
-            "time": "2017-12-08T12:37:58+00:00"
-        },
-        {
-            "name": "prestashop/statsstock",
-            "version": "v2.0.0",
-            "source": {
-                "type": "git",
-                "url": "https://github.com/PrestaShop/statsstock.git",
-                "reference": "1b60aae430151943d6e4b0068a3e30ab2cc5843e"
-            },
-            "dist": {
-                "type": "zip",
-                "url": "https://api.github.com/repos/PrestaShop/statsstock/zipball/1b60aae430151943d6e4b0068a3e30ab2cc5843e",
-                "reference": "1b60aae430151943d6e4b0068a3e30ab2cc5843e",
-                "shasum": ""
-            },
-            "require": {
-                "php": ">=5.4"
-            },
-            "type": "prestashop-module",
-            "notification-url": "https://packagist.org/downloads/",
-            "license": [
-                "AFL - Academic Free License (AFL 3.0)"
-            ],
-            "authors": [
-                {
-                    "name": "PrestaShop SA",
-                    "email": "contact@prestashop.com"
-                }
-            ],
-            "description": "PrestaShop module statsstock",
-            "homepage": "https://github.com/PrestaShop/statsstock",
-            "time": "2017-01-31T17:24:06+00:00"
-        },
-        {
-            "name": "prestashop/statsvisits",
-            "version": "v2.0.3",
-            "source": {
-                "type": "git",
-                "url": "https://github.com/PrestaShop/statsvisits.git",
-                "reference": "95aa7494f4329dcf8e0dd0386eb6513eb2976f44"
-            },
-            "dist": {
-                "type": "zip",
-                "url": "https://api.github.com/repos/PrestaShop/statsvisits/zipball/95aa7494f4329dcf8e0dd0386eb6513eb2976f44",
-                "reference": "95aa7494f4329dcf8e0dd0386eb6513eb2976f44",
-                "shasum": ""
-            },
-            "require": {
-                "php": ">=5.4"
-            },
-            "type": "prestashop-module",
-            "notification-url": "https://packagist.org/downloads/",
-            "license": [
-                "AFL-3.0"
-            ],
-            "authors": [
-                {
-                    "name": "PrestaShop SA",
-                    "email": "contact@prestashop.com"
-                }
-            ],
-            "description": "PrestaShop module statsvisits",
-            "homepage": "https://github.com/PrestaShop/statsvisits",
-            "support": {
-                "source": "https://github.com/PrestaShop/statsvisits/tree/v2.0.3"
-            },
-            "time": "2020-11-06T09:13:57+00:00"
-        },
-        {
-            "name": "prestashop/translationtools-bundle",
-            "version": "v4.0.3",
-            "source": {
-                "type": "git",
-                "url": "https://github.com/PrestaShop/TranslationToolsBundle.git",
-                "reference": "ba663b159bd560a2b570766ff5610c81f2462035"
-            },
-            "dist": {
-                "type": "zip",
-                "url": "https://api.github.com/repos/PrestaShop/TranslationToolsBundle/zipball/ba663b159bd560a2b570766ff5610c81f2462035",
-                "reference": "ba663b159bd560a2b570766ff5610c81f2462035",
-                "shasum": ""
-            },
-            "require": {
-                "nikic/php-parser": "^4",
-                "php": ">=7.1",
-                "smarty/smarty": "^3.1",
-                "symfony/twig-bridge": "^3.4",
-                "twig/twig": "^1.34|^2.4"
-            },
-            "require-dev": {
-                "doctrine/common": "~2.10.0",
-                "phpunit/phpunit": "^5.7",
-                "symfony/framework-bundle": "^3.4",
-                "symfony/translation": "^3.4"
-            },
-            "type": "bundle",
-            "autoload": {
-                "psr-4": {
-                    "PrestaShop\\TranslationToolsBundle\\": ""
-                }
-            },
-            "notification-url": "https://packagist.org/downloads/",
-            "license": [
-                "MIT"
-            ],
-            "authors": [
-                {
-                    "name": "Mickaël Andrieu",
-                    "email": "andrieu.travail@gmail.com"
-                },
-                {
-                    "name": "Nawo Mbechezi",
-                    "email": "mlanawo.mbechezi@ikimea.com"
-                },
-                {
-                    "name": "Jérémie Tabet",
-                    "email": "master@jeremietabet.com"
-                }
-            ],
-            "description": "Translation tools for PrestaShop",
-            "keywords": [
-                "parser",
-                "prestashop",
-                "translation"
-            ],
-            "time": "2019-09-30T14:09:36+00:00"
-        },
-        {
-            "name": "prestashop/welcome",
-            "version": "v6.0.3",
-            "source": {
-                "type": "git",
-                "url": "https://github.com/PrestaShop/welcome.git",
-                "reference": "af55f914a8ecf1ba55ae40ad84ebd9c01944c66e"
-            },
-            "dist": {
-                "type": "zip",
-                "url": "https://api.github.com/repos/PrestaShop/welcome/zipball/af55f914a8ecf1ba55ae40ad84ebd9c01944c66e",
-                "reference": "af55f914a8ecf1ba55ae40ad84ebd9c01944c66e",
-                "shasum": ""
-            },
-            "require": {
-                "php": ">=5.4"
-            },
-            "require-dev": {
-                "prestashop/php-dev-tools": "^3.4"
-            },
-            "type": "prestashop-module",
-            "autoload": {
-                "psr-4": {
-                    "OnBoarding\\": "OnBoarding/"
-                },
-                "exclude-from-classmap": []
-            },
-            "notification-url": "https://packagist.org/downloads/",
-            "license": [
-                "AFL-3.0"
-            ],
-            "authors": [
-                {
-                    "name": "PrestaShop SA",
-                    "email": "contact@prestashop.com"
-                }
-            ],
-            "description": "Welcome module for PrestaShop helping the users to create products.",
-            "homepage": "https://github.com/PrestaShop/welcome",
-            "time": "2020-10-19T13:11:06+00:00"
-        },
-        {
-            "name": "psr/cache",
-            "version": "1.0.1",
-            "source": {
-                "type": "git",
-                "url": "https://github.com/php-fig/cache.git",
-                "reference": "d11b50ad223250cf17b86e38383413f5a6764bf8"
-            },
-            "dist": {
-                "type": "zip",
-                "url": "https://api.github.com/repos/php-fig/cache/zipball/d11b50ad223250cf17b86e38383413f5a6764bf8",
-                "reference": "d11b50ad223250cf17b86e38383413f5a6764bf8",
-                "shasum": ""
-            },
-            "require": {
-                "php": ">=5.3.0"
-            },
-            "type": "library",
-            "extra": {
-                "branch-alias": {
-                    "dev-master": "1.0.x-dev"
-                }
-            },
-            "autoload": {
-                "psr-4": {
-                    "Psr\\Cache\\": "src/"
-                }
-            },
-            "notification-url": "https://packagist.org/downloads/",
-            "license": [
-                "MIT"
-            ],
-            "authors": [
-                {
-                    "name": "PHP-FIG",
-                    "homepage": "http://www.php-fig.org/"
-                }
-            ],
-            "description": "Common interface for caching libraries",
-            "keywords": [
-                "cache",
-                "psr",
-                "psr-6"
-            ],
-            "time": "2016-08-06T20:24:11+00:00"
-        },
-        {
-            "name": "psr/container",
-            "version": "1.0.0",
-            "source": {
-                "type": "git",
-                "url": "https://github.com/php-fig/container.git",
-                "reference": "b7ce3b176482dbbc1245ebf52b181af44c2cf55f"
-            },
-            "dist": {
-                "type": "zip",
-                "url": "https://api.github.com/repos/php-fig/container/zipball/b7ce3b176482dbbc1245ebf52b181af44c2cf55f",
-                "reference": "b7ce3b176482dbbc1245ebf52b181af44c2cf55f",
-                "shasum": ""
-            },
-            "require": {
-                "php": ">=5.3.0"
-            },
-            "type": "library",
-            "extra": {
-                "branch-alias": {
-                    "dev-master": "1.0.x-dev"
-                }
-            },
-            "autoload": {
-                "psr-4": {
-                    "Psr\\Container\\": "src/"
-                }
-            },
-            "notification-url": "https://packagist.org/downloads/",
-            "license": [
-                "MIT"
-            ],
-            "authors": [
-                {
-                    "name": "PHP-FIG",
-                    "homepage": "http://www.php-fig.org/"
-                }
-            ],
-            "description": "Common Container Interface (PHP FIG PSR-11)",
-            "homepage": "https://github.com/php-fig/container",
-            "keywords": [
-                "PSR-11",
-                "container",
-                "container-interface",
-                "container-interop",
-                "psr"
-            ],
-            "time": "2017-02-14T16:28:37+00:00"
-        },
-        {
-            "name": "psr/link",
-            "version": "1.0.0",
-            "source": {
-                "type": "git",
-                "url": "https://github.com/php-fig/link.git",
-                "reference": "eea8e8662d5cd3ae4517c9b864493f59fca95562"
-            },
-            "dist": {
-                "type": "zip",
-                "url": "https://api.github.com/repos/php-fig/link/zipball/eea8e8662d5cd3ae4517c9b864493f59fca95562",
-                "reference": "eea8e8662d5cd3ae4517c9b864493f59fca95562",
-                "shasum": ""
-            },
-            "require": {
-                "php": ">=5.3.0"
-            },
-            "type": "library",
-            "extra": {
-                "branch-alias": {
-                    "dev-master": "1.0.x-dev"
-                }
-            },
-            "autoload": {
-                "psr-4": {
-                    "Psr\\Link\\": "src/"
-                }
-            },
-            "notification-url": "https://packagist.org/downloads/",
-            "license": [
-                "MIT"
-            ],
-            "authors": [
-                {
-                    "name": "PHP-FIG",
-                    "homepage": "http://www.php-fig.org/"
-                }
-            ],
-            "description": "Common interfaces for HTTP links",
-            "keywords": [
-                "http",
-                "http-link",
-                "link",
-                "psr",
-                "psr-13",
-                "rest"
-            ],
-            "time": "2016-10-28T16:06:13+00:00"
-        },
-        {
-            "name": "psr/log",
-            "version": "1.1.3",
-            "source": {
-                "type": "git",
-                "url": "https://github.com/php-fig/log.git",
-                "reference": "0f73288fd15629204f9d42b7055f72dacbe811fc"
-            },
-            "dist": {
-                "type": "zip",
-                "url": "https://api.github.com/repos/php-fig/log/zipball/0f73288fd15629204f9d42b7055f72dacbe811fc",
-                "reference": "0f73288fd15629204f9d42b7055f72dacbe811fc",
-                "shasum": ""
-            },
-            "require": {
-                "php": ">=5.3.0"
-            },
-            "type": "library",
-            "extra": {
-                "branch-alias": {
-                    "dev-master": "1.1.x-dev"
-                }
-            },
-            "autoload": {
-                "psr-4": {
-                    "Psr\\Log\\": "Psr/Log/"
-                }
-            },
-            "notification-url": "https://packagist.org/downloads/",
-            "license": [
-                "MIT"
-            ],
-            "authors": [
-                {
-                    "name": "PHP-FIG",
-                    "homepage": "http://www.php-fig.org/"
-                }
-            ],
-            "description": "Common interface for logging libraries",
-            "homepage": "https://github.com/php-fig/log",
-            "keywords": [
-                "log",
-                "psr",
-                "psr-3"
-            ],
-            "time": "2020-03-23T09:12:05+00:00"
-        },
-        {
-            "name": "psr/simple-cache",
-            "version": "1.0.1",
-            "source": {
-                "type": "git",
-                "url": "https://github.com/php-fig/simple-cache.git",
-                "reference": "408d5eafb83c57f6365a3ca330ff23aa4a5fa39b"
-            },
-            "dist": {
-                "type": "zip",
-                "url": "https://api.github.com/repos/php-fig/simple-cache/zipball/408d5eafb83c57f6365a3ca330ff23aa4a5fa39b",
-                "reference": "408d5eafb83c57f6365a3ca330ff23aa4a5fa39b",
-                "shasum": ""
-            },
-            "require": {
-                "php": ">=5.3.0"
-            },
-            "type": "library",
-            "extra": {
-                "branch-alias": {
-                    "dev-master": "1.0.x-dev"
-                }
-            },
-            "autoload": {
-                "psr-4": {
-                    "Psr\\SimpleCache\\": "src/"
-                }
-            },
-            "notification-url": "https://packagist.org/downloads/",
-            "license": [
-                "MIT"
-            ],
-            "authors": [
-                {
-                    "name": "PHP-FIG",
-                    "homepage": "http://www.php-fig.org/"
-                }
-            ],
-            "description": "Common interfaces for simple caching",
-            "keywords": [
-                "cache",
-                "caching",
-                "psr",
-                "psr-16",
-                "simple-cache"
-            ],
-            "time": "2017-10-23T01:57:42+00:00"
-        },
-        {
-            "name": "react/promise",
-            "version": "v2.8.0",
-            "source": {
-                "type": "git",
-                "url": "https://github.com/reactphp/promise.git",
-                "reference": "f3cff96a19736714524ca0dd1d4130de73dbbbc4"
-            },
-            "dist": {
-                "type": "zip",
-                "url": "https://api.github.com/repos/reactphp/promise/zipball/f3cff96a19736714524ca0dd1d4130de73dbbbc4",
-                "reference": "f3cff96a19736714524ca0dd1d4130de73dbbbc4",
-                "shasum": ""
-            },
-            "require": {
-                "php": ">=5.4.0"
-            },
-            "require-dev": {
-                "phpunit/phpunit": "^7.0 || ^6.5 || ^5.7 || ^4.8.36"
-            },
-            "type": "library",
-            "autoload": {
-                "psr-4": {
-                    "React\\Promise\\": "src/"
-                },
-                "files": [
-                    "src/functions_include.php"
-                ]
-            },
-            "notification-url": "https://packagist.org/downloads/",
-            "license": [
-                "MIT"
-            ],
-            "authors": [
-                {
-                    "name": "Jan Sorgalla",
-                    "email": "jsorgalla@gmail.com"
-                }
-            ],
-            "description": "A lightweight implementation of CommonJS Promises/A for PHP",
-            "keywords": [
-                "promise",
-                "promises"
-            ],
-            "time": "2020-05-12T15:16:56+00:00"
-        },
-        {
-            "name": "sensio/distribution-bundle",
-            "version": "v5.0.25",
-            "source": {
-                "type": "git",
-                "url": "https://github.com/sensiolabs/SensioDistributionBundle.git",
-                "reference": "80a38234bde8321fb92aa0b8c27978a272bb4baf"
-            },
-            "dist": {
-                "type": "zip",
-                "url": "https://api.github.com/repos/sensiolabs/SensioDistributionBundle/zipball/80a38234bde8321fb92aa0b8c27978a272bb4baf",
-                "reference": "80a38234bde8321fb92aa0b8c27978a272bb4baf",
-                "shasum": ""
-            },
-            "require": {
-                "php": ">=5.3.9",
-                "sensiolabs/security-checker": "~5.0|~6.0",
-                "symfony/class-loader": "~2.3|~3.0",
-                "symfony/config": "~2.3|~3.0",
-                "symfony/dependency-injection": "~2.3|~3.0",
-                "symfony/filesystem": "~2.3|~3.0",
-                "symfony/http-kernel": "~2.3|~3.0",
-                "symfony/process": "~2.3|~3.0"
-            },
-            "type": "symfony-bundle",
-            "extra": {
-                "branch-alias": {
-                    "dev-master": "5.0.x-dev"
-                }
-            },
-            "autoload": {
-                "psr-4": {
-                    "Sensio\\Bundle\\DistributionBundle\\": ""
-                }
-            },
-            "notification-url": "https://packagist.org/downloads/",
-            "license": [
-                "MIT"
-            ],
-            "authors": [
-                {
-                    "name": "Fabien Potencier",
-                    "email": "fabien@symfony.com"
-                }
-            ],
-            "description": "Base bundle for Symfony Distributions",
-            "keywords": [
-                "configuration",
-                "distribution"
-            ],
-            "abandoned": true,
-            "time": "2019-06-18T15:43:58+00:00"
-        },
-        {
-            "name": "sensio/framework-extra-bundle",
-            "version": "v5.4.1",
-            "source": {
-                "type": "git",
-                "url": "https://github.com/sensiolabs/SensioFrameworkExtraBundle.git",
-                "reference": "585f4b3a1c54f24d1a8431c729fc8f5acca20c8a"
-            },
-            "dist": {
-                "type": "zip",
-                "url": "https://api.github.com/repos/sensiolabs/SensioFrameworkExtraBundle/zipball/585f4b3a1c54f24d1a8431c729fc8f5acca20c8a",
-                "reference": "585f4b3a1c54f24d1a8431c729fc8f5acca20c8a",
-                "shasum": ""
-            },
-            "require": {
-                "doctrine/annotations": "^1.0",
-                "doctrine/persistence": "^1.0",
-                "php": ">=7.1.3",
-                "symfony/config": "^3.4|^4.3",
-                "symfony/dependency-injection": "^3.4|^4.3",
-                "symfony/framework-bundle": "^3.4|^4.3",
-                "symfony/http-kernel": "^3.4|^4.3"
-            },
-            "require-dev": {
-                "doctrine/doctrine-bundle": "^1.6",
-                "doctrine/orm": "^2.5",
-                "nyholm/psr7": "^1.1",
-                "symfony/browser-kit": "^3.4|^4.3",
-                "symfony/dom-crawler": "^3.4|^4.3",
-                "symfony/expression-language": "^3.4|^4.3",
-                "symfony/finder": "^3.4|^4.3",
-                "symfony/monolog-bridge": "^3.0|^4.0",
-                "symfony/monolog-bundle": "^3.2",
-                "symfony/phpunit-bridge": "^3.4.19|^4.1.8",
-                "symfony/psr-http-message-bridge": "^1.1",
-                "symfony/security-bundle": "^3.4|^4.3",
-                "symfony/twig-bundle": "^3.4|^4.3",
-                "symfony/yaml": "^3.4|^4.3",
-                "twig/twig": "~1.12|~2.0"
-            },
-            "suggest": {
-                "symfony/expression-language": "",
-                "symfony/psr-http-message-bridge": "To use the PSR-7 converters",
-                "symfony/security-bundle": ""
-            },
-            "type": "symfony-bundle",
-            "extra": {
-                "branch-alias": {
-                    "dev-master": "5.4.x-dev"
-                }
-            },
-            "autoload": {
-                "psr-4": {
-                    "Sensio\\Bundle\\FrameworkExtraBundle\\": ""
-                }
-            },
-            "notification-url": "https://packagist.org/downloads/",
-            "license": [
-                "MIT"
-            ],
-            "authors": [
-                {
-                    "name": "Fabien Potencier",
-                    "email": "fabien@symfony.com"
-                }
-            ],
-            "description": "This bundle provides a way to configure your controllers with annotations",
-            "keywords": [
-                "annotations",
-                "controllers"
-            ],
-            "time": "2019-07-08T08:31:25+00:00"
-        },
-        {
-            "name": "sensiolabs/security-checker",
-            "version": "v6.0.3",
-            "source": {
-                "type": "git",
-                "url": "https://github.com/sensiolabs/security-checker.git",
-                "reference": "a576c01520d9761901f269c4934ba55448be4a54"
-            },
-            "dist": {
-                "type": "zip",
-                "url": "https://api.github.com/repos/sensiolabs/security-checker/zipball/a576c01520d9761901f269c4934ba55448be4a54",
-                "reference": "a576c01520d9761901f269c4934ba55448be4a54",
-                "shasum": ""
-            },
-            "require": {
-                "php": ">=7.1.3",
-                "symfony/console": "^2.8|^3.4|^4.2|^5.0",
-                "symfony/http-client": "^4.3|^5.0",
-                "symfony/mime": "^4.3|^5.0",
-                "symfony/polyfill-ctype": "^1.11"
-            },
-            "bin": [
-                "security-checker"
-            ],
-            "type": "library",
-            "extra": {
-                "branch-alias": {
-                    "dev-master": "6.0-dev"
-                }
-            },
-            "autoload": {
-                "psr-4": {
-                    "SensioLabs\\Security\\": "SensioLabs/Security"
-                }
-            },
-            "notification-url": "https://packagist.org/downloads/",
-            "license": [
-                "MIT"
-            ],
-            "authors": [
-                {
-                    "name": "Fabien Potencier",
-                    "email": "fabien.potencier@gmail.com"
-                }
-            ],
-            "description": "A security checker for your composer.lock",
-            "time": "2019-11-01T13:20:14+00:00"
-        },
-        {
-            "name": "shudrum/array-finder",
-            "version": "v1.1.0",
-            "source": {
-                "type": "git",
-                "url": "https://github.com/Shudrum/ArrayFinder.git",
-                "reference": "42380f01017371b7a1e8e02b0bf12cb534e454d7"
-            },
-            "dist": {
-                "type": "zip",
-                "url": "https://api.github.com/repos/Shudrum/ArrayFinder/zipball/42380f01017371b7a1e8e02b0bf12cb534e454d7",
-                "reference": "42380f01017371b7a1e8e02b0bf12cb534e454d7",
-                "shasum": ""
-            },
-            "require": {
-                "php": ">=5.4"
-            },
-            "type": "library",
-            "autoload": {
-                "psr-4": {
-                    "Shudrum\\Component\\ArrayFinder\\": ""
-                },
-                "exclude-from-classmap": [
-                    "/Tests/"
-                ]
-            },
-            "notification-url": "https://packagist.org/downloads/",
-            "license": [
-                "MIT"
-            ],
-            "authors": [
-                {
-                    "name": "Julien Martin",
-                    "email": "martin.julien82@gmail.com"
-                }
-            ],
-            "description": "ArrayFinder component",
-            "homepage": "https://github.com/Shudrum/ArrayFinder",
-            "time": "2016-02-01T12:23:32+00:00"
-        },
-        {
-            "name": "smarty/smarty",
-            "version": "v3.1.36",
-            "source": {
-                "type": "git",
-                "url": "https://github.com/smarty-php/smarty.git",
-                "reference": "fd148f7ade295014fff77f89ee3d5b20d9d55451"
-            },
-            "dist": {
-                "type": "zip",
-                "url": "https://api.github.com/repos/smarty-php/smarty/zipball/fd148f7ade295014fff77f89ee3d5b20d9d55451",
-                "reference": "fd148f7ade295014fff77f89ee3d5b20d9d55451",
-                "shasum": ""
-            },
-            "require": {
-                "php": ">=5.2"
-            },
-            "require-dev": {
-                "phpunit/phpunit": "6.4.1",
-                "smarty/smarty-lexer": "^3.1"
-            },
-            "type": "library",
-            "extra": {
-                "branch-alias": {
-                    "dev-master": "3.1.x-dev"
-                }
-            },
-            "autoload": {
-                "classmap": [
-                    "libs/"
-                ]
-            },
-            "notification-url": "https://packagist.org/downloads/",
-            "license": [
-                "LGPL-3.0"
-            ],
-            "authors": [
-                {
-                    "name": "Monte Ohrt",
-                    "email": "monte@ohrt.com"
-                },
-                {
-                    "name": "Uwe Tews",
-                    "email": "uwe.tews@googlemail.com"
-                },
-                {
-                    "name": "Rodney Rehm",
-                    "email": "rodney.rehm@medialize.de"
-                }
-            ],
-            "description": "Smarty - the compiling PHP template engine",
-            "homepage": "http://www.smarty.net",
-            "keywords": [
-                "templating"
-            ],
-            "time": "2020-04-14T14:44:26+00:00"
-        },
-        {
-            "name": "soundasleep/html2text",
-            "version": "0.5.0",
-            "source": {
-                "type": "git",
-                "url": "https://github.com/soundasleep/html2text.git",
-                "reference": "cdb89f6ffa2c4cc78f8ed9ea6ee0594a9133ccad"
-            },
-            "dist": {
-                "type": "zip",
-                "url": "https://api.github.com/repos/soundasleep/html2text/zipball/cdb89f6ffa2c4cc78f8ed9ea6ee0594a9133ccad",
-                "reference": "cdb89f6ffa2c4cc78f8ed9ea6ee0594a9133ccad",
-                "shasum": ""
-            },
-            "require": {
-                "ext-dom": "*",
-                "ext-libxml": "*",
-                "php": ">=5.3.2"
-            },
-            "require-dev": {
-                "phpunit/phpunit": ">=4.0",
-                "soundasleep/component-tests": "dev-master"
-            },
-            "type": "library",
-            "autoload": {
-                "psr-4": {
-                    "Html2Text\\": "src"
-                }
-            },
-            "notification-url": "https://packagist.org/downloads/",
-            "license": [
-                "EPL-1.0"
-            ],
-            "authors": [
-                {
-                    "name": "Jevon Wright",
-                    "homepage": "https://jevon.org",
-                    "role": "Developer"
-                }
-            ],
-            "description": "A PHP script to convert HTML into a plain text format",
-            "homepage": "https://github.com/soundasleep/html2text",
-            "keywords": [
-                "email",
-                "html",
-                "php",
-                "text"
-            ],
-            "time": "2017-04-19T22:01:50+00:00"
-        },
-        {
-            "name": "swiftmailer/swiftmailer",
-            "version": "v6.2.3",
-            "source": {
-                "type": "git",
-                "url": "https://github.com/swiftmailer/swiftmailer.git",
-                "reference": "149cfdf118b169f7840bbe3ef0d4bc795d1780c9"
-            },
-            "dist": {
-                "type": "zip",
-                "url": "https://api.github.com/repos/swiftmailer/swiftmailer/zipball/149cfdf118b169f7840bbe3ef0d4bc795d1780c9",
-                "reference": "149cfdf118b169f7840bbe3ef0d4bc795d1780c9",
-                "shasum": ""
-            },
-            "require": {
-                "egulias/email-validator": "~2.0",
-                "php": ">=7.0.0",
-                "symfony/polyfill-iconv": "^1.0",
-                "symfony/polyfill-intl-idn": "^1.10",
-                "symfony/polyfill-mbstring": "^1.0"
-            },
-            "require-dev": {
-                "mockery/mockery": "~0.9.1",
-                "symfony/phpunit-bridge": "^3.4.19|^4.1.8"
-            },
-            "suggest": {
-                "ext-intl": "Needed to support internationalized email addresses",
-                "true/punycode": "Needed to support internationalized email addresses, if ext-intl is not installed"
-            },
-            "type": "library",
-            "extra": {
-                "branch-alias": {
-                    "dev-master": "6.2-dev"
-                }
-            },
-            "autoload": {
-                "files": [
-                    "lib/swift_required.php"
-                ]
-            },
-            "notification-url": "https://packagist.org/downloads/",
-            "license": [
-                "MIT"
-            ],
-            "authors": [
-                {
-                    "name": "Chris Corbyn"
-                },
-                {
-                    "name": "Fabien Potencier",
-                    "email": "fabien@symfony.com"
-                }
-            ],
-            "description": "Swiftmailer, free feature-rich PHP mailer",
-            "homepage": "https://swiftmailer.symfony.com",
-            "keywords": [
-                "email",
-                "mail",
-                "mailer"
-            ],
-            "time": "2019-11-12T09:31:26+00:00"
-        },
-        {
-            "name": "symfony/http-client",
-            "version": "v4.4.11",
-            "source": {
-                "type": "git",
-                "url": "https://github.com/symfony/http-client.git",
-                "reference": "c71448cfd772db2334e30f993c9011e14677f604"
-            },
-            "dist": {
-                "type": "zip",
-                "url": "https://api.github.com/repos/symfony/http-client/zipball/c71448cfd772db2334e30f993c9011e14677f604",
-                "reference": "c71448cfd772db2334e30f993c9011e14677f604",
-                "shasum": ""
-            },
-            "require": {
-                "php": ">=7.1.3",
-                "psr/log": "^1.0",
-                "symfony/http-client-contracts": "^1.1.8|^2",
-                "symfony/polyfill-php73": "^1.11",
-                "symfony/service-contracts": "^1.0|^2"
-            },
-            "provide": {
-                "php-http/async-client-implementation": "*",
-                "php-http/client-implementation": "*",
-                "psr/http-client-implementation": "1.0",
-                "symfony/http-client-implementation": "1.1"
-            },
-            "require-dev": {
-                "guzzlehttp/promises": "^1.3.1",
-                "nyholm/psr7": "^1.0",
-                "php-http/httplug": "^1.0|^2.0",
-                "psr/http-client": "^1.0",
-                "symfony/dependency-injection": "^4.3|^5.0",
-                "symfony/http-kernel": "^4.4",
-                "symfony/process": "^4.2|^5.0"
-            },
-            "type": "library",
-            "extra": {
-                "branch-alias": {
-                    "dev-master": "4.4-dev"
-                }
-            },
-            "autoload": {
-                "psr-4": {
-                    "Symfony\\Component\\HttpClient\\": ""
-                },
-                "exclude-from-classmap": [
-                    "/Tests/"
-                ]
-            },
-            "notification-url": "https://packagist.org/downloads/",
-            "license": [
-                "MIT"
-            ],
-            "authors": [
-                {
-                    "name": "Nicolas Grekas",
-                    "email": "p@tchwork.com"
-                },
-                {
-                    "name": "Symfony Community",
-                    "homepage": "https://symfony.com/contributors"
-                }
-            ],
-            "description": "Symfony HttpClient component",
-            "homepage": "https://symfony.com",
-            "time": "2020-07-04T09:37:14+00:00"
-        },
-        {
-            "name": "symfony/http-client-contracts",
-            "version": "v1.1.9",
-            "source": {
-                "type": "git",
-                "url": "https://github.com/symfony/http-client-contracts.git",
-                "reference": "3281d24779c56fecc265a93126f1a02feced96eb"
-            },
-            "dist": {
-                "type": "zip",
-                "url": "https://api.github.com/repos/symfony/http-client-contracts/zipball/3281d24779c56fecc265a93126f1a02feced96eb",
-                "reference": "3281d24779c56fecc265a93126f1a02feced96eb",
-                "shasum": ""
-            },
-            "require": {
-                "php": ">=7.1.3"
-            },
-            "suggest": {
-                "symfony/http-client-implementation": ""
-            },
-            "type": "library",
-            "extra": {
-                "branch-alias": {
-                    "dev-master": "1.1-dev"
-                },
-                "thanks": {
-                    "name": "symfony/contracts",
-                    "url": "https://github.com/symfony/contracts"
-                }
-            },
-            "autoload": {
-                "psr-4": {
-                    "Symfony\\Contracts\\HttpClient\\": ""
-                }
-            },
-            "notification-url": "https://packagist.org/downloads/",
-            "license": [
-                "MIT"
-            ],
-            "authors": [
-                {
-                    "name": "Nicolas Grekas",
-                    "email": "p@tchwork.com"
-                },
-                {
-                    "name": "Symfony Community",
-                    "homepage": "https://symfony.com/contributors"
-                }
-            ],
-            "description": "Generic abstractions related to HTTP clients",
-            "homepage": "https://symfony.com",
-            "keywords": [
-                "abstractions",
-                "contracts",
-                "decoupling",
-                "interfaces",
-                "interoperability",
-                "standards"
-            ],
-            "time": "2020-07-06T13:19:58+00:00"
-        },
-        {
-            "name": "symfony/mime",
-            "version": "v4.4.11",
-            "source": {
-                "type": "git",
-                "url": "https://github.com/symfony/mime.git",
-                "reference": "cb00d7210bc096f997e63189a62b5e35d72babac"
-            },
-            "dist": {
-                "type": "zip",
-                "url": "https://api.github.com/repos/symfony/mime/zipball/cb00d7210bc096f997e63189a62b5e35d72babac",
-                "reference": "cb00d7210bc096f997e63189a62b5e35d72babac",
-                "shasum": ""
-            },
-            "require": {
-                "php": ">=7.1.3",
-                "symfony/polyfill-intl-idn": "^1.10",
-                "symfony/polyfill-mbstring": "^1.0"
-            },
-            "conflict": {
-                "symfony/mailer": "<4.4"
-            },
-            "require-dev": {
-                "egulias/email-validator": "^2.1.10",
-                "symfony/dependency-injection": "^3.4|^4.1|^5.0"
-            },
-            "type": "library",
-            "extra": {
-                "branch-alias": {
-                    "dev-master": "4.4-dev"
-                }
-            },
-            "autoload": {
-                "psr-4": {
-                    "Symfony\\Component\\Mime\\": ""
-                },
-                "exclude-from-classmap": [
-                    "/Tests/"
-                ]
-            },
-            "notification-url": "https://packagist.org/downloads/",
-            "license": [
-                "MIT"
-            ],
-            "authors": [
-                {
-                    "name": "Fabien Potencier",
-                    "email": "fabien@symfony.com"
-                },
-                {
-                    "name": "Symfony Community",
-                    "homepage": "https://symfony.com/contributors"
-                }
-            ],
-            "description": "A library to manipulate MIME messages",
-            "homepage": "https://symfony.com",
-            "keywords": [
-                "mime",
-                "mime-type"
-            ],
-            "time": "2020-07-22T12:10:07+00:00"
-        },
-        {
-            "name": "symfony/monolog-bundle",
-            "version": "v3.5.0",
-            "source": {
-                "type": "git",
-                "url": "https://github.com/symfony/monolog-bundle.git",
-                "reference": "dd80460fcfe1fa2050a7103ad818e9d0686ce6fd"
-            },
-            "dist": {
-                "type": "zip",
-                "url": "https://api.github.com/repos/symfony/monolog-bundle/zipball/dd80460fcfe1fa2050a7103ad818e9d0686ce6fd",
-                "reference": "dd80460fcfe1fa2050a7103ad818e9d0686ce6fd",
-                "shasum": ""
-            },
-            "require": {
-                "monolog/monolog": "~1.22 || ~2.0",
-                "php": ">=5.6",
-                "symfony/config": "~3.4 || ~4.0 || ^5.0",
-                "symfony/dependency-injection": "~3.4.10 || ^4.0.10 || ^5.0",
-                "symfony/http-kernel": "~3.4 || ~4.0 || ^5.0",
-                "symfony/monolog-bridge": "~3.4 || ~4.0 || ^5.0"
-            },
-            "require-dev": {
-                "symfony/console": "~3.4 || ~4.0 || ^5.0",
-                "symfony/phpunit-bridge": "^3.4.19 || ^4.0 || ^5.0",
-                "symfony/yaml": "~3.4 || ~4.0 || ^5.0"
-            },
-            "type": "symfony-bundle",
-            "extra": {
-                "branch-alias": {
-                    "dev-master": "3.x-dev"
-                }
-            },
-            "autoload": {
-                "psr-4": {
-                    "Symfony\\Bundle\\MonologBundle\\": ""
-                },
-                "exclude-from-classmap": [
-                    "/Tests/"
-                ]
-            },
-            "notification-url": "https://packagist.org/downloads/",
-            "license": [
-                "MIT"
-            ],
-            "authors": [
-                {
-                    "name": "Fabien Potencier",
-                    "email": "fabien@symfony.com"
-                },
-                {
-                    "name": "Symfony Community",
-                    "homepage": "http://symfony.com/contributors"
-                }
-            ],
-            "description": "Symfony MonologBundle",
-            "homepage": "http://symfony.com",
-            "keywords": [
-                "log",
-                "logging"
-            ],
-            "time": "2019-11-13T13:11:14+00:00"
-        },
-        {
-            "name": "symfony/polyfill-apcu",
-            "version": "v1.18.1",
-            "source": {
-                "type": "git",
-                "url": "https://github.com/symfony/polyfill-apcu.git",
-                "reference": "f1d94a98e364f4b84252331a40cb7987b847e241"
-            },
-            "dist": {
-                "type": "zip",
-                "url": "https://api.github.com/repos/symfony/polyfill-apcu/zipball/f1d94a98e364f4b84252331a40cb7987b847e241",
-                "reference": "f1d94a98e364f4b84252331a40cb7987b847e241",
-                "shasum": ""
-            },
-            "require": {
-                "php": ">=5.3.3"
-            },
-            "type": "library",
-            "extra": {
-                "branch-alias": {
-                    "dev-master": "1.18-dev"
-                },
-                "thanks": {
-                    "name": "symfony/polyfill",
-                    "url": "https://github.com/symfony/polyfill"
-                }
-            },
-            "autoload": {
-                "psr-4": {
-                    "Symfony\\Polyfill\\Apcu\\": ""
-                },
-                "files": [
-                    "bootstrap.php"
-                ]
-            },
-            "notification-url": "https://packagist.org/downloads/",
-            "license": [
-                "MIT"
-            ],
-            "authors": [
-                {
-                    "name": "Nicolas Grekas",
-                    "email": "p@tchwork.com"
-                },
-                {
-                    "name": "Symfony Community",
-                    "homepage": "https://symfony.com/contributors"
-                }
-            ],
-            "description": "Symfony polyfill backporting apcu_* functions to lower PHP versions",
-            "homepage": "https://symfony.com",
-            "keywords": [
-                "apcu",
-                "compatibility",
-                "polyfill",
-                "portable",
-                "shim"
-            ],
-            "time": "2020-07-14T12:35:20+00:00"
-        },
-        {
-            "name": "symfony/polyfill-ctype",
-            "version": "v1.18.1",
-            "source": {
-                "type": "git",
-                "url": "https://github.com/symfony/polyfill-ctype.git",
-                "reference": "1c302646f6efc070cd46856e600e5e0684d6b454"
-            },
-            "dist": {
-                "type": "zip",
-                "url": "https://api.github.com/repos/symfony/polyfill-ctype/zipball/1c302646f6efc070cd46856e600e5e0684d6b454",
-                "reference": "1c302646f6efc070cd46856e600e5e0684d6b454",
-                "shasum": ""
-            },
-            "require": {
-                "php": ">=5.3.3"
-            },
-            "suggest": {
-                "ext-ctype": "For best performance"
-            },
-            "type": "library",
-            "extra": {
-                "branch-alias": {
-                    "dev-master": "1.18-dev"
-                },
-                "thanks": {
-                    "name": "symfony/polyfill",
-                    "url": "https://github.com/symfony/polyfill"
-                }
-            },
-            "autoload": {
-                "psr-4": {
-                    "Symfony\\Polyfill\\Ctype\\": ""
-                },
-                "files": [
-                    "bootstrap.php"
-                ]
-            },
-            "notification-url": "https://packagist.org/downloads/",
-            "license": [
-                "MIT"
-            ],
-            "authors": [
-                {
-                    "name": "Gert de Pagter",
-                    "email": "BackEndTea@gmail.com"
-                },
-                {
-                    "name": "Symfony Community",
-                    "homepage": "https://symfony.com/contributors"
-                }
-            ],
-            "description": "Symfony polyfill for ctype functions",
-            "homepage": "https://symfony.com",
-            "keywords": [
-                "compatibility",
-                "ctype",
-                "polyfill",
-                "portable"
-            ],
-            "time": "2020-07-14T12:35:20+00:00"
-        },
-        {
-            "name": "symfony/polyfill-iconv",
-            "version": "v1.18.1",
-            "source": {
-                "type": "git",
-                "url": "https://github.com/symfony/polyfill-iconv.git",
-                "reference": "6c2f78eb8f5ab8eaea98f6d414a5915f2e0fce36"
-            },
-            "dist": {
-                "type": "zip",
-                "url": "https://api.github.com/repos/symfony/polyfill-iconv/zipball/6c2f78eb8f5ab8eaea98f6d414a5915f2e0fce36",
-                "reference": "6c2f78eb8f5ab8eaea98f6d414a5915f2e0fce36",
-                "shasum": ""
-            },
-            "require": {
-                "php": ">=5.3.3"
-            },
-            "suggest": {
-                "ext-iconv": "For best performance"
-            },
-            "type": "library",
-            "extra": {
-                "branch-alias": {
-                    "dev-master": "1.18-dev"
-                },
-                "thanks": {
-                    "name": "symfony/polyfill",
-                    "url": "https://github.com/symfony/polyfill"
-                }
-            },
-            "autoload": {
-                "psr-4": {
-                    "Symfony\\Polyfill\\Iconv\\": ""
-                },
-                "files": [
-                    "bootstrap.php"
-                ]
-            },
-            "notification-url": "https://packagist.org/downloads/",
-            "license": [
-                "MIT"
-            ],
-            "authors": [
-                {
-                    "name": "Nicolas Grekas",
-                    "email": "p@tchwork.com"
-                },
-                {
-                    "name": "Symfony Community",
-                    "homepage": "https://symfony.com/contributors"
-                }
-            ],
-            "description": "Symfony polyfill for the Iconv extension",
-            "homepage": "https://symfony.com",
-            "keywords": [
-                "compatibility",
-                "iconv",
-                "polyfill",
-                "portable",
-                "shim"
-            ],
-            "time": "2020-07-14T12:35:20+00:00"
-        },
-        {
-            "name": "symfony/polyfill-intl-icu",
-            "version": "v1.18.1",
-            "source": {
-                "type": "git",
-                "url": "https://github.com/symfony/polyfill-intl-icu.git",
-                "reference": "4e45a6e39041a9cc78835b11abc47874ae302a55"
-            },
-            "dist": {
-                "type": "zip",
-                "url": "https://api.github.com/repos/symfony/polyfill-intl-icu/zipball/4e45a6e39041a9cc78835b11abc47874ae302a55",
-                "reference": "4e45a6e39041a9cc78835b11abc47874ae302a55",
-                "shasum": ""
-            },
-            "require": {
-                "php": ">=5.3.3",
-                "symfony/intl": "~2.3|~3.0|~4.0|~5.0"
-            },
-            "suggest": {
-                "ext-intl": "For best performance"
-            },
-            "type": "library",
-            "extra": {
-                "branch-alias": {
-                    "dev-master": "1.18-dev"
-                },
-                "thanks": {
-                    "name": "symfony/polyfill",
-                    "url": "https://github.com/symfony/polyfill"
-                }
-            },
-            "autoload": {
-                "files": [
-                    "bootstrap.php"
-                ]
-            },
-            "notification-url": "https://packagist.org/downloads/",
-            "license": [
-                "MIT"
-            ],
-            "authors": [
-                {
-                    "name": "Nicolas Grekas",
-                    "email": "p@tchwork.com"
-                },
-                {
-                    "name": "Symfony Community",
-                    "homepage": "https://symfony.com/contributors"
-                }
-            ],
-            "description": "Symfony polyfill for intl's ICU-related data and classes",
-            "homepage": "https://symfony.com",
-            "keywords": [
-                "compatibility",
-                "icu",
-                "intl",
-                "polyfill",
-                "portable",
-                "shim"
-            ],
-            "time": "2020-07-14T12:35:20+00:00"
-        },
-        {
-            "name": "symfony/polyfill-intl-idn",
-            "version": "v1.18.1",
-            "source": {
-                "type": "git",
-                "url": "https://github.com/symfony/polyfill-intl-idn.git",
-                "reference": "5dcab1bc7146cf8c1beaa4502a3d9be344334251"
-            },
-            "dist": {
-                "type": "zip",
-                "url": "https://api.github.com/repos/symfony/polyfill-intl-idn/zipball/5dcab1bc7146cf8c1beaa4502a3d9be344334251",
-                "reference": "5dcab1bc7146cf8c1beaa4502a3d9be344334251",
-                "shasum": ""
-            },
-            "require": {
-                "php": ">=5.3.3",
-                "symfony/polyfill-intl-normalizer": "^1.10",
-                "symfony/polyfill-php70": "^1.10",
-                "symfony/polyfill-php72": "^1.10"
-            },
-            "suggest": {
-                "ext-intl": "For best performance"
-            },
-            "type": "library",
-            "extra": {
-                "branch-alias": {
-                    "dev-master": "1.18-dev"
-                },
-                "thanks": {
-                    "name": "symfony/polyfill",
-                    "url": "https://github.com/symfony/polyfill"
-                }
-            },
-            "autoload": {
-                "psr-4": {
-                    "Symfony\\Polyfill\\Intl\\Idn\\": ""
-                },
-                "files": [
-                    "bootstrap.php"
-                ]
-            },
-            "notification-url": "https://packagist.org/downloads/",
-            "license": [
-                "MIT"
-            ],
-            "authors": [
-                {
-                    "name": "Laurent Bassin",
-                    "email": "laurent@bassin.info"
-                },
-                {
-                    "name": "Trevor Rowbotham",
-                    "email": "trevor.rowbotham@pm.me"
-                },
-                {
-                    "name": "Symfony Community",
-                    "homepage": "https://symfony.com/contributors"
-                }
-            ],
-            "description": "Symfony polyfill for intl's idn_to_ascii and idn_to_utf8 functions",
-            "homepage": "https://symfony.com",
-            "keywords": [
-                "compatibility",
-                "idn",
-                "intl",
-                "polyfill",
-                "portable",
-                "shim"
-            ],
-            "time": "2020-08-04T06:02:08+00:00"
-        },
-        {
-            "name": "symfony/polyfill-intl-normalizer",
-            "version": "v1.18.1",
-            "source": {
-                "type": "git",
-                "url": "https://github.com/symfony/polyfill-intl-normalizer.git",
-                "reference": "37078a8dd4a2a1e9ab0231af7c6cb671b2ed5a7e"
-            },
-            "dist": {
-                "type": "zip",
-                "url": "https://api.github.com/repos/symfony/polyfill-intl-normalizer/zipball/37078a8dd4a2a1e9ab0231af7c6cb671b2ed5a7e",
-                "reference": "37078a8dd4a2a1e9ab0231af7c6cb671b2ed5a7e",
-                "shasum": ""
-            },
-            "require": {
-                "php": ">=5.3.3"
-            },
-            "suggest": {
-                "ext-intl": "For best performance"
-            },
-            "type": "library",
-            "extra": {
-                "branch-alias": {
-                    "dev-master": "1.18-dev"
-                },
-                "thanks": {
-                    "name": "symfony/polyfill",
-                    "url": "https://github.com/symfony/polyfill"
-                }
-            },
-            "autoload": {
-                "psr-4": {
-                    "Symfony\\Polyfill\\Intl\\Normalizer\\": ""
-                },
-                "files": [
-                    "bootstrap.php"
-                ],
-                "classmap": [
-                    "Resources/stubs"
-                ]
-            },
-            "notification-url": "https://packagist.org/downloads/",
-            "license": [
-                "MIT"
-            ],
-            "authors": [
-                {
-                    "name": "Nicolas Grekas",
-                    "email": "p@tchwork.com"
-                },
-                {
-                    "name": "Symfony Community",
-                    "homepage": "https://symfony.com/contributors"
-                }
-            ],
-            "description": "Symfony polyfill for intl's Normalizer class and related functions",
-            "homepage": "https://symfony.com",
-            "keywords": [
-                "compatibility",
-                "intl",
-                "normalizer",
-                "polyfill",
-                "portable",
-                "shim"
-            ],
-            "time": "2020-07-14T12:35:20+00:00"
-        },
-        {
-            "name": "symfony/polyfill-mbstring",
-            "version": "v1.18.1",
-            "source": {
-                "type": "git",
-                "url": "https://github.com/symfony/polyfill-mbstring.git",
-                "reference": "a6977d63bf9a0ad4c65cd352709e230876f9904a"
-            },
-            "dist": {
-                "type": "zip",
-                "url": "https://api.github.com/repos/symfony/polyfill-mbstring/zipball/a6977d63bf9a0ad4c65cd352709e230876f9904a",
-                "reference": "a6977d63bf9a0ad4c65cd352709e230876f9904a",
-                "shasum": ""
-            },
-            "require": {
-                "php": ">=5.3.3"
-            },
-            "suggest": {
-                "ext-mbstring": "For best performance"
-            },
-            "type": "library",
-            "extra": {
-                "branch-alias": {
-                    "dev-master": "1.18-dev"
-                },
-                "thanks": {
-                    "name": "symfony/polyfill",
-                    "url": "https://github.com/symfony/polyfill"
-                }
-            },
-            "autoload": {
-                "psr-4": {
-                    "Symfony\\Polyfill\\Mbstring\\": ""
-                },
-                "files": [
-                    "bootstrap.php"
-                ]
-            },
-            "notification-url": "https://packagist.org/downloads/",
-            "license": [
-                "MIT"
-            ],
-            "authors": [
-                {
-                    "name": "Nicolas Grekas",
-                    "email": "p@tchwork.com"
-                },
-                {
-                    "name": "Symfony Community",
-                    "homepage": "https://symfony.com/contributors"
-                }
-            ],
-            "description": "Symfony polyfill for the Mbstring extension",
-            "homepage": "https://symfony.com",
-            "keywords": [
-                "compatibility",
-                "mbstring",
-                "polyfill",
-                "portable",
-                "shim"
-            ],
-            "time": "2020-07-14T12:35:20+00:00"
-        },
-        {
-            "name": "symfony/polyfill-php56",
-            "version": "v1.18.1",
-            "source": {
-                "type": "git",
-                "url": "https://github.com/symfony/polyfill-php56.git",
-                "reference": "13df84e91cd168f247c2f2ec82cc0fa24901c011"
-            },
-            "dist": {
-                "type": "zip",
-                "url": "https://api.github.com/repos/symfony/polyfill-php56/zipball/13df84e91cd168f247c2f2ec82cc0fa24901c011",
-                "reference": "13df84e91cd168f247c2f2ec82cc0fa24901c011",
-                "shasum": ""
-            },
-            "require": {
-                "php": ">=5.3.3",
-                "symfony/polyfill-util": "~1.0"
-            },
-            "type": "library",
-            "extra": {
-                "branch-alias": {
-                    "dev-master": "1.18-dev"
-                },
-                "thanks": {
-                    "name": "symfony/polyfill",
-                    "url": "https://github.com/symfony/polyfill"
-                }
-            },
-            "autoload": {
-                "psr-4": {
-                    "Symfony\\Polyfill\\Php56\\": ""
-                },
-                "files": [
-                    "bootstrap.php"
-                ]
-            },
-            "notification-url": "https://packagist.org/downloads/",
-            "license": [
-                "MIT"
-            ],
-            "authors": [
-                {
-                    "name": "Nicolas Grekas",
-                    "email": "p@tchwork.com"
-                },
-                {
-                    "name": "Symfony Community",
-                    "homepage": "https://symfony.com/contributors"
-                }
-            ],
-            "description": "Symfony polyfill backporting some PHP 5.6+ features to lower PHP versions",
-            "homepage": "https://symfony.com",
-            "keywords": [
-                "compatibility",
-                "polyfill",
-                "portable",
-                "shim"
-            ],
-            "time": "2020-07-14T12:35:20+00:00"
-        },
-        {
-            "name": "symfony/polyfill-php70",
-            "version": "v1.18.1",
-            "source": {
-                "type": "git",
-                "url": "https://github.com/symfony/polyfill-php70.git",
-                "reference": "0dd93f2c578bdc9c72697eaa5f1dd25644e618d3"
-            },
-            "dist": {
-                "type": "zip",
-                "url": "https://api.github.com/repos/symfony/polyfill-php70/zipball/0dd93f2c578bdc9c72697eaa5f1dd25644e618d3",
-                "reference": "0dd93f2c578bdc9c72697eaa5f1dd25644e618d3",
-                "shasum": ""
-            },
-            "require": {
-                "paragonie/random_compat": "~1.0|~2.0|~9.99",
-                "php": ">=5.3.3"
-            },
-            "type": "library",
-            "extra": {
-                "branch-alias": {
-                    "dev-master": "1.18-dev"
-                },
-                "thanks": {
-                    "name": "symfony/polyfill",
-                    "url": "https://github.com/symfony/polyfill"
-                }
-            },
-            "autoload": {
-                "psr-4": {
-                    "Symfony\\Polyfill\\Php70\\": ""
-                },
-                "files": [
-                    "bootstrap.php"
-                ],
-                "classmap": [
-                    "Resources/stubs"
-                ]
-            },
-            "notification-url": "https://packagist.org/downloads/",
-            "license": [
-                "MIT"
-            ],
-            "authors": [
-                {
-                    "name": "Nicolas Grekas",
-                    "email": "p@tchwork.com"
-                },
-                {
-                    "name": "Symfony Community",
-                    "homepage": "https://symfony.com/contributors"
-                }
-            ],
-            "description": "Symfony polyfill backporting some PHP 7.0+ features to lower PHP versions",
-            "homepage": "https://symfony.com",
-            "keywords": [
-                "compatibility",
-                "polyfill",
-                "portable",
-                "shim"
-            ],
-            "time": "2020-07-14T12:35:20+00:00"
-        },
-        {
-            "name": "symfony/polyfill-php72",
-            "version": "v1.18.1",
-            "source": {
-                "type": "git",
-                "url": "https://github.com/symfony/polyfill-php72.git",
-                "reference": "639447d008615574653fb3bc60d1986d7172eaae"
-            },
-            "dist": {
-                "type": "zip",
-                "url": "https://api.github.com/repos/symfony/polyfill-php72/zipball/639447d008615574653fb3bc60d1986d7172eaae",
-                "reference": "639447d008615574653fb3bc60d1986d7172eaae",
-                "shasum": ""
-            },
-            "require": {
-                "php": ">=5.3.3"
-            },
-            "type": "library",
-            "extra": {
-                "branch-alias": {
-                    "dev-master": "1.18-dev"
-                },
-                "thanks": {
-                    "name": "symfony/polyfill",
-                    "url": "https://github.com/symfony/polyfill"
-                }
-            },
-            "autoload": {
-                "psr-4": {
-                    "Symfony\\Polyfill\\Php72\\": ""
-                },
-                "files": [
-                    "bootstrap.php"
-                ]
-            },
-            "notification-url": "https://packagist.org/downloads/",
-            "license": [
-                "MIT"
-            ],
-            "authors": [
-                {
-                    "name": "Nicolas Grekas",
-                    "email": "p@tchwork.com"
-                },
-                {
-                    "name": "Symfony Community",
-                    "homepage": "https://symfony.com/contributors"
-                }
-            ],
-            "description": "Symfony polyfill backporting some PHP 7.2+ features to lower PHP versions",
-            "homepage": "https://symfony.com",
-            "keywords": [
-                "compatibility",
-                "polyfill",
-                "portable",
-                "shim"
-            ],
-            "time": "2020-07-14T12:35:20+00:00"
-        },
-        {
-            "name": "symfony/polyfill-php73",
-            "version": "v1.18.1",
-            "source": {
-                "type": "git",
-                "url": "https://github.com/symfony/polyfill-php73.git",
-                "reference": "fffa1a52a023e782cdcc221d781fe1ec8f87fcca"
-            },
-            "dist": {
-                "type": "zip",
-                "url": "https://api.github.com/repos/symfony/polyfill-php73/zipball/fffa1a52a023e782cdcc221d781fe1ec8f87fcca",
-                "reference": "fffa1a52a023e782cdcc221d781fe1ec8f87fcca",
-                "shasum": ""
-            },
-            "require": {
-                "php": ">=5.3.3"
-            },
-            "type": "library",
-            "extra": {
-                "branch-alias": {
-                    "dev-master": "1.18-dev"
-                },
-                "thanks": {
-                    "name": "symfony/polyfill",
-                    "url": "https://github.com/symfony/polyfill"
-                }
-            },
-            "autoload": {
-                "psr-4": {
-                    "Symfony\\Polyfill\\Php73\\": ""
-                },
-                "files": [
-                    "bootstrap.php"
-                ],
-                "classmap": [
-                    "Resources/stubs"
-                ]
-            },
-            "notification-url": "https://packagist.org/downloads/",
-            "license": [
-                "MIT"
-            ],
-            "authors": [
-                {
-                    "name": "Nicolas Grekas",
-                    "email": "p@tchwork.com"
-                },
-                {
-                    "name": "Symfony Community",
-                    "homepage": "https://symfony.com/contributors"
-                }
-            ],
-            "description": "Symfony polyfill backporting some PHP 7.3+ features to lower PHP versions",
-            "homepage": "https://symfony.com",
-            "keywords": [
-                "compatibility",
-                "polyfill",
-                "portable",
-                "shim"
-            ],
-            "time": "2020-07-14T12:35:20+00:00"
-        },
-        {
-            "name": "symfony/polyfill-util",
-            "version": "v1.18.1",
-            "source": {
-                "type": "git",
-                "url": "https://github.com/symfony/polyfill-util.git",
-                "reference": "46b910c71e9828f8ec2aa7a0314de1130d9b295a"
-            },
-            "dist": {
-                "type": "zip",
-                "url": "https://api.github.com/repos/symfony/polyfill-util/zipball/46b910c71e9828f8ec2aa7a0314de1130d9b295a",
-                "reference": "46b910c71e9828f8ec2aa7a0314de1130d9b295a",
-                "shasum": ""
-            },
-            "require": {
-                "php": ">=5.3.3"
-            },
-            "type": "library",
-            "extra": {
-                "branch-alias": {
-                    "dev-master": "1.18-dev"
-                },
-                "thanks": {
-                    "name": "symfony/polyfill",
-                    "url": "https://github.com/symfony/polyfill"
-                }
-            },
-            "autoload": {
-                "psr-4": {
-                    "Symfony\\Polyfill\\Util\\": ""
-                }
-            },
-            "notification-url": "https://packagist.org/downloads/",
-            "license": [
-                "MIT"
-            ],
-            "authors": [
-                {
-                    "name": "Nicolas Grekas",
-                    "email": "p@tchwork.com"
-                },
-                {
-                    "name": "Symfony Community",
-                    "homepage": "https://symfony.com/contributors"
-                }
-            ],
-            "description": "Symfony utilities for portability of PHP codes",
-            "homepage": "https://symfony.com",
-            "keywords": [
-                "compat",
-                "compatibility",
-                "polyfill",
-                "shim"
-            ],
-            "time": "2020-07-14T12:35:20+00:00"
-        },
-        {
-            "name": "symfony/service-contracts",
-            "version": "v1.1.9",
-            "source": {
-                "type": "git",
-                "url": "https://github.com/symfony/service-contracts.git",
-                "reference": "b776d18b303a39f56c63747bcb977ad4b27aca26"
-            },
-            "dist": {
-                "type": "zip",
-                "url": "https://api.github.com/repos/symfony/service-contracts/zipball/b776d18b303a39f56c63747bcb977ad4b27aca26",
-                "reference": "b776d18b303a39f56c63747bcb977ad4b27aca26",
-                "shasum": ""
-            },
-            "require": {
-                "php": ">=7.1.3",
-                "psr/container": "^1.0"
-            },
-            "suggest": {
-                "symfony/service-implementation": ""
-            },
-            "type": "library",
-            "extra": {
-                "branch-alias": {
-                    "dev-master": "1.1-dev"
-                },
-                "thanks": {
-                    "name": "symfony/contracts",
-                    "url": "https://github.com/symfony/contracts"
-                }
-            },
-            "autoload": {
-                "psr-4": {
-                    "Symfony\\Contracts\\Service\\": ""
-                }
-            },
-            "notification-url": "https://packagist.org/downloads/",
-            "license": [
-                "MIT"
-            ],
-            "authors": [
-                {
-                    "name": "Nicolas Grekas",
-                    "email": "p@tchwork.com"
-                },
-                {
-                    "name": "Symfony Community",
-                    "homepage": "https://symfony.com/contributors"
-                }
-            ],
-            "description": "Generic abstractions related to writing services",
-            "homepage": "https://symfony.com",
-            "keywords": [
-                "abstractions",
-                "contracts",
-                "decoupling",
-                "interfaces",
-                "interoperability",
-                "standards"
-            ],
-            "time": "2020-07-06T13:19:58+00:00"
-        },
-        {
-            "name": "symfony/swiftmailer-bundle",
-            "version": "v3.2.6",
-            "source": {
-                "type": "git",
-                "url": "https://github.com/symfony/swiftmailer-bundle.git",
-                "reference": "7a83160b50a2479d37eb74ba71577380b9afe4f5"
-            },
-            "dist": {
-                "type": "zip",
-                "url": "https://api.github.com/repos/symfony/swiftmailer-bundle/zipball/7a83160b50a2479d37eb74ba71577380b9afe4f5",
-                "reference": "7a83160b50a2479d37eb74ba71577380b9afe4f5",
-                "shasum": ""
-            },
-            "require": {
-                "php": ">=7.0.0",
-                "swiftmailer/swiftmailer": "^6.1.3",
-                "symfony/config": "~2.8|~3.3|~4.0",
-                "symfony/dependency-injection": "~2.7|~3.3|~4.0",
-                "symfony/http-kernel": "~2.7|~3.3|~4.0"
-            },
-            "require-dev": {
-                "symfony/console": "~2.7|~3.3|~4.0",
-                "symfony/framework-bundle": "~2.7|~3.3|~4.0",
-                "symfony/phpunit-bridge": "~3.3|~4.0",
-                "symfony/yaml": "~2.7|~3.3|~4.0"
-            },
-            "suggest": {
-                "psr/log": "Allows logging"
-            },
-            "type": "symfony-bundle",
-            "extra": {
-                "branch-alias": {
-                    "dev-master": "3.2-dev"
-                }
-            },
-            "autoload": {
-                "psr-4": {
-                    "Symfony\\Bundle\\SwiftmailerBundle\\": ""
-                },
-                "exclude-from-classmap": [
-                    "/Tests/"
-                ]
-            },
-            "notification-url": "https://packagist.org/downloads/",
-            "license": [
-                "MIT"
-            ],
-            "authors": [
-                {
-                    "name": "Symfony Community",
-                    "homepage": "http://symfony.com/contributors"
-                },
-                {
-                    "name": "Fabien Potencier",
-                    "email": "fabien@symfony.com"
-                }
-            ],
-            "description": "Symfony SwiftmailerBundle",
-            "homepage": "http://symfony.com",
-            "time": "2019-04-18T15:52:54+00:00"
-        },
-        {
-            "name": "symfony/symfony",
-            "version": "v3.4.43",
-            "source": {
-                "type": "git",
-                "url": "https://github.com/symfony/symfony.git",
-                "reference": "21e652ffdb8c908c8606f923b903be5b8af21e01"
-            },
-            "dist": {
-                "type": "zip",
-                "url": "https://api.github.com/repos/symfony/symfony/zipball/21e652ffdb8c908c8606f923b903be5b8af21e01",
-                "reference": "21e652ffdb8c908c8606f923b903be5b8af21e01",
-                "shasum": ""
-            },
-            "require": {
-                "doctrine/common": "~2.4",
-                "ext-xml": "*",
-                "fig/link-util": "^1.0",
-                "php": "^5.5.9|>=7.0.8",
-                "psr/cache": "~1.0",
-                "psr/container": "^1.0",
-                "psr/link": "^1.0",
-                "psr/log": "~1.0",
-                "psr/simple-cache": "^1.0",
-                "symfony/polyfill-apcu": "~1.1",
-                "symfony/polyfill-ctype": "~1.8",
-                "symfony/polyfill-intl-icu": "~1.0",
-                "symfony/polyfill-mbstring": "~1.0",
-                "symfony/polyfill-php56": "~1.0",
-                "symfony/polyfill-php70": "~1.6",
-                "twig/twig": "^1.41|^2.10"
-            },
-            "conflict": {
-                "monolog/monolog": ">=2",
-                "phpdocumentor/reflection-docblock": "<3.0||>=3.2.0,<3.2.2",
-                "phpdocumentor/type-resolver": "<0.3.0",
-                "phpunit/phpunit": "<4.8.35|<5.4.3,>=5.0"
-            },
-            "provide": {
-                "psr/cache-implementation": "1.0",
-                "psr/container-implementation": "1.0",
-                "psr/log-implementation": "1.0",
-                "psr/simple-cache-implementation": "1.0"
-            },
-            "replace": {
-                "symfony/asset": "self.version",
-                "symfony/browser-kit": "self.version",
-                "symfony/cache": "self.version",
-                "symfony/class-loader": "self.version",
-                "symfony/config": "self.version",
-                "symfony/console": "self.version",
-                "symfony/css-selector": "self.version",
-                "symfony/debug": "self.version",
-                "symfony/debug-bundle": "self.version",
-                "symfony/dependency-injection": "self.version",
-                "symfony/doctrine-bridge": "self.version",
-                "symfony/dom-crawler": "self.version",
-                "symfony/dotenv": "self.version",
-                "symfony/event-dispatcher": "self.version",
-                "symfony/expression-language": "self.version",
-                "symfony/filesystem": "self.version",
-                "symfony/finder": "self.version",
-                "symfony/form": "self.version",
-                "symfony/framework-bundle": "self.version",
-                "symfony/http-foundation": "self.version",
-                "symfony/http-kernel": "self.version",
-                "symfony/inflector": "self.version",
-                "symfony/intl": "self.version",
-                "symfony/ldap": "self.version",
-                "symfony/lock": "self.version",
-                "symfony/monolog-bridge": "self.version",
-                "symfony/options-resolver": "self.version",
-                "symfony/process": "self.version",
-                "symfony/property-access": "self.version",
-                "symfony/property-info": "self.version",
-                "symfony/proxy-manager-bridge": "self.version",
-                "symfony/routing": "self.version",
-                "symfony/security": "self.version",
-                "symfony/security-bundle": "self.version",
-                "symfony/security-core": "self.version",
-                "symfony/security-csrf": "self.version",
-                "symfony/security-guard": "self.version",
-                "symfony/security-http": "self.version",
-                "symfony/serializer": "self.version",
-                "symfony/stopwatch": "self.version",
-                "symfony/templating": "self.version",
-                "symfony/translation": "self.version",
-                "symfony/twig-bridge": "self.version",
-                "symfony/twig-bundle": "self.version",
-                "symfony/validator": "self.version",
-                "symfony/var-dumper": "self.version",
-                "symfony/web-link": "self.version",
-                "symfony/web-profiler-bundle": "self.version",
-                "symfony/web-server-bundle": "self.version",
-                "symfony/workflow": "self.version",
-                "symfony/yaml": "self.version"
-            },
-            "require-dev": {
-                "cache/integration-tests": "dev-master",
-                "doctrine/annotations": "~1.0",
-                "doctrine/cache": "~1.6",
-                "doctrine/data-fixtures": "^1.1",
-                "doctrine/dbal": "~2.4",
-                "doctrine/doctrine-bundle": "~1.4",
-                "doctrine/orm": "~2.4,>=2.4.5",
-                "egulias/email-validator": "~1.2,>=1.2.8|~2.0",
-                "monolog/monolog": "~1.11",
-                "ocramius/proxy-manager": "~0.4|~1.0|~2.0",
-                "phpdocumentor/reflection-docblock": "^3.0|^4.0",
-                "predis/predis": "~1.0",
-                "symfony/phpunit-bridge": "^3.4.31|^4.3.4|~5.0",
-                "symfony/security-acl": "~2.8|~3.0"
-            },
-            "type": "library",
-            "extra": {
-                "branch-alias": {
-                    "dev-master": "3.4-dev"
-                }
-            },
-            "autoload": {
-                "psr-4": {
-                    "Symfony\\Bridge\\Doctrine\\": "src/Symfony/Bridge/Doctrine/",
-                    "Symfony\\Bridge\\Monolog\\": "src/Symfony/Bridge/Monolog/",
-                    "Symfony\\Bridge\\ProxyManager\\": "src/Symfony/Bridge/ProxyManager/",
-                    "Symfony\\Bridge\\Twig\\": "src/Symfony/Bridge/Twig/",
-                    "Symfony\\Bundle\\": "src/Symfony/Bundle/",
-                    "Symfony\\Component\\": "src/Symfony/Component/"
-                },
-                "classmap": [
-                    "src/Symfony/Component/Intl/Resources/stubs"
-                ],
-                "exclude-from-classmap": [
-                    "**/Tests/"
-                ]
-            },
-            "notification-url": "https://packagist.org/downloads/",
-            "license": [
-                "MIT"
-            ],
-            "authors": [
-                {
-                    "name": "Fabien Potencier",
-                    "email": "fabien@symfony.com"
-                },
-                {
-                    "name": "Symfony Community",
-                    "homepage": "https://symfony.com/contributors"
-                }
-            ],
-            "description": "The Symfony PHP framework",
-            "homepage": "https://symfony.com",
-            "keywords": [
-                "framework"
-            ],
-            "time": "2020-07-24T03:49:18+00:00"
-        },
-        {
-            "name": "tecnickcom/tcpdf",
-            "version": "6.3.5",
-            "source": {
-                "type": "git",
-                "url": "https://github.com/tecnickcom/TCPDF.git",
-                "reference": "19a535eaa7fb1c1cac499109deeb1a7a201b4549"
-            },
-            "dist": {
-                "type": "zip",
-                "url": "https://api.github.com/repos/tecnickcom/TCPDF/zipball/19a535eaa7fb1c1cac499109deeb1a7a201b4549",
-                "reference": "19a535eaa7fb1c1cac499109deeb1a7a201b4549",
-                "shasum": ""
-            },
-            "require": {
-                "php": ">=5.3.0"
-            },
-            "type": "library",
-            "autoload": {
-                "classmap": [
-                    "config",
-                    "include",
-                    "tcpdf.php",
-                    "tcpdf_parser.php",
-                    "tcpdf_import.php",
-                    "tcpdf_barcodes_1d.php",
-                    "tcpdf_barcodes_2d.php",
-                    "include/tcpdf_colors.php",
-                    "include/tcpdf_filters.php",
-                    "include/tcpdf_font_data.php",
-                    "include/tcpdf_fonts.php",
-                    "include/tcpdf_images.php",
-                    "include/tcpdf_static.php",
-                    "include/barcodes/datamatrix.php",
-                    "include/barcodes/pdf417.php",
-                    "include/barcodes/qrcode.php"
-                ]
-            },
-            "notification-url": "https://packagist.org/downloads/",
-            "license": [
-                "LGPL-3.0-only"
-            ],
-            "authors": [
-                {
-                    "name": "Nicola Asuni",
-                    "email": "info@tecnick.com",
-                    "role": "lead"
-                }
-            ],
-            "description": "TCPDF is a PHP class for generating PDF documents and barcodes.",
-            "homepage": "http://www.tcpdf.org/",
-            "keywords": [
-                "PDFD32000-2008",
-                "TCPDF",
-                "barcodes",
-                "datamatrix",
-                "pdf",
-                "pdf417",
-                "qrcode"
-            ],
-            "time": "2020-02-14T14:20:12+00:00"
-        },
-        {
-            "name": "tijsverkoyen/css-to-inline-styles",
-            "version": "2.2.3",
-            "source": {
-                "type": "git",
-                "url": "https://github.com/tijsverkoyen/CssToInlineStyles.git",
-                "reference": "b43b05cf43c1b6d849478965062b6ef73e223bb5"
-            },
-            "dist": {
-                "type": "zip",
-                "url": "https://api.github.com/repos/tijsverkoyen/CssToInlineStyles/zipball/b43b05cf43c1b6d849478965062b6ef73e223bb5",
-                "reference": "b43b05cf43c1b6d849478965062b6ef73e223bb5",
-                "shasum": ""
-            },
-            "require": {
-                "ext-dom": "*",
-                "ext-libxml": "*",
-                "php": "^5.5 || ^7.0 || ^8.0",
-                "symfony/css-selector": "^2.7 || ^3.0 || ^4.0 || ^5.0"
-            },
-            "require-dev": {
-                "phpunit/phpunit": "^4.8.35 || ^5.7 || ^6.0 || ^7.5"
-            },
-            "type": "library",
-            "extra": {
-                "branch-alias": {
-                    "dev-master": "2.2.x-dev"
-                }
-            },
-            "autoload": {
-                "psr-4": {
-                    "TijsVerkoyen\\CssToInlineStyles\\": "src"
-                }
-            },
-            "notification-url": "https://packagist.org/downloads/",
-            "license": [
-                "BSD-3-Clause"
-            ],
-            "authors": [
-                {
-                    "name": "Tijs Verkoyen",
-                    "email": "css_to_inline_styles@verkoyen.eu",
-                    "role": "Developer"
-                }
-            ],
-            "description": "CssToInlineStyles is a class that enables you to convert HTML-pages/files into HTML-pages/files with inline styles. This is very useful when you're sending emails.",
-            "homepage": "https://github.com/tijsverkoyen/CssToInlineStyles",
-            "time": "2020-07-13T06:12:54+00:00"
-        },
-        {
-            "name": "twig/twig",
-            "version": "v1.43.1",
-            "source": {
-                "type": "git",
-                "url": "https://github.com/twigphp/Twig.git",
-                "reference": "2311602f6a208715252febe682fa7c38e56a3373"
-            },
-            "dist": {
-                "type": "zip",
-                "url": "https://api.github.com/repos/twigphp/Twig/zipball/2311602f6a208715252febe682fa7c38e56a3373",
-                "reference": "2311602f6a208715252febe682fa7c38e56a3373",
-                "shasum": ""
-            },
-            "require": {
-                "php": ">=7.1.3",
-                "symfony/polyfill-ctype": "^1.8"
-            },
-            "require-dev": {
-                "psr/container": "^1.0",
-                "symfony/phpunit-bridge": "^4.4.9|^5.0.9"
-            },
-            "type": "library",
-            "extra": {
-                "branch-alias": {
-                    "dev-master": "1.43-dev"
-                }
-            },
-            "autoload": {
-                "psr-0": {
-                    "Twig_": "lib/"
-                },
-                "psr-4": {
-                    "Twig\\": "src/"
-                }
-            },
-            "notification-url": "https://packagist.org/downloads/",
-            "license": [
-                "BSD-3-Clause"
-            ],
-            "authors": [
-                {
-                    "name": "Fabien Potencier",
-                    "email": "fabien@symfony.com",
-                    "homepage": "http://fabien.potencier.org",
-                    "role": "Lead Developer"
-                },
-                {
-                    "name": "Twig Team",
-                    "role": "Contributors"
-                },
-                {
-                    "name": "Armin Ronacher",
-                    "email": "armin.ronacher@active-4.com",
-                    "role": "Project Founder"
-                }
-            ],
-            "description": "Twig, the flexible, fast, and secure template language for PHP",
-            "homepage": "https://twig.symfony.com",
-            "keywords": [
-                "templating"
-            ],
-            "time": "2020-08-05T15:05:05+00:00"
-        },
-        {
-            "name": "willdurand/jsonp-callback-validator",
-            "version": "v1.1.0",
-            "source": {
-                "type": "git",
-                "url": "https://github.com/willdurand/JsonpCallbackValidator.git",
-                "reference": "1a7d388bb521959e612ef50c5c7b1691b097e909"
-            },
-            "dist": {
-                "type": "zip",
-                "url": "https://api.github.com/repos/willdurand/JsonpCallbackValidator/zipball/1a7d388bb521959e612ef50c5c7b1691b097e909",
-                "reference": "1a7d388bb521959e612ef50c5c7b1691b097e909",
-                "shasum": ""
-            },
-            "require": {
-                "php": ">=5.3.0"
-            },
-            "require-dev": {
-                "phpunit/phpunit": "~3.7"
-            },
-            "type": "library",
-            "autoload": {
-                "psr-0": {
-                    "JsonpCallbackValidator": "src/"
-                }
-            },
-            "notification-url": "https://packagist.org/downloads/",
-            "license": [
-                "MIT"
-            ],
-            "authors": [
-                {
-                    "name": "William Durand",
-                    "email": "william.durand1@gmail.com",
-                    "homepage": "http://www.willdurand.fr"
-                }
-            ],
-            "description": "JSONP callback validator.",
-            "time": "2014-01-20T22:35:06+00:00"
-        }
-    ],
-    "packages-dev": [
-        {
-            "name": "behat/behat",
-            "version": "v3.7.0",
-            "source": {
-                "type": "git",
-                "url": "https://github.com/Behat/Behat.git",
-                "reference": "08052f739619a9e9f62f457a67302f0715e6dd13"
-            },
-            "dist": {
-                "type": "zip",
-                "url": "https://api.github.com/repos/Behat/Behat/zipball/08052f739619a9e9f62f457a67302f0715e6dd13",
-                "reference": "08052f739619a9e9f62f457a67302f0715e6dd13",
-                "shasum": ""
-            },
-            "require": {
-                "behat/gherkin": "^4.6.0",
-                "behat/transliterator": "^1.2",
-                "ext-mbstring": "*",
-                "php": ">=5.3.3",
-                "psr/container": "^1.0",
-                "symfony/config": "^2.7.51 || ^3.0 || ^4.0 || ^5.0",
-                "symfony/console": "^2.7.51 || ^2.8.33 || ^3.3.15 || ^3.4.3 || ^4.0.3 || ^5.0",
-                "symfony/dependency-injection": "^2.7.51 || ^3.0 || ^4.0 || ^5.0",
-                "symfony/event-dispatcher": "^2.7.51 || ^3.0 || ^4.0 || ^5.0",
-                "symfony/translation": "^2.7.51 || ^3.0 || ^4.0 || ^5.0",
-                "symfony/yaml": "^2.7.51 || ^3.0 || ^4.0 || ^5.0"
-            },
-            "require-dev": {
-                "container-interop/container-interop": "^1.2",
-                "herrera-io/box": "~1.6.1",
-                "phpunit/phpunit": "^4.8.36 || ^6.5.14 || ^7.5.20",
-                "symfony/process": "~2.5 || ^3.0 || ^4.0 || ^5.0"
-            },
-            "suggest": {
-                "ext-dom": "Needed to output test results in JUnit format."
-            },
-            "bin": [
-                "bin/behat"
-            ],
-            "type": "library",
-            "extra": {
-                "branch-alias": {
-                    "dev-master": "3.6.x-dev"
-                }
-            },
-            "autoload": {
-                "psr-4": {
-                    "Behat\\Behat\\": "src/Behat/Behat/",
-                    "Behat\\Testwork\\": "src/Behat/Testwork/"
-                }
-            },
-            "notification-url": "https://packagist.org/downloads/",
-            "license": [
-                "MIT"
-            ],
-            "authors": [
-                {
-                    "name": "Konstantin Kudryashov",
-                    "email": "ever.zet@gmail.com",
-                    "homepage": "http://everzet.com"
-                }
-            ],
-            "description": "Scenario-oriented BDD framework for PHP 5.3",
-            "homepage": "http://behat.org/",
-            "keywords": [
-                "Agile",
-                "BDD",
-                "ScenarioBDD",
-                "Scrum",
-                "StoryBDD",
-                "User story",
-                "business",
-                "development",
-                "documentation",
-                "examples",
-                "symfony",
-                "testing"
-            ],
-            "time": "2020-06-03T13:08:44+00:00"
-        },
-        {
-            "name": "behat/gherkin",
-            "version": "v4.6.2",
-            "source": {
-                "type": "git",
-                "url": "https://github.com/Behat/Gherkin.git",
-                "reference": "51ac4500c4dc30cbaaabcd2f25694299df666a31"
-            },
-            "dist": {
-                "type": "zip",
-                "url": "https://api.github.com/repos/Behat/Gherkin/zipball/51ac4500c4dc30cbaaabcd2f25694299df666a31",
-                "reference": "51ac4500c4dc30cbaaabcd2f25694299df666a31",
-                "shasum": ""
-            },
-            "require": {
-                "php": ">=5.3.1"
-            },
-            "require-dev": {
-                "phpunit/phpunit": "~4.5|~5",
-                "symfony/phpunit-bridge": "~2.7|~3|~4",
-                "symfony/yaml": "~2.3|~3|~4"
-            },
-            "suggest": {
-                "symfony/yaml": "If you want to parse features, represented in YAML files"
-            },
-            "type": "library",
-            "extra": {
-                "branch-alias": {
-                    "dev-master": "4.4-dev"
-                }
-            },
-            "autoload": {
-                "psr-0": {
-                    "Behat\\Gherkin": "src/"
-                }
-            },
-            "notification-url": "https://packagist.org/downloads/",
-            "license": [
-                "MIT"
-            ],
-            "authors": [
-                {
-                    "name": "Konstantin Kudryashov",
-                    "email": "ever.zet@gmail.com",
-                    "homepage": "http://everzet.com"
-                }
-            ],
-            "description": "Gherkin DSL parser for PHP 5.3",
-            "homepage": "http://behat.org/",
-            "keywords": [
-                "BDD",
-                "Behat",
-                "Cucumber",
-                "DSL",
-                "gherkin",
-                "parser"
-            ],
-            "time": "2020-03-17T14:03:26+00:00"
-        },
-        {
-            "name": "behat/transliterator",
-            "version": "v1.3.0",
-            "source": {
-                "type": "git",
-                "url": "https://github.com/Behat/Transliterator.git",
-                "reference": "3c4ec1d77c3d05caa1f0bf8fb3aae4845005c7fc"
-            },
-            "dist": {
-                "type": "zip",
-                "url": "https://api.github.com/repos/Behat/Transliterator/zipball/3c4ec1d77c3d05caa1f0bf8fb3aae4845005c7fc",
-                "reference": "3c4ec1d77c3d05caa1f0bf8fb3aae4845005c7fc",
-                "shasum": ""
-            },
-            "require": {
-                "php": ">=5.3.3"
-            },
-            "require-dev": {
-                "chuyskywalker/rolling-curl": "^3.1",
-                "php-yaoi/php-yaoi": "^1.0",
-                "phpunit/phpunit": "^4.8.36|^6.3"
-            },
-            "type": "library",
-            "extra": {
-                "branch-alias": {
-                    "dev-master": "1.2-dev"
-                }
-            },
-            "autoload": {
-                "psr-4": {
-                    "Behat\\Transliterator\\": "src/Behat/Transliterator"
-                }
-            },
-            "notification-url": "https://packagist.org/downloads/",
-            "license": [
-                "Artistic-1.0"
-            ],
-            "description": "String transliterator",
-            "keywords": [
-                "i18n",
-                "slug",
-                "transliterator"
-            ],
-            "time": "2020-01-14T16:39:13+00:00"
-        },
-        {
-            "name": "composer/semver",
-            "version": "1.5.1",
-            "source": {
-                "type": "git",
-                "url": "https://github.com/composer/semver.git",
-                "reference": "c6bea70230ef4dd483e6bbcab6005f682ed3a8de"
-            },
-            "dist": {
-                "type": "zip",
-                "url": "https://api.github.com/repos/composer/semver/zipball/c6bea70230ef4dd483e6bbcab6005f682ed3a8de",
-                "reference": "c6bea70230ef4dd483e6bbcab6005f682ed3a8de",
-                "shasum": ""
-            },
-            "require": {
-                "php": "^5.3.2 || ^7.0"
-            },
-            "require-dev": {
-                "phpunit/phpunit": "^4.5 || ^5.0.5"
-            },
-            "type": "library",
-            "extra": {
-                "branch-alias": {
-                    "dev-master": "1.x-dev"
-                }
-            },
-            "autoload": {
-                "psr-4": {
-                    "Composer\\Semver\\": "src"
-                }
-            },
-            "notification-url": "https://packagist.org/downloads/",
-            "license": [
-                "MIT"
-            ],
-            "authors": [
-                {
-                    "name": "Nils Adermann",
-                    "email": "naderman@naderman.de",
-                    "homepage": "http://www.naderman.de"
-                },
-                {
-                    "name": "Jordi Boggiano",
-                    "email": "j.boggiano@seld.be",
-                    "homepage": "http://seld.be"
-                },
-                {
-                    "name": "Rob Bast",
-                    "email": "rob.bast@gmail.com",
-                    "homepage": "http://robbast.nl"
-                }
-            ],
-            "description": "Semver library that offers utilities, version constraint parsing and validation.",
-            "keywords": [
-                "semantic",
-                "semver",
-                "validation",
-                "versioning"
-            ],
-            "time": "2020-01-13T12:06:48+00:00"
-        },
-        {
-            "name": "composer/xdebug-handler",
-            "version": "1.4.3",
-            "source": {
-                "type": "git",
-                "url": "https://github.com/composer/xdebug-handler.git",
-                "reference": "ebd27a9866ae8254e873866f795491f02418c5a5"
-            },
-            "dist": {
-                "type": "zip",
-                "url": "https://api.github.com/repos/composer/xdebug-handler/zipball/ebd27a9866ae8254e873866f795491f02418c5a5",
-                "reference": "ebd27a9866ae8254e873866f795491f02418c5a5",
-                "shasum": ""
-            },
-            "require": {
-                "php": "^5.3.2 || ^7.0 || ^8.0",
-                "psr/log": "^1.0"
-            },
-            "require-dev": {
-                "phpunit/phpunit": "^4.8.35 || ^5.7 || 6.5 - 8"
-            },
-            "type": "library",
-            "autoload": {
-                "psr-4": {
-                    "Composer\\XdebugHandler\\": "src"
-                }
-            },
-            "notification-url": "https://packagist.org/downloads/",
-            "license": [
-                "MIT"
-            ],
-            "authors": [
-                {
-                    "name": "John Stevenson",
-                    "email": "john-stevenson@blueyonder.co.uk"
-                }
-            ],
-            "description": "Restarts a process without Xdebug.",
-            "keywords": [
-                "Xdebug",
-                "performance"
-            ],
-            "time": "2020-08-19T10:27:58+00:00"
-        },
-        {
-            "name": "friendsofphp/php-cs-fixer",
-            "version": "v2.16.4",
-            "source": {
-                "type": "git",
-                "url": "https://github.com/FriendsOfPHP/PHP-CS-Fixer.git",
-                "reference": "1023c3458137ab052f6ff1e09621a721bfdeca13"
-            },
-            "dist": {
-                "type": "zip",
-                "url": "https://api.github.com/repos/FriendsOfPHP/PHP-CS-Fixer/zipball/1023c3458137ab052f6ff1e09621a721bfdeca13",
-                "reference": "1023c3458137ab052f6ff1e09621a721bfdeca13",
-                "shasum": ""
-            },
-            "require": {
-                "composer/semver": "^1.4",
-                "composer/xdebug-handler": "^1.2",
-                "doctrine/annotations": "^1.2",
-                "ext-json": "*",
-                "ext-tokenizer": "*",
-                "php": "^5.6 || ^7.0",
-                "php-cs-fixer/diff": "^1.3",
-                "symfony/console": "^3.4.17 || ^4.1.6 || ^5.0",
-                "symfony/event-dispatcher": "^3.0 || ^4.0 || ^5.0",
-                "symfony/filesystem": "^3.0 || ^4.0 || ^5.0",
-                "symfony/finder": "^3.0 || ^4.0 || ^5.0",
-                "symfony/options-resolver": "^3.0 || ^4.0 || ^5.0",
-                "symfony/polyfill-php70": "^1.0",
-                "symfony/polyfill-php72": "^1.4",
-                "symfony/process": "^3.0 || ^4.0 || ^5.0",
-                "symfony/stopwatch": "^3.0 || ^4.0 || ^5.0"
-            },
-            "require-dev": {
-                "johnkary/phpunit-speedtrap": "^1.1 || ^2.0 || ^3.0",
-                "justinrainbow/json-schema": "^5.0",
-                "keradus/cli-executor": "^1.2",
-                "mikey179/vfsstream": "^1.6",
-                "php-coveralls/php-coveralls": "^2.1",
-                "php-cs-fixer/accessible-object": "^1.0",
-                "php-cs-fixer/phpunit-constraint-isidenticalstring": "^1.1",
-                "php-cs-fixer/phpunit-constraint-xmlmatchesxsd": "^1.1",
-                "phpunit/phpunit": "^5.7.27 || ^6.5.14 || ^7.1",
-                "phpunitgoodpractices/traits": "^1.8",
-                "symfony/phpunit-bridge": "^5.1",
-                "symfony/yaml": "^3.0 || ^4.0 || ^5.0"
-            },
-            "suggest": {
-                "ext-dom": "For handling output formats in XML",
-                "ext-mbstring": "For handling non-UTF8 characters.",
-                "php-cs-fixer/phpunit-constraint-isidenticalstring": "For IsIdenticalString constraint.",
-                "php-cs-fixer/phpunit-constraint-xmlmatchesxsd": "For XmlMatchesXsd constraint.",
-                "symfony/polyfill-mbstring": "When enabling `ext-mbstring` is not possible."
-            },
-            "bin": [
-                "php-cs-fixer"
-            ],
-            "type": "application",
-            "autoload": {
-                "psr-4": {
-                    "PhpCsFixer\\": "src/"
-                },
-                "classmap": [
-                    "tests/Test/AbstractFixerTestCase.php",
-                    "tests/Test/AbstractIntegrationCaseFactory.php",
-                    "tests/Test/AbstractIntegrationTestCase.php",
-                    "tests/Test/Assert/AssertTokensTrait.php",
-                    "tests/Test/IntegrationCase.php",
-                    "tests/Test/IntegrationCaseFactory.php",
-                    "tests/Test/IntegrationCaseFactoryInterface.php",
-                    "tests/Test/InternalIntegrationCaseFactory.php",
-                    "tests/Test/IsIdenticalConstraint.php",
-                    "tests/TestCase.php"
-                ]
-            },
-            "notification-url": "https://packagist.org/downloads/",
-            "license": [
-                "MIT"
-            ],
-            "authors": [
-                {
-                    "name": "Fabien Potencier",
-                    "email": "fabien@symfony.com"
-                },
-                {
-                    "name": "Dariusz Rumiński",
-                    "email": "dariusz.ruminski@gmail.com"
-                }
-            ],
-            "description": "A tool to automatically fix PHP code style",
-            "support": {
-                "issues": "https://github.com/FriendsOfPHP/PHP-CS-Fixer/issues",
-                "source": "https://github.com/FriendsOfPHP/PHP-CS-Fixer/tree/v2.16.4"
-            },
-            "funding": [
-                {
-                    "url": "https://github.com/keradus",
-                    "type": "github"
-                }
-            ],
-            "time": "2020-06-27T23:57:46+00:00"
-        },
-        {
-            "name": "johnkary/phpunit-speedtrap",
-            "version": "v3.2.0",
-            "source": {
-                "type": "git",
-                "url": "https://github.com/johnkary/phpunit-speedtrap.git",
-                "reference": "8c0e149b80c6e86c33315f05699512678655c158"
-            },
-            "dist": {
-                "type": "zip",
-                "url": "https://api.github.com/repos/johnkary/phpunit-speedtrap/zipball/8c0e149b80c6e86c33315f05699512678655c158",
-                "reference": "8c0e149b80c6e86c33315f05699512678655c158",
-                "shasum": ""
-            },
-            "require": {
-                "php": ">=7.1",
-                "phpunit/phpunit": "^7.0 || ^8.0 || ^9.0"
-            },
-            "type": "library",
-            "extra": {
-                "branch-alias": {
-                    "dev-master": "3.2-dev"
-                }
-            },
-            "autoload": {
-                "psr-4": {
-                    "JohnKary\\PHPUnit\\Listener\\": "src/"
-                }
-            },
-            "notification-url": "https://packagist.org/downloads/",
-            "license": [
-                "MIT"
-            ],
-            "authors": [
-                {
-                    "name": "John Kary",
-                    "email": "john@johnkary.net"
-                }
-            ],
-            "description": "Find and report on slow tests in your PHPUnit test suite",
-            "homepage": "https://github.com/johnkary/phpunit-speedtrap",
-            "keywords": [
-                "phpunit",
-                "profile",
-                "slow"
-            ],
-            "time": "2020-02-12T16:19:51+00:00"
-        },
-        {
-            "name": "mikey179/vfsstream",
-            "version": "v1.6.8",
-            "source": {
-                "type": "git",
-                "url": "https://github.com/bovigo/vfsStream.git",
-                "reference": "231c73783ebb7dd9ec77916c10037eff5a2b6efe"
-            },
-            "dist": {
-                "type": "zip",
-                "url": "https://api.github.com/repos/bovigo/vfsStream/zipball/231c73783ebb7dd9ec77916c10037eff5a2b6efe",
-                "reference": "231c73783ebb7dd9ec77916c10037eff5a2b6efe",
-                "shasum": ""
-            },
-            "require": {
-                "php": ">=5.3.0"
-            },
-            "require-dev": {
-                "phpunit/phpunit": "^4.5|^5.0"
-            },
-            "type": "library",
-            "extra": {
-                "branch-alias": {
-                    "dev-master": "1.6.x-dev"
-                }
-            },
-            "autoload": {
-                "psr-0": {
-                    "org\\bovigo\\vfs\\": "src/main/php"
-                }
-            },
-            "notification-url": "https://packagist.org/downloads/",
-            "license": [
-                "BSD-3-Clause"
-            ],
-            "authors": [
-                {
-                    "name": "Frank Kleine",
-                    "homepage": "http://frankkleine.de/",
-                    "role": "Developer"
-                }
-            ],
-            "description": "Virtual file system to mock the real file system in unit tests.",
-            "homepage": "http://vfs.bovigo.org/",
-            "time": "2019-10-30T15:31:00+00:00"
-        },
-        {
-            "name": "myclabs/deep-copy",
-            "version": "1.10.1",
-            "source": {
-                "type": "git",
-                "url": "https://github.com/myclabs/DeepCopy.git",
-                "reference": "969b211f9a51aa1f6c01d1d2aef56d3bd91598e5"
-            },
-            "dist": {
-                "type": "zip",
-                "url": "https://api.github.com/repos/myclabs/DeepCopy/zipball/969b211f9a51aa1f6c01d1d2aef56d3bd91598e5",
-                "reference": "969b211f9a51aa1f6c01d1d2aef56d3bd91598e5",
-                "shasum": ""
-            },
-            "require": {
-                "php": "^7.1 || ^8.0"
-            },
-            "replace": {
-                "myclabs/deep-copy": "self.version"
-            },
-            "require-dev": {
-                "doctrine/collections": "^1.0",
-                "doctrine/common": "^2.6",
-                "phpunit/phpunit": "^7.1"
-            },
-            "type": "library",
-            "autoload": {
-                "psr-4": {
-                    "DeepCopy\\": "src/DeepCopy/"
-                },
-                "files": [
-                    "src/DeepCopy/deep_copy.php"
-                ]
-            },
-            "notification-url": "https://packagist.org/downloads/",
-            "license": [
-                "MIT"
-            ],
-            "description": "Create deep copies (clones) of your objects",
-            "keywords": [
-                "clone",
-                "copy",
-                "duplicate",
-                "object",
-                "object graph"
-            ],
-            "time": "2020-06-29T13:22:24+00:00"
-        },
-        {
-            "name": "phake/phake",
-            "version": "v3.1.8",
-            "source": {
-                "type": "git",
-                "url": "https://github.com/mlively/Phake.git",
-                "reference": "9f9dfb12c9ce6e38c73de9631ea2ab0f0ea36a65"
-            },
-            "dist": {
-                "type": "zip",
-                "url": "https://api.github.com/repos/mlively/Phake/zipball/9f9dfb12c9ce6e38c73de9631ea2ab0f0ea36a65",
-                "reference": "9f9dfb12c9ce6e38c73de9631ea2ab0f0ea36a65",
-                "shasum": ""
-            },
-            "require": {
-                "php": ">=7",
-                "sebastian/comparator": "^1.1|^2.0|^3.0|^4.0"
-            },
-            "require-dev": {
-                "codeclimate/php-test-reporter": "dev-master",
-                "doctrine/common": "2.3.*",
-                "ext-soap": "*",
-                "hamcrest/hamcrest-php": "1.1.*",
-                "phpunit/phpunit": "^7.0"
-            },
-            "suggest": {
-                "doctrine/common": "Allows mock annotations to use import statements for classes.",
-                "hamcrest/hamcrest-php": "Use Hamcrest matchers."
-            },
-            "type": "library",
-            "extra": {
-                "branch-alias": {
-                    "dev-master": "3.0.0-dev"
-                }
-            },
-            "autoload": {
-                "psr-0": {
-                    "Phake": "src/"
-                }
-            },
-            "notification-url": "https://packagist.org/downloads/",
-            "license": [
-                "BSD-3-Clause"
-            ],
-            "authors": [
-                {
-                    "name": "Mike Lively",
-                    "email": "m@digitalsandwich.com"
-                }
-            ],
-            "description": "The Phake mock testing library",
-            "homepage": "https://github.com/mlively/Phake",
-            "keywords": [
-                "mock",
-                "testing"
-            ],
-            "time": "2020-05-11T18:43:26+00:00"
-        },
-        {
-            "name": "phar-io/manifest",
-            "version": "1.0.3",
-            "source": {
-                "type": "git",
-                "url": "https://github.com/phar-io/manifest.git",
-                "reference": "7761fcacf03b4d4f16e7ccb606d4879ca431fcf4"
-            },
-            "dist": {
-                "type": "zip",
-                "url": "https://api.github.com/repos/phar-io/manifest/zipball/7761fcacf03b4d4f16e7ccb606d4879ca431fcf4",
-                "reference": "7761fcacf03b4d4f16e7ccb606d4879ca431fcf4",
-                "shasum": ""
-            },
-            "require": {
-                "ext-dom": "*",
-                "ext-phar": "*",
-                "phar-io/version": "^2.0",
-                "php": "^5.6 || ^7.0"
-            },
-            "type": "library",
-            "extra": {
-                "branch-alias": {
-                    "dev-master": "1.0.x-dev"
-                }
-            },
-            "autoload": {
-                "classmap": [
-                    "src/"
-                ]
-            },
-            "notification-url": "https://packagist.org/downloads/",
-            "license": [
-                "BSD-3-Clause"
-            ],
-            "authors": [
-                {
-                    "name": "Arne Blankerts",
-                    "email": "arne@blankerts.de",
-                    "role": "Developer"
-                },
-                {
-                    "name": "Sebastian Heuer",
-                    "email": "sebastian@phpeople.de",
-                    "role": "Developer"
-                },
-                {
-                    "name": "Sebastian Bergmann",
-                    "email": "sebastian@phpunit.de",
-                    "role": "Developer"
-                }
-            ],
-            "description": "Component for reading phar.io manifest information from a PHP Archive (PHAR)",
-            "time": "2018-07-08T19:23:20+00:00"
-        },
-        {
-            "name": "phar-io/version",
-            "version": "2.0.1",
-            "source": {
-                "type": "git",
-                "url": "https://github.com/phar-io/version.git",
-                "reference": "45a2ec53a73c70ce41d55cedef9063630abaf1b6"
-            },
-            "dist": {
-                "type": "zip",
-                "url": "https://api.github.com/repos/phar-io/version/zipball/45a2ec53a73c70ce41d55cedef9063630abaf1b6",
-                "reference": "45a2ec53a73c70ce41d55cedef9063630abaf1b6",
-                "shasum": ""
-            },
-            "require": {
-                "php": "^5.6 || ^7.0"
-            },
-            "type": "library",
-            "autoload": {
-                "classmap": [
-                    "src/"
-                ]
-            },
-            "notification-url": "https://packagist.org/downloads/",
-            "license": [
-                "BSD-3-Clause"
-            ],
-            "authors": [
-                {
-                    "name": "Arne Blankerts",
-                    "email": "arne@blankerts.de",
-                    "role": "Developer"
-                },
-                {
-                    "name": "Sebastian Heuer",
-                    "email": "sebastian@phpeople.de",
-                    "role": "Developer"
-                },
-                {
-                    "name": "Sebastian Bergmann",
-                    "email": "sebastian@phpunit.de",
-                    "role": "Developer"
-                }
-            ],
-            "description": "Library for handling version information and constraints",
-            "time": "2018-07-08T19:19:57+00:00"
-        },
-        {
-            "name": "php-cs-fixer/diff",
-            "version": "v1.3.0",
-            "source": {
-                "type": "git",
-                "url": "https://github.com/PHP-CS-Fixer/diff.git",
-                "reference": "78bb099e9c16361126c86ce82ec4405ebab8e756"
-            },
-            "dist": {
-                "type": "zip",
-                "url": "https://api.github.com/repos/PHP-CS-Fixer/diff/zipball/78bb099e9c16361126c86ce82ec4405ebab8e756",
-                "reference": "78bb099e9c16361126c86ce82ec4405ebab8e756",
-                "shasum": ""
-            },
-            "require": {
-                "php": "^5.6 || ^7.0"
-            },
-            "require-dev": {
-                "phpunit/phpunit": "^5.7.23 || ^6.4.3",
-                "symfony/process": "^3.3"
-            },
-            "type": "library",
-            "autoload": {
-                "classmap": [
-                    "src/"
-                ]
-            },
-            "notification-url": "https://packagist.org/downloads/",
-            "license": [
-                "BSD-3-Clause"
-            ],
-            "authors": [
-                {
-                    "name": "Kore Nordmann",
-                    "email": "mail@kore-nordmann.de"
-                },
-                {
-                    "name": "Sebastian Bergmann",
-                    "email": "sebastian@phpunit.de"
-                },
-                {
-                    "name": "SpacePossum"
-                }
-            ],
-            "description": "sebastian/diff v2 backport support for PHP5.6",
-            "homepage": "https://github.com/PHP-CS-Fixer",
-            "keywords": [
-                "diff"
-            ],
-            "time": "2018-02-15T16:58:55+00:00"
-        },
-        {
-            "name": "phpdocumentor/reflection-common",
-            "version": "2.1.0",
-            "source": {
-                "type": "git",
-                "url": "https://github.com/phpDocumentor/ReflectionCommon.git",
-                "reference": "6568f4687e5b41b054365f9ae03fcb1ed5f2069b"
-            },
-            "dist": {
-                "type": "zip",
-                "url": "https://api.github.com/repos/phpDocumentor/ReflectionCommon/zipball/6568f4687e5b41b054365f9ae03fcb1ed5f2069b",
-                "reference": "6568f4687e5b41b054365f9ae03fcb1ed5f2069b",
-                "shasum": ""
-            },
-            "require": {
-                "php": ">=7.1"
-            },
-            "type": "library",
-            "extra": {
-                "branch-alias": {
-                    "dev-master": "2.x-dev"
-                }
-            },
-            "autoload": {
-                "psr-4": {
-                    "phpDocumentor\\Reflection\\": "src/"
-                }
-            },
-            "notification-url": "https://packagist.org/downloads/",
-            "license": [
-                "MIT"
-            ],
-            "authors": [
-                {
-                    "name": "Jaap van Otterdijk",
-                    "email": "opensource@ijaap.nl"
-                }
-            ],
-            "description": "Common reflection classes used by phpdocumentor to reflect the code structure",
-            "homepage": "http://www.phpdoc.org",
-            "keywords": [
-                "FQSEN",
-                "phpDocumentor",
-                "phpdoc",
-                "reflection",
-                "static analysis"
-            ],
-            "time": "2020-04-27T09:25:28+00:00"
-        },
-        {
-            "name": "phpdocumentor/reflection-docblock",
-            "version": "4.3.4",
-            "source": {
-                "type": "git",
-                "url": "https://github.com/phpDocumentor/ReflectionDocBlock.git",
-                "reference": "da3fd972d6bafd628114f7e7e036f45944b62e9c"
-            },
-            "dist": {
-                "type": "zip",
-                "url": "https://api.github.com/repos/phpDocumentor/ReflectionDocBlock/zipball/da3fd972d6bafd628114f7e7e036f45944b62e9c",
-                "reference": "da3fd972d6bafd628114f7e7e036f45944b62e9c",
-                "shasum": ""
-            },
-            "require": {
-                "php": "^7.0",
-                "phpdocumentor/reflection-common": "^1.0.0 || ^2.0.0",
-                "phpdocumentor/type-resolver": "~0.4 || ^1.0.0",
-                "webmozart/assert": "^1.0"
-            },
-            "require-dev": {
-                "doctrine/instantiator": "^1.0.5",
-                "mockery/mockery": "^1.0",
-                "phpdocumentor/type-resolver": "0.4.*",
-                "phpunit/phpunit": "^6.4"
-            },
-            "type": "library",
-            "extra": {
-                "branch-alias": {
-                    "dev-master": "4.x-dev"
-                }
-            },
-            "autoload": {
-                "psr-4": {
-                    "phpDocumentor\\Reflection\\": [
-                        "src/"
-                    ]
-                }
-            },
-            "notification-url": "https://packagist.org/downloads/",
-            "license": [
-                "MIT"
-            ],
-            "authors": [
-                {
-                    "name": "Mike van Riel",
-                    "email": "me@mikevanriel.com"
-                }
-            ],
-            "description": "With this component, a library can provide support for annotations via DocBlocks or otherwise retrieve information that is embedded in a DocBlock.",
-            "time": "2019-12-28T18:55:12+00:00"
-        },
-        {
-            "name": "phpdocumentor/type-resolver",
-            "version": "1.0.1",
-            "source": {
-                "type": "git",
-                "url": "https://github.com/phpDocumentor/TypeResolver.git",
-                "reference": "2e32a6d48972b2c1976ed5d8967145b6cec4a4a9"
-            },
-            "dist": {
-                "type": "zip",
-                "url": "https://api.github.com/repos/phpDocumentor/TypeResolver/zipball/2e32a6d48972b2c1976ed5d8967145b6cec4a4a9",
-                "reference": "2e32a6d48972b2c1976ed5d8967145b6cec4a4a9",
-                "shasum": ""
-            },
-            "require": {
-                "php": "^7.1",
-                "phpdocumentor/reflection-common": "^2.0"
-            },
-            "require-dev": {
-                "ext-tokenizer": "^7.1",
-                "mockery/mockery": "~1",
-                "phpunit/phpunit": "^7.0"
-            },
-            "type": "library",
-            "extra": {
-                "branch-alias": {
-                    "dev-master": "1.x-dev"
-                }
-            },
-            "autoload": {
-                "psr-4": {
-                    "phpDocumentor\\Reflection\\": "src"
-                }
-            },
-            "notification-url": "https://packagist.org/downloads/",
-            "license": [
-                "MIT"
-            ],
-            "authors": [
-                {
-                    "name": "Mike van Riel",
-                    "email": "me@mikevanriel.com"
-                }
-            ],
-            "description": "A PSR-5 based resolver of Class names, Types and Structural Element Names",
-            "time": "2019-08-22T18:11:29+00:00"
-        },
-        {
-            "name": "phpspec/prophecy",
-            "version": "v1.10.3",
-            "source": {
-                "type": "git",
-                "url": "https://github.com/phpspec/prophecy.git",
-                "reference": "451c3cd1418cf640de218914901e51b064abb093"
-            },
-            "dist": {
-                "type": "zip",
-                "url": "https://api.github.com/repos/phpspec/prophecy/zipball/451c3cd1418cf640de218914901e51b064abb093",
-                "reference": "451c3cd1418cf640de218914901e51b064abb093",
-                "shasum": ""
-            },
-            "require": {
-                "doctrine/instantiator": "^1.0.2",
-                "php": "^5.3|^7.0",
-                "phpdocumentor/reflection-docblock": "^2.0|^3.0.2|^4.0|^5.0",
-                "sebastian/comparator": "^1.2.3|^2.0|^3.0|^4.0",
-                "sebastian/recursion-context": "^1.0|^2.0|^3.0|^4.0"
-            },
-            "require-dev": {
-                "phpspec/phpspec": "^2.5 || ^3.2",
-                "phpunit/phpunit": "^4.8.35 || ^5.7 || ^6.5 || ^7.1"
-            },
-            "type": "library",
-            "extra": {
-                "branch-alias": {
-                    "dev-master": "1.10.x-dev"
-                }
-            },
-            "autoload": {
-                "psr-4": {
-                    "Prophecy\\": "src/Prophecy"
-                }
-            },
-            "notification-url": "https://packagist.org/downloads/",
-            "license": [
-                "MIT"
-            ],
-            "authors": [
-                {
-                    "name": "Konstantin Kudryashov",
-                    "email": "ever.zet@gmail.com",
-                    "homepage": "http://everzet.com"
-                },
-                {
-                    "name": "Marcello Duarte",
-                    "email": "marcello.duarte@gmail.com"
-                }
-            ],
-            "description": "Highly opinionated mocking framework for PHP 5.3+",
-            "homepage": "https://github.com/phpspec/prophecy",
-            "keywords": [
-                "Double",
-                "Dummy",
-                "fake",
-                "mock",
-                "spy",
-                "stub"
-            ],
-            "time": "2020-03-05T15:02:03+00:00"
-        },
-        {
-            "name": "phpstan/phpstan",
-            "version": "0.12.48",
-            "source": {
-                "type": "git",
-                "url": "https://github.com/phpstan/phpstan.git",
-                "reference": "d364cfbac9ffd869570cdfea7eaa6541c3dac666"
-            },
-            "dist": {
-                "type": "zip",
-                "url": "https://api.github.com/repos/phpstan/phpstan/zipball/d364cfbac9ffd869570cdfea7eaa6541c3dac666",
-                "reference": "d364cfbac9ffd869570cdfea7eaa6541c3dac666",
-                "shasum": ""
-            },
-            "require": {
-                "php": "^7.1|^8.0"
-            },
-            "conflict": {
-                "phpstan/phpstan-shim": "*"
-            },
-            "bin": [
-                "phpstan",
-                "phpstan.phar"
-            ],
-            "type": "library",
-            "extra": {
-                "branch-alias": {
-                    "dev-master": "0.12-dev"
-                }
-            },
-            "autoload": {
-                "files": [
-                    "bootstrap.php"
-                ]
-            },
-            "notification-url": "https://packagist.org/downloads/",
-            "license": [
-                "MIT"
-            ],
-            "description": "PHPStan - PHP Static Analysis Tool",
-            "time": "2020-09-19T21:19:38+00:00"
-        },
-        {
-            "name": "phpunit/php-code-coverage",
-            "version": "6.1.4",
-            "source": {
-                "type": "git",
-                "url": "https://github.com/sebastianbergmann/php-code-coverage.git",
-                "reference": "807e6013b00af69b6c5d9ceb4282d0393dbb9d8d"
-            },
-            "dist": {
-                "type": "zip",
-                "url": "https://api.github.com/repos/sebastianbergmann/php-code-coverage/zipball/807e6013b00af69b6c5d9ceb4282d0393dbb9d8d",
-                "reference": "807e6013b00af69b6c5d9ceb4282d0393dbb9d8d",
-                "shasum": ""
-            },
-            "require": {
-                "ext-dom": "*",
-                "ext-xmlwriter": "*",
-                "php": "^7.1",
-                "phpunit/php-file-iterator": "^2.0",
-                "phpunit/php-text-template": "^1.2.1",
-                "phpunit/php-token-stream": "^3.0",
-                "sebastian/code-unit-reverse-lookup": "^1.0.1",
-                "sebastian/environment": "^3.1 || ^4.0",
-                "sebastian/version": "^2.0.1",
-                "theseer/tokenizer": "^1.1"
-            },
-            "require-dev": {
-                "phpunit/phpunit": "^7.0"
-            },
-            "suggest": {
-                "ext-xdebug": "^2.6.0"
-            },
-            "type": "library",
-            "extra": {
-                "branch-alias": {
-                    "dev-master": "6.1-dev"
-                }
-            },
-            "autoload": {
-                "classmap": [
-                    "src/"
-                ]
-            },
-            "notification-url": "https://packagist.org/downloads/",
-            "license": [
-                "BSD-3-Clause"
-            ],
-            "authors": [
-                {
-                    "name": "Sebastian Bergmann",
-                    "email": "sebastian@phpunit.de",
-                    "role": "lead"
-                }
-            ],
-            "description": "Library that provides collection, processing, and rendering functionality for PHP code coverage information.",
-            "homepage": "https://github.com/sebastianbergmann/php-code-coverage",
-            "keywords": [
-                "coverage",
-                "testing",
-                "xunit"
-            ],
-            "time": "2018-10-31T16:06:48+00:00"
-        },
-        {
-            "name": "phpunit/php-file-iterator",
-            "version": "2.0.2",
-            "source": {
-                "type": "git",
-                "url": "https://github.com/sebastianbergmann/php-file-iterator.git",
-                "reference": "050bedf145a257b1ff02746c31894800e5122946"
-            },
-            "dist": {
-                "type": "zip",
-                "url": "https://api.github.com/repos/sebastianbergmann/php-file-iterator/zipball/050bedf145a257b1ff02746c31894800e5122946",
-                "reference": "050bedf145a257b1ff02746c31894800e5122946",
-                "shasum": ""
-            },
-            "require": {
-                "php": "^7.1"
-            },
-            "require-dev": {
-                "phpunit/phpunit": "^7.1"
-            },
-            "type": "library",
-            "extra": {
-                "branch-alias": {
-                    "dev-master": "2.0.x-dev"
-                }
-            },
-            "autoload": {
-                "classmap": [
-                    "src/"
-                ]
-            },
-            "notification-url": "https://packagist.org/downloads/",
-            "license": [
-                "BSD-3-Clause"
-            ],
-            "authors": [
-                {
-                    "name": "Sebastian Bergmann",
-                    "email": "sebastian@phpunit.de",
-                    "role": "lead"
-                }
-            ],
-            "description": "FilterIterator implementation that filters files based on a list of suffixes.",
-            "homepage": "https://github.com/sebastianbergmann/php-file-iterator/",
-            "keywords": [
-                "filesystem",
-                "iterator"
-            ],
-            "time": "2018-09-13T20:33:42+00:00"
-        },
-        {
-            "name": "phpunit/php-text-template",
-            "version": "1.2.1",
-            "source": {
-                "type": "git",
-                "url": "https://github.com/sebastianbergmann/php-text-template.git",
-                "reference": "31f8b717e51d9a2afca6c9f046f5d69fc27c8686"
-            },
-            "dist": {
-                "type": "zip",
-                "url": "https://api.github.com/repos/sebastianbergmann/php-text-template/zipball/31f8b717e51d9a2afca6c9f046f5d69fc27c8686",
-                "reference": "31f8b717e51d9a2afca6c9f046f5d69fc27c8686",
-                "shasum": ""
-            },
-            "require": {
-                "php": ">=5.3.3"
-            },
-            "type": "library",
-            "autoload": {
-                "classmap": [
-                    "src/"
-                ]
-            },
-            "notification-url": "https://packagist.org/downloads/",
-            "license": [
-                "BSD-3-Clause"
-            ],
-            "authors": [
-                {
-                    "name": "Sebastian Bergmann",
-                    "email": "sebastian@phpunit.de",
-                    "role": "lead"
-                }
-            ],
-            "description": "Simple template engine.",
-            "homepage": "https://github.com/sebastianbergmann/php-text-template/",
-            "keywords": [
-                "template"
-            ],
-            "time": "2015-06-21T13:50:34+00:00"
-        },
-        {
-            "name": "phpunit/php-timer",
-            "version": "2.1.2",
-            "source": {
-                "type": "git",
-                "url": "https://github.com/sebastianbergmann/php-timer.git",
-                "reference": "1038454804406b0b5f5f520358e78c1c2f71501e"
-            },
-            "dist": {
-                "type": "zip",
-                "url": "https://api.github.com/repos/sebastianbergmann/php-timer/zipball/1038454804406b0b5f5f520358e78c1c2f71501e",
-                "reference": "1038454804406b0b5f5f520358e78c1c2f71501e",
-                "shasum": ""
-            },
-            "require": {
-                "php": "^7.1"
-            },
-            "require-dev": {
-                "phpunit/phpunit": "^7.0"
-            },
-            "type": "library",
-            "extra": {
-                "branch-alias": {
-                    "dev-master": "2.1-dev"
-                }
-            },
-            "autoload": {
-                "classmap": [
-                    "src/"
-                ]
-            },
-            "notification-url": "https://packagist.org/downloads/",
-            "license": [
-                "BSD-3-Clause"
-            ],
-            "authors": [
-                {
-                    "name": "Sebastian Bergmann",
-                    "email": "sebastian@phpunit.de",
-                    "role": "lead"
-                }
-            ],
-            "description": "Utility class for timing",
-            "homepage": "https://github.com/sebastianbergmann/php-timer/",
-            "keywords": [
-                "timer"
-            ],
-            "time": "2019-06-07T04:22:29+00:00"
-        },
-        {
-            "name": "phpunit/php-token-stream",
-            "version": "3.1.1",
-            "source": {
-                "type": "git",
-                "url": "https://github.com/sebastianbergmann/php-token-stream.git",
-                "reference": "995192df77f63a59e47f025390d2d1fdf8f425ff"
-            },
-            "dist": {
-                "type": "zip",
-                "url": "https://api.github.com/repos/sebastianbergmann/php-token-stream/zipball/995192df77f63a59e47f025390d2d1fdf8f425ff",
-                "reference": "995192df77f63a59e47f025390d2d1fdf8f425ff",
-                "shasum": ""
-            },
-            "require": {
-                "ext-tokenizer": "*",
-                "php": "^7.1"
-            },
-            "require-dev": {
-                "phpunit/phpunit": "^7.0"
-            },
-            "type": "library",
-            "extra": {
-                "branch-alias": {
-                    "dev-master": "3.1-dev"
-                }
-            },
-            "autoload": {
-                "classmap": [
-                    "src/"
-                ]
-            },
-            "notification-url": "https://packagist.org/downloads/",
-            "license": [
-                "BSD-3-Clause"
-            ],
-            "authors": [
-                {
-                    "name": "Sebastian Bergmann",
-                    "email": "sebastian@phpunit.de"
-                }
-            ],
-            "description": "Wrapper around PHP's tokenizer extension.",
-            "homepage": "https://github.com/sebastianbergmann/php-token-stream/",
-            "keywords": [
-                "tokenizer"
-            ],
-            "abandoned": true,
-            "time": "2019-09-17T06:23:10+00:00"
-        },
-        {
-            "name": "phpunit/phpunit",
-            "version": "7.5.20",
-            "source": {
-                "type": "git",
-                "url": "https://github.com/sebastianbergmann/phpunit.git",
-                "reference": "9467db479d1b0487c99733bb1e7944d32deded2c"
-            },
-            "dist": {
-                "type": "zip",
-                "url": "https://api.github.com/repos/sebastianbergmann/phpunit/zipball/9467db479d1b0487c99733bb1e7944d32deded2c",
-                "reference": "9467db479d1b0487c99733bb1e7944d32deded2c",
-                "shasum": ""
-            },
-            "require": {
-                "doctrine/instantiator": "^1.1",
-                "ext-dom": "*",
-                "ext-json": "*",
-                "ext-libxml": "*",
-                "ext-mbstring": "*",
-                "ext-xml": "*",
-                "myclabs/deep-copy": "^1.7",
-                "phar-io/manifest": "^1.0.2",
-                "phar-io/version": "^2.0",
-                "php": "^7.1",
-                "phpspec/prophecy": "^1.7",
-                "phpunit/php-code-coverage": "^6.0.7",
-                "phpunit/php-file-iterator": "^2.0.1",
-                "phpunit/php-text-template": "^1.2.1",
-                "phpunit/php-timer": "^2.1",
-                "sebastian/comparator": "^3.0",
-                "sebastian/diff": "^3.0",
-                "sebastian/environment": "^4.0",
-                "sebastian/exporter": "^3.1",
-                "sebastian/global-state": "^2.0",
-                "sebastian/object-enumerator": "^3.0.3",
-                "sebastian/resource-operations": "^2.0",
-                "sebastian/version": "^2.0.1"
-            },
-            "conflict": {
-                "phpunit/phpunit-mock-objects": "*"
-            },
-            "require-dev": {
-                "ext-pdo": "*"
-            },
-            "suggest": {
-                "ext-soap": "*",
-                "ext-xdebug": "*",
-                "phpunit/php-invoker": "^2.0"
-            },
-            "bin": [
-                "phpunit"
-            ],
-            "type": "library",
-            "extra": {
-                "branch-alias": {
-                    "dev-master": "7.5-dev"
-                }
-            },
-            "autoload": {
-                "classmap": [
-                    "src/"
-                ]
-            },
-            "notification-url": "https://packagist.org/downloads/",
-            "license": [
-                "BSD-3-Clause"
-            ],
-            "authors": [
-                {
-                    "name": "Sebastian Bergmann",
-                    "email": "sebastian@phpunit.de",
-                    "role": "lead"
-                }
-            ],
-            "description": "The PHP Unit Testing framework.",
-            "homepage": "https://phpunit.de/",
-            "keywords": [
-                "phpunit",
-                "testing",
-                "xunit"
-            ],
-            "time": "2020-01-08T08:45:45+00:00"
-        },
-        {
-            "name": "sebastian/code-unit-reverse-lookup",
-            "version": "1.0.1",
-            "source": {
-                "type": "git",
-                "url": "https://github.com/sebastianbergmann/code-unit-reverse-lookup.git",
-                "reference": "4419fcdb5eabb9caa61a27c7a1db532a6b55dd18"
-            },
-            "dist": {
-                "type": "zip",
-                "url": "https://api.github.com/repos/sebastianbergmann/code-unit-reverse-lookup/zipball/4419fcdb5eabb9caa61a27c7a1db532a6b55dd18",
-                "reference": "4419fcdb5eabb9caa61a27c7a1db532a6b55dd18",
-                "shasum": ""
-            },
-            "require": {
-                "php": "^5.6 || ^7.0"
-            },
-            "require-dev": {
-                "phpunit/phpunit": "^5.7 || ^6.0"
-            },
-            "type": "library",
-            "extra": {
-                "branch-alias": {
-                    "dev-master": "1.0.x-dev"
-                }
-            },
-            "autoload": {
-                "classmap": [
-                    "src/"
-                ]
-            },
-            "notification-url": "https://packagist.org/downloads/",
-            "license": [
-                "BSD-3-Clause"
-            ],
-            "authors": [
-                {
-                    "name": "Sebastian Bergmann",
-                    "email": "sebastian@phpunit.de"
-                }
-            ],
-            "description": "Looks up which function or method a line of code belongs to",
-            "homepage": "https://github.com/sebastianbergmann/code-unit-reverse-lookup/",
-            "time": "2017-03-04T06:30:41+00:00"
-        },
-        {
-            "name": "sebastian/comparator",
-            "version": "3.0.2",
-            "source": {
-                "type": "git",
-                "url": "https://github.com/sebastianbergmann/comparator.git",
-                "reference": "5de4fc177adf9bce8df98d8d141a7559d7ccf6da"
-            },
-            "dist": {
-                "type": "zip",
-                "url": "https://api.github.com/repos/sebastianbergmann/comparator/zipball/5de4fc177adf9bce8df98d8d141a7559d7ccf6da",
-                "reference": "5de4fc177adf9bce8df98d8d141a7559d7ccf6da",
-                "shasum": ""
-            },
-            "require": {
-                "php": "^7.1",
-                "sebastian/diff": "^3.0",
-                "sebastian/exporter": "^3.1"
-            },
-            "require-dev": {
-                "phpunit/phpunit": "^7.1"
-            },
-            "type": "library",
-            "extra": {
-                "branch-alias": {
-                    "dev-master": "3.0-dev"
-                }
-            },
-            "autoload": {
-                "classmap": [
-                    "src/"
-                ]
-            },
-            "notification-url": "https://packagist.org/downloads/",
-            "license": [
-                "BSD-3-Clause"
-            ],
-            "authors": [
-                {
-                    "name": "Jeff Welch",
-                    "email": "whatthejeff@gmail.com"
-                },
-                {
-                    "name": "Volker Dusch",
-                    "email": "github@wallbash.com"
-                },
-                {
-                    "name": "Bernhard Schussek",
-                    "email": "bschussek@2bepublished.at"
-                },
-                {
-                    "name": "Sebastian Bergmann",
-                    "email": "sebastian@phpunit.de"
-                }
-            ],
-            "description": "Provides the functionality to compare PHP values for equality",
-            "homepage": "https://github.com/sebastianbergmann/comparator",
-            "keywords": [
-                "comparator",
-                "compare",
-                "equality"
-            ],
-            "time": "2018-07-12T15:12:46+00:00"
-        },
-        {
-            "name": "sebastian/diff",
-            "version": "3.0.2",
-            "source": {
-                "type": "git",
-                "url": "https://github.com/sebastianbergmann/diff.git",
-                "reference": "720fcc7e9b5cf384ea68d9d930d480907a0c1a29"
-            },
-            "dist": {
-                "type": "zip",
-                "url": "https://api.github.com/repos/sebastianbergmann/diff/zipball/720fcc7e9b5cf384ea68d9d930d480907a0c1a29",
-                "reference": "720fcc7e9b5cf384ea68d9d930d480907a0c1a29",
-                "shasum": ""
-            },
-            "require": {
-                "php": "^7.1"
-            },
-            "require-dev": {
-                "phpunit/phpunit": "^7.5 || ^8.0",
-                "symfony/process": "^2 || ^3.3 || ^4"
-            },
-            "type": "library",
-            "extra": {
-                "branch-alias": {
-                    "dev-master": "3.0-dev"
-                }
-            },
-            "autoload": {
-                "classmap": [
-                    "src/"
-                ]
-            },
-            "notification-url": "https://packagist.org/downloads/",
-            "license": [
-                "BSD-3-Clause"
-            ],
-            "authors": [
-                {
-                    "name": "Kore Nordmann",
-                    "email": "mail@kore-nordmann.de"
-                },
-                {
-                    "name": "Sebastian Bergmann",
-                    "email": "sebastian@phpunit.de"
-                }
-            ],
-            "description": "Diff implementation",
-            "homepage": "https://github.com/sebastianbergmann/diff",
-            "keywords": [
-                "diff",
-                "udiff",
-                "unidiff",
-                "unified diff"
-            ],
-            "time": "2019-02-04T06:01:07+00:00"
-        },
-        {
-            "name": "sebastian/environment",
-            "version": "4.2.3",
-            "source": {
-                "type": "git",
-                "url": "https://github.com/sebastianbergmann/environment.git",
-                "reference": "464c90d7bdf5ad4e8a6aea15c091fec0603d4368"
-            },
-            "dist": {
-                "type": "zip",
-                "url": "https://api.github.com/repos/sebastianbergmann/environment/zipball/464c90d7bdf5ad4e8a6aea15c091fec0603d4368",
-                "reference": "464c90d7bdf5ad4e8a6aea15c091fec0603d4368",
-                "shasum": ""
-            },
-            "require": {
-                "php": "^7.1"
-            },
-            "require-dev": {
-                "phpunit/phpunit": "^7.5"
-            },
-            "suggest": {
-                "ext-posix": "*"
-            },
-            "type": "library",
-            "extra": {
-                "branch-alias": {
-                    "dev-master": "4.2-dev"
-                }
-            },
-            "autoload": {
-                "classmap": [
-                    "src/"
-                ]
-            },
-            "notification-url": "https://packagist.org/downloads/",
-            "license": [
-                "BSD-3-Clause"
-            ],
-            "authors": [
-                {
-                    "name": "Sebastian Bergmann",
-                    "email": "sebastian@phpunit.de"
-                }
-            ],
-            "description": "Provides functionality to handle HHVM/PHP environments",
-            "homepage": "http://www.github.com/sebastianbergmann/environment",
-            "keywords": [
-                "Xdebug",
-                "environment",
-                "hhvm"
-            ],
-            "time": "2019-11-20T08:46:58+00:00"
-        },
-        {
-            "name": "sebastian/exporter",
-            "version": "3.1.2",
-            "source": {
-                "type": "git",
-                "url": "https://github.com/sebastianbergmann/exporter.git",
-                "reference": "68609e1261d215ea5b21b7987539cbfbe156ec3e"
-            },
-            "dist": {
-                "type": "zip",
-                "url": "https://api.github.com/repos/sebastianbergmann/exporter/zipball/68609e1261d215ea5b21b7987539cbfbe156ec3e",
-                "reference": "68609e1261d215ea5b21b7987539cbfbe156ec3e",
-                "shasum": ""
-            },
-            "require": {
-                "php": "^7.0",
-                "sebastian/recursion-context": "^3.0"
-            },
-            "require-dev": {
-                "ext-mbstring": "*",
-                "phpunit/phpunit": "^6.0"
-            },
-            "type": "library",
-            "extra": {
-                "branch-alias": {
-                    "dev-master": "3.1.x-dev"
-                }
-            },
-            "autoload": {
-                "classmap": [
-                    "src/"
-                ]
-            },
-            "notification-url": "https://packagist.org/downloads/",
-            "license": [
-                "BSD-3-Clause"
-            ],
-            "authors": [
-                {
-                    "name": "Sebastian Bergmann",
-                    "email": "sebastian@phpunit.de"
-                },
-                {
-                    "name": "Jeff Welch",
-                    "email": "whatthejeff@gmail.com"
-                },
-                {
-                    "name": "Volker Dusch",
-                    "email": "github@wallbash.com"
-                },
-                {
-                    "name": "Adam Harvey",
-                    "email": "aharvey@php.net"
-                },
-                {
-                    "name": "Bernhard Schussek",
-                    "email": "bschussek@gmail.com"
-                }
-            ],
-            "description": "Provides the functionality to export PHP variables for visualization",
-            "homepage": "http://www.github.com/sebastianbergmann/exporter",
-            "keywords": [
-                "export",
-                "exporter"
-            ],
-            "time": "2019-09-14T09:02:43+00:00"
-        },
-        {
-            "name": "sebastian/global-state",
-            "version": "2.0.0",
-            "source": {
-                "type": "git",
-                "url": "https://github.com/sebastianbergmann/global-state.git",
-                "reference": "e8ba02eed7bbbb9e59e43dedd3dddeff4a56b0c4"
-            },
-            "dist": {
-                "type": "zip",
-                "url": "https://api.github.com/repos/sebastianbergmann/global-state/zipball/e8ba02eed7bbbb9e59e43dedd3dddeff4a56b0c4",
-                "reference": "e8ba02eed7bbbb9e59e43dedd3dddeff4a56b0c4",
-                "shasum": ""
-            },
-            "require": {
-                "php": "^7.0"
-            },
-            "require-dev": {
-                "phpunit/phpunit": "^6.0"
-            },
-            "suggest": {
-                "ext-uopz": "*"
-            },
-            "type": "library",
-            "extra": {
-                "branch-alias": {
-                    "dev-master": "2.0-dev"
-                }
-            },
-            "autoload": {
-                "classmap": [
-                    "src/"
-                ]
-            },
-            "notification-url": "https://packagist.org/downloads/",
-            "license": [
-                "BSD-3-Clause"
-            ],
-            "authors": [
-                {
-                    "name": "Sebastian Bergmann",
-                    "email": "sebastian@phpunit.de"
-                }
-            ],
-            "description": "Snapshotting of global state",
-            "homepage": "http://www.github.com/sebastianbergmann/global-state",
-            "keywords": [
-                "global state"
-            ],
-            "time": "2017-04-27T15:39:26+00:00"
-        },
-        {
-            "name": "sebastian/object-enumerator",
-            "version": "3.0.3",
-            "source": {
-                "type": "git",
-                "url": "https://github.com/sebastianbergmann/object-enumerator.git",
-                "reference": "7cfd9e65d11ffb5af41198476395774d4c8a84c5"
-            },
-            "dist": {
-                "type": "zip",
-                "url": "https://api.github.com/repos/sebastianbergmann/object-enumerator/zipball/7cfd9e65d11ffb5af41198476395774d4c8a84c5",
-                "reference": "7cfd9e65d11ffb5af41198476395774d4c8a84c5",
-                "shasum": ""
-            },
-            "require": {
-                "php": "^7.0",
-                "sebastian/object-reflector": "^1.1.1",
-                "sebastian/recursion-context": "^3.0"
-            },
-            "require-dev": {
-                "phpunit/phpunit": "^6.0"
-            },
-            "type": "library",
-            "extra": {
-                "branch-alias": {
-                    "dev-master": "3.0.x-dev"
-                }
-            },
-            "autoload": {
-                "classmap": [
-                    "src/"
-                ]
-            },
-            "notification-url": "https://packagist.org/downloads/",
-            "license": [
-                "BSD-3-Clause"
-            ],
-            "authors": [
-                {
-                    "name": "Sebastian Bergmann",
-                    "email": "sebastian@phpunit.de"
-                }
-            ],
-            "description": "Traverses array structures and object graphs to enumerate all referenced objects",
-            "homepage": "https://github.com/sebastianbergmann/object-enumerator/",
-            "time": "2017-08-03T12:35:26+00:00"
-        },
-        {
-            "name": "sebastian/object-reflector",
-            "version": "1.1.1",
-            "source": {
-                "type": "git",
-                "url": "https://github.com/sebastianbergmann/object-reflector.git",
-                "reference": "773f97c67f28de00d397be301821b06708fca0be"
-            },
-            "dist": {
-                "type": "zip",
-                "url": "https://api.github.com/repos/sebastianbergmann/object-reflector/zipball/773f97c67f28de00d397be301821b06708fca0be",
-                "reference": "773f97c67f28de00d397be301821b06708fca0be",
-                "shasum": ""
-            },
-            "require": {
-                "php": "^7.0"
-            },
-            "require-dev": {
-                "phpunit/phpunit": "^6.0"
-            },
-            "type": "library",
-            "extra": {
-                "branch-alias": {
-                    "dev-master": "1.1-dev"
-                }
-            },
-            "autoload": {
-                "classmap": [
-                    "src/"
-                ]
-            },
-            "notification-url": "https://packagist.org/downloads/",
-            "license": [
-                "BSD-3-Clause"
-            ],
-            "authors": [
-                {
-                    "name": "Sebastian Bergmann",
-                    "email": "sebastian@phpunit.de"
-                }
-            ],
-            "description": "Allows reflection of object attributes, including inherited and non-public ones",
-            "homepage": "https://github.com/sebastianbergmann/object-reflector/",
-            "time": "2017-03-29T09:07:27+00:00"
-        },
-        {
-            "name": "sebastian/recursion-context",
-            "version": "3.0.0",
-            "source": {
-                "type": "git",
-                "url": "https://github.com/sebastianbergmann/recursion-context.git",
-                "reference": "5b0cd723502bac3b006cbf3dbf7a1e3fcefe4fa8"
-            },
-            "dist": {
-                "type": "zip",
-                "url": "https://api.github.com/repos/sebastianbergmann/recursion-context/zipball/5b0cd723502bac3b006cbf3dbf7a1e3fcefe4fa8",
-                "reference": "5b0cd723502bac3b006cbf3dbf7a1e3fcefe4fa8",
-                "shasum": ""
-            },
-            "require": {
-                "php": "^7.0"
-            },
-            "require-dev": {
-                "phpunit/phpunit": "^6.0"
-            },
-            "type": "library",
-            "extra": {
-                "branch-alias": {
-                    "dev-master": "3.0.x-dev"
-                }
-            },
-            "autoload": {
-                "classmap": [
-                    "src/"
-                ]
-            },
-            "notification-url": "https://packagist.org/downloads/",
-            "license": [
-                "BSD-3-Clause"
-            ],
-            "authors": [
-                {
-                    "name": "Jeff Welch",
-                    "email": "whatthejeff@gmail.com"
-                },
-                {
-                    "name": "Sebastian Bergmann",
-                    "email": "sebastian@phpunit.de"
-                },
-                {
-                    "name": "Adam Harvey",
-                    "email": "aharvey@php.net"
-                }
-            ],
-            "description": "Provides functionality to recursively process PHP variables",
-            "homepage": "http://www.github.com/sebastianbergmann/recursion-context",
-            "time": "2017-03-03T06:23:57+00:00"
-        },
-        {
-            "name": "sebastian/resource-operations",
-            "version": "2.0.1",
-            "source": {
-                "type": "git",
-                "url": "https://github.com/sebastianbergmann/resource-operations.git",
-                "reference": "4d7a795d35b889bf80a0cc04e08d77cedfa917a9"
-            },
-            "dist": {
-                "type": "zip",
-                "url": "https://api.github.com/repos/sebastianbergmann/resource-operations/zipball/4d7a795d35b889bf80a0cc04e08d77cedfa917a9",
-                "reference": "4d7a795d35b889bf80a0cc04e08d77cedfa917a9",
-                "shasum": ""
-            },
-            "require": {
-                "php": "^7.1"
-            },
-            "type": "library",
-            "extra": {
-                "branch-alias": {
-                    "dev-master": "2.0-dev"
-                }
-            },
-            "autoload": {
-                "classmap": [
-                    "src/"
-                ]
-            },
-            "notification-url": "https://packagist.org/downloads/",
-            "license": [
-                "BSD-3-Clause"
-            ],
-            "authors": [
-                {
-                    "name": "Sebastian Bergmann",
-                    "email": "sebastian@phpunit.de"
-                }
-            ],
-            "description": "Provides a list of PHP built-in functions that operate on resources",
-            "homepage": "https://www.github.com/sebastianbergmann/resource-operations",
-            "time": "2018-10-04T04:07:39+00:00"
-        },
-        {
-            "name": "sebastian/version",
-            "version": "2.0.1",
-            "source": {
-                "type": "git",
-                "url": "https://github.com/sebastianbergmann/version.git",
-                "reference": "99732be0ddb3361e16ad77b68ba41efc8e979019"
-            },
-            "dist": {
-                "type": "zip",
-                "url": "https://api.github.com/repos/sebastianbergmann/version/zipball/99732be0ddb3361e16ad77b68ba41efc8e979019",
-                "reference": "99732be0ddb3361e16ad77b68ba41efc8e979019",
-                "shasum": ""
-            },
-            "require": {
-                "php": ">=5.6"
-            },
-            "type": "library",
-            "extra": {
-                "branch-alias": {
-                    "dev-master": "2.0.x-dev"
-                }
-            },
-            "autoload": {
-                "classmap": [
-                    "src/"
-                ]
-            },
-            "notification-url": "https://packagist.org/downloads/",
-            "license": [
-                "BSD-3-Clause"
-            ],
-            "authors": [
-                {
-                    "name": "Sebastian Bergmann",
-                    "email": "sebastian@phpunit.de",
-                    "role": "lead"
-                }
-            ],
-            "description": "Library that helps with managing the version number of Git-hosted PHP projects",
-            "homepage": "https://github.com/sebastianbergmann/version",
-            "time": "2016-10-03T07:35:21+00:00"
-        },
-        {
-            "name": "symfony/phpunit-bridge",
-            "version": "v3.4.43",
-            "source": {
-                "type": "git",
-                "url": "https://github.com/symfony/phpunit-bridge.git",
-                "reference": "03f831108f7cea087be83cc6dd07d3419542a5ba"
-            },
-            "dist": {
-                "type": "zip",
-                "url": "https://api.github.com/repos/symfony/phpunit-bridge/zipball/03f831108f7cea087be83cc6dd07d3419542a5ba",
-                "reference": "03f831108f7cea087be83cc6dd07d3419542a5ba",
-                "shasum": ""
-            },
-            "require": {
-                "php": ">=5.3.3"
-            },
-            "conflict": {
-                "phpunit/phpunit": "<4.8.35|<5.4.3,>=5.0|<6.4,>=6.0|9.1.2"
-            },
-            "suggest": {
-                "symfony/debug": "For tracking deprecated interfaces usages at runtime with DebugClassLoader"
-            },
-            "bin": [
-                "bin/simple-phpunit"
-            ],
-            "type": "symfony-bridge",
-            "extra": {
-                "branch-alias": {
-                    "dev-master": "3.4-dev"
-                },
-                "thanks": {
-                    "name": "phpunit/phpunit",
-                    "url": "https://github.com/sebastianbergmann/phpunit"
-                }
-            },
-            "autoload": {
-                "files": [
-                    "bootstrap.php"
-                ],
-                "psr-4": {
-                    "Symfony\\Bridge\\PhpUnit\\": ""
-                },
-                "exclude-from-classmap": [
-                    "/Tests/"
-                ]
-            },
-            "notification-url": "https://packagist.org/downloads/",
-            "license": [
-                "MIT"
-            ],
-            "authors": [
-                {
-                    "name": "Nicolas Grekas",
-                    "email": "p@tchwork.com"
-                },
-                {
-                    "name": "Symfony Community",
-                    "homepage": "https://symfony.com/contributors"
-                }
-            ],
-            "description": "Symfony PHPUnit Bridge",
-            "homepage": "https://symfony.com",
-            "time": "2020-07-22T22:00:00+00:00"
-        },
-        {
-            "name": "theseer/tokenizer",
-            "version": "1.1.3",
-            "source": {
-                "type": "git",
-                "url": "https://github.com/theseer/tokenizer.git",
-                "reference": "11336f6f84e16a720dae9d8e6ed5019efa85a0f9"
-            },
-            "dist": {
-                "type": "zip",
-                "url": "https://api.github.com/repos/theseer/tokenizer/zipball/11336f6f84e16a720dae9d8e6ed5019efa85a0f9",
-                "reference": "11336f6f84e16a720dae9d8e6ed5019efa85a0f9",
-                "shasum": ""
-            },
-            "require": {
-                "ext-dom": "*",
-                "ext-tokenizer": "*",
-                "ext-xmlwriter": "*",
-                "php": "^7.0"
-            },
-            "type": "library",
-            "autoload": {
-                "classmap": [
-                    "src/"
-                ]
-            },
-            "notification-url": "https://packagist.org/downloads/",
-            "license": [
-                "BSD-3-Clause"
-            ],
-            "authors": [
-                {
-                    "name": "Arne Blankerts",
-                    "email": "arne@blankerts.de",
-                    "role": "Developer"
-                }
-            ],
-            "description": "A small library for converting tokenized PHP source code into XML and potentially other formats",
-            "time": "2019-06-13T22:48:21+00:00"
-        },
-        {
-            "name": "webmozart/assert",
-            "version": "1.9.1",
-            "source": {
-                "type": "git",
-                "url": "https://github.com/webmozart/assert.git",
-                "reference": "bafc69caeb4d49c39fd0779086c03a3738cbb389"
-            },
-            "dist": {
-                "type": "zip",
-                "url": "https://api.github.com/repos/webmozart/assert/zipball/bafc69caeb4d49c39fd0779086c03a3738cbb389",
-                "reference": "bafc69caeb4d49c39fd0779086c03a3738cbb389",
-                "shasum": ""
-            },
-            "require": {
-                "php": "^5.3.3 || ^7.0 || ^8.0",
-                "symfony/polyfill-ctype": "^1.8"
-            },
-            "conflict": {
-                "phpstan/phpstan": "<0.12.20",
-                "vimeo/psalm": "<3.9.1"
-            },
-            "require-dev": {
-                "phpunit/phpunit": "^4.8.36 || ^7.5.13"
-            },
-            "type": "library",
-            "autoload": {
-                "psr-4": {
-                    "Webmozart\\Assert\\": "src/"
-                }
-            },
-            "notification-url": "https://packagist.org/downloads/",
-            "license": [
-                "MIT"
-            ],
-            "authors": [
-                {
-                    "name": "Bernhard Schussek",
-                    "email": "bschussek@gmail.com"
-                }
-            ],
-            "description": "Assertions to validate method input/output with nice error messages.",
-            "keywords": [
-                "assert",
-                "check",
-                "validate"
-            ],
-            "time": "2020-07-08T17:02:28+00:00"
-        }
-    ],
-    "aliases": [],
-    "minimum-stability": "dev",
-    "stability-flags": {
-        "csa/guzzle-bundle": 20,
-        "cssjanus/cssjanus": 20,
-        "phake/phake": 0
-    },
-    "prefer-stable": true,
-    "prefer-lowest": false,
-    "platform": {
-        "php": ">=7.1.3",
+  "_readme": [
+    "This file locks the dependencies of your project to a known state",
+    "Read more about it at https://getcomposer.org/doc/01-basic-usage.md#installing-dependencies",
+    "This file is @generated automatically"
+  ],
+  "content-hash": "4a73079487d679518abd2315f102b619",
+  "packages": [
+    {
+      "name": "beberlei/doctrineextensions",
+      "version": "v1.2.7",
+      "source": {
+        "type": "git",
+        "url": "https://github.com/beberlei/DoctrineExtensions.git",
+        "reference": "5f16b305dda06eda0d2d293c9d2bbd299249a996"
+      },
+      "dist": {
+        "type": "zip",
+        "url": "https://api.github.com/repos/beberlei/DoctrineExtensions/zipball/5f16b305dda06eda0d2d293c9d2bbd299249a996",
+        "reference": "5f16b305dda06eda0d2d293c9d2bbd299249a996",
+        "shasum": ""
+      },
+      "require": {
+        "doctrine/orm": "^2.6",
+        "php": "^7.1"
+      },
+      "require-dev": {
+        "friendsofphp/php-cs-fixer": "^2.14",
+        "nesbot/carbon": "*",
+        "phpunit/phpunit": "^7.0 || ^8.0",
+        "symfony/yaml": "^4.2",
+        "zf1/zend-date": "^1.12",
+        "zf1/zend-registry": "^1.12"
+      },
+      "type": "library",
+      "autoload": {
+        "psr-4": {
+          "DoctrineExtensions\\": "src/"
+        }
+      },
+      "notification-url": "https://packagist.org/downloads/",
+      "license": [
+        "BSD-3-Clause"
+      ],
+      "authors": [
+        {
+          "name": "Benjamin Eberlei",
+          "email": "kontakt@beberlei.de"
+        },
+        {
+          "name": "Steve Lacey",
+          "email": "steve@stevelacey.net"
+        }
+      ],
+      "description": "A set of extensions to Doctrine 2 that add support for additional query functions available in MySQL and Oracle.",
+      "keywords": [
+        "database",
+        "doctrine",
+        "orm"
+      ],
+      "time": "2020-06-30T03:28:02+00:00"
+    },
+    {
+      "name": "composer/ca-bundle",
+      "version": "1.2.8",
+      "source": {
+        "type": "git",
+        "url": "https://github.com/composer/ca-bundle.git",
+        "reference": "8a7ecad675253e4654ea05505233285377405215"
+      },
+      "dist": {
+        "type": "zip",
+        "url": "https://api.github.com/repos/composer/ca-bundle/zipball/8a7ecad675253e4654ea05505233285377405215",
+        "reference": "8a7ecad675253e4654ea05505233285377405215",
+        "shasum": ""
+      },
+      "require": {
+        "ext-openssl": "*",
+        "ext-pcre": "*",
+        "php": "^5.3.2 || ^7.0 || ^8.0"
+      },
+      "require-dev": {
+        "phpunit/phpunit": "^4.8.35 || ^5.7 || 6.5 - 8",
+        "psr/log": "^1.0",
+        "symfony/process": "^2.5 || ^3.0 || ^4.0 || ^5.0"
+      },
+      "type": "library",
+      "extra": {
+        "branch-alias": {
+          "dev-master": "1.x-dev"
+        }
+      },
+      "autoload": {
+        "psr-4": {
+          "Composer\\CaBundle\\": "src"
+        }
+      },
+      "notification-url": "https://packagist.org/downloads/",
+      "license": [
+        "MIT"
+      ],
+      "authors": [
+        {
+          "name": "Jordi Boggiano",
+          "email": "j.boggiano@seld.be",
+          "homepage": "http://seld.be"
+        }
+      ],
+      "description": "Lets you find a path to the system CA bundle, and includes a fallback to the Mozilla CA bundle.",
+      "keywords": [
+        "cabundle",
+        "cacert",
+        "certificate",
+        "ssl",
+        "tls"
+      ],
+      "time": "2020-08-23T12:54:47+00:00"
+    },
+    {
+      "name": "composer/installers",
+      "version": "v1.9.0",
+      "source": {
+        "type": "git",
+        "url": "https://github.com/composer/installers.git",
+        "reference": "b93bcf0fa1fccb0b7d176b0967d969691cd74cca"
+      },
+      "dist": {
+        "type": "zip",
+        "url": "https://api.github.com/repos/composer/installers/zipball/b93bcf0fa1fccb0b7d176b0967d969691cd74cca",
+        "reference": "b93bcf0fa1fccb0b7d176b0967d969691cd74cca",
+        "shasum": ""
+      },
+      "require": {
+        "composer-plugin-api": "^1.0 || ^2.0"
+      },
+      "replace": {
+        "roundcube/plugin-installer": "*",
+        "shama/baton": "*"
+      },
+      "require-dev": {
+        "composer/composer": "1.6.* || 2.0.*@dev",
+        "composer/semver": "1.0.* || 2.0.*@dev",
+        "phpunit/phpunit": "^4.8.36",
+        "sebastian/comparator": "^1.2.4",
+        "symfony/process": "^2.3"
+      },
+      "type": "composer-plugin",
+      "extra": {
+        "class": "Composer\\Installers\\Plugin",
+        "branch-alias": {
+          "dev-master": "1.0-dev"
+        }
+      },
+      "autoload": {
+        "psr-4": {
+          "Composer\\Installers\\": "src/Composer/Installers"
+        }
+      },
+      "notification-url": "https://packagist.org/downloads/",
+      "license": [
+        "MIT"
+      ],
+      "authors": [
+        {
+          "name": "Kyle Robinson Young",
+          "email": "kyle@dontkry.com",
+          "homepage": "https://github.com/shama"
+        }
+      ],
+      "description": "A multi-framework Composer library installer",
+      "homepage": "https://composer.github.io/installers/",
+      "keywords": [
+        "Craft",
+        "Dolibarr",
+        "Eliasis",
+        "Hurad",
+        "ImageCMS",
+        "Kanboard",
+        "Lan Management System",
+        "MODX Evo",
+        "MantisBT",
+        "Mautic",
+        "Maya",
+        "OXID",
+        "Plentymarkets",
+        "Porto",
+        "RadPHP",
+        "SMF",
+        "Thelia",
+        "Whmcs",
+        "WolfCMS",
+        "agl",
+        "aimeos",
+        "annotatecms",
+        "attogram",
+        "bitrix",
+        "cakephp",
+        "chef",
+        "cockpit",
+        "codeigniter",
+        "concrete5",
+        "croogo",
+        "dokuwiki",
+        "drupal",
+        "eZ Platform",
+        "elgg",
+        "expressionengine",
+        "fuelphp",
+        "grav",
+        "installer",
+        "itop",
+        "joomla",
+        "known",
+        "kohana",
+        "laravel",
+        "lavalite",
+        "lithium",
+        "magento",
+        "majima",
+        "mako",
+        "mediawiki",
+        "modulework",
+        "modx",
+        "moodle",
+        "osclass",
+        "phpbb",
+        "piwik",
+        "ppi",
+        "puppet",
+        "pxcms",
+        "reindex",
+        "roundcube",
+        "shopware",
+        "silverstripe",
+        "sydes",
+        "sylius",
+        "symfony",
+        "typo3",
+        "wordpress",
+        "yawik",
+        "zend",
+        "zikula"
+      ],
+      "support": {
+        "issues": "https://github.com/composer/installers/issues",
+        "source": "https://github.com/composer/installers/tree/v1.9.0"
+      },
+      "funding": [
+        {
+          "url": "https://packagist.com",
+          "type": "custom"
+        },
+        {
+          "url": "https://tidelift.com/funding/github/packagist/composer/composer",
+          "type": "tidelift"
+        }
+      ],
+      "time": "2020-04-07T06:57:05+00:00"
+    },
+    {
+      "name": "composer/package-versions-deprecated",
+      "version": "1.11.99",
+      "source": {
+        "type": "git",
+        "url": "https://github.com/composer/package-versions-deprecated.git",
+        "reference": "c8c9aa8a14cc3d3bec86d0a8c3fa52ea79936855"
+      },
+      "dist": {
+        "type": "zip",
+        "url": "https://api.github.com/repos/composer/package-versions-deprecated/zipball/c8c9aa8a14cc3d3bec86d0a8c3fa52ea79936855",
+        "reference": "c8c9aa8a14cc3d3bec86d0a8c3fa52ea79936855",
+        "shasum": ""
+      },
+      "require": {
+        "composer-plugin-api": "^1.1.0 || ^2.0",
+        "php": "^7 || ^8"
+      },
+      "replace": {
+        "ocramius/package-versions": "1.11.99"
+      },
+      "require-dev": {
+        "composer/composer": "^1.9.3 || ^2.0@dev",
+        "ext-zip": "^1.13",
+        "phpunit/phpunit": "^6.5 || ^7"
+      },
+      "type": "composer-plugin",
+      "extra": {
+        "class": "PackageVersions\\Installer",
+        "branch-alias": {
+          "dev-master": "1.x-dev"
+        }
+      },
+      "autoload": {
+        "psr-4": {
+          "PackageVersions\\": "src/PackageVersions"
+        }
+      },
+      "notification-url": "https://packagist.org/downloads/",
+      "license": [
+        "MIT"
+      ],
+      "authors": [
+        {
+          "name": "Marco Pivetta",
+          "email": "ocramius@gmail.com"
+        },
+        {
+          "name": "Jordi Boggiano",
+          "email": "j.boggiano@seld.be"
+        }
+      ],
+      "description": "Composer plugin that provides efficient querying for installed package versions (no runtime IO)",
+      "support": {
+        "issues": "https://github.com/composer/package-versions-deprecated/issues",
+        "source": "https://github.com/composer/package-versions-deprecated/tree/master"
+      },
+      "funding": [
+        {
+          "url": "https://packagist.com",
+          "type": "custom"
+        },
+        {
+          "url": "https://github.com/composer",
+          "type": "github"
+        },
+        {
+          "url": "https://tidelift.com/funding/github/packagist/composer/composer",
+          "type": "tidelift"
+        }
+      ],
+      "time": "2020-08-25T05:50:16+00:00"
+    },
+    {
+      "name": "csa/guzzle-bundle",
+      "version": "dev-compat-php",
+      "source": {
+        "type": "git",
+        "url": "https://github.com/PrestaShop/CsaGuzzleBundle.git",
+        "reference": "7282d89834960347c830efd43dcd788f09a9959a"
+      },
+      "dist": {
+        "type": "zip",
+        "url": "https://api.github.com/repos/PrestaShop/CsaGuzzleBundle/zipball/7282d89834960347c830efd43dcd788f09a9959a",
+        "reference": "7282d89834960347c830efd43dcd788f09a9959a",
+        "shasum": ""
+      },
+      "require": {
+        "guzzlehttp/guzzle": "^5.3",
+        "guzzlehttp/log-subscriber": "^1.0",
+        "php": "^7.1",
+        "symfony/dependency-injection": "^3.4",
+        "symfony/expression-language": "^3.4",
+        "symfony/framework-bundle": "^3.4",
+        "symfony/http-kernel": "^3.4",
+        "twig/twig": "^1.34|^2.4"
+      },
+      "require-dev": {
+        "doctrine/cache": "^1.1",
+        "guzzlehttp/guzzle-services": "^0.6",
+        "phpunit/phpunit": "^7",
+        "symfony/web-profiler-bundle": "^3.4",
+        "symfony/yaml": "^3.4"
+      },
+      "suggest": {
+        "doctrine/cache": "Allows caching of responses",
+        "guzzlehttp/guzzle-services": "Allow web service description"
+      },
+      "type": "symfony-bundle",
+      "extra": {
+        "branch-alias": {
+          "dev-master": "1.3.x-dev"
+        }
+      },
+      "autoload": {
+        "psr-4": {
+          "Csa\\Bundle\\GuzzleBundle\\": "src"
+        }
+      },
+      "license": [
+        "MIT"
+      ],
+      "authors": [
+        {
+          "name": "Charles Sarrazin",
+          "email": "charles@sarraz.in"
+        }
+      ],
+      "description": "A bundle integrating GuzzleHttp >= 4.0",
+      "support": {
+        "source": "https://github.com/PrestaShop/CsaGuzzleBundle/tree/compat-php"
+      },
+      "time": "2020-11-26T16:15:58+00:00"
+    },
+    {
+      "name": "cssjanus/cssjanus",
+      "version": "dev-patch-1",
+      "source": {
+        "type": "git",
+        "url": "https://github.com/PrestaShop/php-cssjanus.git",
+        "reference": "7866b8a6f7ad8ba8c7f4eb9f87b084452a41d8e5"
+      },
+      "dist": {
+        "type": "zip",
+        "url": "https://api.github.com/repos/PrestaShop/php-cssjanus/zipball/7866b8a6f7ad8ba8c7f4eb9f87b084452a41d8e5",
+        "reference": "7866b8a6f7ad8ba8c7f4eb9f87b084452a41d8e5",
+        "shasum": ""
+      },
+      "require": {
+        "php": ">=5.4"
+      },
+      "require-dev": {
+        "jakub-onderka/php-parallel-lint": "0.8.*",
+        "phpunit/phpunit": "4.8.*",
+        "squizlabs/php_codesniffer": "2.3.*"
+      },
+      "type": "library",
+      "autoload": {
+        "psr-0": {
+          "": "src/"
+        }
+      },
+      "scripts": {
+        "test": [
+          "parallel-lint . --exclude vendor",
+          "phpunit",
+          "phpcs -p"
+        ]
+      },
+      "license": [
+        "Apache-2.0"
+      ],
+      "description": "Convert CSS stylesheets between left-to-right and right-to-left.",
+      "support": {
+        "source": "https://github.com/PrestaShop/php-cssjanus/tree/patch-1"
+      },
+      "time": "2018-01-08T09:57:29+00:00"
+    },
+    {
+      "name": "curl/curl",
+      "version": "1.9.3",
+      "source": {
+        "type": "git",
+        "url": "https://github.com/php-mod/curl.git",
+        "reference": "43436a604b18c2a985cbc3f983be817fbe500e99"
+      },
+      "dist": {
+        "type": "zip",
+        "url": "https://api.github.com/repos/php-mod/curl/zipball/43436a604b18c2a985cbc3f983be817fbe500e99",
+        "reference": "43436a604b18c2a985cbc3f983be817fbe500e99",
+        "shasum": ""
+      },
+      "require": {
         "ext-curl": "*",
+        "php": ">=5.3.0"
+      },
+      "require-dev": {
+        "phpunit/phpunit": "3.7.*",
+        "squizlabs/php_codesniffer": "~2.1"
+      },
+      "type": "library",
+      "autoload": {
+        "psr-0": {
+          "Curl": "src/"
+        }
+      },
+      "notification-url": "https://packagist.org/downloads/",
+      "license": [
+        "MIT"
+      ],
+      "authors": [
+        {
+          "name": "Hassan Amouhzi",
+          "email": "hassan@anezi.net",
+          "homepage": "http://hassan.amouhzi.com"
+        },
+        {
+          "name": "php-curl-class",
+          "homepage": "https://github.com/php-curl-class"
+        },
+        {
+          "name": "user52",
+          "homepage": "https://github.com/user52"
+        }
+      ],
+      "description": "cURL class for PHP",
+      "homepage": "https://github.com/php-mod/curl",
+      "keywords": [
+        "curl",
+        "dot"
+      ],
+      "time": "2018-09-05T17:16:47+00:00"
+    },
+    {
+      "name": "defuse/php-encryption",
+      "version": "2.0.3",
+      "source": {
+        "type": "git",
+        "url": "https://github.com/defuse/php-encryption.git",
+        "reference": "2c6fea3d9a4eaaa8cef86b2a89f3660818117b33"
+      },
+      "dist": {
+        "type": "zip",
+        "url": "https://api.github.com/repos/defuse/php-encryption/zipball/2c6fea3d9a4eaaa8cef86b2a89f3660818117b33",
+        "reference": "2c6fea3d9a4eaaa8cef86b2a89f3660818117b33",
+        "shasum": ""
+      },
+      "require": {
+        "ext-openssl": "*",
+        "paragonie/random_compat": "~2.0",
+        "php": ">=5.4.0"
+      },
+      "require-dev": {
+        "nikic/php-parser": "^2.0"
+      },
+      "type": "library",
+      "autoload": {
+        "classmap": [
+          "src"
+        ]
+      },
+      "notification-url": "https://packagist.org/downloads/",
+      "license": [
+        "MIT"
+      ],
+      "authors": [
+        {
+          "name": "Taylor Hornby",
+          "email": "taylor@defuse.ca",
+          "homepage": "https://defuse.ca/"
+        },
+        {
+          "name": "Scott Arciszewski",
+          "email": "info@paragonie.com",
+          "homepage": "https://paragonie.com"
+        }
+      ],
+      "description": "Secure PHP Encryption Library",
+      "keywords": [
+        "aes",
+        "authenticated encryption",
+        "cipher",
+        "crypto",
+        "cryptography",
+        "encrypt",
+        "encryption",
+        "openssl",
+        "security",
+        "symmetric key cryptography"
+      ],
+      "time": "2016-10-10T15:20:26+00:00"
+    },
+    {
+      "name": "doctrine/annotations",
+      "version": "1.10.4",
+      "source": {
+        "type": "git",
+        "url": "https://github.com/doctrine/annotations.git",
+        "reference": "bfe91e31984e2ba76df1c1339681770401ec262f"
+      },
+      "dist": {
+        "type": "zip",
+        "url": "https://api.github.com/repos/doctrine/annotations/zipball/bfe91e31984e2ba76df1c1339681770401ec262f",
+        "reference": "bfe91e31984e2ba76df1c1339681770401ec262f",
+        "shasum": ""
+      },
+      "require": {
+        "doctrine/lexer": "1.*",
+        "ext-tokenizer": "*",
+        "php": "^7.1 || ^8.0"
+      },
+      "require-dev": {
+        "doctrine/cache": "1.*",
+        "phpstan/phpstan": "^0.12.20",
+        "phpunit/phpunit": "^7.5 || ^9.1.5"
+      },
+      "type": "library",
+      "extra": {
+        "branch-alias": {
+          "dev-master": "1.9.x-dev"
+        }
+      },
+      "autoload": {
+        "psr-4": {
+          "Doctrine\\Common\\Annotations\\": "lib/Doctrine/Common/Annotations"
+        }
+      },
+      "notification-url": "https://packagist.org/downloads/",
+      "license": [
+        "MIT"
+      ],
+      "authors": [
+        {
+          "name": "Guilherme Blanco",
+          "email": "guilhermeblanco@gmail.com"
+        },
+        {
+          "name": "Roman Borschel",
+          "email": "roman@code-factory.org"
+        },
+        {
+          "name": "Benjamin Eberlei",
+          "email": "kontakt@beberlei.de"
+        },
+        {
+          "name": "Jonathan Wage",
+          "email": "jonwage@gmail.com"
+        },
+        {
+          "name": "Johannes Schmitt",
+          "email": "schmittjoh@gmail.com"
+        }
+      ],
+      "description": "Docblock Annotations Parser",
+      "homepage": "http://www.doctrine-project.org",
+      "keywords": [
+        "annotations",
+        "docblock",
+        "parser"
+      ],
+      "time": "2020-08-10T19:35:50+00:00"
+    },
+    {
+      "name": "doctrine/cache",
+      "version": "1.10.2",
+      "source": {
+        "type": "git",
+        "url": "https://github.com/doctrine/cache.git",
+        "reference": "13e3381b25847283a91948d04640543941309727"
+      },
+      "dist": {
+        "type": "zip",
+        "url": "https://api.github.com/repos/doctrine/cache/zipball/13e3381b25847283a91948d04640543941309727",
+        "reference": "13e3381b25847283a91948d04640543941309727",
+        "shasum": ""
+      },
+      "require": {
+        "php": "~7.1 || ^8.0"
+      },
+      "conflict": {
+        "doctrine/common": ">2.2,<2.4"
+      },
+      "require-dev": {
+        "alcaeus/mongo-php-adapter": "^1.1",
+        "doctrine/coding-standard": "^6.0",
+        "mongodb/mongodb": "^1.1",
+        "phpunit/phpunit": "^7.0",
+        "predis/predis": "~1.0"
+      },
+      "suggest": {
+        "alcaeus/mongo-php-adapter": "Required to use legacy MongoDB driver"
+      },
+      "type": "library",
+      "extra": {
+        "branch-alias": {
+          "dev-master": "1.9.x-dev"
+        }
+      },
+      "autoload": {
+        "psr-4": {
+          "Doctrine\\Common\\Cache\\": "lib/Doctrine/Common/Cache"
+        }
+      },
+      "notification-url": "https://packagist.org/downloads/",
+      "license": [
+        "MIT"
+      ],
+      "authors": [
+        {
+          "name": "Guilherme Blanco",
+          "email": "guilhermeblanco@gmail.com"
+        },
+        {
+          "name": "Roman Borschel",
+          "email": "roman@code-factory.org"
+        },
+        {
+          "name": "Benjamin Eberlei",
+          "email": "kontakt@beberlei.de"
+        },
+        {
+          "name": "Jonathan Wage",
+          "email": "jonwage@gmail.com"
+        },
+        {
+          "name": "Johannes Schmitt",
+          "email": "schmittjoh@gmail.com"
+        }
+      ],
+      "description": "PHP Doctrine Cache library is a popular cache implementation that supports many different drivers such as redis, memcache, apc, mongodb and others.",
+      "homepage": "https://www.doctrine-project.org/projects/cache.html",
+      "keywords": [
+        "abstraction",
+        "apcu",
+        "cache",
+        "caching",
+        "couchdb",
+        "memcached",
+        "php",
+        "redis",
+        "xcache"
+      ],
+      "time": "2020-07-07T18:54:01+00:00"
+    },
+    {
+      "name": "doctrine/collections",
+      "version": "1.6.7",
+      "source": {
+        "type": "git",
+        "url": "https://github.com/doctrine/collections.git",
+        "reference": "55f8b799269a1a472457bd1a41b4f379d4cfba4a"
+      },
+      "dist": {
+        "type": "zip",
+        "url": "https://api.github.com/repos/doctrine/collections/zipball/55f8b799269a1a472457bd1a41b4f379d4cfba4a",
+        "reference": "55f8b799269a1a472457bd1a41b4f379d4cfba4a",
+        "shasum": ""
+      },
+      "require": {
+        "php": "^7.1.3 || ^8.0"
+      },
+      "require-dev": {
+        "doctrine/coding-standard": "^6.0",
+        "phpstan/phpstan-shim": "^0.9.2",
+        "phpunit/phpunit": "^7.0",
+        "vimeo/psalm": "^3.8.1"
+      },
+      "type": "library",
+      "autoload": {
+        "psr-4": {
+          "Doctrine\\Common\\Collections\\": "lib/Doctrine/Common/Collections"
+        }
+      },
+      "notification-url": "https://packagist.org/downloads/",
+      "license": [
+        "MIT"
+      ],
+      "authors": [
+        {
+          "name": "Guilherme Blanco",
+          "email": "guilhermeblanco@gmail.com"
+        },
+        {
+          "name": "Roman Borschel",
+          "email": "roman@code-factory.org"
+        },
+        {
+          "name": "Benjamin Eberlei",
+          "email": "kontakt@beberlei.de"
+        },
+        {
+          "name": "Jonathan Wage",
+          "email": "jonwage@gmail.com"
+        },
+        {
+          "name": "Johannes Schmitt",
+          "email": "schmittjoh@gmail.com"
+        }
+      ],
+      "description": "PHP Doctrine Collections library that adds additional functionality on top of PHP arrays.",
+      "homepage": "https://www.doctrine-project.org/projects/collections.html",
+      "keywords": [
+        "array",
+        "collections",
+        "iterators",
+        "php"
+      ],
+      "time": "2020-07-27T17:53:49+00:00"
+    },
+    {
+      "name": "doctrine/common",
+      "version": "2.13.3",
+      "source": {
+        "type": "git",
+        "url": "https://github.com/doctrine/common.git",
+        "reference": "f3812c026e557892c34ef37f6ab808a6b567da7f"
+      },
+      "dist": {
+        "type": "zip",
+        "url": "https://api.github.com/repos/doctrine/common/zipball/f3812c026e557892c34ef37f6ab808a6b567da7f",
+        "reference": "f3812c026e557892c34ef37f6ab808a6b567da7f",
+        "shasum": ""
+      },
+      "require": {
+        "doctrine/annotations": "^1.0",
+        "doctrine/cache": "^1.0",
+        "doctrine/collections": "^1.0",
+        "doctrine/event-manager": "^1.0",
+        "doctrine/inflector": "^1.0",
+        "doctrine/lexer": "^1.0",
+        "doctrine/persistence": "^1.3.3",
+        "doctrine/reflection": "^1.0",
+        "php": "^7.1 || ^8.0"
+      },
+      "require-dev": {
+        "doctrine/coding-standard": "^1.0",
+        "phpstan/phpstan": "^0.11",
+        "phpstan/phpstan-phpunit": "^0.11",
+        "phpunit/phpunit": "^7.0",
+        "squizlabs/php_codesniffer": "^3.0",
+        "symfony/phpunit-bridge": "^4.0.5"
+      },
+      "type": "library",
+      "extra": {
+        "branch-alias": {
+          "dev-master": "2.11.x-dev"
+        }
+      },
+      "autoload": {
+        "psr-4": {
+          "Doctrine\\Common\\": "lib/Doctrine/Common"
+        }
+      },
+      "notification-url": "https://packagist.org/downloads/",
+      "license": [
+        "MIT"
+      ],
+      "authors": [
+        {
+          "name": "Guilherme Blanco",
+          "email": "guilhermeblanco@gmail.com"
+        },
+        {
+          "name": "Roman Borschel",
+          "email": "roman@code-factory.org"
+        },
+        {
+          "name": "Benjamin Eberlei",
+          "email": "kontakt@beberlei.de"
+        },
+        {
+          "name": "Jonathan Wage",
+          "email": "jonwage@gmail.com"
+        },
+        {
+          "name": "Johannes Schmitt",
+          "email": "schmittjoh@gmail.com"
+        },
+        {
+          "name": "Marco Pivetta",
+          "email": "ocramius@gmail.com"
+        }
+      ],
+      "description": "PHP Doctrine Common project is a library that provides additional functionality that other Doctrine projects depend on such as better reflection support, persistence interfaces, proxies, event system and much more.",
+      "homepage": "https://www.doctrine-project.org/projects/common.html",
+      "keywords": [
+        "common",
+        "doctrine",
+        "php"
+      ],
+      "time": "2020-06-05T16:46:05+00:00"
+    },
+    {
+      "name": "doctrine/dbal",
+      "version": "v2.9.3",
+      "source": {
+        "type": "git",
+        "url": "https://github.com/doctrine/dbal.git",
+        "reference": "7345cd59edfa2036eb0fa4264b77ae2576842035"
+      },
+      "dist": {
+        "type": "zip",
+        "url": "https://api.github.com/repos/doctrine/dbal/zipball/7345cd59edfa2036eb0fa4264b77ae2576842035",
+        "reference": "7345cd59edfa2036eb0fa4264b77ae2576842035",
+        "shasum": ""
+      },
+      "require": {
+        "doctrine/cache": "^1.0",
+        "doctrine/event-manager": "^1.0",
+        "ext-pdo": "*",
+        "php": "^7.1"
+      },
+      "require-dev": {
+        "doctrine/coding-standard": "^5.0",
+        "jetbrains/phpstorm-stubs": "^2018.1.2",
+        "phpstan/phpstan": "^0.10.1",
+        "phpunit/phpunit": "^7.4",
+        "symfony/console": "^2.0.5|^3.0|^4.0",
+        "symfony/phpunit-bridge": "^3.4.5|^4.0.5"
+      },
+      "suggest": {
+        "symfony/console": "For helpful console commands such as SQL execution and import of files."
+      },
+      "bin": [
+        "bin/doctrine-dbal"
+      ],
+      "type": "library",
+      "extra": {
+        "branch-alias": {
+          "dev-master": "2.9.x-dev",
+          "dev-develop": "3.0.x-dev"
+        }
+      },
+      "autoload": {
+        "psr-4": {
+          "Doctrine\\DBAL\\": "lib/Doctrine/DBAL"
+        }
+      },
+      "notification-url": "https://packagist.org/downloads/",
+      "license": [
+        "MIT"
+      ],
+      "authors": [
+        {
+          "name": "Guilherme Blanco",
+          "email": "guilhermeblanco@gmail.com"
+        },
+        {
+          "name": "Roman Borschel",
+          "email": "roman@code-factory.org"
+        },
+        {
+          "name": "Benjamin Eberlei",
+          "email": "kontakt@beberlei.de"
+        },
+        {
+          "name": "Jonathan Wage",
+          "email": "jonwage@gmail.com"
+        }
+      ],
+      "description": "Powerful PHP database abstraction layer (DBAL) with many features for database schema introspection and management.",
+      "homepage": "https://www.doctrine-project.org/projects/dbal.html",
+      "keywords": [
+        "abstraction",
+        "database",
+        "dbal",
+        "mysql",
+        "persistence",
+        "pgsql",
+        "php",
+        "queryobject"
+      ],
+      "time": "2019-11-02T22:19:34+00:00"
+    },
+    {
+      "name": "doctrine/doctrine-bundle",
+      "version": "1.12.10",
+      "source": {
+        "type": "git",
+        "url": "https://github.com/doctrine/DoctrineBundle.git",
+        "reference": "2ee4c25a847e744e93d7fc2895e059ad9ef7d10c"
+      },
+      "dist": {
+        "type": "zip",
+        "url": "https://api.github.com/repos/doctrine/DoctrineBundle/zipball/2ee4c25a847e744e93d7fc2895e059ad9ef7d10c",
+        "reference": "2ee4c25a847e744e93d7fc2895e059ad9ef7d10c",
+        "shasum": ""
+      },
+      "require": {
+        "doctrine/dbal": "^2.5.12",
+        "doctrine/doctrine-cache-bundle": "~1.2",
+        "doctrine/persistence": "^1.3.3",
+        "jdorn/sql-formatter": "^1.2.16",
+        "php": "^7.1 || ^8.0",
+        "symfony/cache": "^3.4.30|^4.3.3",
+        "symfony/config": "^3.4.30|^4.3.3",
+        "symfony/console": "^3.4.30|^4.3.3",
+        "symfony/dependency-injection": "^3.4.30|^4.3.3",
+        "symfony/doctrine-bridge": "^3.4.30|^4.3.3",
+        "symfony/framework-bundle": "^3.4.30|^4.3.3",
+        "symfony/service-contracts": "^1.1.1|^2.0"
+      },
+      "conflict": {
+        "doctrine/orm": "<2.6",
+        "twig/twig": "<1.34|>=2.0,<2.4"
+      },
+      "require-dev": {
+        "doctrine/coding-standard": "^6.0",
+        "doctrine/orm": "^2.6",
+        "ocramius/proxy-manager": "^2.1",
+        "php-coveralls/php-coveralls": "^2.1",
+        "phpunit/phpunit": "^7.5",
+        "symfony/phpunit-bridge": "^4.2",
+        "symfony/property-info": "^3.4.30|^4.3.3",
+        "symfony/proxy-manager-bridge": "^3.4|^4|^5",
+        "symfony/twig-bridge": "^3.4|^4.1",
+        "symfony/validator": "^3.4.30|^4.3.3",
+        "symfony/web-profiler-bundle": "^3.4.30|^4.3.3",
+        "symfony/yaml": "^3.4.30|^4.3.3",
+        "twig/twig": "^1.34|^2.12"
+      },
+      "suggest": {
+        "doctrine/orm": "The Doctrine ORM integration is optional in the bundle.",
+        "symfony/web-profiler-bundle": "To use the data collector."
+      },
+      "type": "symfony-bundle",
+      "extra": {
+        "branch-alias": {
+          "dev-master": "1.12.x-dev"
+        }
+      },
+      "autoload": {
+        "psr-4": {
+          "Doctrine\\Bundle\\DoctrineBundle\\": ""
+        }
+      },
+      "notification-url": "https://packagist.org/downloads/",
+      "license": [
+        "MIT"
+      ],
+      "authors": [
+        {
+          "name": "Fabien Potencier",
+          "email": "fabien@symfony.com"
+        },
+        {
+          "name": "Benjamin Eberlei",
+          "email": "kontakt@beberlei.de"
+        },
+        {
+          "name": "Symfony Community",
+          "homepage": "http://symfony.com/contributors"
+        },
+        {
+          "name": "Doctrine Project",
+          "homepage": "http://www.doctrine-project.org/"
+        }
+      ],
+      "description": "Symfony DoctrineBundle",
+      "homepage": "http://www.doctrine-project.org",
+      "keywords": [
+        "database",
+        "dbal",
+        "orm",
+        "persistence"
+      ],
+      "time": "2020-05-25T19:50:59+00:00"
+    },
+    {
+      "name": "doctrine/doctrine-cache-bundle",
+      "version": "1.4.0",
+      "source": {
+        "type": "git",
+        "url": "https://github.com/doctrine/DoctrineCacheBundle.git",
+        "reference": "6bee2f9b339847e8a984427353670bad4e7bdccb"
+      },
+      "dist": {
+        "type": "zip",
+        "url": "https://api.github.com/repos/doctrine/DoctrineCacheBundle/zipball/6bee2f9b339847e8a984427353670bad4e7bdccb",
+        "reference": "6bee2f9b339847e8a984427353670bad4e7bdccb",
+        "shasum": ""
+      },
+      "require": {
+        "doctrine/cache": "^1.4.2",
+        "doctrine/inflector": "^1.0",
+        "php": "^7.1",
+        "symfony/doctrine-bridge": "^3.4|^4.0"
+      },
+      "require-dev": {
+        "instaclick/coding-standard": "~1.1",
+        "instaclick/object-calisthenics-sniffs": "dev-master",
+        "instaclick/symfony2-coding-standard": "dev-remaster",
+        "phpunit/phpunit": "^7.0",
+        "predis/predis": "~0.8",
+        "satooshi/php-coveralls": "^1.0",
+        "squizlabs/php_codesniffer": "~1.5",
+        "symfony/console": "^3.4|^4.0",
+        "symfony/finder": "^3.4|^4.0",
+        "symfony/framework-bundle": "^3.4|^4.0",
+        "symfony/phpunit-bridge": "^3.4|^4.0",
+        "symfony/security-acl": "^2.8",
+        "symfony/validator": "^3.4|^4.0",
+        "symfony/yaml": "^3.4|^4.0"
+      },
+      "suggest": {
+        "symfony/security-acl": "For using this bundle to cache ACLs"
+      },
+      "type": "symfony-bundle",
+      "extra": {
+        "branch-alias": {
+          "dev-master": "1.4.x-dev"
+        }
+      },
+      "autoload": {
+        "psr-4": {
+          "Doctrine\\Bundle\\DoctrineCacheBundle\\": ""
+        },
+        "exclude-from-classmap": [
+          "/Tests/"
+        ]
+      },
+      "notification-url": "https://packagist.org/downloads/",
+      "license": [
+        "MIT"
+      ],
+      "authors": [
+        {
+          "name": "Fabien Potencier",
+          "email": "fabien@symfony.com"
+        },
+        {
+          "name": "Benjamin Eberlei",
+          "email": "kontakt@beberlei.de"
+        },
+        {
+          "name": "Fabio B. Silva",
+          "email": "fabio.bat.silva@gmail.com"
+        },
+        {
+          "name": "Guilherme Blanco",
+          "email": "guilhermeblanco@hotmail.com"
+        },
+        {
+          "name": "Symfony Community",
+          "homepage": "http://symfony.com/contributors"
+        },
+        {
+          "name": "Doctrine Project",
+          "homepage": "http://www.doctrine-project.org/"
+        }
+      ],
+      "description": "Symfony Bundle for Doctrine Cache",
+      "homepage": "https://www.doctrine-project.org",
+      "keywords": [
+        "cache",
+        "caching"
+      ],
+      "time": "2019-11-29T11:22:01+00:00"
+    },
+    {
+      "name": "doctrine/event-manager",
+      "version": "1.1.1",
+      "source": {
+        "type": "git",
+        "url": "https://github.com/doctrine/event-manager.git",
+        "reference": "41370af6a30faa9dc0368c4a6814d596e81aba7f"
+      },
+      "dist": {
+        "type": "zip",
+        "url": "https://api.github.com/repos/doctrine/event-manager/zipball/41370af6a30faa9dc0368c4a6814d596e81aba7f",
+        "reference": "41370af6a30faa9dc0368c4a6814d596e81aba7f",
+        "shasum": ""
+      },
+      "require": {
+        "php": "^7.1 || ^8.0"
+      },
+      "conflict": {
+        "doctrine/common": "<2.9@dev"
+      },
+      "require-dev": {
+        "doctrine/coding-standard": "^6.0",
+        "phpunit/phpunit": "^7.0"
+      },
+      "type": "library",
+      "extra": {
+        "branch-alias": {
+          "dev-master": "1.0.x-dev"
+        }
+      },
+      "autoload": {
+        "psr-4": {
+          "Doctrine\\Common\\": "lib/Doctrine/Common"
+        }
+      },
+      "notification-url": "https://packagist.org/downloads/",
+      "license": [
+        "MIT"
+      ],
+      "authors": [
+        {
+          "name": "Guilherme Blanco",
+          "email": "guilhermeblanco@gmail.com"
+        },
+        {
+          "name": "Roman Borschel",
+          "email": "roman@code-factory.org"
+        },
+        {
+          "name": "Benjamin Eberlei",
+          "email": "kontakt@beberlei.de"
+        },
+        {
+          "name": "Jonathan Wage",
+          "email": "jonwage@gmail.com"
+        },
+        {
+          "name": "Johannes Schmitt",
+          "email": "schmittjoh@gmail.com"
+        },
+        {
+          "name": "Marco Pivetta",
+          "email": "ocramius@gmail.com"
+        }
+      ],
+      "description": "The Doctrine Event Manager is a simple PHP event system that was built to be used with the various Doctrine projects.",
+      "homepage": "https://www.doctrine-project.org/projects/event-manager.html",
+      "keywords": [
+        "event",
+        "event dispatcher",
+        "event manager",
+        "event system",
+        "events"
+      ],
+      "time": "2020-05-29T18:28:51+00:00"
+    },
+    {
+      "name": "doctrine/inflector",
+      "version": "1.3.1",
+      "source": {
+        "type": "git",
+        "url": "https://github.com/doctrine/inflector.git",
+        "reference": "ec3a55242203ffa6a4b27c58176da97ff0a7aec1"
+      },
+      "dist": {
+        "type": "zip",
+        "url": "https://api.github.com/repos/doctrine/inflector/zipball/ec3a55242203ffa6a4b27c58176da97ff0a7aec1",
+        "reference": "ec3a55242203ffa6a4b27c58176da97ff0a7aec1",
+        "shasum": ""
+      },
+      "require": {
+        "php": "^7.1"
+      },
+      "require-dev": {
+        "phpunit/phpunit": "^6.2"
+      },
+      "type": "library",
+      "extra": {
+        "branch-alias": {
+          "dev-master": "1.3.x-dev"
+        }
+      },
+      "autoload": {
+        "psr-4": {
+          "Doctrine\\Common\\Inflector\\": "lib/Doctrine/Common/Inflector"
+        }
+      },
+      "notification-url": "https://packagist.org/downloads/",
+      "license": [
+        "MIT"
+      ],
+      "authors": [
+        {
+          "name": "Guilherme Blanco",
+          "email": "guilhermeblanco@gmail.com"
+        },
+        {
+          "name": "Roman Borschel",
+          "email": "roman@code-factory.org"
+        },
+        {
+          "name": "Benjamin Eberlei",
+          "email": "kontakt@beberlei.de"
+        },
+        {
+          "name": "Jonathan Wage",
+          "email": "jonwage@gmail.com"
+        },
+        {
+          "name": "Johannes Schmitt",
+          "email": "schmittjoh@gmail.com"
+        }
+      ],
+      "description": "Common String Manipulations with regard to casing and singular/plural rules.",
+      "homepage": "http://www.doctrine-project.org",
+      "keywords": [
+        "inflection",
+        "pluralize",
+        "singularize",
+        "string"
+      ],
+      "time": "2019-10-30T19:59:35+00:00"
+    },
+    {
+      "name": "doctrine/instantiator",
+      "version": "1.3.1",
+      "source": {
+        "type": "git",
+        "url": "https://github.com/doctrine/instantiator.git",
+        "reference": "f350df0268e904597e3bd9c4685c53e0e333feea"
+      },
+      "dist": {
+        "type": "zip",
+        "url": "https://api.github.com/repos/doctrine/instantiator/zipball/f350df0268e904597e3bd9c4685c53e0e333feea",
+        "reference": "f350df0268e904597e3bd9c4685c53e0e333feea",
+        "shasum": ""
+      },
+      "require": {
+        "php": "^7.1 || ^8.0"
+      },
+      "require-dev": {
+        "doctrine/coding-standard": "^6.0",
+        "ext-pdo": "*",
+        "ext-phar": "*",
+        "phpbench/phpbench": "^0.13",
+        "phpstan/phpstan-phpunit": "^0.11",
+        "phpstan/phpstan-shim": "^0.11",
+        "phpunit/phpunit": "^7.0"
+      },
+      "type": "library",
+      "extra": {
+        "branch-alias": {
+          "dev-master": "1.2.x-dev"
+        }
+      },
+      "autoload": {
+        "psr-4": {
+          "Doctrine\\Instantiator\\": "src/Doctrine/Instantiator/"
+        }
+      },
+      "notification-url": "https://packagist.org/downloads/",
+      "license": [
+        "MIT"
+      ],
+      "authors": [
+        {
+          "name": "Marco Pivetta",
+          "email": "ocramius@gmail.com",
+          "homepage": "http://ocramius.github.com/"
+        }
+      ],
+      "description": "A small, lightweight utility to instantiate objects in PHP without invoking their constructors",
+      "homepage": "https://www.doctrine-project.org/projects/instantiator.html",
+      "keywords": [
+        "constructor",
+        "instantiate"
+      ],
+      "time": "2020-05-29T17:27:14+00:00"
+    },
+    {
+      "name": "doctrine/lexer",
+      "version": "1.0.2",
+      "source": {
+        "type": "git",
+        "url": "https://github.com/doctrine/lexer.git",
+        "reference": "1febd6c3ef84253d7c815bed85fc622ad207a9f8"
+      },
+      "dist": {
+        "type": "zip",
+        "url": "https://api.github.com/repos/doctrine/lexer/zipball/1febd6c3ef84253d7c815bed85fc622ad207a9f8",
+        "reference": "1febd6c3ef84253d7c815bed85fc622ad207a9f8",
+        "shasum": ""
+      },
+      "require": {
+        "php": ">=5.3.2"
+      },
+      "require-dev": {
+        "phpunit/phpunit": "^4.5"
+      },
+      "type": "library",
+      "extra": {
+        "branch-alias": {
+          "dev-master": "1.0.x-dev"
+        }
+      },
+      "autoload": {
+        "psr-4": {
+          "Doctrine\\Common\\Lexer\\": "lib/Doctrine/Common/Lexer"
+        }
+      },
+      "notification-url": "https://packagist.org/downloads/",
+      "license": [
+        "MIT"
+      ],
+      "authors": [
+        {
+          "name": "Roman Borschel",
+          "email": "roman@code-factory.org"
+        },
+        {
+          "name": "Guilherme Blanco",
+          "email": "guilhermeblanco@gmail.com"
+        },
+        {
+          "name": "Johannes Schmitt",
+          "email": "schmittjoh@gmail.com"
+        }
+      ],
+      "description": "PHP Doctrine Lexer parser library that can be used in Top-Down, Recursive Descent Parsers.",
+      "homepage": "https://www.doctrine-project.org/projects/lexer.html",
+      "keywords": [
+        "annotations",
+        "docblock",
+        "lexer",
+        "parser",
+        "php"
+      ],
+      "time": "2019-06-08T11:03:04+00:00"
+    },
+    {
+      "name": "doctrine/orm",
+      "version": "2.7.4",
+      "source": {
+        "type": "git",
+        "url": "https://github.com/doctrine/orm.git",
+        "reference": "7d84a4998091ece4d645253ac65de9f879eeed2f"
+      },
+      "dist": {
+        "type": "zip",
+        "url": "https://api.github.com/repos/doctrine/orm/zipball/7d84a4998091ece4d645253ac65de9f879eeed2f",
+        "reference": "7d84a4998091ece4d645253ac65de9f879eeed2f",
+        "shasum": ""
+      },
+      "require": {
+        "composer/package-versions-deprecated": "^1.8",
+        "doctrine/annotations": "^1.8",
+        "doctrine/cache": "^1.9.1",
+        "doctrine/collections": "^1.5",
+        "doctrine/common": "^2.11 || ^3.0",
+        "doctrine/dbal": "^2.9.3",
+        "doctrine/event-manager": "^1.1",
+        "doctrine/inflector": "^1.0",
+        "doctrine/instantiator": "^1.3",
+        "doctrine/lexer": "^1.0",
+        "doctrine/persistence": "^1.3.3 || ^2.0",
+        "ext-pdo": "*",
+        "php": "^7.1",
+        "symfony/console": "^3.0|^4.0|^5.0"
+      },
+      "require-dev": {
+        "doctrine/coding-standard": "^5.0",
+        "phpstan/phpstan": "^0.12.18",
+        "phpunit/phpunit": "^7.5",
+        "symfony/yaml": "^3.4|^4.0|^5.0",
+        "vimeo/psalm": "^3.11"
+      },
+      "suggest": {
+        "symfony/yaml": "If you want to use YAML Metadata Mapping Driver"
+      },
+      "bin": [
+        "bin/doctrine"
+      ],
+      "type": "library",
+      "extra": {
+        "branch-alias": {
+          "dev-master": "2.7.x-dev"
+        }
+      },
+      "autoload": {
+        "psr-4": {
+          "Doctrine\\ORM\\": "lib/Doctrine/ORM"
+        }
+      },
+      "notification-url": "https://packagist.org/downloads/",
+      "license": [
+        "MIT"
+      ],
+      "authors": [
+        {
+          "name": "Guilherme Blanco",
+          "email": "guilhermeblanco@gmail.com"
+        },
+        {
+          "name": "Roman Borschel",
+          "email": "roman@code-factory.org"
+        },
+        {
+          "name": "Benjamin Eberlei",
+          "email": "kontakt@beberlei.de"
+        },
+        {
+          "name": "Jonathan Wage",
+          "email": "jonwage@gmail.com"
+        },
+        {
+          "name": "Marco Pivetta",
+          "email": "ocramius@gmail.com"
+        }
+      ],
+      "description": "Object-Relational-Mapper for PHP",
+      "homepage": "https://www.doctrine-project.org/projects/orm.html",
+      "keywords": [
+        "database",
+        "orm"
+      ],
+      "support": {
+        "issues": "https://github.com/doctrine/orm/issues",
+        "source": "https://github.com/doctrine/orm/tree/2.7.4"
+      },
+      "time": "2020-10-10T17:11:26+00:00"
+    },
+    {
+      "name": "doctrine/persistence",
+      "version": "1.3.8",
+      "source": {
+        "type": "git",
+        "url": "https://github.com/doctrine/persistence.git",
+        "reference": "7a6eac9fb6f61bba91328f15aa7547f4806ca288"
+      },
+      "dist": {
+        "type": "zip",
+        "url": "https://api.github.com/repos/doctrine/persistence/zipball/7a6eac9fb6f61bba91328f15aa7547f4806ca288",
+        "reference": "7a6eac9fb6f61bba91328f15aa7547f4806ca288",
+        "shasum": ""
+      },
+      "require": {
+        "doctrine/annotations": "^1.0",
+        "doctrine/cache": "^1.0",
+        "doctrine/collections": "^1.0",
+        "doctrine/event-manager": "^1.0",
+        "doctrine/reflection": "^1.2",
+        "php": "^7.1 || ^8.0"
+      },
+      "conflict": {
+        "doctrine/common": "<2.10@dev"
+      },
+      "require-dev": {
+        "doctrine/coding-standard": "^6.0",
+        "phpstan/phpstan": "^0.11",
+        "phpunit/phpunit": "^7.0 || ^8.0 || ^9.0",
+        "vimeo/psalm": "^3.11"
+      },
+      "type": "library",
+      "extra": {
+        "branch-alias": {
+          "dev-master": "1.3.x-dev"
+        }
+      },
+      "autoload": {
+        "psr-4": {
+          "Doctrine\\Common\\": "lib/Doctrine/Common",
+          "Doctrine\\Persistence\\": "lib/Doctrine/Persistence"
+        }
+      },
+      "notification-url": "https://packagist.org/downloads/",
+      "license": [
+        "MIT"
+      ],
+      "authors": [
+        {
+          "name": "Guilherme Blanco",
+          "email": "guilhermeblanco@gmail.com"
+        },
+        {
+          "name": "Roman Borschel",
+          "email": "roman@code-factory.org"
+        },
+        {
+          "name": "Benjamin Eberlei",
+          "email": "kontakt@beberlei.de"
+        },
+        {
+          "name": "Jonathan Wage",
+          "email": "jonwage@gmail.com"
+        },
+        {
+          "name": "Johannes Schmitt",
+          "email": "schmittjoh@gmail.com"
+        },
+        {
+          "name": "Marco Pivetta",
+          "email": "ocramius@gmail.com"
+        }
+      ],
+      "description": "The Doctrine Persistence project is a set of shared interfaces and functionality that the different Doctrine object mappers share.",
+      "homepage": "https://doctrine-project.org/projects/persistence.html",
+      "keywords": [
+        "mapper",
+        "object",
+        "odm",
+        "orm",
+        "persistence"
+      ],
+      "time": "2020-06-20T12:56:16+00:00"
+    },
+    {
+      "name": "doctrine/reflection",
+      "version": "1.2.1",
+      "source": {
+        "type": "git",
+        "url": "https://github.com/doctrine/reflection.git",
+        "reference": "55e71912dfcd824b2fdd16f2d9afe15684cfce79"
+      },
+      "dist": {
+        "type": "zip",
+        "url": "https://api.github.com/repos/doctrine/reflection/zipball/55e71912dfcd824b2fdd16f2d9afe15684cfce79",
+        "reference": "55e71912dfcd824b2fdd16f2d9afe15684cfce79",
+        "shasum": ""
+      },
+      "require": {
+        "doctrine/annotations": "^1.0",
+        "ext-tokenizer": "*",
+        "php": "^7.1"
+      },
+      "conflict": {
+        "doctrine/common": "<2.9"
+      },
+      "require-dev": {
+        "doctrine/coding-standard": "^5.0",
+        "doctrine/common": "^2.10",
+        "phpstan/phpstan": "^0.11.0",
+        "phpstan/phpstan-phpunit": "^0.11.0",
+        "phpunit/phpunit": "^7.0"
+      },
+      "type": "library",
+      "extra": {
+        "branch-alias": {
+          "dev-master": "1.2.x-dev"
+        }
+      },
+      "autoload": {
+        "psr-4": {
+          "Doctrine\\Common\\": "lib/Doctrine/Common"
+        }
+      },
+      "notification-url": "https://packagist.org/downloads/",
+      "license": [
+        "MIT"
+      ],
+      "authors": [
+        {
+          "name": "Guilherme Blanco",
+          "email": "guilhermeblanco@gmail.com"
+        },
+        {
+          "name": "Roman Borschel",
+          "email": "roman@code-factory.org"
+        },
+        {
+          "name": "Benjamin Eberlei",
+          "email": "kontakt@beberlei.de"
+        },
+        {
+          "name": "Jonathan Wage",
+          "email": "jonwage@gmail.com"
+        },
+        {
+          "name": "Johannes Schmitt",
+          "email": "schmittjoh@gmail.com"
+        },
+        {
+          "name": "Marco Pivetta",
+          "email": "ocramius@gmail.com"
+        }
+      ],
+      "description": "The Doctrine Reflection project is a simple library used by the various Doctrine projects which adds some additional functionality on top of the reflection functionality that comes with PHP. It allows you to get the reflection information about classes, methods and properties statically.",
+      "homepage": "https://www.doctrine-project.org/projects/reflection.html",
+      "keywords": [
+        "reflection",
+        "static"
+      ],
+      "abandoned": "roave/better-reflection",
+      "time": "2020-03-27T11:06:43+00:00"
+    },
+    {
+      "name": "egulias/email-validator",
+      "version": "2.1.19",
+      "source": {
+        "type": "git",
+        "url": "https://github.com/egulias/EmailValidator.git",
+        "reference": "840d5603eb84cc81a6a0382adac3293e57c1c64c"
+      },
+      "dist": {
+        "type": "zip",
+        "url": "https://api.github.com/repos/egulias/EmailValidator/zipball/840d5603eb84cc81a6a0382adac3293e57c1c64c",
+        "reference": "840d5603eb84cc81a6a0382adac3293e57c1c64c",
+        "shasum": ""
+      },
+      "require": {
+        "doctrine/lexer": "^1.0.1",
+        "php": ">=5.5",
+        "symfony/polyfill-intl-idn": "^1.10"
+      },
+      "require-dev": {
+        "dominicsayers/isemail": "^3.0.7",
+        "phpunit/phpunit": "^4.8.36|^7.5.15",
+        "satooshi/php-coveralls": "^1.0.1"
+      },
+      "suggest": {
+        "ext-intl": "PHP Internationalization Libraries are required to use the SpoofChecking validation"
+      },
+      "type": "library",
+      "extra": {
+        "branch-alias": {
+          "dev-master": "2.1.x-dev"
+        }
+      },
+      "autoload": {
+        "psr-4": {
+          "Egulias\\EmailValidator\\": "src"
+        }
+      },
+      "notification-url": "https://packagist.org/downloads/",
+      "license": [
+        "MIT"
+      ],
+      "authors": [
+        {
+          "name": "Eduardo Gulias Davis"
+        }
+      ],
+      "description": "A library for validating emails against several RFCs",
+      "homepage": "https://github.com/egulias/EmailValidator",
+      "keywords": [
+        "email",
+        "emailvalidation",
+        "emailvalidator",
+        "validation",
+        "validator"
+      ],
+      "time": "2020-08-08T21:28:19+00:00"
+    },
+    {
+      "name": "ezyang/htmlpurifier",
+      "version": "v4.13.0",
+      "source": {
+        "type": "git",
+        "url": "https://github.com/ezyang/htmlpurifier.git",
+        "reference": "08e27c97e4c6ed02f37c5b2b20488046c8d90d75"
+      },
+      "dist": {
+        "type": "zip",
+        "url": "https://api.github.com/repos/ezyang/htmlpurifier/zipball/08e27c97e4c6ed02f37c5b2b20488046c8d90d75",
+        "reference": "08e27c97e4c6ed02f37c5b2b20488046c8d90d75",
+        "shasum": ""
+      },
+      "require": {
+        "php": ">=5.2"
+      },
+      "require-dev": {
+        "simpletest/simpletest": "dev-master#72de02a7b80c6bb8864ef9bf66d41d2f58f826bd"
+      },
+      "type": "library",
+      "autoload": {
+        "psr-0": {
+          "HTMLPurifier": "library/"
+        },
+        "files": [
+          "library/HTMLPurifier.composer.php"
+        ],
+        "exclude-from-classmap": [
+          "/library/HTMLPurifier/Language/"
+        ]
+      },
+      "notification-url": "https://packagist.org/downloads/",
+      "license": [
+        "LGPL-2.1-or-later"
+      ],
+      "authors": [
+        {
+          "name": "Edward Z. Yang",
+          "email": "admin@htmlpurifier.org",
+          "homepage": "http://ezyang.com"
+        }
+      ],
+      "description": "Standards compliant HTML filter written in PHP",
+      "homepage": "http://htmlpurifier.org/",
+      "keywords": [
+        "html"
+      ],
+      "time": "2020-06-29T00:56:53+00:00"
+    },
+    {
+      "name": "fig/link-util",
+      "version": "1.1.1",
+      "source": {
+        "type": "git",
+        "url": "https://github.com/php-fig/link-util.git",
+        "reference": "c038ee75ca13663ddc2d1f185fe6f7533c00832a"
+      },
+      "dist": {
+        "type": "zip",
+        "url": "https://api.github.com/repos/php-fig/link-util/zipball/c038ee75ca13663ddc2d1f185fe6f7533c00832a",
+        "reference": "c038ee75ca13663ddc2d1f185fe6f7533c00832a",
+        "shasum": ""
+      },
+      "require": {
+        "php": ">=5.5.0",
+        "psr/link": "~1.0@dev"
+      },
+      "provide": {
+        "psr/link-implementation": "1.0"
+      },
+      "require-dev": {
+        "phpunit/phpunit": "^5.1",
+        "squizlabs/php_codesniffer": "^2.3.1"
+      },
+      "type": "library",
+      "extra": {
+        "branch-alias": {
+          "dev-master": "1.0.x-dev"
+        }
+      },
+      "autoload": {
+        "psr-4": {
+          "Fig\\Link\\": "src/"
+        }
+      },
+      "notification-url": "https://packagist.org/downloads/",
+      "license": [
+        "MIT"
+      ],
+      "authors": [
+        {
+          "name": "PHP-FIG",
+          "homepage": "http://www.php-fig.org/"
+        }
+      ],
+      "description": "Common utility implementations for HTTP links",
+      "keywords": [
+        "http",
+        "http-link",
+        "link",
+        "psr",
+        "psr-13",
+        "rest"
+      ],
+      "time": "2020-04-27T06:40:36+00:00"
+    },
+    {
+      "name": "friendsofsymfony/jsrouting-bundle",
+      "version": "2.6.0",
+      "source": {
+        "type": "git",
+        "url": "https://github.com/FriendsOfSymfony/FOSJsRoutingBundle.git",
+        "reference": "9deaf916760ce1d64cf46460473260b02751cee5"
+      },
+      "dist": {
+        "type": "zip",
+        "url": "https://api.github.com/repos/FriendsOfSymfony/FOSJsRoutingBundle/zipball/9deaf916760ce1d64cf46460473260b02751cee5",
+        "reference": "9deaf916760ce1d64cf46460473260b02751cee5",
+        "shasum": ""
+      },
+      "require": {
+        "php": "^7.1",
+        "symfony/console": "~3.3|^4.0|^5.0",
+        "symfony/framework-bundle": "~3.3|^4.0|^5.0",
+        "symfony/serializer": "~3.3|^4.0|^5.0",
+        "willdurand/jsonp-callback-validator": "~1.0"
+      },
+      "require-dev": {
+        "symfony/expression-language": "~3.3|^4.0|^5.0",
+        "symfony/phpunit-bridge": "^3.3|^4.0"
+      },
+      "type": "symfony-bundle",
+      "extra": {
+        "branch-alias": {
+          "dev-master": "2.0-dev"
+        }
+      },
+      "autoload": {
+        "psr-4": {
+          "FOS\\JsRoutingBundle\\": ""
+        },
+        "exclude-from-classmap": [
+          "/Tests/"
+        ]
+      },
+      "notification-url": "https://packagist.org/downloads/",
+      "license": [
+        "MIT"
+      ],
+      "authors": [
+        {
+          "name": "William Durand",
+          "email": "will+git@drnd.me"
+        },
+        {
+          "name": "FriendsOfSymfony Community",
+          "homepage": "https://github.com/friendsofsymfony/FOSJsRoutingBundle/contributors"
+        }
+      ],
+      "description": "A pretty nice way to expose your Symfony2 routing to client applications.",
+      "homepage": "http://friendsofsymfony.github.com",
+      "keywords": [
+        "Js Routing",
+        "javascript",
+        "routing"
+      ],
+      "time": "2020-05-20T09:38:45+00:00"
+    },
+    {
+      "name": "geoip2/geoip2",
+      "version": "v2.4.5",
+      "source": {
+        "type": "git",
+        "url": "https://github.com/maxmind/GeoIP2-php.git",
+        "reference": "b28a0ed0190cd76c878ed7002a5d1bb8c5f4c175"
+      },
+      "dist": {
+        "type": "zip",
+        "url": "https://api.github.com/repos/maxmind/GeoIP2-php/zipball/b28a0ed0190cd76c878ed7002a5d1bb8c5f4c175",
+        "reference": "b28a0ed0190cd76c878ed7002a5d1bb8c5f4c175",
+        "shasum": ""
+      },
+      "require": {
+        "maxmind-db/reader": "~1.0",
+        "maxmind/web-service-common": "~0.3",
+        "php": ">=5.3.1"
+      },
+      "require-dev": {
+        "phpunit/phpunit": "4.2.*",
+        "squizlabs/php_codesniffer": "2.*"
+      },
+      "type": "library",
+      "autoload": {
+        "psr-4": {
+          "GeoIp2\\": "src"
+        }
+      },
+      "notification-url": "https://packagist.org/downloads/",
+      "license": [
+        "Apache-2.0"
+      ],
+      "authors": [
+        {
+          "name": "Gregory J. Oschwald",
+          "email": "goschwald@maxmind.com",
+          "homepage": "http://www.maxmind.com/"
+        }
+      ],
+      "description": "MaxMind GeoIP2 PHP API",
+      "homepage": "https://github.com/maxmind/GeoIP2-php",
+      "keywords": [
+        "IP",
+        "geoip",
+        "geoip2",
+        "geolocation",
+        "maxmind"
+      ],
+      "time": "2017-01-31T17:28:48+00:00"
+    },
+    {
+      "name": "greenlion/php-sql-parser",
+      "version": "4.3.0",
+      "source": {
+        "type": "git",
+        "url": "https://github.com/greenlion/PHP-SQL-Parser.git",
+        "reference": "e0262c0848d95c7f777d1a5aa6b0a42e7763e223"
+      },
+      "dist": {
+        "type": "zip",
+        "url": "https://api.github.com/repos/greenlion/PHP-SQL-Parser/zipball/e0262c0848d95c7f777d1a5aa6b0a42e7763e223",
+        "reference": "e0262c0848d95c7f777d1a5aa6b0a42e7763e223",
+        "shasum": ""
+      },
+      "require": {
+        "php": ">=5.3.2"
+      },
+      "require-dev": {
+        "analog/analog": "^1.0.6",
+        "phpunit/phpunit": "^4.0.14",
+        "squizlabs/php_codesniffer": "^1.5.1"
+      },
+      "type": "library",
+      "autoload": {
+        "psr-0": {
+          "PHPSQLParser\\": "src/"
+        }
+      },
+      "notification-url": "https://packagist.org/downloads/",
+      "license": [
+        "BSD-3-Clause"
+      ],
+      "authors": [
+        {
+          "name": "André Rothe",
+          "email": "phosco@gmx.de",
+          "homepage": "https://www.phosco.info",
+          "role": "Committer"
+        },
+        {
+          "name": "Justin Swanhart",
+          "email": "greenlion@gmail.com",
+          "homepage": "http://code.google.com/u/greenlion@gmail.com/",
+          "role": "Owner"
+        }
+      ],
+      "description": "A pure PHP SQL (non validating) parser w/ focus on MySQL dialect of SQL",
+      "homepage": "https://github.com/greenlion/PHP-SQL-Parser",
+      "keywords": [
+        "creator",
+        "mysql",
+        "parser",
+        "sql"
+      ],
+      "time": "2019-06-01T04:06:45+00:00"
+    },
+    {
+      "name": "guzzlehttp/cache-subscriber",
+      "version": "0.2.0",
+      "source": {
+        "type": "git",
+        "url": "https://github.com/guzzle/cache-subscriber.git",
+        "reference": "8c766ba399e4c46383e3eaa220201be62abd101e"
+      },
+      "dist": {
+        "type": "zip",
+        "url": "https://api.github.com/repos/guzzle/cache-subscriber/zipball/8c766ba399e4c46383e3eaa220201be62abd101e",
+        "reference": "8c766ba399e4c46383e3eaa220201be62abd101e",
+        "shasum": ""
+      },
+      "require": {
+        "doctrine/cache": "~1.3",
+        "guzzlehttp/guzzle": "~5.0",
+        "php": ">=5.4.0"
+      },
+      "require-dev": {
+        "phpunit/phpunit": "~4.0"
+      },
+      "type": "library",
+      "extra": {
+        "branch-alias": {
+          "dev-master": "0.2-dev"
+        }
+      },
+      "autoload": {
+        "psr-4": {
+          "GuzzleHttp\\Subscriber\\Cache\\": "src"
+        }
+      },
+      "notification-url": "https://packagist.org/downloads/",
+      "license": [
+        "MIT"
+      ],
+      "authors": [
+        {
+          "name": "Michael Dowling",
+          "email": "mtdowling@gmail.com",
+          "homepage": "https://github.com/mtdowling"
+        }
+      ],
+      "description": "Guzzle HTTP cache subscriber",
+      "homepage": "http://guzzlephp.org/",
+      "keywords": [
+        "Guzzle",
+        "cache"
+      ],
+      "abandoned": true,
+      "time": "2019-09-16T13:44:55+00:00"
+    },
+    {
+      "name": "guzzlehttp/guzzle",
+      "version": "5.3.4",
+      "source": {
+        "type": "git",
+        "url": "https://github.com/guzzle/guzzle.git",
+        "reference": "b87eda7a7162f95574032da17e9323c9899cb6b2"
+      },
+      "dist": {
+        "type": "zip",
+        "url": "https://api.github.com/repos/guzzle/guzzle/zipball/b87eda7a7162f95574032da17e9323c9899cb6b2",
+        "reference": "b87eda7a7162f95574032da17e9323c9899cb6b2",
+        "shasum": ""
+      },
+      "require": {
+        "guzzlehttp/ringphp": "^1.1",
+        "php": ">=5.4.0",
+        "react/promise": "^2.2"
+      },
+      "require-dev": {
+        "ext-curl": "*",
+        "phpunit/phpunit": "^4.0"
+      },
+      "type": "library",
+      "autoload": {
+        "psr-4": {
+          "GuzzleHttp\\": "src/"
+        }
+      },
+      "notification-url": "https://packagist.org/downloads/",
+      "license": [
+        "MIT"
+      ],
+      "authors": [
+        {
+          "name": "Michael Dowling",
+          "email": "mtdowling@gmail.com",
+          "homepage": "https://github.com/mtdowling"
+        }
+      ],
+      "description": "Guzzle is a PHP HTTP client library and framework for building RESTful web service clients",
+      "homepage": "http://guzzlephp.org/",
+      "keywords": [
+        "client",
+        "curl",
+        "framework",
+        "http",
+        "http client",
+        "rest",
+        "web service"
+      ],
+      "time": "2019-10-30T09:32:00+00:00"
+    },
+    {
+      "name": "guzzlehttp/log-subscriber",
+      "version": "1.0.1",
+      "source": {
+        "type": "git",
+        "url": "https://github.com/guzzle/log-subscriber.git",
+        "reference": "99c3c0004165db721d8ef7bbef60c996210e538a"
+      },
+      "dist": {
+        "type": "zip",
+        "url": "https://api.github.com/repos/guzzle/log-subscriber/zipball/99c3c0004165db721d8ef7bbef60c996210e538a",
+        "reference": "99c3c0004165db721d8ef7bbef60c996210e538a",
+        "shasum": ""
+      },
+      "require": {
+        "guzzlehttp/guzzle": "~4.0 | ~5.0",
+        "php": ">=5.4.0",
+        "psr/log": "~1.0"
+      },
+      "require-dev": {
+        "phpunit/phpunit": "~4.0"
+      },
+      "type": "library",
+      "extra": {
+        "branch-alias": {
+          "dev-master": "1.0-dev"
+        }
+      },
+      "autoload": {
+        "psr-4": {
+          "GuzzleHttp\\Subscriber\\Log\\": "src/"
+        }
+      },
+      "notification-url": "https://packagist.org/downloads/",
+      "license": [
+        "MIT"
+      ],
+      "authors": [
+        {
+          "name": "Michael Dowling",
+          "email": "mtdowling@gmail.com",
+          "homepage": "https://github.com/mtdowling"
+        }
+      ],
+      "description": "Logs HTTP requests and responses as they are sent over the wire (Guzzle 4+)",
+      "homepage": "http://guzzlephp.org/",
+      "keywords": [
+        "Guzzle",
+        "log",
+        "plugin"
+      ],
+      "abandoned": true,
+      "time": "2014-10-13T03:31:43+00:00"
+    },
+    {
+      "name": "guzzlehttp/ringphp",
+      "version": "1.1.1",
+      "source": {
+        "type": "git",
+        "url": "https://github.com/guzzle/RingPHP.git",
+        "reference": "5e2a174052995663dd68e6b5ad838afd47dd615b"
+      },
+      "dist": {
+        "type": "zip",
+        "url": "https://api.github.com/repos/guzzle/RingPHP/zipball/5e2a174052995663dd68e6b5ad838afd47dd615b",
+        "reference": "5e2a174052995663dd68e6b5ad838afd47dd615b",
+        "shasum": ""
+      },
+      "require": {
+        "guzzlehttp/streams": "~3.0",
+        "php": ">=5.4.0",
+        "react/promise": "~2.0"
+      },
+      "require-dev": {
+        "ext-curl": "*",
+        "phpunit/phpunit": "~4.0"
+      },
+      "suggest": {
+        "ext-curl": "Guzzle will use specific adapters if cURL is present"
+      },
+      "type": "library",
+      "extra": {
+        "branch-alias": {
+          "dev-master": "1.1-dev"
+        }
+      },
+      "autoload": {
+        "psr-4": {
+          "GuzzleHttp\\Ring\\": "src/"
+        }
+      },
+      "notification-url": "https://packagist.org/downloads/",
+      "license": [
+        "MIT"
+      ],
+      "authors": [
+        {
+          "name": "Michael Dowling",
+          "email": "mtdowling@gmail.com",
+          "homepage": "https://github.com/mtdowling"
+        }
+      ],
+      "description": "Provides a simple API and specification that abstracts away the details of HTTP into a single PHP function.",
+      "abandoned": true,
+      "time": "2018-07-31T13:22:33+00:00"
+    },
+    {
+      "name": "guzzlehttp/streams",
+      "version": "3.0.0",
+      "source": {
+        "type": "git",
+        "url": "https://github.com/guzzle/streams.git",
+        "reference": "47aaa48e27dae43d39fc1cea0ccf0d84ac1a2ba5"
+      },
+      "dist": {
+        "type": "zip",
+        "url": "https://api.github.com/repos/guzzle/streams/zipball/47aaa48e27dae43d39fc1cea0ccf0d84ac1a2ba5",
+        "reference": "47aaa48e27dae43d39fc1cea0ccf0d84ac1a2ba5",
+        "shasum": ""
+      },
+      "require": {
+        "php": ">=5.4.0"
+      },
+      "require-dev": {
+        "phpunit/phpunit": "~4.0"
+      },
+      "type": "library",
+      "extra": {
+        "branch-alias": {
+          "dev-master": "3.0-dev"
+        }
+      },
+      "autoload": {
+        "psr-4": {
+          "GuzzleHttp\\Stream\\": "src/"
+        }
+      },
+      "notification-url": "https://packagist.org/downloads/",
+      "license": [
+        "MIT"
+      ],
+      "authors": [
+        {
+          "name": "Michael Dowling",
+          "email": "mtdowling@gmail.com",
+          "homepage": "https://github.com/mtdowling"
+        }
+      ],
+      "description": "Provides a simple abstraction over streams of data",
+      "homepage": "http://guzzlephp.org/",
+      "keywords": [
+        "Guzzle",
+        "stream"
+      ],
+      "abandoned": true,
+      "time": "2014-10-12T19:18:40+00:00"
+    },
+    {
+      "name": "incenteev/composer-parameter-handler",
+      "version": "v2.1.4",
+      "source": {
+        "type": "git",
+        "url": "https://github.com/Incenteev/ParameterHandler.git",
+        "reference": "084befb11ec21faeadcddefb88b66132775ff59b"
+      },
+      "dist": {
+        "type": "zip",
+        "url": "https://api.github.com/repos/Incenteev/ParameterHandler/zipball/084befb11ec21faeadcddefb88b66132775ff59b",
+        "reference": "084befb11ec21faeadcddefb88b66132775ff59b",
+        "shasum": ""
+      },
+      "require": {
+        "php": ">=5.3.3",
+        "symfony/yaml": "^2.3 || ^3.0 || ^4.0 || ^5.0"
+      },
+      "require-dev": {
+        "composer/composer": "^1.0@dev",
+        "symfony/filesystem": "^2.3 || ^3 || ^4 || ^5",
+        "symfony/phpunit-bridge": "^4.0 || ^5.0"
+      },
+      "type": "library",
+      "extra": {
+        "branch-alias": {
+          "dev-master": "2.1.x-dev"
+        }
+      },
+      "autoload": {
+        "psr-4": {
+          "Incenteev\\ParameterHandler\\": ""
+        }
+      },
+      "notification-url": "https://packagist.org/downloads/",
+      "license": [
+        "MIT"
+      ],
+      "authors": [
+        {
+          "name": "Christophe Coevoet",
+          "email": "stof@notk.org"
+        }
+      ],
+      "description": "Composer script handling your ignored parameter file",
+      "homepage": "https://github.com/Incenteev/ParameterHandler",
+      "keywords": [
+        "parameters management"
+      ],
+      "time": "2020-03-17T21:10:00+00:00"
+    },
+    {
+      "name": "ircmaxell/password-compat",
+      "version": "v1.0.4",
+      "source": {
+        "type": "git",
+        "url": "https://github.com/ircmaxell/password_compat.git",
+        "reference": "5c5cde8822a69545767f7c7f3058cb15ff84614c"
+      },
+      "dist": {
+        "type": "zip",
+        "url": "https://api.github.com/repos/ircmaxell/password_compat/zipball/5c5cde8822a69545767f7c7f3058cb15ff84614c",
+        "reference": "5c5cde8822a69545767f7c7f3058cb15ff84614c",
+        "shasum": ""
+      },
+      "require-dev": {
+        "phpunit/phpunit": "4.*"
+      },
+      "type": "library",
+      "autoload": {
+        "files": [
+          "lib/password.php"
+        ]
+      },
+      "notification-url": "https://packagist.org/downloads/",
+      "license": [
+        "MIT"
+      ],
+      "authors": [
+        {
+          "name": "Anthony Ferrara",
+          "email": "ircmaxell@php.net",
+          "homepage": "http://blog.ircmaxell.com"
+        }
+      ],
+      "description": "A compatibility library for the proposed simplified password hashing algorithm: https://wiki.php.net/rfc/password_hash",
+      "homepage": "https://github.com/ircmaxell/password_compat",
+      "keywords": [
+        "hashing",
+        "password"
+      ],
+      "time": "2014-11-20T16:49:30+00:00"
+    },
+    {
+      "name": "ircmaxell/random-lib",
+      "version": "v1.2.0",
+      "source": {
+        "type": "git",
+        "url": "https://github.com/ircmaxell/RandomLib.git",
+        "reference": "e9e0204f40e49fa4419946c677eccd3fa25b8cf4"
+      },
+      "dist": {
+        "type": "zip",
+        "url": "https://api.github.com/repos/ircmaxell/RandomLib/zipball/e9e0204f40e49fa4419946c677eccd3fa25b8cf4",
+        "reference": "e9e0204f40e49fa4419946c677eccd3fa25b8cf4",
+        "shasum": ""
+      },
+      "require": {
+        "ircmaxell/security-lib": "^1.1",
+        "php": ">=5.3.2"
+      },
+      "require-dev": {
+        "friendsofphp/php-cs-fixer": "^1.11",
+        "mikey179/vfsstream": "^1.6",
+        "phpunit/phpunit": "^4.8|^5.0"
+      },
+      "type": "library",
+      "extra": {
+        "branch-alias": {
+          "dev-master": "1.1.x-dev"
+        }
+      },
+      "autoload": {
+        "psr-0": {
+          "RandomLib": "lib"
+        }
+      },
+      "notification-url": "https://packagist.org/downloads/",
+      "license": [
+        "MIT"
+      ],
+      "authors": [
+        {
+          "name": "Anthony Ferrara",
+          "email": "ircmaxell@ircmaxell.com",
+          "homepage": "http://blog.ircmaxell.com"
+        }
+      ],
+      "description": "A Library For Generating Secure Random Numbers",
+      "homepage": "https://github.com/ircmaxell/RandomLib",
+      "keywords": [
+        "cryptography",
+        "random",
+        "random-numbers",
+        "random-strings"
+      ],
+      "time": "2016-09-07T15:52:06+00:00"
+    },
+    {
+      "name": "ircmaxell/security-lib",
+      "version": "v1.1.0",
+      "source": {
+        "type": "git",
+        "url": "https://github.com/ircmaxell/SecurityLib.git",
+        "reference": "f3db6de12c20c9bcd1aa3db4353a1bbe0e44e1b5"
+      },
+      "dist": {
+        "type": "zip",
+        "url": "https://api.github.com/repos/ircmaxell/SecurityLib/zipball/f3db6de12c20c9bcd1aa3db4353a1bbe0e44e1b5",
+        "reference": "f3db6de12c20c9bcd1aa3db4353a1bbe0e44e1b5",
+        "shasum": ""
+      },
+      "require": {
+        "php": ">=5.3.2"
+      },
+      "require-dev": {
+        "mikey179/vfsstream": "1.1.*"
+      },
+      "type": "library",
+      "extra": {
+        "branch-alias": {
+          "dev-master": "1.0.x-dev"
+        }
+      },
+      "autoload": {
+        "psr-0": {
+          "SecurityLib": "lib"
+        }
+      },
+      "notification-url": "https://packagist.org/downloads/",
+      "license": [
+        "MIT"
+      ],
+      "authors": [
+        {
+          "name": "Anthony Ferrara",
+          "email": "ircmaxell@ircmaxell.com",
+          "homepage": "http://blog.ircmaxell.com"
+        }
+      ],
+      "description": "A Base Security Library",
+      "homepage": "https://github.com/ircmaxell/SecurityLib",
+      "time": "2015-03-20T14:31:23+00:00"
+    },
+    {
+      "name": "jakeasmith/http_build_url",
+      "version": "1.0.1",
+      "source": {
+        "type": "git",
+        "url": "https://github.com/jakeasmith/http_build_url.git",
+        "reference": "93c273e77cb1edead0cf8bcf8cd2003428e74e37"
+      },
+      "dist": {
+        "type": "zip",
+        "url": "https://api.github.com/repos/jakeasmith/http_build_url/zipball/93c273e77cb1edead0cf8bcf8cd2003428e74e37",
+        "reference": "93c273e77cb1edead0cf8bcf8cd2003428e74e37",
+        "shasum": ""
+      },
+      "type": "library",
+      "autoload": {
+        "files": [
+          "src/http_build_url.php"
+        ]
+      },
+      "notification-url": "https://packagist.org/downloads/",
+      "license": [
+        "MIT"
+      ],
+      "authors": [
+        {
+          "name": "Jake A. Smith",
+          "email": "theman@jakeasmith.com"
+        }
+      ],
+      "description": "Provides functionality for http_build_url() to environments without pecl_http.",
+      "time": "2017-05-01T15:36:40+00:00"
+    },
+    {
+      "name": "jdorn/sql-formatter",
+      "version": "v1.2.17",
+      "source": {
+        "type": "git",
+        "url": "https://github.com/jdorn/sql-formatter.git",
+        "reference": "64990d96e0959dff8e059dfcdc1af130728d92bc"
+      },
+      "dist": {
+        "type": "zip",
+        "url": "https://api.github.com/repos/jdorn/sql-formatter/zipball/64990d96e0959dff8e059dfcdc1af130728d92bc",
+        "reference": "64990d96e0959dff8e059dfcdc1af130728d92bc",
+        "shasum": ""
+      },
+      "require": {
+        "php": ">=5.2.4"
+      },
+      "require-dev": {
+        "phpunit/phpunit": "3.7.*"
+      },
+      "type": "library",
+      "extra": {
+        "branch-alias": {
+          "dev-master": "1.3.x-dev"
+        }
+      },
+      "autoload": {
+        "classmap": [
+          "lib"
+        ]
+      },
+      "notification-url": "https://packagist.org/downloads/",
+      "license": [
+        "MIT"
+      ],
+      "authors": [
+        {
+          "name": "Jeremy Dorn",
+          "email": "jeremy@jeremydorn.com",
+          "homepage": "http://jeremydorn.com/"
+        }
+      ],
+      "description": "a PHP SQL highlighting library",
+      "homepage": "https://github.com/jdorn/sql-formatter/",
+      "keywords": [
+        "highlight",
+        "sql"
+      ],
+      "time": "2014-01-12T16:20:24+00:00"
+    },
+    {
+      "name": "league/tactician",
+      "version": "v1.0.3",
+      "source": {
+        "type": "git",
+        "url": "https://github.com/thephpleague/tactician.git",
+        "reference": "d0339e22fd9252fb0fa53102b488d2c514483b8a"
+      },
+      "dist": {
+        "type": "zip",
+        "url": "https://api.github.com/repos/thephpleague/tactician/zipball/d0339e22fd9252fb0fa53102b488d2c514483b8a",
+        "reference": "d0339e22fd9252fb0fa53102b488d2c514483b8a",
+        "shasum": ""
+      },
+      "require": {
+        "php": ">=5.5"
+      },
+      "require-dev": {
+        "mockery/mockery": "~0.9",
+        "phpunit/phpunit": "^4.8.35",
+        "squizlabs/php_codesniffer": "~2.3"
+      },
+      "type": "library",
+      "extra": {
+        "branch-alias": {
+          "dev-master": "2.0-dev"
+        }
+      },
+      "autoload": {
+        "psr-4": {
+          "League\\Tactician\\": "src"
+        }
+      },
+      "notification-url": "https://packagist.org/downloads/",
+      "license": [
+        "MIT"
+      ],
+      "authors": [
+        {
+          "name": "Ross Tuck",
+          "homepage": "http://tactician.thephpleague.com"
+        }
+      ],
+      "description": "A small, flexible command bus. Handy for building service layers.",
+      "keywords": [
+        "command",
+        "command bus",
+        "service layer"
+      ],
+      "time": "2017-11-30T09:17:20+00:00"
+    },
+    {
+      "name": "league/tactician-bundle",
+      "version": "v1.2.0",
+      "source": {
+        "type": "git",
+        "url": "https://github.com/thephpleague/tactician-bundle.git",
+        "reference": "66b97472915290b93654e60610295660f597ad4e"
+      },
+      "dist": {
+        "type": "zip",
+        "url": "https://api.github.com/repos/thephpleague/tactician-bundle/zipball/66b97472915290b93654e60610295660f597ad4e",
+        "reference": "66b97472915290b93654e60610295660f597ad4e",
+        "shasum": ""
+      },
+      "require": {
+        "league/tactician": "^1.0",
+        "league/tactician-container": "^2.0",
+        "league/tactician-logger": "^0.10.0",
+        "php": ">=7.0",
+        "symfony/config": "^2.8|^3.3|^4.0|^5.0",
+        "symfony/dependency-injection": "^2.8|^3.3|^4.0|^5.0",
+        "symfony/http-kernel": "^2.8|^3.3|^4.0|^5.0",
+        "symfony/yaml": "^2.8|^3.3|^4.0|^5.0"
+      },
+      "require-dev": {
+        "league/tactician-doctrine": "^1.1.1",
+        "matthiasnoback/symfony-config-test": "^3.0",
+        "matthiasnoback/symfony-dependency-injection-test": "^2.1",
+        "mockery/mockery": "~1.0",
+        "phpunit/phpunit": "~6.1",
+        "symfony/console": "^2.8|^3.3|^4.0|^5.0",
+        "symfony/framework-bundle": "^2.8.15|^3.3|^4.0|^5.0",
+        "symfony/security": "^2.8|^3.3|^4.0|^5.0",
+        "symfony/security-bundle": "^2.8|^3.3|^4.0|^5.0",
+        "symfony/validator": "^2.8|^3.3|^4.0|^5.0"
+      },
+      "suggest": {
+        "league/tactician-doctrine": "For doctrine transaction middleware",
+        "symfony/console": "For debugging command-to-handler routing using the tactician:debug console command",
+        "symfony/security": "For command security middleware",
+        "symfony/validator": "For command validator middleware"
+      },
+      "type": "symfony-bundle",
+      "extra": {
+        "branch-alias": {
+          "dev-master": "1.0-dev"
+        }
+      },
+      "autoload": {
+        "psr-4": {
+          "League\\Tactician\\Bundle\\": "src/"
+        }
+      },
+      "notification-url": "https://packagist.org/downloads/",
+      "license": [
+        "MIT"
+      ],
+      "authors": [
+        {
+          "name": "Rafael Dohms",
+          "homepage": "http://doh.ms"
+        },
+        {
+          "name": "Richard Tuin",
+          "homepage": "http://www.rtuin.nl/"
+        },
+        {
+          "name": "Xander Smalbil",
+          "email": "xander@videofunk.nl"
+        },
+        {
+          "name": "Ross Tuck",
+          "email": "me@rosstuck.com"
+        }
+      ],
+      "description": "Bundle to integrate Tactician with Symfony projects",
+      "keywords": [
+        "bundle",
+        "symfony",
+        "tactician"
+      ],
+      "time": "2020-01-14T17:22:35+00:00"
+    },
+    {
+      "name": "league/tactician-container",
+      "version": "2.0.0",
+      "source": {
+        "type": "git",
+        "url": "https://github.com/thephpleague/tactician-container.git",
+        "reference": "d1a5d884e072b8cafbff802d07766076eb2ffcb0"
+      },
+      "dist": {
+        "type": "zip",
+        "url": "https://api.github.com/repos/thephpleague/tactician-container/zipball/d1a5d884e072b8cafbff802d07766076eb2ffcb0",
+        "reference": "d1a5d884e072b8cafbff802d07766076eb2ffcb0",
+        "shasum": ""
+      },
+      "require": {
+        "league/tactician": "^1.0",
+        "php": ">=5.5",
+        "psr/container": "^1.0"
+      },
+      "require-dev": {
+        "league/container": "~2.3",
+        "phpunit/phpunit": "~4.3",
+        "squizlabs/php_codesniffer": "~2.0"
+      },
+      "type": "library",
+      "autoload": {
+        "psr-4": {
+          "League\\Tactician\\Container\\": "src/"
+        }
+      },
+      "notification-url": "https://packagist.org/downloads/",
+      "license": [
+        "MIT"
+      ],
+      "authors": [
+        {
+          "name": "Nigel Greenway",
+          "homepage": "http://futurepixels.co.uk"
+        }
+      ],
+      "description": "Tactician integration for any container implementing PSR-11",
+      "keywords": [
+        "container",
+        "container-interop",
+        "di",
+        "interoperable",
+        "league",
+        "tactician"
+      ],
+      "time": "2017-04-13T06:27:12+00:00"
+    },
+    {
+      "name": "league/tactician-logger",
+      "version": "v0.10.0",
+      "source": {
+        "type": "git",
+        "url": "https://github.com/thephpleague/tactician-logger.git",
+        "reference": "3ff9ee04e4cbec100af827f829ed4c7ff7c08442"
+      },
+      "dist": {
+        "type": "zip",
+        "url": "https://api.github.com/repos/thephpleague/tactician-logger/zipball/3ff9ee04e4cbec100af827f829ed4c7ff7c08442",
+        "reference": "3ff9ee04e4cbec100af827f829ed4c7ff7c08442",
+        "shasum": ""
+      },
+      "require": {
+        "league/tactician": "^1.0",
+        "php": ">=5.5.0",
+        "psr/log": "~1.0"
+      },
+      "require-dev": {
+        "mockery/mockery": "^0.9",
+        "phpunit/phpunit": "4.*",
+        "squizlabs/php_codesniffer": "~2.3"
+      },
+      "type": "library",
+      "autoload": {
+        "psr-4": {
+          "League\\Tactician\\Logger\\": "src"
+        }
+      },
+      "notification-url": "https://packagist.org/downloads/",
+      "license": [
+        "MIT"
+      ],
+      "authors": [
+        {
+          "name": "Ross Tuck"
+        }
+      ],
+      "description": "Adds PSR-3 logging support to the Tactician command bus",
+      "homepage": "https://github.com/thephpleague/tactician-logger",
+      "keywords": [
+        "log",
+        "logging",
+        "tactician"
+      ],
+      "time": "2016-08-23T05:50:38+00:00"
+    },
+    {
+      "name": "markbaker/complex",
+      "version": "1.4.8",
+      "source": {
+        "type": "git",
+        "url": "https://github.com/MarkBaker/PHPComplex.git",
+        "reference": "8eaa40cceec7bf0518187530b2e63871be661b72"
+      },
+      "dist": {
+        "type": "zip",
+        "url": "https://api.github.com/repos/MarkBaker/PHPComplex/zipball/8eaa40cceec7bf0518187530b2e63871be661b72",
+        "reference": "8eaa40cceec7bf0518187530b2e63871be661b72",
+        "shasum": ""
+      },
+      "require": {
+        "php": "^5.6.0|^7.0.0"
+      },
+      "require-dev": {
+        "dealerdirect/phpcodesniffer-composer-installer": "^0.5.0",
+        "phpcompatibility/php-compatibility": "^9.0",
+        "phpdocumentor/phpdocumentor": "2.*",
+        "phploc/phploc": "2.*",
+        "phpmd/phpmd": "2.*",
+        "phpunit/phpunit": "^4.8.35|^5.4.0",
+        "sebastian/phpcpd": "2.*",
+        "squizlabs/php_codesniffer": "^3.4.0"
+      },
+      "type": "library",
+      "autoload": {
+        "psr-4": {
+          "Complex\\": "classes/src/"
+        },
+        "files": [
+          "classes/src/functions/abs.php",
+          "classes/src/functions/acos.php",
+          "classes/src/functions/acosh.php",
+          "classes/src/functions/acot.php",
+          "classes/src/functions/acoth.php",
+          "classes/src/functions/acsc.php",
+          "classes/src/functions/acsch.php",
+          "classes/src/functions/argument.php",
+          "classes/src/functions/asec.php",
+          "classes/src/functions/asech.php",
+          "classes/src/functions/asin.php",
+          "classes/src/functions/asinh.php",
+          "classes/src/functions/atan.php",
+          "classes/src/functions/atanh.php",
+          "classes/src/functions/conjugate.php",
+          "classes/src/functions/cos.php",
+          "classes/src/functions/cosh.php",
+          "classes/src/functions/cot.php",
+          "classes/src/functions/coth.php",
+          "classes/src/functions/csc.php",
+          "classes/src/functions/csch.php",
+          "classes/src/functions/exp.php",
+          "classes/src/functions/inverse.php",
+          "classes/src/functions/ln.php",
+          "classes/src/functions/log2.php",
+          "classes/src/functions/log10.php",
+          "classes/src/functions/negative.php",
+          "classes/src/functions/pow.php",
+          "classes/src/functions/rho.php",
+          "classes/src/functions/sec.php",
+          "classes/src/functions/sech.php",
+          "classes/src/functions/sin.php",
+          "classes/src/functions/sinh.php",
+          "classes/src/functions/sqrt.php",
+          "classes/src/functions/tan.php",
+          "classes/src/functions/tanh.php",
+          "classes/src/functions/theta.php",
+          "classes/src/operations/add.php",
+          "classes/src/operations/subtract.php",
+          "classes/src/operations/multiply.php",
+          "classes/src/operations/divideby.php",
+          "classes/src/operations/divideinto.php"
+        ]
+      },
+      "notification-url": "https://packagist.org/downloads/",
+      "license": [
+        "MIT"
+      ],
+      "authors": [
+        {
+          "name": "Mark Baker",
+          "email": "mark@lange.demon.co.uk"
+        }
+      ],
+      "description": "PHP Class for working with complex numbers",
+      "homepage": "https://github.com/MarkBaker/PHPComplex",
+      "keywords": [
+        "complex",
+        "mathematics"
+      ],
+      "time": "2020-03-11T20:15:49+00:00"
+    },
+    {
+      "name": "markbaker/matrix",
+      "version": "1.2.0",
+      "source": {
+        "type": "git",
+        "url": "https://github.com/MarkBaker/PHPMatrix.git",
+        "reference": "5348c5a67e3b75cd209d70103f916a93b1f1ed21"
+      },
+      "dist": {
+        "type": "zip",
+        "url": "https://api.github.com/repos/MarkBaker/PHPMatrix/zipball/5348c5a67e3b75cd209d70103f916a93b1f1ed21",
+        "reference": "5348c5a67e3b75cd209d70103f916a93b1f1ed21",
+        "shasum": ""
+      },
+      "require": {
+        "php": "^5.6.0|^7.0.0"
+      },
+      "require-dev": {
+        "dealerdirect/phpcodesniffer-composer-installer": "dev-master",
+        "phpcompatibility/php-compatibility": "dev-master",
+        "phploc/phploc": "^4",
+        "phpmd/phpmd": "dev-master",
+        "phpunit/phpunit": "^5.7",
+        "sebastian/phpcpd": "^3.0",
+        "squizlabs/php_codesniffer": "^3.0@dev"
+      },
+      "type": "library",
+      "autoload": {
+        "psr-4": {
+          "Matrix\\": "classes/src/"
+        },
+        "files": [
+          "classes/src/functions/adjoint.php",
+          "classes/src/functions/antidiagonal.php",
+          "classes/src/functions/cofactors.php",
+          "classes/src/functions/determinant.php",
+          "classes/src/functions/diagonal.php",
+          "classes/src/functions/identity.php",
+          "classes/src/functions/inverse.php",
+          "classes/src/functions/minors.php",
+          "classes/src/functions/trace.php",
+          "classes/src/functions/transpose.php",
+          "classes/src/operations/add.php",
+          "classes/src/operations/directsum.php",
+          "classes/src/operations/subtract.php",
+          "classes/src/operations/multiply.php",
+          "classes/src/operations/divideby.php",
+          "classes/src/operations/divideinto.php"
+        ]
+      },
+      "notification-url": "https://packagist.org/downloads/",
+      "license": [
+        "MIT"
+      ],
+      "authors": [
+        {
+          "name": "Mark Baker",
+          "email": "mark@lange.demon.co.uk"
+        }
+      ],
+      "description": "PHP Class for working with matrices",
+      "homepage": "https://github.com/MarkBaker/PHPMatrix",
+      "keywords": [
+        "mathematics",
+        "matrix",
+        "vector"
+      ],
+      "time": "2019-10-06T11:29:25+00:00"
+    },
+    {
+      "name": "martinlindhe/php-mb-helpers",
+      "version": "0.1.6",
+      "source": {
+        "type": "git",
+        "url": "https://github.com/martinlindhe/php-mb-helpers.git",
+        "reference": "3550df9e6976f753d2879543e4aaf96eaa9657a2"
+      },
+      "dist": {
+        "type": "zip",
+        "url": "https://api.github.com/repos/martinlindhe/php-mb-helpers/zipball/3550df9e6976f753d2879543e4aaf96eaa9657a2",
+        "reference": "3550df9e6976f753d2879543e4aaf96eaa9657a2",
+        "shasum": ""
+      },
+      "require": {
+        "php": ">=5.3.0"
+      },
+      "require-dev": {
+        "phpunit/phpunit": "~4.6"
+      },
+      "type": "library",
+      "autoload": {
+        "files": [
+          "src/mb_helpers.php"
+        ]
+      },
+      "notification-url": "https://packagist.org/downloads/",
+      "license": [
+        "MIT"
+      ],
+      "authors": [
+        {
+          "name": "Martin Lindhe",
+          "email": "martin@ubique.se"
+        }
+      ],
+      "description": "Provides mb_ucwords(), mb_ucfirst(), mb_strrev(), mb_str_pad(), mb_count_chars(), mb_str_split()",
+      "homepage": "https://github.com/martinlindhe/php-mb-helpers",
+      "time": "2015-11-01T14:06:04+00:00"
+    },
+    {
+      "name": "matthiasmullie/minify",
+      "version": "1.3.63",
+      "source": {
+        "type": "git",
+        "url": "https://github.com/matthiasmullie/minify.git",
+        "reference": "9ba1b459828adc13430f4dd6c49dae4950dc4117"
+      },
+      "dist": {
+        "type": "zip",
+        "url": "https://api.github.com/repos/matthiasmullie/minify/zipball/9ba1b459828adc13430f4dd6c49dae4950dc4117",
+        "reference": "9ba1b459828adc13430f4dd6c49dae4950dc4117",
+        "shasum": ""
+      },
+      "require": {
+        "ext-pcre": "*",
+        "matthiasmullie/path-converter": "~1.1",
+        "php": ">=5.3.0"
+      },
+      "require-dev": {
+        "friendsofphp/php-cs-fixer": "~2.0",
+        "matthiasmullie/scrapbook": "~1.0",
+        "phpunit/phpunit": "~4.8"
+      },
+      "suggest": {
+        "psr/cache-implementation": "Cache implementation to use with Minify::cache"
+      },
+      "bin": [
+        "bin/minifycss",
+        "bin/minifyjs"
+      ],
+      "type": "library",
+      "autoload": {
+        "psr-4": {
+          "MatthiasMullie\\Minify\\": "src/"
+        }
+      },
+      "notification-url": "https://packagist.org/downloads/",
+      "license": [
+        "MIT"
+      ],
+      "authors": [
+        {
+          "name": "Matthias Mullie",
+          "email": "minify@mullie.eu",
+          "homepage": "http://www.mullie.eu",
+          "role": "Developer"
+        }
+      ],
+      "description": "CSS & JavaScript minifier, in PHP. Removes whitespace, strips comments, combines files (incl. @import statements and small assets in CSS files), and optimizes/shortens a few common programming patterns.",
+      "homepage": "http://www.minifier.org",
+      "keywords": [
+        "JS",
+        "css",
+        "javascript",
+        "minifier",
+        "minify"
+      ],
+      "time": "2020-01-21T20:21:08+00:00"
+    },
+    {
+      "name": "matthiasmullie/path-converter",
+      "version": "1.1.3",
+      "source": {
+        "type": "git",
+        "url": "https://github.com/matthiasmullie/path-converter.git",
+        "reference": "e7d13b2c7e2f2268e1424aaed02085518afa02d9"
+      },
+      "dist": {
+        "type": "zip",
+        "url": "https://api.github.com/repos/matthiasmullie/path-converter/zipball/e7d13b2c7e2f2268e1424aaed02085518afa02d9",
+        "reference": "e7d13b2c7e2f2268e1424aaed02085518afa02d9",
+        "shasum": ""
+      },
+      "require": {
+        "ext-pcre": "*",
+        "php": ">=5.3.0"
+      },
+      "require-dev": {
+        "phpunit/phpunit": "~4.8"
+      },
+      "type": "library",
+      "autoload": {
+        "psr-4": {
+          "MatthiasMullie\\PathConverter\\": "src/"
+        }
+      },
+      "notification-url": "https://packagist.org/downloads/",
+      "license": [
+        "MIT"
+      ],
+      "authors": [
+        {
+          "name": "Matthias Mullie",
+          "email": "pathconverter@mullie.eu",
+          "homepage": "http://www.mullie.eu",
+          "role": "Developer"
+        }
+      ],
+      "description": "Relative path converter",
+      "homepage": "http://github.com/matthiasmullie/path-converter",
+      "keywords": [
+        "converter",
+        "path",
+        "paths",
+        "relative"
+      ],
+      "time": "2019-02-05T23:41:09+00:00"
+    },
+    {
+      "name": "maxmind-db/reader",
+      "version": "v1.6.0",
+      "source": {
+        "type": "git",
+        "url": "https://github.com/maxmind/MaxMind-DB-Reader-php.git",
+        "reference": "febd4920bf17c1da84cef58e56a8227dfb37fbe4"
+      },
+      "dist": {
+        "type": "zip",
+        "url": "https://api.github.com/repos/maxmind/MaxMind-DB-Reader-php/zipball/febd4920bf17c1da84cef58e56a8227dfb37fbe4",
+        "reference": "febd4920bf17c1da84cef58e56a8227dfb37fbe4",
+        "shasum": ""
+      },
+      "require": {
+        "php": ">=5.6"
+      },
+      "conflict": {
+        "ext-maxminddb": "<1.6.0,>=2.0.0"
+      },
+      "require-dev": {
+        "friendsofphp/php-cs-fixer": "2.*",
+        "php-coveralls/php-coveralls": "^2.1",
+        "phpunit/phpcov": "^3.0",
+        "phpunit/phpunit": "5.*",
+        "squizlabs/php_codesniffer": "3.*"
+      },
+      "suggest": {
+        "ext-bcmath": "bcmath or gmp is required for decoding larger integers with the pure PHP decoder",
+        "ext-gmp": "bcmath or gmp is required for decoding larger integers with the pure PHP decoder",
+        "ext-maxminddb": "A C-based database decoder that provides significantly faster lookups"
+      },
+      "type": "library",
+      "autoload": {
+        "psr-4": {
+          "MaxMind\\Db\\": "src/MaxMind/Db"
+        }
+      },
+      "notification-url": "https://packagist.org/downloads/",
+      "license": [
+        "Apache-2.0"
+      ],
+      "authors": [
+        {
+          "name": "Gregory J. Oschwald",
+          "email": "goschwald@maxmind.com",
+          "homepage": "https://www.maxmind.com/"
+        }
+      ],
+      "description": "MaxMind DB Reader API",
+      "homepage": "https://github.com/maxmind/MaxMind-DB-Reader-php",
+      "keywords": [
+        "database",
+        "geoip",
+        "geoip2",
+        "geolocation",
+        "maxmind"
+      ],
+      "time": "2019-12-19T22:59:03+00:00"
+    },
+    {
+      "name": "maxmind/web-service-common",
+      "version": "v0.7.0",
+      "source": {
+        "type": "git",
+        "url": "https://github.com/maxmind/web-service-common-php.git",
+        "reference": "74c996c218ada5c639c8c2f076756e059f5552fc"
+      },
+      "dist": {
+        "type": "zip",
+        "url": "https://api.github.com/repos/maxmind/web-service-common-php/zipball/74c996c218ada5c639c8c2f076756e059f5552fc",
+        "reference": "74c996c218ada5c639c8c2f076756e059f5552fc",
+        "shasum": ""
+      },
+      "require": {
+        "composer/ca-bundle": "^1.0.3",
+        "ext-curl": "*",
+        "ext-json": "*",
+        "php": ">=5.6"
+      },
+      "require-dev": {
+        "friendsofphp/php-cs-fixer": "2.*",
+        "phpunit/phpunit": "^4.8.36 || ^5.7 || ^6.5 || ^7.0",
+        "squizlabs/php_codesniffer": "3.*"
+      },
+      "type": "library",
+      "autoload": {
+        "psr-4": {
+          "MaxMind\\Exception\\": "src/Exception",
+          "MaxMind\\WebService\\": "src/WebService"
+        }
+      },
+      "notification-url": "https://packagist.org/downloads/",
+      "license": [
+        "Apache-2.0"
+      ],
+      "authors": [
+        {
+          "name": "Gregory Oschwald",
+          "email": "goschwald@maxmind.com"
+        }
+      ],
+      "description": "Internal MaxMind Web Service API",
+      "homepage": "https://github.com/maxmind/web-service-common-php",
+      "time": "2020-05-06T14:07:26+00:00"
+    },
+    {
+      "name": "mobiledetect/mobiledetectlib",
+      "version": "2.8.34",
+      "source": {
+        "type": "git",
+        "url": "https://github.com/serbanghita/Mobile-Detect.git",
+        "reference": "6f8113f57a508494ca36acbcfa2dc2d923c7ed5b"
+      },
+      "dist": {
+        "type": "zip",
+        "url": "https://api.github.com/repos/serbanghita/Mobile-Detect/zipball/6f8113f57a508494ca36acbcfa2dc2d923c7ed5b",
+        "reference": "6f8113f57a508494ca36acbcfa2dc2d923c7ed5b",
+        "shasum": ""
+      },
+      "require": {
+        "php": ">=5.0.0"
+      },
+      "require-dev": {
+        "phpunit/phpunit": "~4.8.35||~5.7"
+      },
+      "type": "library",
+      "autoload": {
+        "classmap": [
+          "Mobile_Detect.php"
+        ],
+        "psr-0": {
+          "Detection": "namespaced/"
+        }
+      },
+      "notification-url": "https://packagist.org/downloads/",
+      "license": [
+        "MIT"
+      ],
+      "authors": [
+        {
+          "name": "Serban Ghita",
+          "email": "serbanghita@gmail.com",
+          "homepage": "http://mobiledetect.net",
+          "role": "Developer"
+        }
+      ],
+      "description": "Mobile_Detect is a lightweight PHP class for detecting mobile devices. It uses the User-Agent string combined with specific HTTP headers to detect the mobile environment.",
+      "homepage": "https://github.com/serbanghita/Mobile-Detect",
+      "keywords": [
+        "detect mobile devices",
+        "mobile",
+        "mobile detect",
+        "mobile detector",
+        "php mobile detect"
+      ],
+      "time": "2019-09-18T18:44:20+00:00"
+    },
+    {
+      "name": "monolog/monolog",
+      "version": "1.25.5",
+      "source": {
+        "type": "git",
+        "url": "https://github.com/Seldaek/monolog.git",
+        "reference": "1817faadd1846cd08be9a49e905dc68823bc38c0"
+      },
+      "dist": {
+        "type": "zip",
+        "url": "https://api.github.com/repos/Seldaek/monolog/zipball/1817faadd1846cd08be9a49e905dc68823bc38c0",
+        "reference": "1817faadd1846cd08be9a49e905dc68823bc38c0",
+        "shasum": ""
+      },
+      "require": {
+        "php": ">=5.3.0",
+        "psr/log": "~1.0"
+      },
+      "provide": {
+        "psr/log-implementation": "1.0.0"
+      },
+      "require-dev": {
+        "aws/aws-sdk-php": "^2.4.9 || ^3.0",
+        "doctrine/couchdb": "~1.0@dev",
+        "graylog2/gelf-php": "~1.0",
+        "php-amqplib/php-amqplib": "~2.4",
+        "php-console/php-console": "^3.1.3",
+        "php-parallel-lint/php-parallel-lint": "^1.0",
+        "phpunit/phpunit": "~4.5",
+        "ruflin/elastica": ">=0.90 <3.0",
+        "sentry/sentry": "^0.13",
+        "swiftmailer/swiftmailer": "^5.3|^6.0"
+      },
+      "suggest": {
+        "aws/aws-sdk-php": "Allow sending log messages to AWS services like DynamoDB",
+        "doctrine/couchdb": "Allow sending log messages to a CouchDB server",
+        "ext-amqp": "Allow sending log messages to an AMQP server (1.0+ required)",
+        "ext-mongo": "Allow sending log messages to a MongoDB server",
+        "graylog2/gelf-php": "Allow sending log messages to a GrayLog2 server",
+        "mongodb/mongodb": "Allow sending log messages to a MongoDB server via PHP Driver",
+        "php-amqplib/php-amqplib": "Allow sending log messages to an AMQP server using php-amqplib",
+        "php-console/php-console": "Allow sending log messages to Google Chrome",
+        "rollbar/rollbar": "Allow sending log messages to Rollbar",
+        "ruflin/elastica": "Allow sending log messages to an Elastic Search server",
+        "sentry/sentry": "Allow sending log messages to a Sentry server"
+      },
+      "type": "library",
+      "extra": {
+        "branch-alias": {
+          "dev-master": "2.0.x-dev"
+        }
+      },
+      "autoload": {
+        "psr-4": {
+          "Monolog\\": "src/Monolog"
+        }
+      },
+      "notification-url": "https://packagist.org/downloads/",
+      "license": [
+        "MIT"
+      ],
+      "authors": [
+        {
+          "name": "Jordi Boggiano",
+          "email": "j.boggiano@seld.be",
+          "homepage": "http://seld.be"
+        }
+      ],
+      "description": "Sends your logs to files, sockets, inboxes, databases and various web services",
+      "homepage": "http://github.com/Seldaek/monolog",
+      "keywords": [
+        "log",
+        "logging",
+        "psr-3"
+      ],
+      "time": "2020-07-23T08:35:51+00:00"
+    },
+    {
+      "name": "mrclay/minify",
+      "version": "2.3.3",
+      "source": {
+        "type": "git",
+        "url": "https://github.com/mrclay/minify.git",
+        "reference": "1928e89208d28e91427b2f13b67acdbd8cd01ac9"
+      },
+      "dist": {
+        "type": "zip",
+        "url": "https://api.github.com/repos/mrclay/minify/zipball/1928e89208d28e91427b2f13b67acdbd8cd01ac9",
+        "reference": "1928e89208d28e91427b2f13b67acdbd8cd01ac9",
+        "shasum": ""
+      },
+      "require": {
+        "ext-pcre": "*",
+        "php": ">=5.2.1"
+      },
+      "require-dev": {
+        "tubalmartin/cssmin": "~2.4.8"
+      },
+      "suggest": {
+        "tubalmartin/cssmin": "Support minify with CSSMin (YUI PHP port)"
+      },
+      "type": "library",
+      "autoload": {
+        "classmap": [
+          "min/lib/"
+        ]
+      },
+      "notification-url": "https://packagist.org/downloads/",
+      "license": [
+        "BSD-3-Clause"
+      ],
+      "authors": [
+        {
+          "name": "Stephen Clay",
+          "email": "steve@mrclay.org",
+          "role": "Developer"
+        }
+      ],
+      "description": "Minify is a PHP5 app that helps you follow several rules for client-side performance. It combines multiple CSS or Javascript files, removes unnecessary whitespace and comments, and serves them with gzip encoding and optimal client-side cache headers",
+      "homepage": "http://code.google.com/p/minify/",
+      "time": "2017-11-03T21:04:01+00:00"
+    },
+    {
+      "name": "nikic/php-parser",
+      "version": "v4.9.0",
+      "source": {
+        "type": "git",
+        "url": "https://github.com/nikic/PHP-Parser.git",
+        "reference": "aaee038b912e567780949787d5fe1977be11a778"
+      },
+      "dist": {
+        "type": "zip",
+        "url": "https://api.github.com/repos/nikic/PHP-Parser/zipball/aaee038b912e567780949787d5fe1977be11a778",
+        "reference": "aaee038b912e567780949787d5fe1977be11a778",
+        "shasum": ""
+      },
+      "require": {
+        "ext-tokenizer": "*",
+        "php": ">=7.0"
+      },
+      "require-dev": {
+        "ircmaxell/php-yacc": "^0.0.7",
+        "phpunit/phpunit": "^6.5 || ^7.0 || ^8.0 || ^9.0"
+      },
+      "bin": [
+        "bin/php-parse"
+      ],
+      "type": "library",
+      "extra": {
+        "branch-alias": {
+          "dev-master": "4.9-dev"
+        }
+      },
+      "autoload": {
+        "psr-4": {
+          "PhpParser\\": "lib/PhpParser"
+        }
+      },
+      "notification-url": "https://packagist.org/downloads/",
+      "license": [
+        "BSD-3-Clause"
+      ],
+      "authors": [
+        {
+          "name": "Nikita Popov"
+        }
+      ],
+      "description": "A PHP parser written in PHP",
+      "keywords": [
+        "parser",
+        "php"
+      ],
+      "time": "2020-08-18T19:48:01+00:00"
+    },
+    {
+      "name": "paragonie/random_compat",
+      "version": "v2.0.18",
+      "source": {
+        "type": "git",
+        "url": "https://github.com/paragonie/random_compat.git",
+        "reference": "0a58ef6e3146256cc3dc7cc393927bcc7d1b72db"
+      },
+      "dist": {
+        "type": "zip",
+        "url": "https://api.github.com/repos/paragonie/random_compat/zipball/0a58ef6e3146256cc3dc7cc393927bcc7d1b72db",
+        "reference": "0a58ef6e3146256cc3dc7cc393927bcc7d1b72db",
+        "shasum": ""
+      },
+      "require": {
+        "php": ">=5.2.0"
+      },
+      "require-dev": {
+        "phpunit/phpunit": "4.*|5.*"
+      },
+      "suggest": {
+        "ext-libsodium": "Provides a modern crypto API that can be used to generate random bytes."
+      },
+      "type": "library",
+      "autoload": {
+        "files": [
+          "lib/random.php"
+        ]
+      },
+      "notification-url": "https://packagist.org/downloads/",
+      "license": [
+        "MIT"
+      ],
+      "authors": [
+        {
+          "name": "Paragon Initiative Enterprises",
+          "email": "security@paragonie.com",
+          "homepage": "https://paragonie.com"
+        }
+      ],
+      "description": "PHP 5.x polyfill for random_bytes() and random_int() from PHP 7",
+      "keywords": [
+        "csprng",
+        "polyfill",
+        "pseudorandom",
+        "random"
+      ],
+      "time": "2019-01-03T20:59:08+00:00"
+    },
+    {
+      "name": "pear/archive_tar",
+      "version": "1.4.11",
+      "source": {
+        "type": "git",
+        "url": "https://github.com/pear/Archive_Tar.git",
+        "reference": "17d355cb7d3c4ff08e5729f29cd7660145208d9d"
+      },
+      "dist": {
+        "type": "zip",
+        "url": "https://api.github.com/repos/pear/Archive_Tar/zipball/17d355cb7d3c4ff08e5729f29cd7660145208d9d",
+        "reference": "17d355cb7d3c4ff08e5729f29cd7660145208d9d",
+        "shasum": ""
+      },
+      "require": {
+        "pear/pear-core-minimal": "^1.10.0alpha2",
+        "php": ">=5.2.0"
+      },
+      "require-dev": {
+        "phpunit/phpunit": "*"
+      },
+      "suggest": {
+        "ext-bz2": "Bz2 compression support.",
+        "ext-xz": "Lzma2 compression support.",
+        "ext-zlib": "Gzip compression support."
+      },
+      "type": "library",
+      "extra": {
+        "branch-alias": {
+          "dev-master": "1.4.x-dev"
+        }
+      },
+      "autoload": {
+        "psr-0": {
+          "Archive_Tar": ""
+        }
+      },
+      "notification-url": "https://packagist.org/downloads/",
+      "include-path": [
+        "./"
+      ],
+      "license": [
+        "BSD-3-Clause"
+      ],
+      "authors": [
+        {
+          "name": "Vincent Blavet",
+          "email": "vincent@phpconcept.net"
+        },
+        {
+          "name": "Greg Beaver",
+          "email": "greg@chiaraquartet.net"
+        },
+        {
+          "name": "Michiel Rook",
+          "email": "mrook@php.net"
+        }
+      ],
+      "description": "Tar file management class with compression support (gzip, bzip2, lzma2)",
+      "homepage": "https://github.com/pear/Archive_Tar",
+      "keywords": [
+        "archive",
+        "tar"
+      ],
+      "support": {
+        "issues": "http://pear.php.net/bugs/search.php?cmd=display&package_name[]=Archive_Tar",
+        "source": "https://github.com/pear/Archive_Tar"
+      },
+      "time": "2020-11-19T22:10:24+00:00"
+    },
+    {
+      "name": "pear/console_getopt",
+      "version": "v1.4.3",
+      "source": {
+        "type": "git",
+        "url": "https://github.com/pear/Console_Getopt.git",
+        "reference": "a41f8d3e668987609178c7c4a9fe48fecac53fa0"
+      },
+      "dist": {
+        "type": "zip",
+        "url": "https://api.github.com/repos/pear/Console_Getopt/zipball/a41f8d3e668987609178c7c4a9fe48fecac53fa0",
+        "reference": "a41f8d3e668987609178c7c4a9fe48fecac53fa0",
+        "shasum": ""
+      },
+      "type": "library",
+      "autoload": {
+        "psr-0": {
+          "Console": "./"
+        }
+      },
+      "notification-url": "https://packagist.org/downloads/",
+      "include-path": [
+        "./"
+      ],
+      "license": [
+        "BSD-2-Clause"
+      ],
+      "authors": [
+        {
+          "name": "Andrei Zmievski",
+          "email": "andrei@php.net",
+          "role": "Lead"
+        },
+        {
+          "name": "Stig Bakken",
+          "email": "stig@php.net",
+          "role": "Developer"
+        },
+        {
+          "name": "Greg Beaver",
+          "email": "cellog@php.net",
+          "role": "Helper"
+        }
+      ],
+      "description": "More info available on: http://pear.php.net/package/Console_Getopt",
+      "time": "2019-11-20T18:27:48+00:00"
+    },
+    {
+      "name": "pear/pear-core-minimal",
+      "version": "v1.10.10",
+      "source": {
+        "type": "git",
+        "url": "https://github.com/pear/pear-core-minimal.git",
+        "reference": "625a3c429d9b2c1546438679074cac1b089116a7"
+      },
+      "dist": {
+        "type": "zip",
+        "url": "https://api.github.com/repos/pear/pear-core-minimal/zipball/625a3c429d9b2c1546438679074cac1b089116a7",
+        "reference": "625a3c429d9b2c1546438679074cac1b089116a7",
+        "shasum": ""
+      },
+      "require": {
+        "pear/console_getopt": "~1.4",
+        "pear/pear_exception": "~1.0"
+      },
+      "replace": {
+        "rsky/pear-core-min": "self.version"
+      },
+      "type": "library",
+      "autoload": {
+        "psr-0": {
+          "": "src/"
+        }
+      },
+      "notification-url": "https://packagist.org/downloads/",
+      "include-path": [
+        "src/"
+      ],
+      "license": [
+        "BSD-3-Clause"
+      ],
+      "authors": [
+        {
+          "name": "Christian Weiske",
+          "email": "cweiske@php.net",
+          "role": "Lead"
+        }
+      ],
+      "description": "Minimal set of PEAR core files to be used as composer dependency",
+      "time": "2019-11-19T19:00:24+00:00"
+    },
+    {
+      "name": "pear/pear_exception",
+      "version": "v1.0.1",
+      "source": {
+        "type": "git",
+        "url": "https://github.com/pear/PEAR_Exception.git",
+        "reference": "dbb42a5a0e45f3adcf99babfb2a1ba77b8ac36a7"
+      },
+      "dist": {
+        "type": "zip",
+        "url": "https://api.github.com/repos/pear/PEAR_Exception/zipball/dbb42a5a0e45f3adcf99babfb2a1ba77b8ac36a7",
+        "reference": "dbb42a5a0e45f3adcf99babfb2a1ba77b8ac36a7",
+        "shasum": ""
+      },
+      "require": {
+        "php": ">=4.4.0"
+      },
+      "require-dev": {
+        "phpunit/phpunit": "*"
+      },
+      "type": "class",
+      "extra": {
+        "branch-alias": {
+          "dev-master": "1.0.x-dev"
+        }
+      },
+      "autoload": {
+        "classmap": [
+          "PEAR/"
+        ]
+      },
+      "notification-url": "https://packagist.org/downloads/",
+      "include-path": [
+        "."
+      ],
+      "license": [
+        "BSD-2-Clause"
+      ],
+      "authors": [
+        {
+          "name": "Helgi Thormar",
+          "email": "dufuz@php.net"
+        },
+        {
+          "name": "Greg Beaver",
+          "email": "cellog@php.net"
+        }
+      ],
+      "description": "The PEAR Exception base class.",
+      "homepage": "https://github.com/pear/PEAR_Exception",
+      "keywords": [
+        "exception"
+      ],
+      "time": "2019-12-10T10:24:42+00:00"
+    },
+    {
+      "name": "pelago/emogrifier",
+      "version": "v2.2.0",
+      "source": {
+        "type": "git",
+        "url": "https://github.com/MyIntervals/emogrifier.git",
+        "reference": "2472bc1c3a2dee8915ecc2256139c6100024332f"
+      },
+      "dist": {
+        "type": "zip",
+        "url": "https://api.github.com/repos/MyIntervals/emogrifier/zipball/2472bc1c3a2dee8915ecc2256139c6100024332f",
+        "reference": "2472bc1c3a2dee8915ecc2256139c6100024332f",
+        "shasum": ""
+      },
+      "require": {
+        "ext-dom": "*",
+        "ext-libxml": "*",
+        "php": "^5.5.0 || ~7.0.0 || ~7.1.0 || ~7.2.0 || ~7.3.0",
+        "symfony/css-selector": "^3.4.0 || ^4.0.0"
+      },
+      "require-dev": {
+        "friendsofphp/php-cs-fixer": "^2.2.0",
+        "phpmd/phpmd": "^2.6.0",
+        "phpunit/phpunit": "^4.8.0",
+        "squizlabs/php_codesniffer": "^3.3.2"
+      },
+      "type": "library",
+      "extra": {
+        "branch-alias": {
+          "dev-master": "3.0.x-dev"
+        }
+      },
+      "autoload": {
+        "psr-4": {
+          "Pelago\\": "src/"
+        }
+      },
+      "notification-url": "https://packagist.org/downloads/",
+      "license": [
+        "MIT"
+      ],
+      "authors": [
+        {
+          "name": "Oliver Klee",
+          "email": "github@oliverklee.de"
+        },
+        {
+          "name": "Zoli Szabó",
+          "email": "zoli.szabo+github@gmail.com"
+        },
+        {
+          "name": "John Reeve",
+          "email": "jreeve@pelagodesign.com"
+        },
+        {
+          "name": "Jake Hotson",
+          "email": "jake@qzdesign.co.uk"
+        },
+        {
+          "name": "Cameron Brooks"
+        },
+        {
+          "name": "Jaime Prado"
+        }
+      ],
+      "description": "Converts CSS styles into inline style attributes in your HTML code",
+      "homepage": "https://www.myintervals.com/emogrifier.php",
+      "keywords": [
+        "css",
+        "email",
+        "pre-processing"
+      ],
+      "time": "2019-09-04T16:07:59+00:00"
+    },
+    {
+      "name": "phpoffice/phpspreadsheet",
+      "version": "1.12.0",
+      "source": {
+        "type": "git",
+        "url": "https://github.com/PHPOffice/PhpSpreadsheet.git",
+        "reference": "f79611d6dc1f6b7e8e30b738fc371b392001dbfd"
+      },
+      "dist": {
+        "type": "zip",
+        "url": "https://api.github.com/repos/PHPOffice/PhpSpreadsheet/zipball/f79611d6dc1f6b7e8e30b738fc371b392001dbfd",
+        "reference": "f79611d6dc1f6b7e8e30b738fc371b392001dbfd",
+        "shasum": ""
+      },
+      "require": {
+        "ext-ctype": "*",
         "ext-dom": "*",
         "ext-fileinfo": "*",
         "ext-gd": "*",
         "ext-iconv": "*",
-        "ext-intl": "*",
+        "ext-libxml": "*",
+        "ext-mbstring": "*",
+        "ext-simplexml": "*",
+        "ext-xml": "*",
+        "ext-xmlreader": "*",
+        "ext-xmlwriter": "*",
+        "ext-zip": "*",
+        "ext-zlib": "*",
+        "markbaker/complex": "^1.4",
+        "markbaker/matrix": "^1.2",
+        "php": "^7.1",
+        "psr/simple-cache": "^1.0"
+      },
+      "require-dev": {
+        "dompdf/dompdf": "^0.8.3",
+        "friendsofphp/php-cs-fixer": "^2.16",
+        "jpgraph/jpgraph": "^4.0",
+        "mpdf/mpdf": "^8.0",
+        "phpcompatibility/php-compatibility": "^9.3",
+        "phpunit/phpunit": "^7.5",
+        "squizlabs/php_codesniffer": "^3.5",
+        "tecnickcom/tcpdf": "^6.3"
+      },
+      "suggest": {
+        "dompdf/dompdf": "Option for rendering PDF with PDF Writer",
+        "jpgraph/jpgraph": "Option for rendering charts, or including charts with PDF or HTML Writers",
+        "mpdf/mpdf": "Option for rendering PDF with PDF Writer",
+        "tecnickcom/tcpdf": "Option for rendering PDF with PDF Writer"
+      },
+      "type": "library",
+      "autoload": {
+        "psr-4": {
+          "PhpOffice\\PhpSpreadsheet\\": "src/PhpSpreadsheet"
+        }
+      },
+      "notification-url": "https://packagist.org/downloads/",
+      "license": [
+        "MIT"
+      ],
+      "authors": [
+        {
+          "name": "Maarten Balliauw",
+          "homepage": "https://blog.maartenballiauw.be"
+        },
+        {
+          "name": "Mark Baker",
+          "homepage": "https://markbakeruk.net"
+        },
+        {
+          "name": "Franck Lefevre",
+          "homepage": "https://rootslabs.net"
+        },
+        {
+          "name": "Erik Tilt"
+        },
+        {
+          "name": "Adrien Crivelli"
+        }
+      ],
+      "description": "PHPSpreadsheet - Read, Create and Write Spreadsheet documents in PHP - Spreadsheet engine",
+      "homepage": "https://github.com/PHPOffice/PhpSpreadsheet",
+      "keywords": [
+        "OpenXML",
+        "excel",
+        "gnumeric",
+        "ods",
+        "php",
+        "spreadsheet",
+        "xls",
+        "xlsx"
+      ],
+      "time": "2020-04-27T08:12:48+00:00"
+    },
+    {
+      "name": "prestashop/blockreassurance",
+      "version": "v5.0.0",
+      "source": {
+        "type": "git",
+        "url": "https://github.com/PrestaShop/blockreassurance.git",
+        "reference": "ba730eb184e6e68b870b9f91f4a1f2a56518127a"
+      },
+      "dist": {
+        "type": "zip",
+        "url": "https://api.github.com/repos/PrestaShop/blockreassurance/zipball/ba730eb184e6e68b870b9f91f4a1f2a56518127a",
+        "reference": "ba730eb184e6e68b870b9f91f4a1f2a56518127a",
+        "shasum": ""
+      },
+      "require": {
+        "doctrine/cache": "^1.6",
+        "guzzlehttp/cache-subscriber": "^0.2.0",
+        "php": ">=5.6.0",
+        "prestashop/circuit-breaker": "^3.0.0",
+        "symfony/css-selector": "^3.4 || ^4.4 || ^5.0"
+      },
+      "require-dev": {
+        "friendsofphp/php-cs-fixer": "^2.14",
+        "prestashop/php-coding-standards": "dev-master"
+      },
+      "type": "prestashop-module",
+      "autoload": {
+        "psr-4": {
+          "PrestaShop\\Module\\BlockReassurance\\": "src/"
+        },
+        "classmap": [
+          "blockreassurance.php",
+          "classes/ReassuranceActivity.php"
+        ],
+        "exclude-from-classmap": []
+      },
+      "notification-url": "https://packagist.org/downloads/",
+      "license": [
+        "AFL-3.0"
+      ],
+      "authors": [
+        {
+          "name": "PrestaShop SA",
+          "email": "contact@prestashop.com"
+        }
+      ],
+      "description": "PrestaShop module blockreassurance",
+      "homepage": "https://github.com/PrestaShop/blockreassurance",
+      "support": {
+        "source": "https://github.com/PrestaShop/blockreassurance/tree/v5.0.0"
+      },
+      "time": "2020-07-17T14:12:46+00:00"
+    },
+    {
+      "name": "prestashop/circuit-breaker",
+      "version": "v3.0.0",
+      "source": {
+        "type": "git",
+        "url": "https://github.com/PrestaShop/circuit-breaker.git",
+        "reference": "8764540d470b533c9484534343688733bc363f77"
+      },
+      "dist": {
+        "type": "zip",
+        "url": "https://api.github.com/repos/PrestaShop/circuit-breaker/zipball/8764540d470b533c9484534343688733bc363f77",
+        "reference": "8764540d470b533c9484534343688733bc363f77",
+        "shasum": ""
+      },
+      "require": {
+        "guzzlehttp/guzzle": "^5",
+        "php": ">=5.6"
+      },
+      "require-dev": {
+        "doctrine/cache": "^1.6.0",
+        "friendsofphp/php-cs-fixer": "^2.12",
+        "phpunit/phpunit": "^5.7.0",
+        "squizlabs/php_codesniffer": "3.*",
+        "symfony/cache": "^3.4.0",
+        "symfony/event-dispatcher": "^3.4",
+        "vimeo/psalm": "^1.1"
+      },
+      "suggest": {
+        "doctrine/cache": "Allows use of Doctrine Cache adapters to store transactions",
+        "ext-apcu": "Allows use of APCu adapter (performant) to store transactions",
+        "guzzlehttp/cache-subscriber": "Allow use of Guzzle cache (use dev-master for most recent changes)",
+        "symfony/cache": "Allows use of Symfony Cache adapters to store transactions"
+      },
+      "type": "library",
+      "autoload": {
+        "psr-4": {
+          "PrestaShop\\CircuitBreaker\\": "src/"
+        }
+      },
+      "notification-url": "https://packagist.org/downloads/",
+      "license": [
+        "MIT"
+      ],
+      "authors": [
+        {
+          "name": "PrestaShop SA",
+          "email": "contact@prestashop.com"
+        },
+        {
+          "name": "PrestaShop Community",
+          "homepage": "http://contributors.prestashop.com/"
+        }
+      ],
+      "description": "A circuit breaker implementation for PHP",
+      "time": "2019-06-13T10:50:14+00:00"
+    },
+    {
+      "name": "prestashop/contactform",
+      "version": "v4.3.0",
+      "source": {
+        "type": "git",
+        "url": "https://github.com/PrestaShop/contactform.git",
+        "reference": "849aae54ec564aca94877b9bee50e71bb0468edb"
+      },
+      "dist": {
+        "type": "zip",
+        "url": "https://api.github.com/repos/PrestaShop/contactform/zipball/849aae54ec564aca94877b9bee50e71bb0468edb",
+        "reference": "849aae54ec564aca94877b9bee50e71bb0468edb",
+        "shasum": ""
+      },
+      "require": {
+        "jakeasmith/http_build_url": "^1",
+        "php": ">=5.4.0"
+      },
+      "type": "prestashop-module",
+      "notification-url": "https://packagist.org/downloads/",
+      "license": [
+        "AFL-3.0"
+      ],
+      "authors": [
+        {
+          "name": "PrestaShop SA",
+          "email": "contact@prestashop.com"
+        }
+      ],
+      "description": "PrestaShop module contactform",
+      "homepage": "https://github.com/PrestaShop/contactform",
+      "support": {
+        "source": "https://github.com/PrestaShop/contactform/tree/v4.3.0"
+      },
+      "time": "2020-09-15T09:37:15+00:00"
+    },
+    {
+      "name": "prestashop/dashactivity",
+      "version": "v2.0.2",
+      "source": {
+        "type": "git",
+        "url": "https://github.com/PrestaShop/dashactivity.git",
+        "reference": "8d41fab7a58cdaeabc0248f6fd571da32d7615d4"
+      },
+      "dist": {
+        "type": "zip",
+        "url": "https://api.github.com/repos/PrestaShop/dashactivity/zipball/8d41fab7a58cdaeabc0248f6fd571da32d7615d4",
+        "reference": "8d41fab7a58cdaeabc0248f6fd571da32d7615d4",
+        "shasum": ""
+      },
+      "require": {
+        "php": ">=5.4"
+      },
+      "type": "prestashop-module",
+      "notification-url": "https://packagist.org/downloads/",
+      "license": [
+        "AFL - Academic Free License (AFL 3.0)"
+      ],
+      "authors": [
+        {
+          "name": "PrestaShop SA",
+          "email": "contact@prestashop.com"
+        }
+      ],
+      "description": "PrestaShop module dashactivity",
+      "homepage": "https://github.com/PrestaShop/dashactivity",
+      "support": {
+        "source": "https://github.com/PrestaShop/dashactivity/tree/master"
+      },
+      "time": "2017-12-08T11:06:01+00:00"
+    },
+    {
+      "name": "prestashop/dashgoals",
+      "version": "v2.0.2",
+      "source": {
+        "type": "git",
+        "url": "https://github.com/PrestaShop/dashgoals.git",
+        "reference": "2a8d41bcc9f2b09924b5e82407bcd6d61ea61ab6"
+      },
+      "dist": {
+        "type": "zip",
+        "url": "https://api.github.com/repos/PrestaShop/dashgoals/zipball/2a8d41bcc9f2b09924b5e82407bcd6d61ea61ab6",
+        "reference": "2a8d41bcc9f2b09924b5e82407bcd6d61ea61ab6",
+        "shasum": ""
+      },
+      "require": {
+        "php": ">=5.4"
+      },
+      "type": "prestashop-module",
+      "notification-url": "https://packagist.org/downloads/",
+      "license": [
+        "AFL-3.0"
+      ],
+      "authors": [
+        {
+          "name": "PrestaShop SA",
+          "email": "contact@prestashop.com"
+        }
+      ],
+      "description": "PrestaShop module dashgoals",
+      "homepage": "https://github.com/PrestaShop/dashgoals",
+      "support": {
+        "source": "https://github.com/PrestaShop/dashgoals/tree/v2.0.2"
+      },
+      "time": "2018-01-29T17:51:57+00:00"
+    },
+    {
+      "name": "prestashop/dashproducts",
+      "version": "v2.1.1",
+      "source": {
+        "type": "git",
+        "url": "https://github.com/PrestaShop/dashproducts.git",
+        "reference": "22652ff141bfc3d5563918210f9b58305c80f4d7"
+      },
+      "dist": {
+        "type": "zip",
+        "url": "https://api.github.com/repos/PrestaShop/dashproducts/zipball/22652ff141bfc3d5563918210f9b58305c80f4d7",
+        "reference": "22652ff141bfc3d5563918210f9b58305c80f4d7",
+        "shasum": ""
+      },
+      "require": {
+        "php": ">=5.4"
+      },
+      "type": "prestashop-module",
+      "notification-url": "https://packagist.org/downloads/",
+      "license": [
+        "AFL-3.0"
+      ],
+      "authors": [
+        {
+          "name": "PrestaShop SA",
+          "email": "contact@prestashop.com"
+        }
+      ],
+      "description": "PrestaShop module dashproducts",
+      "homepage": "https://github.com/PrestaShop/dashproducts",
+      "support": {
+        "source": "https://github.com/PrestaShop/dashproducts/tree/v2.1.1"
+      },
+      "time": "2020-09-28T11:23:29+00:00"
+    },
+    {
+      "name": "prestashop/dashtrends",
+      "version": "v2.0.3",
+      "source": {
+        "type": "git",
+        "url": "https://github.com/PrestaShop/dashtrends.git",
+        "reference": "da68ea81c2d0d13d9fd851934c75927fe222d5e3"
+      },
+      "dist": {
+        "type": "zip",
+        "url": "https://api.github.com/repos/PrestaShop/dashtrends/zipball/da68ea81c2d0d13d9fd851934c75927fe222d5e3",
+        "reference": "da68ea81c2d0d13d9fd851934c75927fe222d5e3",
+        "shasum": ""
+      },
+      "require": {
+        "php": ">=5.4"
+      },
+      "require-dev": {
+        "prestashop/php-dev-tools": "~3.0"
+      },
+      "type": "prestashop-module",
+      "autoload": {
+        "classmap": [
+          "dashtrends.php"
+        ]
+      },
+      "notification-url": "https://packagist.org/downloads/",
+      "license": [
+        "AFL-3.0"
+      ],
+      "authors": [
+        {
+          "name": "PrestaShop SA",
+          "email": "contact@prestashop.com"
+        }
+      ],
+      "description": "PrestaShop module dashtrends",
+      "homepage": "https://github.com/PrestaShop/dashtrends",
+      "support": {
+        "source": "https://github.com/PrestaShop/dashtrends/tree/v2.0.3"
+      },
+      "time": "2020-10-14T13:35:03+00:00"
+    },
+    {
+      "name": "prestashop/decimal",
+      "version": "1.4.0",
+      "source": {
+        "type": "git",
+        "url": "https://github.com/PrestaShop/decimal.git",
+        "reference": "188028580f4b551c126d1d723578f3ee88008e95"
+      },
+      "dist": {
+        "type": "zip",
+        "url": "https://api.github.com/repos/PrestaShop/decimal/zipball/188028580f4b551c126d1d723578f3ee88008e95",
+        "reference": "188028580f4b551c126d1d723578f3ee88008e95",
+        "shasum": ""
+      },
+      "require": {
+        "php": ">=5.4"
+      },
+      "require-dev": {
+        "codacy/coverage": "dev-master",
+        "phpunit/phpunit": "4.*"
+      },
+      "type": "library",
+      "autoload": {
+        "psr-4": {
+          "PrestaShop\\Decimal\\": "src"
+        }
+      },
+      "notification-url": "https://packagist.org/downloads/",
+      "license": [
+        "MIT"
+      ],
+      "authors": [
+        {
+          "name": "PrestaShop SA",
+          "email": "contact@prestashop.com"
+        },
+        {
+          "name": "Pablo Borowicz",
+          "email": "pablo.borowicz@prestashop.com"
+        }
+      ],
+      "description": "Object-oriented wrapper/shim for BC Math PHP extension. Allows for arbitrary-precision math operations.",
+      "homepage": "https://github.com/prestashop/decimal",
+      "keywords": [
+        "bcmath",
+        "decimal",
+        "math",
+        "precision",
+        "prestashop"
+      ],
+      "time": "2020-10-08T07:14:07+00:00"
+    },
+    {
+      "name": "prestashop/graphnvd3",
+      "version": "v2.0.1",
+      "source": {
+        "type": "git",
+        "url": "https://github.com/PrestaShop/graphnvd3.git",
+        "reference": "c4b8fa0d82d047b63be02e74e84a27f46a746065"
+      },
+      "dist": {
+        "type": "zip",
+        "url": "https://api.github.com/repos/PrestaShop/graphnvd3/zipball/c4b8fa0d82d047b63be02e74e84a27f46a746065",
+        "reference": "c4b8fa0d82d047b63be02e74e84a27f46a746065",
+        "shasum": ""
+      },
+      "require": {
+        "php": ">=5.3.2"
+      },
+      "type": "prestashop-module",
+      "notification-url": "https://packagist.org/downloads/",
+      "license": [
+        "AFL - Academic Free License (AFL 3.0)"
+      ],
+      "authors": [
+        {
+          "name": "PrestaShop SA",
+          "email": "contact@prestashop.com"
+        }
+      ],
+      "description": "PrestaShop module graphnvd3",
+      "homepage": "https://github.com/PrestaShop/graphnvd3",
+      "support": {
+        "source": "https://github.com/PrestaShop/graphnvd3/tree/v2.0.1"
+      },
+      "time": "2019-04-03T08:19:54+00:00"
+    },
+    {
+      "name": "prestashop/gridhtml",
+      "version": "v2.0.0",
+      "source": {
+        "type": "git",
+        "url": "https://github.com/PrestaShop/gridhtml.git",
+        "reference": "b952ef9473a35acf6dce219ee595486853762084"
+      },
+      "dist": {
+        "type": "zip",
+        "url": "https://api.github.com/repos/PrestaShop/gridhtml/zipball/b952ef9473a35acf6dce219ee595486853762084",
+        "reference": "b952ef9473a35acf6dce219ee595486853762084",
+        "shasum": ""
+      },
+      "require": {
+        "php": ">=5.3.2"
+      },
+      "type": "prestashop-module",
+      "notification-url": "https://packagist.org/downloads/",
+      "license": [
+        "AFL - Academic Free License (AFL 3.0)"
+      ],
+      "authors": [
+        {
+          "name": "PrestaShop SA",
+          "email": "contact@prestashop.com"
+        }
+      ],
+      "description": "PrestaShop module gridhtml",
+      "homepage": "https://github.com/PrestaShop/gridhtml",
+      "support": {
+        "source": "https://github.com/PrestaShop/gridhtml/tree/dev"
+      },
+      "time": "2017-02-22T11:03:13+00:00"
+    },
+    {
+      "name": "prestashop/gsitemap",
+      "version": "v4.2.0",
+      "source": {
+        "type": "git",
+        "url": "https://github.com/PrestaShop/gsitemap.git",
+        "reference": "b67dda02a8b6488eb4e2a67080357ac3f9e57057"
+      },
+      "dist": {
+        "type": "zip",
+        "url": "https://api.github.com/repos/PrestaShop/gsitemap/zipball/b67dda02a8b6488eb4e2a67080357ac3f9e57057",
+        "reference": "b67dda02a8b6488eb4e2a67080357ac3f9e57057",
+        "shasum": ""
+      },
+      "require": {
+        "php": ">=5.6.0"
+      },
+      "type": "prestashop-module",
+      "notification-url": "https://packagist.org/downloads/",
+      "license": [
+        "AFL-3.0"
+      ],
+      "authors": [
+        {
+          "name": "PrestaShop SA",
+          "email": "contact@prestashop.com"
+        }
+      ],
+      "description": "PrestaShop module gsitemap",
+      "homepage": "https://github.com/PrestaShop/gsitemap",
+      "support": {
+        "source": "https://github.com/PrestaShop/gsitemap/tree/v4.2.0"
+      },
+      "time": "2020-06-23T05:58:30+00:00"
+    },
+    {
+      "name": "prestashop/pagesnotfound",
+      "version": "v2.0.0",
+      "source": {
+        "type": "git",
+        "url": "https://github.com/PrestaShop/pagesnotfound.git",
+        "reference": "8707d8184f0c6678a95c64b957aec6053ed069ef"
+      },
+      "dist": {
+        "type": "zip",
+        "url": "https://api.github.com/repos/PrestaShop/pagesnotfound/zipball/8707d8184f0c6678a95c64b957aec6053ed069ef",
+        "reference": "8707d8184f0c6678a95c64b957aec6053ed069ef",
+        "shasum": ""
+      },
+      "require": {
+        "php": ">=5.3.2"
+      },
+      "type": "prestashop-module",
+      "notification-url": "https://packagist.org/downloads/",
+      "license": [
+        "AFL - Academic Free License (AFL 3.0)"
+      ],
+      "authors": [
+        {
+          "name": "PrestaShop SA",
+          "email": "contact@prestashop.com"
+        }
+      ],
+      "description": "PrestaShop module pagesnotfound",
+      "homepage": "https://github.com/PrestaShop/pagesnotfound",
+      "support": {
+        "source": "https://github.com/PrestaShop/pagesnotfound/tree/dev"
+      },
+      "time": "2017-02-20T11:14:52+00:00"
+    },
+    {
+      "name": "prestashop/productcomments",
+      "version": "v4.2.0",
+      "source": {
+        "type": "git",
+        "url": "https://github.com/PrestaShop/productcomments.git",
+        "reference": "c56e3e9495c4a0a9c1e7dc43e1bb0fcad2796dbf"
+      },
+      "dist": {
+        "type": "zip",
+        "url": "https://api.github.com/repos/PrestaShop/productcomments/zipball/c56e3e9495c4a0a9c1e7dc43e1bb0fcad2796dbf",
+        "reference": "c56e3e9495c4a0a9c1e7dc43e1bb0fcad2796dbf",
+        "shasum": ""
+      },
+      "require": {
+        "doctrine/cache": "^1.6",
+        "guzzlehttp/cache-subscriber": "^0.2.0",
+        "php": ">=5.6.0",
+        "prestashop/circuit-breaker": "^3.0.0",
+        "symfony/css-selector": "^3.4 || ^4.4 || ^5.0"
+      },
+      "type": "prestashop-module",
+      "autoload": {
+        "psr-4": {
+          "PrestaShop\\Module\\ProductComment\\": "src/"
+        },
+        "classmap": [
+          "productcomments.php"
+        ],
+        "exclude-from-classmap": []
+      },
+      "notification-url": "https://packagist.org/downloads/",
+      "license": [
+        "AFL-3.0"
+      ],
+      "authors": [
+        {
+          "name": "PrestaShop SA",
+          "email": "contact@prestashop.com"
+        }
+      ],
+      "description": "PrestaShop module productcomments",
+      "homepage": "https://github.com/PrestaShop/productcomments",
+      "support": {
+        "source": "https://github.com/PrestaShop/productcomments/tree/v4.2.0"
+      },
+      "time": "2020-11-16T13:13:36+00:00"
+    },
+    {
+      "name": "prestashop/ps_banner",
+      "version": "v2.1.0",
+      "source": {
+        "type": "git",
+        "url": "https://github.com/PrestaShop/ps_banner.git",
+        "reference": "9616f7fc9cda997ef1860562d3212fd021205805"
+      },
+      "dist": {
+        "type": "zip",
+        "url": "https://api.github.com/repos/PrestaShop/ps_banner/zipball/9616f7fc9cda997ef1860562d3212fd021205805",
+        "reference": "9616f7fc9cda997ef1860562d3212fd021205805",
+        "shasum": ""
+      },
+      "require": {
+        "php": ">=5.4"
+      },
+      "type": "prestashop-module",
+      "notification-url": "https://packagist.org/downloads/",
+      "license": [
+        "AFL-3.0"
+      ],
+      "authors": [
+        {
+          "name": "PrestaShop SA",
+          "email": "contact@prestashop.com"
+        }
+      ],
+      "description": "PrestaShop module ps_banner",
+      "homepage": "https://github.com/PrestaShop/ps_banner",
+      "support": {
+        "source": "https://github.com/PrestaShop/ps_banner/tree/dev"
+      },
+      "time": "2018-02-05T21:44:48+00:00"
+    },
+    {
+      "name": "prestashop/ps_categorytree",
+      "version": "v2.0.0",
+      "source": {
+        "type": "git",
+        "url": "https://github.com/PrestaShop/ps_categorytree.git",
+        "reference": "f3a23af738d7d0e7aae1fdce0f0de392041719df"
+      },
+      "dist": {
+        "type": "zip",
+        "url": "https://api.github.com/repos/PrestaShop/ps_categorytree/zipball/f3a23af738d7d0e7aae1fdce0f0de392041719df",
+        "reference": "f3a23af738d7d0e7aae1fdce0f0de392041719df",
+        "shasum": ""
+      },
+      "require": {
+        "php": ">=5.4.0"
+      },
+      "type": "prestashop-module",
+      "notification-url": "https://packagist.org/downloads/",
+      "license": [
+        "AFL - Academic Free License (AFL 3.0)"
+      ],
+      "authors": [
+        {
+          "name": "PrestaShop SA",
+          "email": "contact@prestashop.com"
+        }
+      ],
+      "description": "PrestaShop category tree links",
+      "homepage": "https://github.com/PrestaShop/ps_categorytree",
+      "support": {
+        "issues": "https://github.com/PrestaShop/ps_categorytree/issues",
+        "source": "https://github.com/PrestaShop/ps_categorytree/tree/dev"
+      },
+      "time": "2017-02-01T09:28:43+00:00"
+    },
+    {
+      "name": "prestashop/ps_checkpayment",
+      "version": "v2.0.5",
+      "source": {
+        "type": "git",
+        "url": "https://github.com/PrestaShop/ps_checkpayment.git",
+        "reference": "6239ecbe75c427f81536ed2df8b56421ab2fa9b2"
+      },
+      "dist": {
+        "type": "zip",
+        "url": "https://api.github.com/repos/PrestaShop/ps_checkpayment/zipball/6239ecbe75c427f81536ed2df8b56421ab2fa9b2",
+        "reference": "6239ecbe75c427f81536ed2df8b56421ab2fa9b2",
+        "shasum": ""
+      },
+      "require": {
+        "php": ">=5.4"
+      },
+      "require-dev": {
+        "prestashop/php-dev-tools": "~3.0"
+      },
+      "type": "prestashop-module",
+      "autoload": {
+        "classmap": [
+          "ps_checkpayment.php",
+          "controllers/"
+        ]
+      },
+      "notification-url": "https://packagist.org/downloads/",
+      "license": [
+        "AFL-3.0"
+      ],
+      "authors": [
+        {
+          "name": "PrestaShop SA",
+          "email": "contact@prestashop.com"
+        }
+      ],
+      "description": "PrestaShop module ps_checkpayment",
+      "homepage": "https://github.com/PrestaShop/ps_checkpayment",
+      "support": {
+        "source": "https://github.com/PrestaShop/ps_checkpayment/tree/v2.0.5"
+      },
+      "time": "2020-10-16T07:20:00+00:00"
+    },
+    {
+      "name": "prestashop/ps_contactinfo",
+      "version": "v3.3.0",
+      "source": {
+        "type": "git",
+        "url": "https://github.com/PrestaShop/ps_contactinfo.git",
+        "reference": "1c74f18a12118cbb7622e79044c48aaa55ce93c3"
+      },
+      "dist": {
+        "type": "zip",
+        "url": "https://api.github.com/repos/PrestaShop/ps_contactinfo/zipball/1c74f18a12118cbb7622e79044c48aaa55ce93c3",
+        "reference": "1c74f18a12118cbb7622e79044c48aaa55ce93c3",
+        "shasum": ""
+      },
+      "require": {
+        "php": ">=5.4"
+      },
+      "type": "prestashop-module",
+      "notification-url": "https://packagist.org/downloads/",
+      "license": [
+        "AFL-3.0"
+      ],
+      "authors": [
+        {
+          "name": "PrestaShop SA",
+          "email": "contact@prestashop.com"
+        }
+      ],
+      "description": "PrestaShop module ps_contactinfo",
+      "homepage": "https://github.com/PrestaShop/ps_contactinfo",
+      "support": {
+        "source": "https://github.com/PrestaShop/ps_contactinfo/tree/master"
+      },
+      "time": "2020-05-28T12:57:52+00:00"
+    },
+    {
+      "name": "prestashop/ps_crossselling",
+      "version": "v2.0.0",
+      "source": {
+        "type": "git",
+        "url": "https://github.com/PrestaShop/ps_crossselling.git",
+        "reference": "09194273b73c1d45d950f645a6ddb24330615bfb"
+      },
+      "dist": {
+        "type": "zip",
+        "url": "https://api.github.com/repos/PrestaShop/ps_crossselling/zipball/09194273b73c1d45d950f645a6ddb24330615bfb",
+        "reference": "09194273b73c1d45d950f645a6ddb24330615bfb",
+        "shasum": ""
+      },
+      "require": {
+        "php": ">=5.4.0"
+      },
+      "type": "prestashop-module",
+      "notification-url": "https://packagist.org/downloads/",
+      "license": [
+        "AFL - Academic Free License (AFL 3.0)"
+      ],
+      "authors": [
+        {
+          "name": "PrestaShop SA",
+          "email": "contact@prestashop.com"
+        }
+      ],
+      "description": "PrestaShop - Cross selling",
+      "homepage": "https://github.com/PrestaShop/ps_crossselling",
+      "support": {
+        "issues": "https://github.com/PrestaShop/ps_crossselling/issues",
+        "source": "https://github.com/PrestaShop/ps_crossselling/tree/v2.0.0"
+      },
+      "time": "2017-06-23T09:47:31+00:00"
+    },
+    {
+      "name": "prestashop/ps_currencyselector",
+      "version": "v2.0.1",
+      "source": {
+        "type": "git",
+        "url": "https://github.com/PrestaShop/ps_currencyselector.git",
+        "reference": "6e2b87c4fbddf757af0233ab419e8a4a76d4daf0"
+      },
+      "dist": {
+        "type": "zip",
+        "url": "https://api.github.com/repos/PrestaShop/ps_currencyselector/zipball/6e2b87c4fbddf757af0233ab419e8a4a76d4daf0",
+        "reference": "6e2b87c4fbddf757af0233ab419e8a4a76d4daf0",
+        "shasum": ""
+      },
+      "require": {
+        "php": ">=5.4"
+      },
+      "require-dev": {
+        "friendsofphp/php-cs-fixer": "^2.15.1",
+        "prestashop/php-dev-tools": "^2"
+      },
+      "type": "prestashop-module",
+      "notification-url": "https://packagist.org/downloads/",
+      "license": [
+        "AFL-3.0"
+      ],
+      "authors": [
+        {
+          "name": "PrestaShop SA",
+          "email": "contact@prestashop.com"
+        }
+      ],
+      "description": "PrestaShop module ps_currencyselector",
+      "homepage": "https://github.com/PrestaShop/ps_currencyselector",
+      "support": {
+        "source": "https://github.com/PrestaShop/ps_currencyselector/tree/master"
+      },
+      "time": "2019-12-31T16:04:31+00:00"
+    },
+    {
+      "name": "prestashop/ps_customeraccountlinks",
+      "version": "v3.1.0",
+      "source": {
+        "type": "git",
+        "url": "https://github.com/PrestaShop/ps_customeraccountlinks.git",
+        "reference": "4d9d4c87697a00f2d00def427d9f7058e14bca94"
+      },
+      "dist": {
+        "type": "zip",
+        "url": "https://api.github.com/repos/PrestaShop/ps_customeraccountlinks/zipball/4d9d4c87697a00f2d00def427d9f7058e14bca94",
+        "reference": "4d9d4c87697a00f2d00def427d9f7058e14bca94",
+        "shasum": ""
+      },
+      "require": {
+        "php": ">=5.4"
+      },
+      "type": "prestashop-module",
+      "notification-url": "https://packagist.org/downloads/",
+      "license": [
+        "AFL - Academic Free License (AFL 3.0)"
+      ],
+      "authors": [
+        {
+          "name": "PrestaShop SA",
+          "email": "contact@prestashop.com"
+        }
+      ],
+      "description": "PrestaShop module ps_customeraccountlinks",
+      "homepage": "https://github.com/PrestaShop/ps_customeraccountlinks",
+      "support": {
+        "source": "https://github.com/PrestaShop/ps_customeraccountlinks/tree/master"
+      },
+      "time": "2017-12-08T10:53:29+00:00"
+    },
+    {
+      "name": "prestashop/ps_customersignin",
+      "version": "v2.0.3",
+      "source": {
+        "type": "git",
+        "url": "https://github.com/PrestaShop/ps_customersignin.git",
+        "reference": "a9006ddf5a3a376e60bf300eecf1608286f739ca"
+      },
+      "dist": {
+        "type": "zip",
+        "url": "https://api.github.com/repos/PrestaShop/ps_customersignin/zipball/a9006ddf5a3a376e60bf300eecf1608286f739ca",
+        "reference": "a9006ddf5a3a376e60bf300eecf1608286f739ca",
+        "shasum": ""
+      },
+      "require": {
+        "php": ">=5.4"
+      },
+      "require-dev": {
+        "prestashop/php-dev-tools": "~3.0"
+      },
+      "type": "prestashop-module",
+      "autoload": {
+        "classmap": [
+          "ps_customersignin.php"
+        ]
+      },
+      "notification-url": "https://packagist.org/downloads/",
+      "license": [
+        "AFL-3.0"
+      ],
+      "authors": [
+        {
+          "name": "PrestaShop SA",
+          "email": "contact@prestashop.com"
+        }
+      ],
+      "description": "PrestaShop - Customer 'Sign in' link",
+      "homepage": "https://github.com/PrestaShop/ps_customersignin",
+      "support": {
+        "source": "https://github.com/PrestaShop/ps_customersignin/tree/v2.0.3"
+      },
+      "time": "2020-09-18T07:24:23+00:00"
+    },
+    {
+      "name": "prestashop/ps_customtext",
+      "version": "v4.1.1",
+      "source": {
+        "type": "git",
+        "url": "https://github.com/PrestaShop/ps_customtext.git",
+        "reference": "8d46ad28d99ec03dbba31d121cce1365593425c6"
+      },
+      "dist": {
+        "type": "zip",
+        "url": "https://api.github.com/repos/PrestaShop/ps_customtext/zipball/8d46ad28d99ec03dbba31d121cce1365593425c6",
+        "reference": "8d46ad28d99ec03dbba31d121cce1365593425c6",
+        "shasum": ""
+      },
+      "require": {
+        "php": ">=5.4"
+      },
+      "require-dev": {
+        "prestashop/php-dev-tools": "~3.0"
+      },
+      "type": "prestashop-module",
+      "autoload": {
+        "classmap": [
+          "ps_customtext.php",
+          "classes/"
+        ]
+      },
+      "notification-url": "https://packagist.org/downloads/",
+      "license": [
+        "AFL-3.0"
+      ],
+      "authors": [
+        {
+          "name": "PrestaShop SA",
+          "email": "contact@prestashop.com"
+        }
+      ],
+      "description": "PrestaShop module ps_customtext",
+      "homepage": "https://github.com/PrestaShop/ps_customtext",
+      "support": {
+        "source": "https://github.com/PrestaShop/ps_customtext/tree/v4.1.1"
+      },
+      "time": "2020-09-17T10:27:07+00:00"
+    },
+    {
+      "name": "prestashop/ps_dataprivacy",
+      "version": "v2.0.0",
+      "source": {
+        "type": "git",
+        "url": "https://github.com/PrestaShop/ps_dataprivacy.git",
+        "reference": "7635ac3a3d373c26af81d28ead8efbf76ba53796"
+      },
+      "dist": {
+        "type": "zip",
+        "url": "https://api.github.com/repos/PrestaShop/ps_dataprivacy/zipball/7635ac3a3d373c26af81d28ead8efbf76ba53796",
+        "reference": "7635ac3a3d373c26af81d28ead8efbf76ba53796",
+        "shasum": ""
+      },
+      "require": {
+        "php": ">=5.4.0"
+      },
+      "type": "prestashop-module",
+      "notification-url": "https://packagist.org/downloads/",
+      "license": [
+        "AFL - Academic Free License (AFL 3.0)"
+      ],
+      "authors": [
+        {
+          "name": "PrestaShop SA",
+          "email": "contact@prestashop.com"
+        }
+      ],
+      "description": "PrestaShop - Data privacy",
+      "homepage": "https://github.com/PrestaShop/ps_dataprivacy",
+      "support": {
+        "issues": "https://github.com/PrestaShop/ps_dataprivacy/issues",
+        "source": "https://github.com/PrestaShop/ps_dataprivacy/tree/v2.0.0"
+      },
+      "time": "2017-06-23T09:45:26+00:00"
+    },
+    {
+      "name": "prestashop/ps_emailsubscription",
+      "version": "v2.6.0",
+      "source": {
+        "type": "git",
+        "url": "https://github.com/PrestaShop/ps_emailsubscription.git",
+        "reference": "d4ef6d74fe3dd3f2f3a0cd7c7c6b92bf0f9277f6"
+      },
+      "dist": {
+        "type": "zip",
+        "url": "https://api.github.com/repos/PrestaShop/ps_emailsubscription/zipball/d4ef6d74fe3dd3f2f3a0cd7c7c6b92bf0f9277f6",
+        "reference": "d4ef6d74fe3dd3f2f3a0cd7c7c6b92bf0f9277f6",
+        "shasum": ""
+      },
+      "require": {
+        "php": ">=5.4"
+      },
+      "type": "prestashop-module",
+      "notification-url": "https://packagist.org/downloads/",
+      "license": [
+        "AFL-3.0"
+      ],
+      "authors": [
+        {
+          "name": "PrestaShop SA",
+          "email": "contact@prestashop.com"
+        }
+      ],
+      "description": "PrestaShop module ps_emailsubscription",
+      "homepage": "https://github.com/PrestaShop/ps_emailsubscription",
+      "support": {
+        "source": "https://github.com/PrestaShop/ps_emailsubscription/tree/v2.6.0"
+      },
+      "time": "2020-06-18T06:13:36+00:00"
+    },
+    {
+      "name": "prestashop/ps_facetedsearch",
+      "version": "v3.6.0",
+      "source": {
+        "type": "git",
+        "url": "https://github.com/PrestaShop/ps_facetedsearch.git",
+        "reference": "0f75dba2ee29de86cc75674b78e716ceadfaeaad"
+      },
+      "dist": {
+        "type": "zip",
+        "url": "https://api.github.com/repos/PrestaShop/ps_facetedsearch/zipball/0f75dba2ee29de86cc75674b78e716ceadfaeaad",
+        "reference": "0f75dba2ee29de86cc75674b78e716ceadfaeaad",
+        "shasum": ""
+      },
+      "require": {
+        "doctrine/collections": "^1.4",
+        "php": ">=5.6"
+      },
+      "require-dev": {
+        "friendsofphp/php-cs-fixer": "^2.14",
+        "mockery/mockery": "^1.2",
+        "phpunit/phpunit": "~5.7",
+        "prestashop/php-coding-standards": "dev-master"
+      },
+      "type": "prestashop-module",
+      "autoload": {
+        "psr-4": {
+          "PrestaShop\\Module\\FacetedSearch\\Controller\\": "src/Controller/",
+          "PrestaShop\\Module\\FacetedSearch\\": "src/",
+          "PrestaShop\\Module\\FacetedSearch\\Tests\\": "tests/php/FacetedSearch"
+        },
+        "classmap": [
+          "ps_facetedsearch.php"
+        ]
+      },
+      "notification-url": "https://packagist.org/downloads/",
+      "license": [
+        "AFL-3.0"
+      ],
+      "authors": [
+        {
+          "name": "PrestaShop SA",
+          "email": "contact@prestashop.com"
+        }
+      ],
+      "description": "PrestaShop module ps_facetedsearch",
+      "homepage": "https://github.com/PrestaShop/ps_facetedsearch",
+      "support": {
+        "source": "https://github.com/PrestaShop/ps_facetedsearch/tree/v3.6.0"
+      },
+      "time": "2020-09-08T07:05:01+00:00"
+    },
+    {
+      "name": "prestashop/ps_faviconnotificationbo",
+      "version": "v2.1.0",
+      "source": {
+        "type": "git",
+        "url": "https://github.com/PrestaShop/ps_faviconnotificationbo.git",
+        "reference": "161cdd57a520d8a0acd3dac96b427acc178dd9d7"
+      },
+      "dist": {
+        "type": "zip",
+        "url": "https://api.github.com/repos/PrestaShop/ps_faviconnotificationbo/zipball/161cdd57a520d8a0acd3dac96b427acc178dd9d7",
+        "reference": "161cdd57a520d8a0acd3dac96b427acc178dd9d7",
+        "shasum": ""
+      },
+      "require": {
+        "php": ">=5.6"
+      },
+      "require-dev": {
+        "prestashop/php-dev-tools": "^3.4"
+      },
+      "type": "prestashop-module",
+      "autoload": {
+        "classmap": [
+          "controllers",
+          "ps_faviconnotificationbo.php"
+        ]
+      },
+      "notification-url": "https://packagist.org/downloads/",
+      "license": [
+        "AFL-3.0"
+      ],
+      "authors": [
+        {
+          "name": "PrestaShop SA",
+          "email": "contact@prestashop.com"
+        }
+      ],
+      "description": "PrestaShop - Favicon notification BO",
+      "homepage": "https://github.com/PrestaShop/ps_faviconnotificationbo",
+      "support": {
+        "source": "https://github.com/PrestaShop/ps_faviconnotificationbo/tree/v2.1.0"
+      },
+      "time": "2020-06-09T08:08:54+00:00"
+    },
+    {
+      "name": "prestashop/ps_featuredproducts",
+      "version": "v2.1.0",
+      "source": {
+        "type": "git",
+        "url": "https://github.com/PrestaShop/ps_featuredproducts.git",
+        "reference": "a175279ce8fce9669fa1b22c5a13be86c4c1c334"
+      },
+      "dist": {
+        "type": "zip",
+        "url": "https://api.github.com/repos/PrestaShop/ps_featuredproducts/zipball/a175279ce8fce9669fa1b22c5a13be86c4c1c334",
+        "reference": "a175279ce8fce9669fa1b22c5a13be86c4c1c334",
+        "shasum": ""
+      },
+      "require": {
+        "php": ">=5.4.0"
+      },
+      "type": "prestashop-module",
+      "notification-url": "https://packagist.org/downloads/",
+      "license": [
+        "AFL-3.0"
+      ],
+      "authors": [
+        {
+          "name": "PrestaShop SA",
+          "email": "contact@prestashop.com"
+        }
+      ],
+      "description": "PrestaShop - Featured products",
+      "homepage": "https://github.com/PrestaShop/ps_featuredproducts",
+      "support": {
+        "source": "https://github.com/PrestaShop/ps_featuredproducts/tree/v2.1.0"
+      },
+      "time": "2020-07-22T16:21:40+00:00"
+    },
+    {
+      "name": "prestashop/ps_imageslider",
+      "version": "v3.1.0",
+      "source": {
+        "type": "git",
+        "url": "https://github.com/PrestaShop/ps_imageslider.git",
+        "reference": "52e9d1a068e3b2879ce2184f00c083c8190c7ce7"
+      },
+      "dist": {
+        "type": "zip",
+        "url": "https://api.github.com/repos/PrestaShop/ps_imageslider/zipball/52e9d1a068e3b2879ce2184f00c083c8190c7ce7",
+        "reference": "52e9d1a068e3b2879ce2184f00c083c8190c7ce7",
+        "shasum": ""
+      },
+      "require": {
+        "php": ">=5.4.0"
+      },
+      "type": "prestashop-module",
+      "notification-url": "https://packagist.org/downloads/",
+      "license": [
+        "AFL-3.0"
+      ],
+      "authors": [
+        {
+          "name": "PrestaShop SA",
+          "email": "contact@prestashop.com"
+        }
+      ],
+      "description": "PrestaShop - Image slider",
+      "homepage": "https://github.com/PrestaShop/ps_imageslider",
+      "support": {
+        "source": "https://github.com/PrestaShop/ps_imageslider/tree/master"
+      },
+      "time": "2020-06-01T13:57:45+00:00"
+    },
+    {
+      "name": "prestashop/ps_languageselector",
+      "version": "v2.1.0",
+      "source": {
+        "type": "git",
+        "url": "https://github.com/PrestaShop/ps_languageselector.git",
+        "reference": "22d69b4dbc1a12ab2692d91962d8993d6e64557f"
+      },
+      "dist": {
+        "type": "zip",
+        "url": "https://api.github.com/repos/PrestaShop/ps_languageselector/zipball/22d69b4dbc1a12ab2692d91962d8993d6e64557f",
+        "reference": "22d69b4dbc1a12ab2692d91962d8993d6e64557f",
+        "shasum": ""
+      },
+      "require": {
+        "php": ">=5.4"
+      },
+      "type": "prestashop-module",
+      "notification-url": "https://packagist.org/downloads/",
+      "license": [
+        "AFL-3.0"
+      ],
+      "authors": [
+        {
+          "name": "PrestaShop SA",
+          "email": "contact@prestashop.com"
+        }
+      ],
+      "description": "PrestaShop module ps_languageselector",
+      "homepage": "https://github.com/PrestaShop/ps_languageselector",
+      "support": {
+        "source": "https://github.com/PrestaShop/ps_languageselector/tree/v2.1.0"
+      },
+      "time": "2020-06-26T07:00:29+00:00"
+    },
+    {
+      "name": "prestashop/ps_linklist",
+      "version": "v3.2.0",
+      "source": {
+        "type": "git",
+        "url": "https://github.com/PrestaShop/ps_linklist.git",
+        "reference": "4abf07d4ee2b007df78849fc9475c2dcab087a69"
+      },
+      "dist": {
+        "type": "zip",
+        "url": "https://api.github.com/repos/PrestaShop/ps_linklist/zipball/4abf07d4ee2b007df78849fc9475c2dcab087a69",
+        "reference": "4abf07d4ee2b007df78849fc9475c2dcab087a69",
+        "shasum": ""
+      },
+      "require": {
+        "php": ">=5.6.0"
+      },
+      "require-dev": {
+        "prestashop/php-dev-tools": "^3.4"
+      },
+      "type": "prestashop-module",
+      "autoload": {
+        "psr-4": {
+          "PrestaShop\\Module\\LinkList\\": "src/"
+        },
+        "classmap": [
+          "ps_linklist.php"
+        ],
+        "exclude-from-classmap": []
+      },
+      "notification-url": "https://packagist.org/downloads/",
+      "license": [
+        "AFL-3.0"
+      ],
+      "authors": [
+        {
+          "name": "PrestaShop SA",
+          "email": "contact@prestashop.com"
+        }
+      ],
+      "description": "PrestaShop - Link list",
+      "homepage": "https://github.com/PrestaShop/ps_linklist",
+      "support": {
+        "issues": "https://github.com/PrestaShop/ps_linklist/issues",
+        "source": "https://github.com/PrestaShop/ps_linklist/tree/master"
+      },
+      "time": "2020-07-10T07:10:55+00:00"
+    },
+    {
+      "name": "prestashop/ps_mainmenu",
+      "version": "v2.2.0",
+      "source": {
+        "type": "git",
+        "url": "https://github.com/PrestaShop/ps_mainmenu.git",
+        "reference": "23323e6165423a58b2b79edd7a13a4de338d922f"
+      },
+      "dist": {
+        "type": "zip",
+        "url": "https://api.github.com/repos/PrestaShop/ps_mainmenu/zipball/23323e6165423a58b2b79edd7a13a4de338d922f",
+        "reference": "23323e6165423a58b2b79edd7a13a4de338d922f",
+        "shasum": ""
+      },
+      "require": {
+        "php": ">=5.4.0"
+      },
+      "type": "prestashop-module",
+      "notification-url": "https://packagist.org/downloads/",
+      "license": [
+        "AFL-3.0"
+      ],
+      "authors": [
+        {
+          "name": "PrestaShop SA",
+          "email": "contact@prestashop.com"
+        }
+      ],
+      "description": "PrestaShop - Main menu",
+      "homepage": "https://github.com/PrestaShop/ps_mainmenu",
+      "support": {
+        "source": "https://github.com/PrestaShop/ps_mainmenu/tree/v2.2.0"
+      },
+      "time": "2020-07-10T14:25:07+00:00"
+    },
+    {
+      "name": "prestashop/ps_searchbar",
+      "version": "v2.0.1",
+      "source": {
+        "type": "git",
+        "url": "https://github.com/PrestaShop/ps_searchbar.git",
+        "reference": "ae165e9ca469926df0b07181bf8ecee431f82070"
+      },
+      "dist": {
+        "type": "zip",
+        "url": "https://api.github.com/repos/PrestaShop/ps_searchbar/zipball/ae165e9ca469926df0b07181bf8ecee431f82070",
+        "reference": "ae165e9ca469926df0b07181bf8ecee431f82070",
+        "shasum": ""
+      },
+      "require": {
+        "php": ">=5.4"
+      },
+      "type": "prestashop-module",
+      "notification-url": "https://packagist.org/downloads/",
+      "license": [
+        "AFL - Academic Free License (AFL 3.0)"
+      ],
+      "authors": [
+        {
+          "name": "PrestaShop SA",
+          "email": "contact@prestashop.com"
+        }
+      ],
+      "description": "PrestaShop module ps_searchbar",
+      "homepage": "https://github.com/PrestaShop/ps_searchbar",
+      "support": {
+        "issues": "https://github.com/PrestaShop/ps_searchbar/issues",
+        "source": "https://github.com/PrestaShop/ps_searchbar/tree/dev"
+      },
+      "time": "2017-03-23T10:36:40+00:00"
+    },
+    {
+      "name": "prestashop/ps_sharebuttons",
+      "version": "v2.1.0",
+      "source": {
+        "type": "git",
+        "url": "https://github.com/PrestaShop/ps_sharebuttons.git",
+        "reference": "2a0302774b84820be38e76a34188d777de12403f"
+      },
+      "dist": {
+        "type": "zip",
+        "url": "https://api.github.com/repos/PrestaShop/ps_sharebuttons/zipball/2a0302774b84820be38e76a34188d777de12403f",
+        "reference": "2a0302774b84820be38e76a34188d777de12403f",
+        "shasum": ""
+      },
+      "require": {
+        "php": ">=5.4"
+      },
+      "type": "prestashop-module",
+      "notification-url": "https://packagist.org/downloads/",
+      "license": [
+        "AFL-3.0"
+      ],
+      "authors": [
+        {
+          "name": "PrestaShop SA",
+          "email": "contact@prestashop.com"
+        }
+      ],
+      "description": "PrestaShop module ps_sharebuttons",
+      "homepage": "https://github.com/PrestaShop/ps_sharebuttons",
+      "support": {
+        "source": "https://github.com/PrestaShop/ps_sharebuttons/tree/master"
+      },
+      "time": "2020-05-20T12:16:49+00:00"
+    },
+    {
+      "name": "prestashop/ps_shoppingcart",
+      "version": "v2.0.3",
+      "source": {
+        "type": "git",
+        "url": "https://github.com/PrestaShop/ps_shoppingcart.git",
+        "reference": "eea54698cfb4324508ae0c89efe737c1c3c03f17"
+      },
+      "dist": {
+        "type": "zip",
+        "url": "https://api.github.com/repos/PrestaShop/ps_shoppingcart/zipball/eea54698cfb4324508ae0c89efe737c1c3c03f17",
+        "reference": "eea54698cfb4324508ae0c89efe737c1c3c03f17",
+        "shasum": ""
+      },
+      "require": {
+        "php": ">=5.4"
+      },
+      "require-dev": {
+        "friendsofphp/php-cs-fixer": "^2.14",
+        "prestashop/php-coding-standards": "dev-master"
+      },
+      "type": "prestashop-module",
+      "notification-url": "https://packagist.org/downloads/",
+      "license": [
+        "AFL - Academic Free License (AFL 3.0)"
+      ],
+      "authors": [
+        {
+          "name": "PrestaShop SA",
+          "email": "contact@prestashop.com"
+        }
+      ],
+      "description": "PrestaShop module ps_shoppingcart",
+      "homepage": "https://github.com/PrestaShop/ps_shoppingcart",
+      "support": {
+        "issues": "https://github.com/PrestaShop/ps_shoppingcart/issues",
+        "source": "https://github.com/PrestaShop/ps_shoppingcart/tree/master"
+      },
+      "time": "2019-10-30T14:07:17+00:00"
+    },
+    {
+      "name": "prestashop/ps_socialfollow",
+      "version": "v2.1.0",
+      "source": {
+        "type": "git",
+        "url": "https://github.com/PrestaShop/ps_socialfollow.git",
+        "reference": "2a1bb73cbcdcf929b876b624f033d87c8b101133"
+      },
+      "dist": {
+        "type": "zip",
+        "url": "https://api.github.com/repos/PrestaShop/ps_socialfollow/zipball/2a1bb73cbcdcf929b876b624f033d87c8b101133",
+        "reference": "2a1bb73cbcdcf929b876b624f033d87c8b101133",
+        "shasum": ""
+      },
+      "require": {
+        "php": ">=5.4"
+      },
+      "type": "prestashop-module",
+      "notification-url": "https://packagist.org/downloads/",
+      "license": [
+        "AFL-3.0"
+      ],
+      "authors": [
+        {
+          "name": "PrestaShop SA",
+          "email": "contact@prestashop.com"
+        }
+      ],
+      "description": "PrestaShop module ps_socialfollow",
+      "homepage": "https://github.com/PrestaShop/ps_socialfollow",
+      "support": {
+        "issues": "https://github.com/PrestaShop/ps_socialfollow/issues",
+        "source": "https://github.com/PrestaShop/ps_socialfollow/tree/v2.1.0"
+      },
+      "time": "2020-04-15T15:03:48+00:00"
+    },
+    {
+      "name": "prestashop/ps_themecusto",
+      "version": "v1.2.0",
+      "source": {
+        "type": "git",
+        "url": "https://github.com/PrestaShop/ps_themecusto.git",
+        "reference": "69482091a23a68caa19aedc89f04f01fa997db77"
+      },
+      "dist": {
+        "type": "zip",
+        "url": "https://api.github.com/repos/PrestaShop/ps_themecusto/zipball/69482091a23a68caa19aedc89f04f01fa997db77",
+        "reference": "69482091a23a68caa19aedc89f04f01fa997db77",
+        "shasum": ""
+      },
+      "require": {
+        "php": ">=5.3.2"
+      },
+      "require-dev": {
+        "prestashop/php-coding-standards": "dev-master"
+      },
+      "type": "prestashop-module",
+      "autoload": {
+        "classmap": [
+          "ps_themecusto.php",
+          "controllers",
+          "classes"
+        ]
+      },
+      "notification-url": "https://packagist.org/downloads/",
+      "license": [
+        "AFL-3.0"
+      ],
+      "authors": [
+        {
+          "name": "PrestaShop SA",
+          "email": "contact@prestashop.com"
+        }
+      ],
+      "description": "PrestaShop module ps_themecusto",
+      "homepage": "https://github.com/PrestaShop/ps_themecusto",
+      "support": {
+        "source": "https://github.com/PrestaShop/ps_themecusto/tree/v1.2.0"
+      },
+      "time": "2020-04-29T06:18:04+00:00"
+    },
+    {
+      "name": "prestashop/ps_wirepayment",
+      "version": "v2.1.0",
+      "source": {
+        "type": "git",
+        "url": "https://github.com/PrestaShop/ps_wirepayment.git",
+        "reference": "99e8fbb3c66bad0217cf6f19a987d4f175aa2740"
+      },
+      "dist": {
+        "type": "zip",
+        "url": "https://api.github.com/repos/PrestaShop/ps_wirepayment/zipball/99e8fbb3c66bad0217cf6f19a987d4f175aa2740",
+        "reference": "99e8fbb3c66bad0217cf6f19a987d4f175aa2740",
+        "shasum": ""
+      },
+      "require": {
+        "php": ">=5.4"
+      },
+      "require-dev": {
+        "prestashop/php-dev-tools": "^3.4"
+      },
+      "type": "prestashop-module",
+      "notification-url": "https://packagist.org/downloads/",
+      "license": [
+        "AFL-3.0"
+      ],
+      "authors": [
+        {
+          "name": "PrestaShop SA",
+          "email": "contact@prestashop.com"
+        }
+      ],
+      "description": "PrestaShop module ps_wirepayment",
+      "homepage": "https://github.com/PrestaShop/ps_wirepayment",
+      "support": {
+        "source": "https://github.com/PrestaShop/ps_wirepayment/tree/master"
+      },
+      "time": "2020-06-24T19:32:51+00:00"
+    },
+    {
+      "name": "prestashop/sekeywords",
+      "version": "v2.0.0",
+      "source": {
+        "type": "git",
+        "url": "https://github.com/PrestaShop/sekeywords.git",
+        "reference": "f174c055da105af3054690a4f6c48208849b5241"
+      },
+      "dist": {
+        "type": "zip",
+        "url": "https://api.github.com/repos/PrestaShop/sekeywords/zipball/f174c055da105af3054690a4f6c48208849b5241",
+        "reference": "f174c055da105af3054690a4f6c48208849b5241",
+        "shasum": ""
+      },
+      "require": {
+        "php": ">=5.4"
+      },
+      "type": "prestashop-module",
+      "notification-url": "https://packagist.org/downloads/",
+      "license": [
+        "AFL - Academic Free License (AFL 3.0)"
+      ],
+      "authors": [
+        {
+          "name": "PrestaShop SA",
+          "email": "contact@prestashop.com"
+        }
+      ],
+      "description": "PrestaShop module sekeywords",
+      "homepage": "https://github.com/PrestaShop/sekeywords",
+      "support": {
+        "source": "https://github.com/PrestaShop/sekeywords/tree/dev"
+      },
+      "time": "2017-01-30T15:46:25+00:00"
+    },
+    {
+      "name": "prestashop/statsbestcategories",
+      "version": "v2.0.0",
+      "source": {
+        "type": "git",
+        "url": "https://github.com/PrestaShop/statsbestcategories.git",
+        "reference": "57791a21f63d43cf145fa1ef1f84031a47f5e7c2"
+      },
+      "dist": {
+        "type": "zip",
+        "url": "https://api.github.com/repos/PrestaShop/statsbestcategories/zipball/57791a21f63d43cf145fa1ef1f84031a47f5e7c2",
+        "reference": "57791a21f63d43cf145fa1ef1f84031a47f5e7c2",
+        "shasum": ""
+      },
+      "require": {
+        "php": ">=5.4"
+      },
+      "type": "prestashop-module",
+      "notification-url": "https://packagist.org/downloads/",
+      "license": [
+        "AFL - Academic Free License (AFL 3.0)"
+      ],
+      "authors": [
+        {
+          "name": "PrestaShop SA",
+          "email": "contact@prestashop.com"
+        }
+      ],
+      "description": "PrestaShop module statsbestcategories",
+      "homepage": "https://github.com/PrestaShop/statsbestcategories",
+      "support": {
+        "source": "https://github.com/PrestaShop/statsbestcategories/tree/master"
+      },
+      "time": "2017-12-08T14:47:07+00:00"
+    },
+    {
+      "name": "prestashop/statsbestcustomers",
+      "version": "v2.0.2",
+      "source": {
+        "type": "git",
+        "url": "https://github.com/PrestaShop/statsbestcustomers.git",
+        "reference": "b0250e88e9144ca373d8006c922d3e84ea4987b9"
+      },
+      "dist": {
+        "type": "zip",
+        "url": "https://api.github.com/repos/PrestaShop/statsbestcustomers/zipball/b0250e88e9144ca373d8006c922d3e84ea4987b9",
+        "reference": "b0250e88e9144ca373d8006c922d3e84ea4987b9",
+        "shasum": ""
+      },
+      "require": {
+        "php": ">=5.4"
+      },
+      "type": "prestashop-module",
+      "notification-url": "https://packagist.org/downloads/",
+      "license": [
+        "AFL - Academic Free License (AFL 3.0)"
+      ],
+      "authors": [
+        {
+          "name": "PrestaShop SA",
+          "email": "contact@prestashop.com"
+        }
+      ],
+      "description": "PrestaShop module statsbestcustomers",
+      "homepage": "https://github.com/PrestaShop/statsbestcustomers",
+      "support": {
+        "source": "https://github.com/PrestaShop/statsbestcustomers/tree/v2.0.2"
+      },
+      "time": "2018-01-29T17:21:50+00:00"
+    },
+    {
+      "name": "prestashop/statsbestmanufacturers",
+      "version": "v2.0.0",
+      "source": {
+        "type": "git",
+        "url": "https://github.com/PrestaShop/statsbestmanufacturers.git",
+        "reference": "b9897beda6084d08f489d4d00995a085b8e76739"
+      },
+      "dist": {
+        "type": "zip",
+        "url": "https://api.github.com/repos/PrestaShop/statsbestmanufacturers/zipball/b9897beda6084d08f489d4d00995a085b8e76739",
+        "reference": "b9897beda6084d08f489d4d00995a085b8e76739",
+        "shasum": ""
+      },
+      "require": {
+        "php": ">=5.4"
+      },
+      "type": "prestashop-module",
+      "notification-url": "https://packagist.org/downloads/",
+      "license": [
+        "AFL - Academic Free License (AFL 3.0)"
+      ],
+      "authors": [
+        {
+          "name": "PrestaShop SA",
+          "email": "contact@prestashop.com"
+        }
+      ],
+      "description": "PrestaShop module statsbestmanufacturers",
+      "homepage": "https://github.com/PrestaShop/statsbestmanufacturers",
+      "support": {
+        "source": "https://github.com/PrestaShop/statsbestmanufacturers/tree/dev"
+      },
+      "time": "2017-01-31T17:03:07+00:00"
+    },
+    {
+      "name": "prestashop/statsbestproducts",
+      "version": "v2.0.0",
+      "source": {
+        "type": "git",
+        "url": "https://github.com/PrestaShop/statsbestproducts.git",
+        "reference": "0ed33cdcc6cc6657ad97b944620e085a36261bc8"
+      },
+      "dist": {
+        "type": "zip",
+        "url": "https://api.github.com/repos/PrestaShop/statsbestproducts/zipball/0ed33cdcc6cc6657ad97b944620e085a36261bc8",
+        "reference": "0ed33cdcc6cc6657ad97b944620e085a36261bc8",
+        "shasum": ""
+      },
+      "require": {
+        "php": ">=5.4"
+      },
+      "type": "prestashop-module",
+      "notification-url": "https://packagist.org/downloads/",
+      "license": [
+        "AFL - Academic Free License (AFL 3.0)"
+      ],
+      "authors": [
+        {
+          "name": "PrestaShop SA",
+          "email": "contact@prestashop.com"
+        }
+      ],
+      "description": "PrestaShop module statsbestproducts",
+      "homepage": "https://github.com/PrestaShop/statsbestproducts",
+      "support": {
+        "source": "https://github.com/PrestaShop/statsbestproducts/tree/dev"
+      },
+      "time": "2017-01-30T16:33:56+00:00"
+    },
+    {
+      "name": "prestashop/statsbestsuppliers",
+      "version": "v2.0.0",
+      "source": {
+        "type": "git",
+        "url": "https://github.com/PrestaShop/statsbestsuppliers.git",
+        "reference": "7e46e732b8a77dc989f5891ff9d3616d1c5fd46f"
+      },
+      "dist": {
+        "type": "zip",
+        "url": "https://api.github.com/repos/PrestaShop/statsbestsuppliers/zipball/7e46e732b8a77dc989f5891ff9d3616d1c5fd46f",
+        "reference": "7e46e732b8a77dc989f5891ff9d3616d1c5fd46f",
+        "shasum": ""
+      },
+      "require": {
+        "php": ">=5.4"
+      },
+      "type": "prestashop-module",
+      "notification-url": "https://packagist.org/downloads/",
+      "license": [
+        "AFL - Academic Free License (AFL 3.0)"
+      ],
+      "authors": [
+        {
+          "name": "PrestaShop SA",
+          "email": "contact@prestashop.com"
+        }
+      ],
+      "description": "PrestaShop module statsbestsuppliers",
+      "homepage": "https://github.com/PrestaShop/statsbestsuppliers",
+      "support": {
+        "source": "https://github.com/PrestaShop/statsbestsuppliers/tree/dev"
+      },
+      "time": "2017-01-30T16:34:19+00:00"
+    },
+    {
+      "name": "prestashop/statsbestvouchers",
+      "version": "v2.0.0",
+      "source": {
+        "type": "git",
+        "url": "https://github.com/PrestaShop/statsbestvouchers.git",
+        "reference": "c8ee93efa6d83cca3410285d8a7f4df904db21f0"
+      },
+      "dist": {
+        "type": "zip",
+        "url": "https://api.github.com/repos/PrestaShop/statsbestvouchers/zipball/c8ee93efa6d83cca3410285d8a7f4df904db21f0",
+        "reference": "c8ee93efa6d83cca3410285d8a7f4df904db21f0",
+        "shasum": ""
+      },
+      "require": {
+        "php": ">=5.4"
+      },
+      "type": "prestashop-module",
+      "notification-url": "https://packagist.org/downloads/",
+      "license": [
+        "AFL - Academic Free License (AFL 3.0)"
+      ],
+      "authors": [
+        {
+          "name": "PrestaShop SA",
+          "email": "contact@prestashop.com"
+        }
+      ],
+      "description": "PrestaShop module statsbestvouchers",
+      "homepage": "https://github.com/PrestaShop/statsbestvouchers",
+      "support": {
+        "source": "https://github.com/PrestaShop/statsbestvouchers/tree/dev"
+      },
+      "time": "2017-01-30T16:34:41+00:00"
+    },
+    {
+      "name": "prestashop/statscarrier",
+      "version": "v2.0.0",
+      "source": {
+        "type": "git",
+        "url": "https://github.com/PrestaShop/statscarrier.git",
+        "reference": "3ccfe3914dd19f1fa31166e001c55eefe574877d"
+      },
+      "dist": {
+        "type": "zip",
+        "url": "https://api.github.com/repos/PrestaShop/statscarrier/zipball/3ccfe3914dd19f1fa31166e001c55eefe574877d",
+        "reference": "3ccfe3914dd19f1fa31166e001c55eefe574877d",
+        "shasum": ""
+      },
+      "require": {
+        "php": ">=5.4"
+      },
+      "type": "prestashop-module",
+      "notification-url": "https://packagist.org/downloads/",
+      "license": [
+        "AFL - Academic Free License (AFL 3.0)"
+      ],
+      "authors": [
+        {
+          "name": "PrestaShop SA",
+          "email": "contact@prestashop.com"
+        }
+      ],
+      "description": "PrestaShop module statscarrier",
+      "homepage": "https://github.com/PrestaShop/statscarrier",
+      "support": {
+        "source": "https://github.com/PrestaShop/statscarrier/tree/dev"
+      },
+      "time": "2017-01-30T17:03:51+00:00"
+    },
+    {
+      "name": "prestashop/statscatalog",
+      "version": "v2.0.1",
+      "source": {
+        "type": "git",
+        "url": "https://github.com/PrestaShop/statscatalog.git",
+        "reference": "be6be71c703900dda0182e56c9c6658ab85f215b"
+      },
+      "dist": {
+        "type": "zip",
+        "url": "https://api.github.com/repos/PrestaShop/statscatalog/zipball/be6be71c703900dda0182e56c9c6658ab85f215b",
+        "reference": "be6be71c703900dda0182e56c9c6658ab85f215b",
+        "shasum": ""
+      },
+      "require": {
+        "php": ">=5.4"
+      },
+      "type": "prestashop-module",
+      "notification-url": "https://packagist.org/downloads/",
+      "license": [
+        "AFL - Academic Free License (AFL 3.0)"
+      ],
+      "authors": [
+        {
+          "name": "PrestaShop SA",
+          "email": "contact@prestashop.com"
+        }
+      ],
+      "description": "PrestaShop module statscatalog",
+      "homepage": "https://github.com/PrestaShop/statscatalog",
+      "support": {
+        "source": "https://github.com/PrestaShop/statscatalog/tree/dev"
+      },
+      "time": "2017-02-02T08:39:32+00:00"
+    },
+    {
+      "name": "prestashop/statscheckup",
+      "version": "v2.0.1",
+      "source": {
+        "type": "git",
+        "url": "https://github.com/PrestaShop/statscheckup.git",
+        "reference": "7acd7702ab8ecb2b88e529e1eab8d4b7fafbca07"
+      },
+      "dist": {
+        "type": "zip",
+        "url": "https://api.github.com/repos/PrestaShop/statscheckup/zipball/7acd7702ab8ecb2b88e529e1eab8d4b7fafbca07",
+        "reference": "7acd7702ab8ecb2b88e529e1eab8d4b7fafbca07",
+        "shasum": ""
+      },
+      "require": {
+        "php": ">=5.4"
+      },
+      "type": "prestashop-module",
+      "notification-url": "https://packagist.org/downloads/",
+      "license": [
+        "AFL - Academic Free License (AFL 3.0)"
+      ],
+      "authors": [
+        {
+          "name": "PrestaShop SA",
+          "email": "contact@prestashop.com"
+        }
+      ],
+      "description": "PrestaShop module statscheckup",
+      "homepage": "https://github.com/PrestaShop/statscheckup",
+      "support": {
+        "source": "https://github.com/PrestaShop/statscheckup/tree/master"
+      },
+      "time": "2018-12-17T09:59:57+00:00"
+    },
+    {
+      "name": "prestashop/statsdata",
+      "version": "v2.1.0",
+      "source": {
+        "type": "git",
+        "url": "https://github.com/PrestaShop/statsdata.git",
+        "reference": "4de78d4c0b096f2d6768f5c96856ea8eabd8358c"
+      },
+      "dist": {
+        "type": "zip",
+        "url": "https://api.github.com/repos/PrestaShop/statsdata/zipball/4de78d4c0b096f2d6768f5c96856ea8eabd8358c",
+        "reference": "4de78d4c0b096f2d6768f5c96856ea8eabd8358c",
+        "shasum": ""
+      },
+      "require": {
+        "php": ">=5.4"
+      },
+      "type": "prestashop-module",
+      "notification-url": "https://packagist.org/downloads/",
+      "license": [
+        "AFL-3.0"
+      ],
+      "authors": [
+        {
+          "name": "PrestaShop SA",
+          "email": "contact@prestashop.com"
+        }
+      ],
+      "description": "PrestaShop module statsdata",
+      "homepage": "https://github.com/PrestaShop/statsdata",
+      "support": {
+        "source": "https://github.com/PrestaShop/statsdata/tree/master"
+      },
+      "time": "2020-07-15T13:10:39+00:00"
+    },
+    {
+      "name": "prestashop/statsequipment",
+      "version": "v2.0.0",
+      "source": {
+        "type": "git",
+        "url": "https://github.com/PrestaShop/statsequipment.git",
+        "reference": "4b0c3f75d55bdd18b2903f8263ce3b48b6cf30ec"
+      },
+      "dist": {
+        "type": "zip",
+        "url": "https://api.github.com/repos/PrestaShop/statsequipment/zipball/4b0c3f75d55bdd18b2903f8263ce3b48b6cf30ec",
+        "reference": "4b0c3f75d55bdd18b2903f8263ce3b48b6cf30ec",
+        "shasum": ""
+      },
+      "require": {
+        "php": ">=5.4"
+      },
+      "type": "prestashop-module",
+      "notification-url": "https://packagist.org/downloads/",
+      "license": [
+        "AFL - Academic Free License (AFL 3.0)"
+      ],
+      "authors": [
+        {
+          "name": "PrestaShop SA",
+          "email": "contact@prestashop.com"
+        }
+      ],
+      "description": "PrestaShop module statsequipment",
+      "homepage": "https://github.com/PrestaShop/statsequipment",
+      "support": {
+        "source": "https://github.com/PrestaShop/statsequipment/tree/dev"
+      },
+      "time": "2017-01-31T17:01:36+00:00"
+    },
+    {
+      "name": "prestashop/statsforecast",
+      "version": "v2.0.3",
+      "source": {
+        "type": "git",
+        "url": "https://github.com/PrestaShop/statsforecast.git",
+        "reference": "8ecbeaef0e32657cf79000f95861e41e19e22d49"
+      },
+      "dist": {
+        "type": "zip",
+        "url": "https://api.github.com/repos/PrestaShop/statsforecast/zipball/8ecbeaef0e32657cf79000f95861e41e19e22d49",
+        "reference": "8ecbeaef0e32657cf79000f95861e41e19e22d49",
+        "shasum": ""
+      },
+      "require": {
+        "php": ">=5.4"
+      },
+      "type": "prestashop-module",
+      "notification-url": "https://packagist.org/downloads/",
+      "license": [
+        "AFL-3.0"
+      ],
+      "authors": [
+        {
+          "name": "PrestaShop SA",
+          "email": "contact@prestashop.com"
+        }
+      ],
+      "description": "PrestaShop module statsforecast",
+      "homepage": "https://github.com/PrestaShop/statsforecast",
+      "support": {
+        "source": "https://github.com/PrestaShop/statsforecast/tree/dev"
+      },
+      "time": "2018-01-29T18:37:54+00:00"
+    },
+    {
+      "name": "prestashop/statslive",
+      "version": "v2.1.0",
+      "source": {
+        "type": "git",
+        "url": "https://github.com/PrestaShop/statslive.git",
+        "reference": "9a15002cbae3f68ffcdde015c50662a4dc4abcde"
+      },
+      "dist": {
+        "type": "zip",
+        "url": "https://api.github.com/repos/PrestaShop/statslive/zipball/9a15002cbae3f68ffcdde015c50662a4dc4abcde",
+        "reference": "9a15002cbae3f68ffcdde015c50662a4dc4abcde",
+        "shasum": ""
+      },
+      "require": {
+        "php": ">=5.4"
+      },
+      "type": "prestashop-module",
+      "notification-url": "https://packagist.org/downloads/",
+      "license": [
+        "AFL-3.0"
+      ],
+      "authors": [
+        {
+          "name": "PrestaShop SA",
+          "email": "contact@prestashop.com"
+        }
+      ],
+      "description": "PrestaShop module statslive",
+      "homepage": "https://github.com/PrestaShop/statslive",
+      "support": {
+        "source": "https://github.com/PrestaShop/statslive/tree/master"
+      },
+      "time": "2020-03-24T08:54:00+00:00"
+    },
+    {
+      "name": "prestashop/statsnewsletter",
+      "version": "v2.0.2",
+      "source": {
+        "type": "git",
+        "url": "https://github.com/PrestaShop/statsnewsletter.git",
+        "reference": "7fd9a55c4b39eb034f73ef4723a1a83c6d73560e"
+      },
+      "dist": {
+        "type": "zip",
+        "url": "https://api.github.com/repos/PrestaShop/statsnewsletter/zipball/7fd9a55c4b39eb034f73ef4723a1a83c6d73560e",
+        "reference": "7fd9a55c4b39eb034f73ef4723a1a83c6d73560e",
+        "shasum": ""
+      },
+      "require": {
+        "php": ">=5.4"
+      },
+      "type": "prestashop-module",
+      "notification-url": "https://packagist.org/downloads/",
+      "license": [
+        "AFL-3.0"
+      ],
+      "authors": [
+        {
+          "name": "PrestaShop SA",
+          "email": "contact@prestashop.com"
+        }
+      ],
+      "description": "PrestaShop module statsnewsletter",
+      "homepage": "https://github.com/PrestaShop/statsnewsletter",
+      "support": {
+        "source": "https://github.com/PrestaShop/statsnewsletter/tree/v2.0.2"
+      },
+      "time": "2018-01-29T18:39:03+00:00"
+    },
+    {
+      "name": "prestashop/statsorigin",
+      "version": "v2.0.2",
+      "source": {
+        "type": "git",
+        "url": "https://github.com/PrestaShop/statsorigin.git",
+        "reference": "24ca4f143a2f0b5d3d7bc817547df79f837faeb3"
+      },
+      "dist": {
+        "type": "zip",
+        "url": "https://api.github.com/repos/PrestaShop/statsorigin/zipball/24ca4f143a2f0b5d3d7bc817547df79f837faeb3",
+        "reference": "24ca4f143a2f0b5d3d7bc817547df79f837faeb3",
+        "shasum": ""
+      },
+      "require": {
+        "php": ">=5.4"
+      },
+      "type": "prestashop-module",
+      "notification-url": "https://packagist.org/downloads/",
+      "license": [
+        "AFL-3.0"
+      ],
+      "authors": [
+        {
+          "name": "PrestaShop SA",
+          "email": "contact@prestashop.com"
+        }
+      ],
+      "description": "PrestaShop module statsorigin",
+      "homepage": "https://github.com/PrestaShop/statsorigin",
+      "support": {
+        "source": "https://github.com/PrestaShop/statsorigin/tree/v2.0.2"
+      },
+      "time": "2018-01-29T19:17:31+00:00"
+    },
+    {
+      "name": "prestashop/statspersonalinfos",
+      "version": "v2.0.3",
+      "source": {
+        "type": "git",
+        "url": "https://github.com/PrestaShop/statspersonalinfos.git",
+        "reference": "d00510d282fc442535f8110f30f44d502c4addaa"
+      },
+      "dist": {
+        "type": "zip",
+        "url": "https://api.github.com/repos/PrestaShop/statspersonalinfos/zipball/d00510d282fc442535f8110f30f44d502c4addaa",
+        "reference": "d00510d282fc442535f8110f30f44d502c4addaa",
+        "shasum": ""
+      },
+      "require": {
+        "php": ">=5.4"
+      },
+      "type": "prestashop-module",
+      "notification-url": "https://packagist.org/downloads/",
+      "license": [
+        "AFL-3.0"
+      ],
+      "authors": [
+        {
+          "name": "PrestaShop SA",
+          "email": "contact@prestashop.com"
+        }
+      ],
+      "description": "PrestaShop module statspersonalinfos",
+      "homepage": "https://github.com/PrestaShop/statspersonalinfos",
+      "support": {
+        "source": "https://github.com/PrestaShop/statspersonalinfos/tree/master"
+      },
+      "time": "2020-06-01T12:28:27+00:00"
+    },
+    {
+      "name": "prestashop/statsproduct",
+      "version": "v2.0.3",
+      "source": {
+        "type": "git",
+        "url": "https://github.com/PrestaShop/statsproduct.git",
+        "reference": "caf05aefabd63ac84e06bc2a0bdcf69f965d03c4"
+      },
+      "dist": {
+        "type": "zip",
+        "url": "https://api.github.com/repos/PrestaShop/statsproduct/zipball/caf05aefabd63ac84e06bc2a0bdcf69f965d03c4",
+        "reference": "caf05aefabd63ac84e06bc2a0bdcf69f965d03c4",
+        "shasum": ""
+      },
+      "require": {
+        "php": ">=5.4"
+      },
+      "type": "prestashop-module",
+      "notification-url": "https://packagist.org/downloads/",
+      "license": [
+        "AFL-3.0"
+      ],
+      "authors": [
+        {
+          "name": "PrestaShop SA",
+          "email": "contact@prestashop.com"
+        }
+      ],
+      "description": "PrestaShop module statsproduct",
+      "homepage": "https://github.com/PrestaShop/statsproduct",
+      "support": {
+        "source": "https://github.com/PrestaShop/statsproduct/tree/master"
+      },
+      "time": "2018-01-29T18:57:47+00:00"
+    },
+    {
+      "name": "prestashop/statsregistrations",
+      "version": "v2.0.0",
+      "source": {
+        "type": "git",
+        "url": "https://github.com/PrestaShop/statsregistrations.git",
+        "reference": "51d79fb12770919f1b1f9d9d9f931148d60149c2"
+      },
+      "dist": {
+        "type": "zip",
+        "url": "https://api.github.com/repos/PrestaShop/statsregistrations/zipball/51d79fb12770919f1b1f9d9d9f931148d60149c2",
+        "reference": "51d79fb12770919f1b1f9d9d9f931148d60149c2",
+        "shasum": ""
+      },
+      "require": {
+        "php": ">=5.4"
+      },
+      "type": "prestashop-module",
+      "notification-url": "https://packagist.org/downloads/",
+      "license": [
+        "AFL - Academic Free License (AFL 3.0)"
+      ],
+      "authors": [
+        {
+          "name": "PrestaShop SA",
+          "email": "contact@prestashop.com"
+        }
+      ],
+      "description": "PrestaShop module statsregistrations",
+      "homepage": "https://github.com/PrestaShop/statsregistrations",
+      "support": {
+        "source": "https://github.com/PrestaShop/statsregistrations/tree/master"
+      },
+      "time": "2017-01-31T17:22:19+00:00"
+    },
+    {
+      "name": "prestashop/statssales",
+      "version": "v2.0.0",
+      "source": {
+        "type": "git",
+        "url": "https://github.com/PrestaShop/statssales.git",
+        "reference": "6e28ce4ea2eb1a4a8b6b76bfb6b56e1b02ef651a"
+      },
+      "dist": {
+        "type": "zip",
+        "url": "https://api.github.com/repos/PrestaShop/statssales/zipball/6e28ce4ea2eb1a4a8b6b76bfb6b56e1b02ef651a",
+        "reference": "6e28ce4ea2eb1a4a8b6b76bfb6b56e1b02ef651a",
+        "shasum": ""
+      },
+      "require": {
+        "php": ">=5.4"
+      },
+      "type": "prestashop-module",
+      "notification-url": "https://packagist.org/downloads/",
+      "license": [
+        "AFL - Academic Free License (AFL 3.0)"
+      ],
+      "authors": [
+        {
+          "name": "PrestaShop SA",
+          "email": "contact@prestashop.com"
+        }
+      ],
+      "description": "PrestaShop module statssales",
+      "homepage": "https://github.com/PrestaShop/statssales",
+      "support": {
+        "source": "https://github.com/PrestaShop/statssales/tree/dev"
+      },
+      "time": "2017-01-31T17:23:19+00:00"
+    },
+    {
+      "name": "prestashop/statssearch",
+      "version": "v2.0.1",
+      "source": {
+        "type": "git",
+        "url": "https://github.com/PrestaShop/statssearch.git",
+        "reference": "8b77131a1fdbebc4d5d6768a31de17b4d2a26b97"
+      },
+      "dist": {
+        "type": "zip",
+        "url": "https://api.github.com/repos/PrestaShop/statssearch/zipball/8b77131a1fdbebc4d5d6768a31de17b4d2a26b97",
+        "reference": "8b77131a1fdbebc4d5d6768a31de17b4d2a26b97",
+        "shasum": ""
+      },
+      "require": {
+        "php": ">=5.4"
+      },
+      "type": "prestashop-module",
+      "notification-url": "https://packagist.org/downloads/",
+      "license": [
+        "AFL - Academic Free License (AFL 3.0)"
+      ],
+      "authors": [
+        {
+          "name": "PrestaShop SA",
+          "email": "contact@prestashop.com"
+        }
+      ],
+      "description": "PrestaShop module statssearch",
+      "homepage": "https://github.com/PrestaShop/statssearch",
+      "support": {
+        "source": "https://github.com/PrestaShop/statssearch/tree/master"
+      },
+      "time": "2017-12-08T12:37:58+00:00"
+    },
+    {
+      "name": "prestashop/statsstock",
+      "version": "v2.0.0",
+      "source": {
+        "type": "git",
+        "url": "https://github.com/PrestaShop/statsstock.git",
+        "reference": "1b60aae430151943d6e4b0068a3e30ab2cc5843e"
+      },
+      "dist": {
+        "type": "zip",
+        "url": "https://api.github.com/repos/PrestaShop/statsstock/zipball/1b60aae430151943d6e4b0068a3e30ab2cc5843e",
+        "reference": "1b60aae430151943d6e4b0068a3e30ab2cc5843e",
+        "shasum": ""
+      },
+      "require": {
+        "php": ">=5.4"
+      },
+      "type": "prestashop-module",
+      "notification-url": "https://packagist.org/downloads/",
+      "license": [
+        "AFL - Academic Free License (AFL 3.0)"
+      ],
+      "authors": [
+        {
+          "name": "PrestaShop SA",
+          "email": "contact@prestashop.com"
+        }
+      ],
+      "description": "PrestaShop module statsstock",
+      "homepage": "https://github.com/PrestaShop/statsstock",
+      "support": {
+        "source": "https://github.com/PrestaShop/statsstock/tree/dev"
+      },
+      "time": "2017-01-31T17:24:06+00:00"
+    },
+    {
+      "name": "prestashop/statsvisits",
+      "version": "v2.0.3",
+      "source": {
+        "type": "git",
+        "url": "https://github.com/PrestaShop/statsvisits.git",
+        "reference": "95aa7494f4329dcf8e0dd0386eb6513eb2976f44"
+      },
+      "dist": {
+        "type": "zip",
+        "url": "https://api.github.com/repos/PrestaShop/statsvisits/zipball/95aa7494f4329dcf8e0dd0386eb6513eb2976f44",
+        "reference": "95aa7494f4329dcf8e0dd0386eb6513eb2976f44",
+        "shasum": ""
+      },
+      "require": {
+        "php": ">=5.4"
+      },
+      "type": "prestashop-module",
+      "notification-url": "https://packagist.org/downloads/",
+      "license": [
+        "AFL-3.0"
+      ],
+      "authors": [
+        {
+          "name": "PrestaShop SA",
+          "email": "contact@prestashop.com"
+        }
+      ],
+      "description": "PrestaShop module statsvisits",
+      "homepage": "https://github.com/PrestaShop/statsvisits",
+      "support": {
+        "source": "https://github.com/PrestaShop/statsvisits/tree/v2.0.3"
+      },
+      "time": "2020-11-06T09:13:57+00:00"
+    },
+    {
+      "name": "prestashop/translationtools-bundle",
+      "version": "v4.0.3",
+      "source": {
+        "type": "git",
+        "url": "https://github.com/PrestaShop/TranslationToolsBundle.git",
+        "reference": "ba663b159bd560a2b570766ff5610c81f2462035"
+      },
+      "dist": {
+        "type": "zip",
+        "url": "https://api.github.com/repos/PrestaShop/TranslationToolsBundle/zipball/ba663b159bd560a2b570766ff5610c81f2462035",
+        "reference": "ba663b159bd560a2b570766ff5610c81f2462035",
+        "shasum": ""
+      },
+      "require": {
+        "nikic/php-parser": "^4",
+        "php": ">=7.1",
+        "smarty/smarty": "^3.1",
+        "symfony/twig-bridge": "^3.4",
+        "twig/twig": "^1.34|^2.4"
+      },
+      "require-dev": {
+        "doctrine/common": "~2.10.0",
+        "phpunit/phpunit": "^5.7",
+        "symfony/framework-bundle": "^3.4",
+        "symfony/translation": "^3.4"
+      },
+      "type": "bundle",
+      "autoload": {
+        "psr-4": {
+          "PrestaShop\\TranslationToolsBundle\\": ""
+        }
+      },
+      "notification-url": "https://packagist.org/downloads/",
+      "license": [
+        "MIT"
+      ],
+      "authors": [
+        {
+          "name": "Mickaël Andrieu",
+          "email": "andrieu.travail@gmail.com"
+        },
+        {
+          "name": "Nawo Mbechezi",
+          "email": "mlanawo.mbechezi@ikimea.com"
+        },
+        {
+          "name": "Jérémie Tabet",
+          "email": "master@jeremietabet.com"
+        }
+      ],
+      "description": "Translation tools for PrestaShop",
+      "keywords": [
+        "parser",
+        "prestashop",
+        "translation"
+      ],
+      "time": "2019-09-30T14:09:36+00:00"
+    },
+    {
+      "name": "prestashop/welcome",
+      "version": "v6.0.3",
+      "source": {
+        "type": "git",
+        "url": "https://github.com/PrestaShop/welcome.git",
+        "reference": "af55f914a8ecf1ba55ae40ad84ebd9c01944c66e"
+      },
+      "dist": {
+        "type": "zip",
+        "url": "https://api.github.com/repos/PrestaShop/welcome/zipball/af55f914a8ecf1ba55ae40ad84ebd9c01944c66e",
+        "reference": "af55f914a8ecf1ba55ae40ad84ebd9c01944c66e",
+        "shasum": ""
+      },
+      "require": {
+        "php": ">=5.4"
+      },
+      "require-dev": {
+        "prestashop/php-dev-tools": "^3.4"
+      },
+      "type": "prestashop-module",
+      "autoload": {
+        "psr-4": {
+          "OnBoarding\\": "OnBoarding/"
+        },
+        "exclude-from-classmap": []
+      },
+      "notification-url": "https://packagist.org/downloads/",
+      "license": [
+        "AFL-3.0"
+      ],
+      "authors": [
+        {
+          "name": "PrestaShop SA",
+          "email": "contact@prestashop.com"
+        }
+      ],
+      "description": "Welcome module for PrestaShop helping the users to create products.",
+      "homepage": "https://github.com/PrestaShop/welcome",
+      "support": {
+        "source": "https://github.com/PrestaShop/welcome/tree/v6.0.3"
+      },
+      "time": "2020-10-19T13:11:06+00:00"
+    },
+    {
+      "name": "psr/cache",
+      "version": "1.0.1",
+      "source": {
+        "type": "git",
+        "url": "https://github.com/php-fig/cache.git",
+        "reference": "d11b50ad223250cf17b86e38383413f5a6764bf8"
+      },
+      "dist": {
+        "type": "zip",
+        "url": "https://api.github.com/repos/php-fig/cache/zipball/d11b50ad223250cf17b86e38383413f5a6764bf8",
+        "reference": "d11b50ad223250cf17b86e38383413f5a6764bf8",
+        "shasum": ""
+      },
+      "require": {
+        "php": ">=5.3.0"
+      },
+      "type": "library",
+      "extra": {
+        "branch-alias": {
+          "dev-master": "1.0.x-dev"
+        }
+      },
+      "autoload": {
+        "psr-4": {
+          "Psr\\Cache\\": "src/"
+        }
+      },
+      "notification-url": "https://packagist.org/downloads/",
+      "license": [
+        "MIT"
+      ],
+      "authors": [
+        {
+          "name": "PHP-FIG",
+          "homepage": "http://www.php-fig.org/"
+        }
+      ],
+      "description": "Common interface for caching libraries",
+      "keywords": [
+        "cache",
+        "psr",
+        "psr-6"
+      ],
+      "time": "2016-08-06T20:24:11+00:00"
+    },
+    {
+      "name": "psr/container",
+      "version": "1.0.0",
+      "source": {
+        "type": "git",
+        "url": "https://github.com/php-fig/container.git",
+        "reference": "b7ce3b176482dbbc1245ebf52b181af44c2cf55f"
+      },
+      "dist": {
+        "type": "zip",
+        "url": "https://api.github.com/repos/php-fig/container/zipball/b7ce3b176482dbbc1245ebf52b181af44c2cf55f",
+        "reference": "b7ce3b176482dbbc1245ebf52b181af44c2cf55f",
+        "shasum": ""
+      },
+      "require": {
+        "php": ">=5.3.0"
+      },
+      "type": "library",
+      "extra": {
+        "branch-alias": {
+          "dev-master": "1.0.x-dev"
+        }
+      },
+      "autoload": {
+        "psr-4": {
+          "Psr\\Container\\": "src/"
+        }
+      },
+      "notification-url": "https://packagist.org/downloads/",
+      "license": [
+        "MIT"
+      ],
+      "authors": [
+        {
+          "name": "PHP-FIG",
+          "homepage": "http://www.php-fig.org/"
+        }
+      ],
+      "description": "Common Container Interface (PHP FIG PSR-11)",
+      "homepage": "https://github.com/php-fig/container",
+      "keywords": [
+        "PSR-11",
+        "container",
+        "container-interface",
+        "container-interop",
+        "psr"
+      ],
+      "time": "2017-02-14T16:28:37+00:00"
+    },
+    {
+      "name": "psr/link",
+      "version": "1.0.0",
+      "source": {
+        "type": "git",
+        "url": "https://github.com/php-fig/link.git",
+        "reference": "eea8e8662d5cd3ae4517c9b864493f59fca95562"
+      },
+      "dist": {
+        "type": "zip",
+        "url": "https://api.github.com/repos/php-fig/link/zipball/eea8e8662d5cd3ae4517c9b864493f59fca95562",
+        "reference": "eea8e8662d5cd3ae4517c9b864493f59fca95562",
+        "shasum": ""
+      },
+      "require": {
+        "php": ">=5.3.0"
+      },
+      "type": "library",
+      "extra": {
+        "branch-alias": {
+          "dev-master": "1.0.x-dev"
+        }
+      },
+      "autoload": {
+        "psr-4": {
+          "Psr\\Link\\": "src/"
+        }
+      },
+      "notification-url": "https://packagist.org/downloads/",
+      "license": [
+        "MIT"
+      ],
+      "authors": [
+        {
+          "name": "PHP-FIG",
+          "homepage": "http://www.php-fig.org/"
+        }
+      ],
+      "description": "Common interfaces for HTTP links",
+      "keywords": [
+        "http",
+        "http-link",
+        "link",
+        "psr",
+        "psr-13",
+        "rest"
+      ],
+      "time": "2016-10-28T16:06:13+00:00"
+    },
+    {
+      "name": "psr/log",
+      "version": "1.1.3",
+      "source": {
+        "type": "git",
+        "url": "https://github.com/php-fig/log.git",
+        "reference": "0f73288fd15629204f9d42b7055f72dacbe811fc"
+      },
+      "dist": {
+        "type": "zip",
+        "url": "https://api.github.com/repos/php-fig/log/zipball/0f73288fd15629204f9d42b7055f72dacbe811fc",
+        "reference": "0f73288fd15629204f9d42b7055f72dacbe811fc",
+        "shasum": ""
+      },
+      "require": {
+        "php": ">=5.3.0"
+      },
+      "type": "library",
+      "extra": {
+        "branch-alias": {
+          "dev-master": "1.1.x-dev"
+        }
+      },
+      "autoload": {
+        "psr-4": {
+          "Psr\\Log\\": "Psr/Log/"
+        }
+      },
+      "notification-url": "https://packagist.org/downloads/",
+      "license": [
+        "MIT"
+      ],
+      "authors": [
+        {
+          "name": "PHP-FIG",
+          "homepage": "http://www.php-fig.org/"
+        }
+      ],
+      "description": "Common interface for logging libraries",
+      "homepage": "https://github.com/php-fig/log",
+      "keywords": [
+        "log",
+        "psr",
+        "psr-3"
+      ],
+      "time": "2020-03-23T09:12:05+00:00"
+    },
+    {
+      "name": "psr/simple-cache",
+      "version": "1.0.1",
+      "source": {
+        "type": "git",
+        "url": "https://github.com/php-fig/simple-cache.git",
+        "reference": "408d5eafb83c57f6365a3ca330ff23aa4a5fa39b"
+      },
+      "dist": {
+        "type": "zip",
+        "url": "https://api.github.com/repos/php-fig/simple-cache/zipball/408d5eafb83c57f6365a3ca330ff23aa4a5fa39b",
+        "reference": "408d5eafb83c57f6365a3ca330ff23aa4a5fa39b",
+        "shasum": ""
+      },
+      "require": {
+        "php": ">=5.3.0"
+      },
+      "type": "library",
+      "extra": {
+        "branch-alias": {
+          "dev-master": "1.0.x-dev"
+        }
+      },
+      "autoload": {
+        "psr-4": {
+          "Psr\\SimpleCache\\": "src/"
+        }
+      },
+      "notification-url": "https://packagist.org/downloads/",
+      "license": [
+        "MIT"
+      ],
+      "authors": [
+        {
+          "name": "PHP-FIG",
+          "homepage": "http://www.php-fig.org/"
+        }
+      ],
+      "description": "Common interfaces for simple caching",
+      "keywords": [
+        "cache",
+        "caching",
+        "psr",
+        "psr-16",
+        "simple-cache"
+      ],
+      "time": "2017-10-23T01:57:42+00:00"
+    },
+    {
+      "name": "react/promise",
+      "version": "v2.8.0",
+      "source": {
+        "type": "git",
+        "url": "https://github.com/reactphp/promise.git",
+        "reference": "f3cff96a19736714524ca0dd1d4130de73dbbbc4"
+      },
+      "dist": {
+        "type": "zip",
+        "url": "https://api.github.com/repos/reactphp/promise/zipball/f3cff96a19736714524ca0dd1d4130de73dbbbc4",
+        "reference": "f3cff96a19736714524ca0dd1d4130de73dbbbc4",
+        "shasum": ""
+      },
+      "require": {
+        "php": ">=5.4.0"
+      },
+      "require-dev": {
+        "phpunit/phpunit": "^7.0 || ^6.5 || ^5.7 || ^4.8.36"
+      },
+      "type": "library",
+      "autoload": {
+        "psr-4": {
+          "React\\Promise\\": "src/"
+        },
+        "files": [
+          "src/functions_include.php"
+        ]
+      },
+      "notification-url": "https://packagist.org/downloads/",
+      "license": [
+        "MIT"
+      ],
+      "authors": [
+        {
+          "name": "Jan Sorgalla",
+          "email": "jsorgalla@gmail.com"
+        }
+      ],
+      "description": "A lightweight implementation of CommonJS Promises/A for PHP",
+      "keywords": [
+        "promise",
+        "promises"
+      ],
+      "time": "2020-05-12T15:16:56+00:00"
+    },
+    {
+      "name": "sensio/distribution-bundle",
+      "version": "v5.0.25",
+      "source": {
+        "type": "git",
+        "url": "https://github.com/sensiolabs/SensioDistributionBundle.git",
+        "reference": "80a38234bde8321fb92aa0b8c27978a272bb4baf"
+      },
+      "dist": {
+        "type": "zip",
+        "url": "https://api.github.com/repos/sensiolabs/SensioDistributionBundle/zipball/80a38234bde8321fb92aa0b8c27978a272bb4baf",
+        "reference": "80a38234bde8321fb92aa0b8c27978a272bb4baf",
+        "shasum": ""
+      },
+      "require": {
+        "php": ">=5.3.9",
+        "sensiolabs/security-checker": "~5.0|~6.0",
+        "symfony/class-loader": "~2.3|~3.0",
+        "symfony/config": "~2.3|~3.0",
+        "symfony/dependency-injection": "~2.3|~3.0",
+        "symfony/filesystem": "~2.3|~3.0",
+        "symfony/http-kernel": "~2.3|~3.0",
+        "symfony/process": "~2.3|~3.0"
+      },
+      "type": "symfony-bundle",
+      "extra": {
+        "branch-alias": {
+          "dev-master": "5.0.x-dev"
+        }
+      },
+      "autoload": {
+        "psr-4": {
+          "Sensio\\Bundle\\DistributionBundle\\": ""
+        }
+      },
+      "notification-url": "https://packagist.org/downloads/",
+      "license": [
+        "MIT"
+      ],
+      "authors": [
+        {
+          "name": "Fabien Potencier",
+          "email": "fabien@symfony.com"
+        }
+      ],
+      "description": "Base bundle for Symfony Distributions",
+      "keywords": [
+        "configuration",
+        "distribution"
+      ],
+      "abandoned": true,
+      "time": "2019-06-18T15:43:58+00:00"
+    },
+    {
+      "name": "sensio/framework-extra-bundle",
+      "version": "v5.4.1",
+      "source": {
+        "type": "git",
+        "url": "https://github.com/sensiolabs/SensioFrameworkExtraBundle.git",
+        "reference": "585f4b3a1c54f24d1a8431c729fc8f5acca20c8a"
+      },
+      "dist": {
+        "type": "zip",
+        "url": "https://api.github.com/repos/sensiolabs/SensioFrameworkExtraBundle/zipball/585f4b3a1c54f24d1a8431c729fc8f5acca20c8a",
+        "reference": "585f4b3a1c54f24d1a8431c729fc8f5acca20c8a",
+        "shasum": ""
+      },
+      "require": {
+        "doctrine/annotations": "^1.0",
+        "doctrine/persistence": "^1.0",
+        "php": ">=7.1.3",
+        "symfony/config": "^3.4|^4.3",
+        "symfony/dependency-injection": "^3.4|^4.3",
+        "symfony/framework-bundle": "^3.4|^4.3",
+        "symfony/http-kernel": "^3.4|^4.3"
+      },
+      "require-dev": {
+        "doctrine/doctrine-bundle": "^1.6",
+        "doctrine/orm": "^2.5",
+        "nyholm/psr7": "^1.1",
+        "symfony/browser-kit": "^3.4|^4.3",
+        "symfony/dom-crawler": "^3.4|^4.3",
+        "symfony/expression-language": "^3.4|^4.3",
+        "symfony/finder": "^3.4|^4.3",
+        "symfony/monolog-bridge": "^3.0|^4.0",
+        "symfony/monolog-bundle": "^3.2",
+        "symfony/phpunit-bridge": "^3.4.19|^4.1.8",
+        "symfony/psr-http-message-bridge": "^1.1",
+        "symfony/security-bundle": "^3.4|^4.3",
+        "symfony/twig-bundle": "^3.4|^4.3",
+        "symfony/yaml": "^3.4|^4.3",
+        "twig/twig": "~1.12|~2.0"
+      },
+      "suggest": {
+        "symfony/expression-language": "",
+        "symfony/psr-http-message-bridge": "To use the PSR-7 converters",
+        "symfony/security-bundle": ""
+      },
+      "type": "symfony-bundle",
+      "extra": {
+        "branch-alias": {
+          "dev-master": "5.4.x-dev"
+        }
+      },
+      "autoload": {
+        "psr-4": {
+          "Sensio\\Bundle\\FrameworkExtraBundle\\": ""
+        }
+      },
+      "notification-url": "https://packagist.org/downloads/",
+      "license": [
+        "MIT"
+      ],
+      "authors": [
+        {
+          "name": "Fabien Potencier",
+          "email": "fabien@symfony.com"
+        }
+      ],
+      "description": "This bundle provides a way to configure your controllers with annotations",
+      "keywords": [
+        "annotations",
+        "controllers"
+      ],
+      "time": "2019-07-08T08:31:25+00:00"
+    },
+    {
+      "name": "sensiolabs/security-checker",
+      "version": "v6.0.3",
+      "source": {
+        "type": "git",
+        "url": "https://github.com/sensiolabs/security-checker.git",
+        "reference": "a576c01520d9761901f269c4934ba55448be4a54"
+      },
+      "dist": {
+        "type": "zip",
+        "url": "https://api.github.com/repos/sensiolabs/security-checker/zipball/a576c01520d9761901f269c4934ba55448be4a54",
+        "reference": "a576c01520d9761901f269c4934ba55448be4a54",
+        "shasum": ""
+      },
+      "require": {
+        "php": ">=7.1.3",
+        "symfony/console": "^2.8|^3.4|^4.2|^5.0",
+        "symfony/http-client": "^4.3|^5.0",
+        "symfony/mime": "^4.3|^5.0",
+        "symfony/polyfill-ctype": "^1.11"
+      },
+      "bin": [
+        "security-checker"
+      ],
+      "type": "library",
+      "extra": {
+        "branch-alias": {
+          "dev-master": "6.0-dev"
+        }
+      },
+      "autoload": {
+        "psr-4": {
+          "SensioLabs\\Security\\": "SensioLabs/Security"
+        }
+      },
+      "notification-url": "https://packagist.org/downloads/",
+      "license": [
+        "MIT"
+      ],
+      "authors": [
+        {
+          "name": "Fabien Potencier",
+          "email": "fabien.potencier@gmail.com"
+        }
+      ],
+      "description": "A security checker for your composer.lock",
+      "time": "2019-11-01T13:20:14+00:00"
+    },
+    {
+      "name": "shudrum/array-finder",
+      "version": "v1.1.0",
+      "source": {
+        "type": "git",
+        "url": "https://github.com/Shudrum/ArrayFinder.git",
+        "reference": "42380f01017371b7a1e8e02b0bf12cb534e454d7"
+      },
+      "dist": {
+        "type": "zip",
+        "url": "https://api.github.com/repos/Shudrum/ArrayFinder/zipball/42380f01017371b7a1e8e02b0bf12cb534e454d7",
+        "reference": "42380f01017371b7a1e8e02b0bf12cb534e454d7",
+        "shasum": ""
+      },
+      "require": {
+        "php": ">=5.4"
+      },
+      "type": "library",
+      "autoload": {
+        "psr-4": {
+          "Shudrum\\Component\\ArrayFinder\\": ""
+        },
+        "exclude-from-classmap": [
+          "/Tests/"
+        ]
+      },
+      "notification-url": "https://packagist.org/downloads/",
+      "license": [
+        "MIT"
+      ],
+      "authors": [
+        {
+          "name": "Julien Martin",
+          "email": "martin.julien82@gmail.com"
+        }
+      ],
+      "description": "ArrayFinder component",
+      "homepage": "https://github.com/Shudrum/ArrayFinder",
+      "time": "2016-02-01T12:23:32+00:00"
+    },
+    {
+      "name": "smarty/smarty",
+      "version": "v3.1.36",
+      "source": {
+        "type": "git",
+        "url": "https://github.com/smarty-php/smarty.git",
+        "reference": "fd148f7ade295014fff77f89ee3d5b20d9d55451"
+      },
+      "dist": {
+        "type": "zip",
+        "url": "https://api.github.com/repos/smarty-php/smarty/zipball/fd148f7ade295014fff77f89ee3d5b20d9d55451",
+        "reference": "fd148f7ade295014fff77f89ee3d5b20d9d55451",
+        "shasum": ""
+      },
+      "require": {
+        "php": ">=5.2"
+      },
+      "require-dev": {
+        "phpunit/phpunit": "6.4.1",
+        "smarty/smarty-lexer": "^3.1"
+      },
+      "type": "library",
+      "extra": {
+        "branch-alias": {
+          "dev-master": "3.1.x-dev"
+        }
+      },
+      "autoload": {
+        "classmap": [
+          "libs/"
+        ]
+      },
+      "notification-url": "https://packagist.org/downloads/",
+      "license": [
+        "LGPL-3.0"
+      ],
+      "authors": [
+        {
+          "name": "Monte Ohrt",
+          "email": "monte@ohrt.com"
+        },
+        {
+          "name": "Uwe Tews",
+          "email": "uwe.tews@googlemail.com"
+        },
+        {
+          "name": "Rodney Rehm",
+          "email": "rodney.rehm@medialize.de"
+        }
+      ],
+      "description": "Smarty - the compiling PHP template engine",
+      "homepage": "http://www.smarty.net",
+      "keywords": [
+        "templating"
+      ],
+      "time": "2020-04-14T14:44:26+00:00"
+    },
+    {
+      "name": "soundasleep/html2text",
+      "version": "0.5.0",
+      "source": {
+        "type": "git",
+        "url": "https://github.com/soundasleep/html2text.git",
+        "reference": "cdb89f6ffa2c4cc78f8ed9ea6ee0594a9133ccad"
+      },
+      "dist": {
+        "type": "zip",
+        "url": "https://api.github.com/repos/soundasleep/html2text/zipball/cdb89f6ffa2c4cc78f8ed9ea6ee0594a9133ccad",
+        "reference": "cdb89f6ffa2c4cc78f8ed9ea6ee0594a9133ccad",
+        "shasum": ""
+      },
+      "require": {
+        "ext-dom": "*",
+        "ext-libxml": "*",
+        "php": ">=5.3.2"
+      },
+      "require-dev": {
+        "phpunit/phpunit": ">=4.0",
+        "soundasleep/component-tests": "dev-master"
+      },
+      "type": "library",
+      "autoload": {
+        "psr-4": {
+          "Html2Text\\": "src"
+        }
+      },
+      "notification-url": "https://packagist.org/downloads/",
+      "license": [
+        "EPL-1.0"
+      ],
+      "authors": [
+        {
+          "name": "Jevon Wright",
+          "homepage": "https://jevon.org",
+          "role": "Developer"
+        }
+      ],
+      "description": "A PHP script to convert HTML into a plain text format",
+      "homepage": "https://github.com/soundasleep/html2text",
+      "keywords": [
+        "email",
+        "html",
+        "php",
+        "text"
+      ],
+      "time": "2017-04-19T22:01:50+00:00"
+    },
+    {
+      "name": "swiftmailer/swiftmailer",
+      "version": "v6.2.3",
+      "source": {
+        "type": "git",
+        "url": "https://github.com/swiftmailer/swiftmailer.git",
+        "reference": "149cfdf118b169f7840bbe3ef0d4bc795d1780c9"
+      },
+      "dist": {
+        "type": "zip",
+        "url": "https://api.github.com/repos/swiftmailer/swiftmailer/zipball/149cfdf118b169f7840bbe3ef0d4bc795d1780c9",
+        "reference": "149cfdf118b169f7840bbe3ef0d4bc795d1780c9",
+        "shasum": ""
+      },
+      "require": {
+        "egulias/email-validator": "~2.0",
+        "php": ">=7.0.0",
+        "symfony/polyfill-iconv": "^1.0",
+        "symfony/polyfill-intl-idn": "^1.10",
+        "symfony/polyfill-mbstring": "^1.0"
+      },
+      "require-dev": {
+        "mockery/mockery": "~0.9.1",
+        "symfony/phpunit-bridge": "^3.4.19|^4.1.8"
+      },
+      "suggest": {
+        "ext-intl": "Needed to support internationalized email addresses",
+        "true/punycode": "Needed to support internationalized email addresses, if ext-intl is not installed"
+      },
+      "type": "library",
+      "extra": {
+        "branch-alias": {
+          "dev-master": "6.2-dev"
+        }
+      },
+      "autoload": {
+        "files": [
+          "lib/swift_required.php"
+        ]
+      },
+      "notification-url": "https://packagist.org/downloads/",
+      "license": [
+        "MIT"
+      ],
+      "authors": [
+        {
+          "name": "Chris Corbyn"
+        },
+        {
+          "name": "Fabien Potencier",
+          "email": "fabien@symfony.com"
+        }
+      ],
+      "description": "Swiftmailer, free feature-rich PHP mailer",
+      "homepage": "https://swiftmailer.symfony.com",
+      "keywords": [
+        "email",
+        "mail",
+        "mailer"
+      ],
+      "time": "2019-11-12T09:31:26+00:00"
+    },
+    {
+      "name": "symfony/http-client",
+      "version": "v4.4.11",
+      "source": {
+        "type": "git",
+        "url": "https://github.com/symfony/http-client.git",
+        "reference": "c71448cfd772db2334e30f993c9011e14677f604"
+      },
+      "dist": {
+        "type": "zip",
+        "url": "https://api.github.com/repos/symfony/http-client/zipball/c71448cfd772db2334e30f993c9011e14677f604",
+        "reference": "c71448cfd772db2334e30f993c9011e14677f604",
+        "shasum": ""
+      },
+      "require": {
+        "php": ">=7.1.3",
+        "psr/log": "^1.0",
+        "symfony/http-client-contracts": "^1.1.8|^2",
+        "symfony/polyfill-php73": "^1.11",
+        "symfony/service-contracts": "^1.0|^2"
+      },
+      "provide": {
+        "php-http/async-client-implementation": "*",
+        "php-http/client-implementation": "*",
+        "psr/http-client-implementation": "1.0",
+        "symfony/http-client-implementation": "1.1"
+      },
+      "require-dev": {
+        "guzzlehttp/promises": "^1.3.1",
+        "nyholm/psr7": "^1.0",
+        "php-http/httplug": "^1.0|^2.0",
+        "psr/http-client": "^1.0",
+        "symfony/dependency-injection": "^4.3|^5.0",
+        "symfony/http-kernel": "^4.4",
+        "symfony/process": "^4.2|^5.0"
+      },
+      "type": "library",
+      "extra": {
+        "branch-alias": {
+          "dev-master": "4.4-dev"
+        }
+      },
+      "autoload": {
+        "psr-4": {
+          "Symfony\\Component\\HttpClient\\": ""
+        },
+        "exclude-from-classmap": [
+          "/Tests/"
+        ]
+      },
+      "notification-url": "https://packagist.org/downloads/",
+      "license": [
+        "MIT"
+      ],
+      "authors": [
+        {
+          "name": "Nicolas Grekas",
+          "email": "p@tchwork.com"
+        },
+        {
+          "name": "Symfony Community",
+          "homepage": "https://symfony.com/contributors"
+        }
+      ],
+      "description": "Symfony HttpClient component",
+      "homepage": "https://symfony.com",
+      "time": "2020-07-04T09:37:14+00:00"
+    },
+    {
+      "name": "symfony/http-client-contracts",
+      "version": "v1.1.9",
+      "source": {
+        "type": "git",
+        "url": "https://github.com/symfony/http-client-contracts.git",
+        "reference": "3281d24779c56fecc265a93126f1a02feced96eb"
+      },
+      "dist": {
+        "type": "zip",
+        "url": "https://api.github.com/repos/symfony/http-client-contracts/zipball/3281d24779c56fecc265a93126f1a02feced96eb",
+        "reference": "3281d24779c56fecc265a93126f1a02feced96eb",
+        "shasum": ""
+      },
+      "require": {
+        "php": ">=7.1.3"
+      },
+      "suggest": {
+        "symfony/http-client-implementation": ""
+      },
+      "type": "library",
+      "extra": {
+        "branch-alias": {
+          "dev-master": "1.1-dev"
+        },
+        "thanks": {
+          "name": "symfony/contracts",
+          "url": "https://github.com/symfony/contracts"
+        }
+      },
+      "autoload": {
+        "psr-4": {
+          "Symfony\\Contracts\\HttpClient\\": ""
+        }
+      },
+      "notification-url": "https://packagist.org/downloads/",
+      "license": [
+        "MIT"
+      ],
+      "authors": [
+        {
+          "name": "Nicolas Grekas",
+          "email": "p@tchwork.com"
+        },
+        {
+          "name": "Symfony Community",
+          "homepage": "https://symfony.com/contributors"
+        }
+      ],
+      "description": "Generic abstractions related to HTTP clients",
+      "homepage": "https://symfony.com",
+      "keywords": [
+        "abstractions",
+        "contracts",
+        "decoupling",
+        "interfaces",
+        "interoperability",
+        "standards"
+      ],
+      "time": "2020-07-06T13:19:58+00:00"
+    },
+    {
+      "name": "symfony/mime",
+      "version": "v4.4.11",
+      "source": {
+        "type": "git",
+        "url": "https://github.com/symfony/mime.git",
+        "reference": "cb00d7210bc096f997e63189a62b5e35d72babac"
+      },
+      "dist": {
+        "type": "zip",
+        "url": "https://api.github.com/repos/symfony/mime/zipball/cb00d7210bc096f997e63189a62b5e35d72babac",
+        "reference": "cb00d7210bc096f997e63189a62b5e35d72babac",
+        "shasum": ""
+      },
+      "require": {
+        "php": ">=7.1.3",
+        "symfony/polyfill-intl-idn": "^1.10",
+        "symfony/polyfill-mbstring": "^1.0"
+      },
+      "conflict": {
+        "symfony/mailer": "<4.4"
+      },
+      "require-dev": {
+        "egulias/email-validator": "^2.1.10",
+        "symfony/dependency-injection": "^3.4|^4.1|^5.0"
+      },
+      "type": "library",
+      "extra": {
+        "branch-alias": {
+          "dev-master": "4.4-dev"
+        }
+      },
+      "autoload": {
+        "psr-4": {
+          "Symfony\\Component\\Mime\\": ""
+        },
+        "exclude-from-classmap": [
+          "/Tests/"
+        ]
+      },
+      "notification-url": "https://packagist.org/downloads/",
+      "license": [
+        "MIT"
+      ],
+      "authors": [
+        {
+          "name": "Fabien Potencier",
+          "email": "fabien@symfony.com"
+        },
+        {
+          "name": "Symfony Community",
+          "homepage": "https://symfony.com/contributors"
+        }
+      ],
+      "description": "A library to manipulate MIME messages",
+      "homepage": "https://symfony.com",
+      "keywords": [
+        "mime",
+        "mime-type"
+      ],
+      "time": "2020-07-22T12:10:07+00:00"
+    },
+    {
+      "name": "symfony/monolog-bundle",
+      "version": "v3.5.0",
+      "source": {
+        "type": "git",
+        "url": "https://github.com/symfony/monolog-bundle.git",
+        "reference": "dd80460fcfe1fa2050a7103ad818e9d0686ce6fd"
+      },
+      "dist": {
+        "type": "zip",
+        "url": "https://api.github.com/repos/symfony/monolog-bundle/zipball/dd80460fcfe1fa2050a7103ad818e9d0686ce6fd",
+        "reference": "dd80460fcfe1fa2050a7103ad818e9d0686ce6fd",
+        "shasum": ""
+      },
+      "require": {
+        "monolog/monolog": "~1.22 || ~2.0",
+        "php": ">=5.6",
+        "symfony/config": "~3.4 || ~4.0 || ^5.0",
+        "symfony/dependency-injection": "~3.4.10 || ^4.0.10 || ^5.0",
+        "symfony/http-kernel": "~3.4 || ~4.0 || ^5.0",
+        "symfony/monolog-bridge": "~3.4 || ~4.0 || ^5.0"
+      },
+      "require-dev": {
+        "symfony/console": "~3.4 || ~4.0 || ^5.0",
+        "symfony/phpunit-bridge": "^3.4.19 || ^4.0 || ^5.0",
+        "symfony/yaml": "~3.4 || ~4.0 || ^5.0"
+      },
+      "type": "symfony-bundle",
+      "extra": {
+        "branch-alias": {
+          "dev-master": "3.x-dev"
+        }
+      },
+      "autoload": {
+        "psr-4": {
+          "Symfony\\Bundle\\MonologBundle\\": ""
+        },
+        "exclude-from-classmap": [
+          "/Tests/"
+        ]
+      },
+      "notification-url": "https://packagist.org/downloads/",
+      "license": [
+        "MIT"
+      ],
+      "authors": [
+        {
+          "name": "Fabien Potencier",
+          "email": "fabien@symfony.com"
+        },
+        {
+          "name": "Symfony Community",
+          "homepage": "http://symfony.com/contributors"
+        }
+      ],
+      "description": "Symfony MonologBundle",
+      "homepage": "http://symfony.com",
+      "keywords": [
+        "log",
+        "logging"
+      ],
+      "time": "2019-11-13T13:11:14+00:00"
+    },
+    {
+      "name": "symfony/polyfill-apcu",
+      "version": "v1.18.1",
+      "source": {
+        "type": "git",
+        "url": "https://github.com/symfony/polyfill-apcu.git",
+        "reference": "f1d94a98e364f4b84252331a40cb7987b847e241"
+      },
+      "dist": {
+        "type": "zip",
+        "url": "https://api.github.com/repos/symfony/polyfill-apcu/zipball/f1d94a98e364f4b84252331a40cb7987b847e241",
+        "reference": "f1d94a98e364f4b84252331a40cb7987b847e241",
+        "shasum": ""
+      },
+      "require": {
+        "php": ">=5.3.3"
+      },
+      "type": "library",
+      "extra": {
+        "branch-alias": {
+          "dev-master": "1.18-dev"
+        },
+        "thanks": {
+          "name": "symfony/polyfill",
+          "url": "https://github.com/symfony/polyfill"
+        }
+      },
+      "autoload": {
+        "psr-4": {
+          "Symfony\\Polyfill\\Apcu\\": ""
+        },
+        "files": [
+          "bootstrap.php"
+        ]
+      },
+      "notification-url": "https://packagist.org/downloads/",
+      "license": [
+        "MIT"
+      ],
+      "authors": [
+        {
+          "name": "Nicolas Grekas",
+          "email": "p@tchwork.com"
+        },
+        {
+          "name": "Symfony Community",
+          "homepage": "https://symfony.com/contributors"
+        }
+      ],
+      "description": "Symfony polyfill backporting apcu_* functions to lower PHP versions",
+      "homepage": "https://symfony.com",
+      "keywords": [
+        "apcu",
+        "compatibility",
+        "polyfill",
+        "portable",
+        "shim"
+      ],
+      "time": "2020-07-14T12:35:20+00:00"
+    },
+    {
+      "name": "symfony/polyfill-ctype",
+      "version": "v1.18.1",
+      "source": {
+        "type": "git",
+        "url": "https://github.com/symfony/polyfill-ctype.git",
+        "reference": "1c302646f6efc070cd46856e600e5e0684d6b454"
+      },
+      "dist": {
+        "type": "zip",
+        "url": "https://api.github.com/repos/symfony/polyfill-ctype/zipball/1c302646f6efc070cd46856e600e5e0684d6b454",
+        "reference": "1c302646f6efc070cd46856e600e5e0684d6b454",
+        "shasum": ""
+      },
+      "require": {
+        "php": ">=5.3.3"
+      },
+      "suggest": {
+        "ext-ctype": "For best performance"
+      },
+      "type": "library",
+      "extra": {
+        "branch-alias": {
+          "dev-master": "1.18-dev"
+        },
+        "thanks": {
+          "name": "symfony/polyfill",
+          "url": "https://github.com/symfony/polyfill"
+        }
+      },
+      "autoload": {
+        "psr-4": {
+          "Symfony\\Polyfill\\Ctype\\": ""
+        },
+        "files": [
+          "bootstrap.php"
+        ]
+      },
+      "notification-url": "https://packagist.org/downloads/",
+      "license": [
+        "MIT"
+      ],
+      "authors": [
+        {
+          "name": "Gert de Pagter",
+          "email": "BackEndTea@gmail.com"
+        },
+        {
+          "name": "Symfony Community",
+          "homepage": "https://symfony.com/contributors"
+        }
+      ],
+      "description": "Symfony polyfill for ctype functions",
+      "homepage": "https://symfony.com",
+      "keywords": [
+        "compatibility",
+        "ctype",
+        "polyfill",
+        "portable"
+      ],
+      "time": "2020-07-14T12:35:20+00:00"
+    },
+    {
+      "name": "symfony/polyfill-iconv",
+      "version": "v1.18.1",
+      "source": {
+        "type": "git",
+        "url": "https://github.com/symfony/polyfill-iconv.git",
+        "reference": "6c2f78eb8f5ab8eaea98f6d414a5915f2e0fce36"
+      },
+      "dist": {
+        "type": "zip",
+        "url": "https://api.github.com/repos/symfony/polyfill-iconv/zipball/6c2f78eb8f5ab8eaea98f6d414a5915f2e0fce36",
+        "reference": "6c2f78eb8f5ab8eaea98f6d414a5915f2e0fce36",
+        "shasum": ""
+      },
+      "require": {
+        "php": ">=5.3.3"
+      },
+      "suggest": {
+        "ext-iconv": "For best performance"
+      },
+      "type": "library",
+      "extra": {
+        "branch-alias": {
+          "dev-master": "1.18-dev"
+        },
+        "thanks": {
+          "name": "symfony/polyfill",
+          "url": "https://github.com/symfony/polyfill"
+        }
+      },
+      "autoload": {
+        "psr-4": {
+          "Symfony\\Polyfill\\Iconv\\": ""
+        },
+        "files": [
+          "bootstrap.php"
+        ]
+      },
+      "notification-url": "https://packagist.org/downloads/",
+      "license": [
+        "MIT"
+      ],
+      "authors": [
+        {
+          "name": "Nicolas Grekas",
+          "email": "p@tchwork.com"
+        },
+        {
+          "name": "Symfony Community",
+          "homepage": "https://symfony.com/contributors"
+        }
+      ],
+      "description": "Symfony polyfill for the Iconv extension",
+      "homepage": "https://symfony.com",
+      "keywords": [
+        "compatibility",
+        "iconv",
+        "polyfill",
+        "portable",
+        "shim"
+      ],
+      "time": "2020-07-14T12:35:20+00:00"
+    },
+    {
+      "name": "symfony/polyfill-intl-icu",
+      "version": "v1.18.1",
+      "source": {
+        "type": "git",
+        "url": "https://github.com/symfony/polyfill-intl-icu.git",
+        "reference": "4e45a6e39041a9cc78835b11abc47874ae302a55"
+      },
+      "dist": {
+        "type": "zip",
+        "url": "https://api.github.com/repos/symfony/polyfill-intl-icu/zipball/4e45a6e39041a9cc78835b11abc47874ae302a55",
+        "reference": "4e45a6e39041a9cc78835b11abc47874ae302a55",
+        "shasum": ""
+      },
+      "require": {
+        "php": ">=5.3.3",
+        "symfony/intl": "~2.3|~3.0|~4.0|~5.0"
+      },
+      "suggest": {
+        "ext-intl": "For best performance"
+      },
+      "type": "library",
+      "extra": {
+        "branch-alias": {
+          "dev-master": "1.18-dev"
+        },
+        "thanks": {
+          "name": "symfony/polyfill",
+          "url": "https://github.com/symfony/polyfill"
+        }
+      },
+      "autoload": {
+        "files": [
+          "bootstrap.php"
+        ]
+      },
+      "notification-url": "https://packagist.org/downloads/",
+      "license": [
+        "MIT"
+      ],
+      "authors": [
+        {
+          "name": "Nicolas Grekas",
+          "email": "p@tchwork.com"
+        },
+        {
+          "name": "Symfony Community",
+          "homepage": "https://symfony.com/contributors"
+        }
+      ],
+      "description": "Symfony polyfill for intl's ICU-related data and classes",
+      "homepage": "https://symfony.com",
+      "keywords": [
+        "compatibility",
+        "icu",
+        "intl",
+        "polyfill",
+        "portable",
+        "shim"
+      ],
+      "time": "2020-07-14T12:35:20+00:00"
+    },
+    {
+      "name": "symfony/polyfill-intl-idn",
+      "version": "v1.18.1",
+      "source": {
+        "type": "git",
+        "url": "https://github.com/symfony/polyfill-intl-idn.git",
+        "reference": "5dcab1bc7146cf8c1beaa4502a3d9be344334251"
+      },
+      "dist": {
+        "type": "zip",
+        "url": "https://api.github.com/repos/symfony/polyfill-intl-idn/zipball/5dcab1bc7146cf8c1beaa4502a3d9be344334251",
+        "reference": "5dcab1bc7146cf8c1beaa4502a3d9be344334251",
+        "shasum": ""
+      },
+      "require": {
+        "php": ">=5.3.3",
+        "symfony/polyfill-intl-normalizer": "^1.10",
+        "symfony/polyfill-php70": "^1.10",
+        "symfony/polyfill-php72": "^1.10"
+      },
+      "suggest": {
+        "ext-intl": "For best performance"
+      },
+      "type": "library",
+      "extra": {
+        "branch-alias": {
+          "dev-master": "1.18-dev"
+        },
+        "thanks": {
+          "name": "symfony/polyfill",
+          "url": "https://github.com/symfony/polyfill"
+        }
+      },
+      "autoload": {
+        "psr-4": {
+          "Symfony\\Polyfill\\Intl\\Idn\\": ""
+        },
+        "files": [
+          "bootstrap.php"
+        ]
+      },
+      "notification-url": "https://packagist.org/downloads/",
+      "license": [
+        "MIT"
+      ],
+      "authors": [
+        {
+          "name": "Laurent Bassin",
+          "email": "laurent@bassin.info"
+        },
+        {
+          "name": "Trevor Rowbotham",
+          "email": "trevor.rowbotham@pm.me"
+        },
+        {
+          "name": "Symfony Community",
+          "homepage": "https://symfony.com/contributors"
+        }
+      ],
+      "description": "Symfony polyfill for intl's idn_to_ascii and idn_to_utf8 functions",
+      "homepage": "https://symfony.com",
+      "keywords": [
+        "compatibility",
+        "idn",
+        "intl",
+        "polyfill",
+        "portable",
+        "shim"
+      ],
+      "time": "2020-08-04T06:02:08+00:00"
+    },
+    {
+      "name": "symfony/polyfill-intl-normalizer",
+      "version": "v1.18.1",
+      "source": {
+        "type": "git",
+        "url": "https://github.com/symfony/polyfill-intl-normalizer.git",
+        "reference": "37078a8dd4a2a1e9ab0231af7c6cb671b2ed5a7e"
+      },
+      "dist": {
+        "type": "zip",
+        "url": "https://api.github.com/repos/symfony/polyfill-intl-normalizer/zipball/37078a8dd4a2a1e9ab0231af7c6cb671b2ed5a7e",
+        "reference": "37078a8dd4a2a1e9ab0231af7c6cb671b2ed5a7e",
+        "shasum": ""
+      },
+      "require": {
+        "php": ">=5.3.3"
+      },
+      "suggest": {
+        "ext-intl": "For best performance"
+      },
+      "type": "library",
+      "extra": {
+        "branch-alias": {
+          "dev-master": "1.18-dev"
+        },
+        "thanks": {
+          "name": "symfony/polyfill",
+          "url": "https://github.com/symfony/polyfill"
+        }
+      },
+      "autoload": {
+        "psr-4": {
+          "Symfony\\Polyfill\\Intl\\Normalizer\\": ""
+        },
+        "files": [
+          "bootstrap.php"
+        ],
+        "classmap": [
+          "Resources/stubs"
+        ]
+      },
+      "notification-url": "https://packagist.org/downloads/",
+      "license": [
+        "MIT"
+      ],
+      "authors": [
+        {
+          "name": "Nicolas Grekas",
+          "email": "p@tchwork.com"
+        },
+        {
+          "name": "Symfony Community",
+          "homepage": "https://symfony.com/contributors"
+        }
+      ],
+      "description": "Symfony polyfill for intl's Normalizer class and related functions",
+      "homepage": "https://symfony.com",
+      "keywords": [
+        "compatibility",
+        "intl",
+        "normalizer",
+        "polyfill",
+        "portable",
+        "shim"
+      ],
+      "time": "2020-07-14T12:35:20+00:00"
+    },
+    {
+      "name": "symfony/polyfill-mbstring",
+      "version": "v1.18.1",
+      "source": {
+        "type": "git",
+        "url": "https://github.com/symfony/polyfill-mbstring.git",
+        "reference": "a6977d63bf9a0ad4c65cd352709e230876f9904a"
+      },
+      "dist": {
+        "type": "zip",
+        "url": "https://api.github.com/repos/symfony/polyfill-mbstring/zipball/a6977d63bf9a0ad4c65cd352709e230876f9904a",
+        "reference": "a6977d63bf9a0ad4c65cd352709e230876f9904a",
+        "shasum": ""
+      },
+      "require": {
+        "php": ">=5.3.3"
+      },
+      "suggest": {
+        "ext-mbstring": "For best performance"
+      },
+      "type": "library",
+      "extra": {
+        "branch-alias": {
+          "dev-master": "1.18-dev"
+        },
+        "thanks": {
+          "name": "symfony/polyfill",
+          "url": "https://github.com/symfony/polyfill"
+        }
+      },
+      "autoload": {
+        "psr-4": {
+          "Symfony\\Polyfill\\Mbstring\\": ""
+        },
+        "files": [
+          "bootstrap.php"
+        ]
+      },
+      "notification-url": "https://packagist.org/downloads/",
+      "license": [
+        "MIT"
+      ],
+      "authors": [
+        {
+          "name": "Nicolas Grekas",
+          "email": "p@tchwork.com"
+        },
+        {
+          "name": "Symfony Community",
+          "homepage": "https://symfony.com/contributors"
+        }
+      ],
+      "description": "Symfony polyfill for the Mbstring extension",
+      "homepage": "https://symfony.com",
+      "keywords": [
+        "compatibility",
+        "mbstring",
+        "polyfill",
+        "portable",
+        "shim"
+      ],
+      "time": "2020-07-14T12:35:20+00:00"
+    },
+    {
+      "name": "symfony/polyfill-php56",
+      "version": "v1.18.1",
+      "source": {
+        "type": "git",
+        "url": "https://github.com/symfony/polyfill-php56.git",
+        "reference": "13df84e91cd168f247c2f2ec82cc0fa24901c011"
+      },
+      "dist": {
+        "type": "zip",
+        "url": "https://api.github.com/repos/symfony/polyfill-php56/zipball/13df84e91cd168f247c2f2ec82cc0fa24901c011",
+        "reference": "13df84e91cd168f247c2f2ec82cc0fa24901c011",
+        "shasum": ""
+      },
+      "require": {
+        "php": ">=5.3.3",
+        "symfony/polyfill-util": "~1.0"
+      },
+      "type": "library",
+      "extra": {
+        "branch-alias": {
+          "dev-master": "1.18-dev"
+        },
+        "thanks": {
+          "name": "symfony/polyfill",
+          "url": "https://github.com/symfony/polyfill"
+        }
+      },
+      "autoload": {
+        "psr-4": {
+          "Symfony\\Polyfill\\Php56\\": ""
+        },
+        "files": [
+          "bootstrap.php"
+        ]
+      },
+      "notification-url": "https://packagist.org/downloads/",
+      "license": [
+        "MIT"
+      ],
+      "authors": [
+        {
+          "name": "Nicolas Grekas",
+          "email": "p@tchwork.com"
+        },
+        {
+          "name": "Symfony Community",
+          "homepage": "https://symfony.com/contributors"
+        }
+      ],
+      "description": "Symfony polyfill backporting some PHP 5.6+ features to lower PHP versions",
+      "homepage": "https://symfony.com",
+      "keywords": [
+        "compatibility",
+        "polyfill",
+        "portable",
+        "shim"
+      ],
+      "time": "2020-07-14T12:35:20+00:00"
+    },
+    {
+      "name": "symfony/polyfill-php70",
+      "version": "v1.18.1",
+      "source": {
+        "type": "git",
+        "url": "https://github.com/symfony/polyfill-php70.git",
+        "reference": "0dd93f2c578bdc9c72697eaa5f1dd25644e618d3"
+      },
+      "dist": {
+        "type": "zip",
+        "url": "https://api.github.com/repos/symfony/polyfill-php70/zipball/0dd93f2c578bdc9c72697eaa5f1dd25644e618d3",
+        "reference": "0dd93f2c578bdc9c72697eaa5f1dd25644e618d3",
+        "shasum": ""
+      },
+      "require": {
+        "paragonie/random_compat": "~1.0|~2.0|~9.99",
+        "php": ">=5.3.3"
+      },
+      "type": "library",
+      "extra": {
+        "branch-alias": {
+          "dev-master": "1.18-dev"
+        },
+        "thanks": {
+          "name": "symfony/polyfill",
+          "url": "https://github.com/symfony/polyfill"
+        }
+      },
+      "autoload": {
+        "psr-4": {
+          "Symfony\\Polyfill\\Php70\\": ""
+        },
+        "files": [
+          "bootstrap.php"
+        ],
+        "classmap": [
+          "Resources/stubs"
+        ]
+      },
+      "notification-url": "https://packagist.org/downloads/",
+      "license": [
+        "MIT"
+      ],
+      "authors": [
+        {
+          "name": "Nicolas Grekas",
+          "email": "p@tchwork.com"
+        },
+        {
+          "name": "Symfony Community",
+          "homepage": "https://symfony.com/contributors"
+        }
+      ],
+      "description": "Symfony polyfill backporting some PHP 7.0+ features to lower PHP versions",
+      "homepage": "https://symfony.com",
+      "keywords": [
+        "compatibility",
+        "polyfill",
+        "portable",
+        "shim"
+      ],
+      "time": "2020-07-14T12:35:20+00:00"
+    },
+    {
+      "name": "symfony/polyfill-php72",
+      "version": "v1.18.1",
+      "source": {
+        "type": "git",
+        "url": "https://github.com/symfony/polyfill-php72.git",
+        "reference": "639447d008615574653fb3bc60d1986d7172eaae"
+      },
+      "dist": {
+        "type": "zip",
+        "url": "https://api.github.com/repos/symfony/polyfill-php72/zipball/639447d008615574653fb3bc60d1986d7172eaae",
+        "reference": "639447d008615574653fb3bc60d1986d7172eaae",
+        "shasum": ""
+      },
+      "require": {
+        "php": ">=5.3.3"
+      },
+      "type": "library",
+      "extra": {
+        "branch-alias": {
+          "dev-master": "1.18-dev"
+        },
+        "thanks": {
+          "name": "symfony/polyfill",
+          "url": "https://github.com/symfony/polyfill"
+        }
+      },
+      "autoload": {
+        "psr-4": {
+          "Symfony\\Polyfill\\Php72\\": ""
+        },
+        "files": [
+          "bootstrap.php"
+        ]
+      },
+      "notification-url": "https://packagist.org/downloads/",
+      "license": [
+        "MIT"
+      ],
+      "authors": [
+        {
+          "name": "Nicolas Grekas",
+          "email": "p@tchwork.com"
+        },
+        {
+          "name": "Symfony Community",
+          "homepage": "https://symfony.com/contributors"
+        }
+      ],
+      "description": "Symfony polyfill backporting some PHP 7.2+ features to lower PHP versions",
+      "homepage": "https://symfony.com",
+      "keywords": [
+        "compatibility",
+        "polyfill",
+        "portable",
+        "shim"
+      ],
+      "time": "2020-07-14T12:35:20+00:00"
+    },
+    {
+      "name": "symfony/polyfill-php73",
+      "version": "v1.18.1",
+      "source": {
+        "type": "git",
+        "url": "https://github.com/symfony/polyfill-php73.git",
+        "reference": "fffa1a52a023e782cdcc221d781fe1ec8f87fcca"
+      },
+      "dist": {
+        "type": "zip",
+        "url": "https://api.github.com/repos/symfony/polyfill-php73/zipball/fffa1a52a023e782cdcc221d781fe1ec8f87fcca",
+        "reference": "fffa1a52a023e782cdcc221d781fe1ec8f87fcca",
+        "shasum": ""
+      },
+      "require": {
+        "php": ">=5.3.3"
+      },
+      "type": "library",
+      "extra": {
+        "branch-alias": {
+          "dev-master": "1.18-dev"
+        },
+        "thanks": {
+          "name": "symfony/polyfill",
+          "url": "https://github.com/symfony/polyfill"
+        }
+      },
+      "autoload": {
+        "psr-4": {
+          "Symfony\\Polyfill\\Php73\\": ""
+        },
+        "files": [
+          "bootstrap.php"
+        ],
+        "classmap": [
+          "Resources/stubs"
+        ]
+      },
+      "notification-url": "https://packagist.org/downloads/",
+      "license": [
+        "MIT"
+      ],
+      "authors": [
+        {
+          "name": "Nicolas Grekas",
+          "email": "p@tchwork.com"
+        },
+        {
+          "name": "Symfony Community",
+          "homepage": "https://symfony.com/contributors"
+        }
+      ],
+      "description": "Symfony polyfill backporting some PHP 7.3+ features to lower PHP versions",
+      "homepage": "https://symfony.com",
+      "keywords": [
+        "compatibility",
+        "polyfill",
+        "portable",
+        "shim"
+      ],
+      "time": "2020-07-14T12:35:20+00:00"
+    },
+    {
+      "name": "symfony/polyfill-util",
+      "version": "v1.18.1",
+      "source": {
+        "type": "git",
+        "url": "https://github.com/symfony/polyfill-util.git",
+        "reference": "46b910c71e9828f8ec2aa7a0314de1130d9b295a"
+      },
+      "dist": {
+        "type": "zip",
+        "url": "https://api.github.com/repos/symfony/polyfill-util/zipball/46b910c71e9828f8ec2aa7a0314de1130d9b295a",
+        "reference": "46b910c71e9828f8ec2aa7a0314de1130d9b295a",
+        "shasum": ""
+      },
+      "require": {
+        "php": ">=5.3.3"
+      },
+      "type": "library",
+      "extra": {
+        "branch-alias": {
+          "dev-master": "1.18-dev"
+        },
+        "thanks": {
+          "name": "symfony/polyfill",
+          "url": "https://github.com/symfony/polyfill"
+        }
+      },
+      "autoload": {
+        "psr-4": {
+          "Symfony\\Polyfill\\Util\\": ""
+        }
+      },
+      "notification-url": "https://packagist.org/downloads/",
+      "license": [
+        "MIT"
+      ],
+      "authors": [
+        {
+          "name": "Nicolas Grekas",
+          "email": "p@tchwork.com"
+        },
+        {
+          "name": "Symfony Community",
+          "homepage": "https://symfony.com/contributors"
+        }
+      ],
+      "description": "Symfony utilities for portability of PHP codes",
+      "homepage": "https://symfony.com",
+      "keywords": [
+        "compat",
+        "compatibility",
+        "polyfill",
+        "shim"
+      ],
+      "time": "2020-07-14T12:35:20+00:00"
+    },
+    {
+      "name": "symfony/service-contracts",
+      "version": "v1.1.9",
+      "source": {
+        "type": "git",
+        "url": "https://github.com/symfony/service-contracts.git",
+        "reference": "b776d18b303a39f56c63747bcb977ad4b27aca26"
+      },
+      "dist": {
+        "type": "zip",
+        "url": "https://api.github.com/repos/symfony/service-contracts/zipball/b776d18b303a39f56c63747bcb977ad4b27aca26",
+        "reference": "b776d18b303a39f56c63747bcb977ad4b27aca26",
+        "shasum": ""
+      },
+      "require": {
+        "php": ">=7.1.3",
+        "psr/container": "^1.0"
+      },
+      "suggest": {
+        "symfony/service-implementation": ""
+      },
+      "type": "library",
+      "extra": {
+        "branch-alias": {
+          "dev-master": "1.1-dev"
+        },
+        "thanks": {
+          "name": "symfony/contracts",
+          "url": "https://github.com/symfony/contracts"
+        }
+      },
+      "autoload": {
+        "psr-4": {
+          "Symfony\\Contracts\\Service\\": ""
+        }
+      },
+      "notification-url": "https://packagist.org/downloads/",
+      "license": [
+        "MIT"
+      ],
+      "authors": [
+        {
+          "name": "Nicolas Grekas",
+          "email": "p@tchwork.com"
+        },
+        {
+          "name": "Symfony Community",
+          "homepage": "https://symfony.com/contributors"
+        }
+      ],
+      "description": "Generic abstractions related to writing services",
+      "homepage": "https://symfony.com",
+      "keywords": [
+        "abstractions",
+        "contracts",
+        "decoupling",
+        "interfaces",
+        "interoperability",
+        "standards"
+      ],
+      "time": "2020-07-06T13:19:58+00:00"
+    },
+    {
+      "name": "symfony/swiftmailer-bundle",
+      "version": "v3.2.6",
+      "source": {
+        "type": "git",
+        "url": "https://github.com/symfony/swiftmailer-bundle.git",
+        "reference": "7a83160b50a2479d37eb74ba71577380b9afe4f5"
+      },
+      "dist": {
+        "type": "zip",
+        "url": "https://api.github.com/repos/symfony/swiftmailer-bundle/zipball/7a83160b50a2479d37eb74ba71577380b9afe4f5",
+        "reference": "7a83160b50a2479d37eb74ba71577380b9afe4f5",
+        "shasum": ""
+      },
+      "require": {
+        "php": ">=7.0.0",
+        "swiftmailer/swiftmailer": "^6.1.3",
+        "symfony/config": "~2.8|~3.3|~4.0",
+        "symfony/dependency-injection": "~2.7|~3.3|~4.0",
+        "symfony/http-kernel": "~2.7|~3.3|~4.0"
+      },
+      "require-dev": {
+        "symfony/console": "~2.7|~3.3|~4.0",
+        "symfony/framework-bundle": "~2.7|~3.3|~4.0",
+        "symfony/phpunit-bridge": "~3.3|~4.0",
+        "symfony/yaml": "~2.7|~3.3|~4.0"
+      },
+      "suggest": {
+        "psr/log": "Allows logging"
+      },
+      "type": "symfony-bundle",
+      "extra": {
+        "branch-alias": {
+          "dev-master": "3.2-dev"
+        }
+      },
+      "autoload": {
+        "psr-4": {
+          "Symfony\\Bundle\\SwiftmailerBundle\\": ""
+        },
+        "exclude-from-classmap": [
+          "/Tests/"
+        ]
+      },
+      "notification-url": "https://packagist.org/downloads/",
+      "license": [
+        "MIT"
+      ],
+      "authors": [
+        {
+          "name": "Symfony Community",
+          "homepage": "http://symfony.com/contributors"
+        },
+        {
+          "name": "Fabien Potencier",
+          "email": "fabien@symfony.com"
+        }
+      ],
+      "description": "Symfony SwiftmailerBundle",
+      "homepage": "http://symfony.com",
+      "time": "2019-04-18T15:52:54+00:00"
+    },
+    {
+      "name": "symfony/symfony",
+      "version": "v3.4.43",
+      "source": {
+        "type": "git",
+        "url": "https://github.com/symfony/symfony.git",
+        "reference": "21e652ffdb8c908c8606f923b903be5b8af21e01"
+      },
+      "dist": {
+        "type": "zip",
+        "url": "https://api.github.com/repos/symfony/symfony/zipball/21e652ffdb8c908c8606f923b903be5b8af21e01",
+        "reference": "21e652ffdb8c908c8606f923b903be5b8af21e01",
+        "shasum": ""
+      },
+      "require": {
+        "doctrine/common": "~2.4",
+        "ext-xml": "*",
+        "fig/link-util": "^1.0",
+        "php": "^5.5.9|>=7.0.8",
+        "psr/cache": "~1.0",
+        "psr/container": "^1.0",
+        "psr/link": "^1.0",
+        "psr/log": "~1.0",
+        "psr/simple-cache": "^1.0",
+        "symfony/polyfill-apcu": "~1.1",
+        "symfony/polyfill-ctype": "~1.8",
+        "symfony/polyfill-intl-icu": "~1.0",
+        "symfony/polyfill-mbstring": "~1.0",
+        "symfony/polyfill-php56": "~1.0",
+        "symfony/polyfill-php70": "~1.6",
+        "twig/twig": "^1.41|^2.10"
+      },
+      "conflict": {
+        "monolog/monolog": ">=2",
+        "phpdocumentor/reflection-docblock": "<3.0||>=3.2.0,<3.2.2",
+        "phpdocumentor/type-resolver": "<0.3.0",
+        "phpunit/phpunit": "<4.8.35|<5.4.3,>=5.0"
+      },
+      "provide": {
+        "psr/cache-implementation": "1.0",
+        "psr/container-implementation": "1.0",
+        "psr/log-implementation": "1.0",
+        "psr/simple-cache-implementation": "1.0"
+      },
+      "replace": {
+        "symfony/asset": "self.version",
+        "symfony/browser-kit": "self.version",
+        "symfony/cache": "self.version",
+        "symfony/class-loader": "self.version",
+        "symfony/config": "self.version",
+        "symfony/console": "self.version",
+        "symfony/css-selector": "self.version",
+        "symfony/debug": "self.version",
+        "symfony/debug-bundle": "self.version",
+        "symfony/dependency-injection": "self.version",
+        "symfony/doctrine-bridge": "self.version",
+        "symfony/dom-crawler": "self.version",
+        "symfony/dotenv": "self.version",
+        "symfony/event-dispatcher": "self.version",
+        "symfony/expression-language": "self.version",
+        "symfony/filesystem": "self.version",
+        "symfony/finder": "self.version",
+        "symfony/form": "self.version",
+        "symfony/framework-bundle": "self.version",
+        "symfony/http-foundation": "self.version",
+        "symfony/http-kernel": "self.version",
+        "symfony/inflector": "self.version",
+        "symfony/intl": "self.version",
+        "symfony/ldap": "self.version",
+        "symfony/lock": "self.version",
+        "symfony/monolog-bridge": "self.version",
+        "symfony/options-resolver": "self.version",
+        "symfony/process": "self.version",
+        "symfony/property-access": "self.version",
+        "symfony/property-info": "self.version",
+        "symfony/proxy-manager-bridge": "self.version",
+        "symfony/routing": "self.version",
+        "symfony/security": "self.version",
+        "symfony/security-bundle": "self.version",
+        "symfony/security-core": "self.version",
+        "symfony/security-csrf": "self.version",
+        "symfony/security-guard": "self.version",
+        "symfony/security-http": "self.version",
+        "symfony/serializer": "self.version",
+        "symfony/stopwatch": "self.version",
+        "symfony/templating": "self.version",
+        "symfony/translation": "self.version",
+        "symfony/twig-bridge": "self.version",
+        "symfony/twig-bundle": "self.version",
+        "symfony/validator": "self.version",
+        "symfony/var-dumper": "self.version",
+        "symfony/web-link": "self.version",
+        "symfony/web-profiler-bundle": "self.version",
+        "symfony/web-server-bundle": "self.version",
+        "symfony/workflow": "self.version",
+        "symfony/yaml": "self.version"
+      },
+      "require-dev": {
+        "cache/integration-tests": "dev-master",
+        "doctrine/annotations": "~1.0",
+        "doctrine/cache": "~1.6",
+        "doctrine/data-fixtures": "^1.1",
+        "doctrine/dbal": "~2.4",
+        "doctrine/doctrine-bundle": "~1.4",
+        "doctrine/orm": "~2.4,>=2.4.5",
+        "egulias/email-validator": "~1.2,>=1.2.8|~2.0",
+        "monolog/monolog": "~1.11",
+        "ocramius/proxy-manager": "~0.4|~1.0|~2.0",
+        "phpdocumentor/reflection-docblock": "^3.0|^4.0",
+        "predis/predis": "~1.0",
+        "symfony/phpunit-bridge": "^3.4.31|^4.3.4|~5.0",
+        "symfony/security-acl": "~2.8|~3.0"
+      },
+      "type": "library",
+      "extra": {
+        "branch-alias": {
+          "dev-master": "3.4-dev"
+        }
+      },
+      "autoload": {
+        "psr-4": {
+          "Symfony\\Bridge\\Doctrine\\": "src/Symfony/Bridge/Doctrine/",
+          "Symfony\\Bridge\\Monolog\\": "src/Symfony/Bridge/Monolog/",
+          "Symfony\\Bridge\\ProxyManager\\": "src/Symfony/Bridge/ProxyManager/",
+          "Symfony\\Bridge\\Twig\\": "src/Symfony/Bridge/Twig/",
+          "Symfony\\Bundle\\": "src/Symfony/Bundle/",
+          "Symfony\\Component\\": "src/Symfony/Component/"
+        },
+        "classmap": [
+          "src/Symfony/Component/Intl/Resources/stubs"
+        ],
+        "exclude-from-classmap": [
+          "**/Tests/"
+        ]
+      },
+      "notification-url": "https://packagist.org/downloads/",
+      "license": [
+        "MIT"
+      ],
+      "authors": [
+        {
+          "name": "Fabien Potencier",
+          "email": "fabien@symfony.com"
+        },
+        {
+          "name": "Symfony Community",
+          "homepage": "https://symfony.com/contributors"
+        }
+      ],
+      "description": "The Symfony PHP framework",
+      "homepage": "https://symfony.com",
+      "keywords": [
+        "framework"
+      ],
+      "time": "2020-07-24T03:49:18+00:00"
+    },
+    {
+      "name": "tecnickcom/tcpdf",
+      "version": "6.3.5",
+      "source": {
+        "type": "git",
+        "url": "https://github.com/tecnickcom/TCPDF.git",
+        "reference": "19a535eaa7fb1c1cac499109deeb1a7a201b4549"
+      },
+      "dist": {
+        "type": "zip",
+        "url": "https://api.github.com/repos/tecnickcom/TCPDF/zipball/19a535eaa7fb1c1cac499109deeb1a7a201b4549",
+        "reference": "19a535eaa7fb1c1cac499109deeb1a7a201b4549",
+        "shasum": ""
+      },
+      "require": {
+        "php": ">=5.3.0"
+      },
+      "type": "library",
+      "autoload": {
+        "classmap": [
+          "config",
+          "include",
+          "tcpdf.php",
+          "tcpdf_parser.php",
+          "tcpdf_import.php",
+          "tcpdf_barcodes_1d.php",
+          "tcpdf_barcodes_2d.php",
+          "include/tcpdf_colors.php",
+          "include/tcpdf_filters.php",
+          "include/tcpdf_font_data.php",
+          "include/tcpdf_fonts.php",
+          "include/tcpdf_images.php",
+          "include/tcpdf_static.php",
+          "include/barcodes/datamatrix.php",
+          "include/barcodes/pdf417.php",
+          "include/barcodes/qrcode.php"
+        ]
+      },
+      "notification-url": "https://packagist.org/downloads/",
+      "license": [
+        "LGPL-3.0-only"
+      ],
+      "authors": [
+        {
+          "name": "Nicola Asuni",
+          "email": "info@tecnick.com",
+          "role": "lead"
+        }
+      ],
+      "description": "TCPDF is a PHP class for generating PDF documents and barcodes.",
+      "homepage": "http://www.tcpdf.org/",
+      "keywords": [
+        "PDFD32000-2008",
+        "TCPDF",
+        "barcodes",
+        "datamatrix",
+        "pdf",
+        "pdf417",
+        "qrcode"
+      ],
+      "time": "2020-02-14T14:20:12+00:00"
+    },
+    {
+      "name": "tijsverkoyen/css-to-inline-styles",
+      "version": "2.2.3",
+      "source": {
+        "type": "git",
+        "url": "https://github.com/tijsverkoyen/CssToInlineStyles.git",
+        "reference": "b43b05cf43c1b6d849478965062b6ef73e223bb5"
+      },
+      "dist": {
+        "type": "zip",
+        "url": "https://api.github.com/repos/tijsverkoyen/CssToInlineStyles/zipball/b43b05cf43c1b6d849478965062b6ef73e223bb5",
+        "reference": "b43b05cf43c1b6d849478965062b6ef73e223bb5",
+        "shasum": ""
+      },
+      "require": {
+        "ext-dom": "*",
+        "ext-libxml": "*",
+        "php": "^5.5 || ^7.0 || ^8.0",
+        "symfony/css-selector": "^2.7 || ^3.0 || ^4.0 || ^5.0"
+      },
+      "require-dev": {
+        "phpunit/phpunit": "^4.8.35 || ^5.7 || ^6.0 || ^7.5"
+      },
+      "type": "library",
+      "extra": {
+        "branch-alias": {
+          "dev-master": "2.2.x-dev"
+        }
+      },
+      "autoload": {
+        "psr-4": {
+          "TijsVerkoyen\\CssToInlineStyles\\": "src"
+        }
+      },
+      "notification-url": "https://packagist.org/downloads/",
+      "license": [
+        "BSD-3-Clause"
+      ],
+      "authors": [
+        {
+          "name": "Tijs Verkoyen",
+          "email": "css_to_inline_styles@verkoyen.eu",
+          "role": "Developer"
+        }
+      ],
+      "description": "CssToInlineStyles is a class that enables you to convert HTML-pages/files into HTML-pages/files with inline styles. This is very useful when you're sending emails.",
+      "homepage": "https://github.com/tijsverkoyen/CssToInlineStyles",
+      "time": "2020-07-13T06:12:54+00:00"
+    },
+    {
+      "name": "twig/twig",
+      "version": "v1.43.1",
+      "source": {
+        "type": "git",
+        "url": "https://github.com/twigphp/Twig.git",
+        "reference": "2311602f6a208715252febe682fa7c38e56a3373"
+      },
+      "dist": {
+        "type": "zip",
+        "url": "https://api.github.com/repos/twigphp/Twig/zipball/2311602f6a208715252febe682fa7c38e56a3373",
+        "reference": "2311602f6a208715252febe682fa7c38e56a3373",
+        "shasum": ""
+      },
+      "require": {
+        "php": ">=7.1.3",
+        "symfony/polyfill-ctype": "^1.8"
+      },
+      "require-dev": {
+        "psr/container": "^1.0",
+        "symfony/phpunit-bridge": "^4.4.9|^5.0.9"
+      },
+      "type": "library",
+      "extra": {
+        "branch-alias": {
+          "dev-master": "1.43-dev"
+        }
+      },
+      "autoload": {
+        "psr-0": {
+          "Twig_": "lib/"
+        },
+        "psr-4": {
+          "Twig\\": "src/"
+        }
+      },
+      "notification-url": "https://packagist.org/downloads/",
+      "license": [
+        "BSD-3-Clause"
+      ],
+      "authors": [
+        {
+          "name": "Fabien Potencier",
+          "email": "fabien@symfony.com",
+          "homepage": "http://fabien.potencier.org",
+          "role": "Lead Developer"
+        },
+        {
+          "name": "Twig Team",
+          "role": "Contributors"
+        },
+        {
+          "name": "Armin Ronacher",
+          "email": "armin.ronacher@active-4.com",
+          "role": "Project Founder"
+        }
+      ],
+      "description": "Twig, the flexible, fast, and secure template language for PHP",
+      "homepage": "https://twig.symfony.com",
+      "keywords": [
+        "templating"
+      ],
+      "time": "2020-08-05T15:05:05+00:00"
+    },
+    {
+      "name": "willdurand/jsonp-callback-validator",
+      "version": "v1.1.0",
+      "source": {
+        "type": "git",
+        "url": "https://github.com/willdurand/JsonpCallbackValidator.git",
+        "reference": "1a7d388bb521959e612ef50c5c7b1691b097e909"
+      },
+      "dist": {
+        "type": "zip",
+        "url": "https://api.github.com/repos/willdurand/JsonpCallbackValidator/zipball/1a7d388bb521959e612ef50c5c7b1691b097e909",
+        "reference": "1a7d388bb521959e612ef50c5c7b1691b097e909",
+        "shasum": ""
+      },
+      "require": {
+        "php": ">=5.3.0"
+      },
+      "require-dev": {
+        "phpunit/phpunit": "~3.7"
+      },
+      "type": "library",
+      "autoload": {
+        "psr-0": {
+          "JsonpCallbackValidator": "src/"
+        }
+      },
+      "notification-url": "https://packagist.org/downloads/",
+      "license": [
+        "MIT"
+      ],
+      "authors": [
+        {
+          "name": "William Durand",
+          "email": "william.durand1@gmail.com",
+          "homepage": "http://www.willdurand.fr"
+        }
+      ],
+      "description": "JSONP callback validator.",
+      "time": "2014-01-20T22:35:06+00:00"
+    }
+  ],
+  "packages-dev": [
+    {
+      "name": "behat/behat",
+      "version": "v3.7.0",
+      "source": {
+        "type": "git",
+        "url": "https://github.com/Behat/Behat.git",
+        "reference": "08052f739619a9e9f62f457a67302f0715e6dd13"
+      },
+      "dist": {
+        "type": "zip",
+        "url": "https://api.github.com/repos/Behat/Behat/zipball/08052f739619a9e9f62f457a67302f0715e6dd13",
+        "reference": "08052f739619a9e9f62f457a67302f0715e6dd13",
+        "shasum": ""
+      },
+      "require": {
+        "behat/gherkin": "^4.6.0",
+        "behat/transliterator": "^1.2",
+        "ext-mbstring": "*",
+        "php": ">=5.3.3",
+        "psr/container": "^1.0",
+        "symfony/config": "^2.7.51 || ^3.0 || ^4.0 || ^5.0",
+        "symfony/console": "^2.7.51 || ^2.8.33 || ^3.3.15 || ^3.4.3 || ^4.0.3 || ^5.0",
+        "symfony/dependency-injection": "^2.7.51 || ^3.0 || ^4.0 || ^5.0",
+        "symfony/event-dispatcher": "^2.7.51 || ^3.0 || ^4.0 || ^5.0",
+        "symfony/translation": "^2.7.51 || ^3.0 || ^4.0 || ^5.0",
+        "symfony/yaml": "^2.7.51 || ^3.0 || ^4.0 || ^5.0"
+      },
+      "require-dev": {
+        "container-interop/container-interop": "^1.2",
+        "herrera-io/box": "~1.6.1",
+        "phpunit/phpunit": "^4.8.36 || ^6.5.14 || ^7.5.20",
+        "symfony/process": "~2.5 || ^3.0 || ^4.0 || ^5.0"
+      },
+      "suggest": {
+        "ext-dom": "Needed to output test results in JUnit format."
+      },
+      "bin": [
+        "bin/behat"
+      ],
+      "type": "library",
+      "extra": {
+        "branch-alias": {
+          "dev-master": "3.6.x-dev"
+        }
+      },
+      "autoload": {
+        "psr-4": {
+          "Behat\\Behat\\": "src/Behat/Behat/",
+          "Behat\\Testwork\\": "src/Behat/Testwork/"
+        }
+      },
+      "notification-url": "https://packagist.org/downloads/",
+      "license": [
+        "MIT"
+      ],
+      "authors": [
+        {
+          "name": "Konstantin Kudryashov",
+          "email": "ever.zet@gmail.com",
+          "homepage": "http://everzet.com"
+        }
+      ],
+      "description": "Scenario-oriented BDD framework for PHP 5.3",
+      "homepage": "http://behat.org/",
+      "keywords": [
+        "Agile",
+        "BDD",
+        "ScenarioBDD",
+        "Scrum",
+        "StoryBDD",
+        "User story",
+        "business",
+        "development",
+        "documentation",
+        "examples",
+        "symfony",
+        "testing"
+      ],
+      "time": "2020-06-03T13:08:44+00:00"
+    },
+    {
+      "name": "behat/gherkin",
+      "version": "v4.6.2",
+      "source": {
+        "type": "git",
+        "url": "https://github.com/Behat/Gherkin.git",
+        "reference": "51ac4500c4dc30cbaaabcd2f25694299df666a31"
+      },
+      "dist": {
+        "type": "zip",
+        "url": "https://api.github.com/repos/Behat/Gherkin/zipball/51ac4500c4dc30cbaaabcd2f25694299df666a31",
+        "reference": "51ac4500c4dc30cbaaabcd2f25694299df666a31",
+        "shasum": ""
+      },
+      "require": {
+        "php": ">=5.3.1"
+      },
+      "require-dev": {
+        "phpunit/phpunit": "~4.5|~5",
+        "symfony/phpunit-bridge": "~2.7|~3|~4",
+        "symfony/yaml": "~2.3|~3|~4"
+      },
+      "suggest": {
+        "symfony/yaml": "If you want to parse features, represented in YAML files"
+      },
+      "type": "library",
+      "extra": {
+        "branch-alias": {
+          "dev-master": "4.4-dev"
+        }
+      },
+      "autoload": {
+        "psr-0": {
+          "Behat\\Gherkin": "src/"
+        }
+      },
+      "notification-url": "https://packagist.org/downloads/",
+      "license": [
+        "MIT"
+      ],
+      "authors": [
+        {
+          "name": "Konstantin Kudryashov",
+          "email": "ever.zet@gmail.com",
+          "homepage": "http://everzet.com"
+        }
+      ],
+      "description": "Gherkin DSL parser for PHP 5.3",
+      "homepage": "http://behat.org/",
+      "keywords": [
+        "BDD",
+        "Behat",
+        "Cucumber",
+        "DSL",
+        "gherkin",
+        "parser"
+      ],
+      "time": "2020-03-17T14:03:26+00:00"
+    },
+    {
+      "name": "behat/transliterator",
+      "version": "v1.3.0",
+      "source": {
+        "type": "git",
+        "url": "https://github.com/Behat/Transliterator.git",
+        "reference": "3c4ec1d77c3d05caa1f0bf8fb3aae4845005c7fc"
+      },
+      "dist": {
+        "type": "zip",
+        "url": "https://api.github.com/repos/Behat/Transliterator/zipball/3c4ec1d77c3d05caa1f0bf8fb3aae4845005c7fc",
+        "reference": "3c4ec1d77c3d05caa1f0bf8fb3aae4845005c7fc",
+        "shasum": ""
+      },
+      "require": {
+        "php": ">=5.3.3"
+      },
+      "require-dev": {
+        "chuyskywalker/rolling-curl": "^3.1",
+        "php-yaoi/php-yaoi": "^1.0",
+        "phpunit/phpunit": "^4.8.36|^6.3"
+      },
+      "type": "library",
+      "extra": {
+        "branch-alias": {
+          "dev-master": "1.2-dev"
+        }
+      },
+      "autoload": {
+        "psr-4": {
+          "Behat\\Transliterator\\": "src/Behat/Transliterator"
+        }
+      },
+      "notification-url": "https://packagist.org/downloads/",
+      "license": [
+        "Artistic-1.0"
+      ],
+      "description": "String transliterator",
+      "keywords": [
+        "i18n",
+        "slug",
+        "transliterator"
+      ],
+      "time": "2020-01-14T16:39:13+00:00"
+    },
+    {
+      "name": "composer/semver",
+      "version": "1.5.1",
+      "source": {
+        "type": "git",
+        "url": "https://github.com/composer/semver.git",
+        "reference": "c6bea70230ef4dd483e6bbcab6005f682ed3a8de"
+      },
+      "dist": {
+        "type": "zip",
+        "url": "https://api.github.com/repos/composer/semver/zipball/c6bea70230ef4dd483e6bbcab6005f682ed3a8de",
+        "reference": "c6bea70230ef4dd483e6bbcab6005f682ed3a8de",
+        "shasum": ""
+      },
+      "require": {
+        "php": "^5.3.2 || ^7.0"
+      },
+      "require-dev": {
+        "phpunit/phpunit": "^4.5 || ^5.0.5"
+      },
+      "type": "library",
+      "extra": {
+        "branch-alias": {
+          "dev-master": "1.x-dev"
+        }
+      },
+      "autoload": {
+        "psr-4": {
+          "Composer\\Semver\\": "src"
+        }
+      },
+      "notification-url": "https://packagist.org/downloads/",
+      "license": [
+        "MIT"
+      ],
+      "authors": [
+        {
+          "name": "Nils Adermann",
+          "email": "naderman@naderman.de",
+          "homepage": "http://www.naderman.de"
+        },
+        {
+          "name": "Jordi Boggiano",
+          "email": "j.boggiano@seld.be",
+          "homepage": "http://seld.be"
+        },
+        {
+          "name": "Rob Bast",
+          "email": "rob.bast@gmail.com",
+          "homepage": "http://robbast.nl"
+        }
+      ],
+      "description": "Semver library that offers utilities, version constraint parsing and validation.",
+      "keywords": [
+        "semantic",
+        "semver",
+        "validation",
+        "versioning"
+      ],
+      "time": "2020-01-13T12:06:48+00:00"
+    },
+    {
+      "name": "composer/xdebug-handler",
+      "version": "1.4.3",
+      "source": {
+        "type": "git",
+        "url": "https://github.com/composer/xdebug-handler.git",
+        "reference": "ebd27a9866ae8254e873866f795491f02418c5a5"
+      },
+      "dist": {
+        "type": "zip",
+        "url": "https://api.github.com/repos/composer/xdebug-handler/zipball/ebd27a9866ae8254e873866f795491f02418c5a5",
+        "reference": "ebd27a9866ae8254e873866f795491f02418c5a5",
+        "shasum": ""
+      },
+      "require": {
+        "php": "^5.3.2 || ^7.0 || ^8.0",
+        "psr/log": "^1.0"
+      },
+      "require-dev": {
+        "phpunit/phpunit": "^4.8.35 || ^5.7 || 6.5 - 8"
+      },
+      "type": "library",
+      "autoload": {
+        "psr-4": {
+          "Composer\\XdebugHandler\\": "src"
+        }
+      },
+      "notification-url": "https://packagist.org/downloads/",
+      "license": [
+        "MIT"
+      ],
+      "authors": [
+        {
+          "name": "John Stevenson",
+          "email": "john-stevenson@blueyonder.co.uk"
+        }
+      ],
+      "description": "Restarts a process without Xdebug.",
+      "keywords": [
+        "Xdebug",
+        "performance"
+      ],
+      "time": "2020-08-19T10:27:58+00:00"
+    },
+    {
+      "name": "friendsofphp/php-cs-fixer",
+      "version": "v2.16.4",
+      "source": {
+        "type": "git",
+        "url": "https://github.com/FriendsOfPHP/PHP-CS-Fixer.git",
+        "reference": "1023c3458137ab052f6ff1e09621a721bfdeca13"
+      },
+      "dist": {
+        "type": "zip",
+        "url": "https://api.github.com/repos/FriendsOfPHP/PHP-CS-Fixer/zipball/1023c3458137ab052f6ff1e09621a721bfdeca13",
+        "reference": "1023c3458137ab052f6ff1e09621a721bfdeca13",
+        "shasum": ""
+      },
+      "require": {
+        "composer/semver": "^1.4",
+        "composer/xdebug-handler": "^1.2",
+        "doctrine/annotations": "^1.2",
         "ext-json": "*",
-<<<<<<< HEAD
+        "ext-tokenizer": "*",
+        "php": "^5.6 || ^7.0",
+        "php-cs-fixer/diff": "^1.3",
+        "symfony/console": "^3.4.17 || ^4.1.6 || ^5.0",
+        "symfony/event-dispatcher": "^3.0 || ^4.0 || ^5.0",
+        "symfony/filesystem": "^3.0 || ^4.0 || ^5.0",
+        "symfony/finder": "^3.0 || ^4.0 || ^5.0",
+        "symfony/options-resolver": "^3.0 || ^4.0 || ^5.0",
+        "symfony/polyfill-php70": "^1.0",
+        "symfony/polyfill-php72": "^1.4",
+        "symfony/process": "^3.0 || ^4.0 || ^5.0",
+        "symfony/stopwatch": "^3.0 || ^4.0 || ^5.0"
+      },
+      "require-dev": {
+        "johnkary/phpunit-speedtrap": "^1.1 || ^2.0 || ^3.0",
+        "justinrainbow/json-schema": "^5.0",
+        "keradus/cli-executor": "^1.2",
+        "mikey179/vfsstream": "^1.6",
+        "php-coveralls/php-coveralls": "^2.1",
+        "php-cs-fixer/accessible-object": "^1.0",
+        "php-cs-fixer/phpunit-constraint-isidenticalstring": "^1.1",
+        "php-cs-fixer/phpunit-constraint-xmlmatchesxsd": "^1.1",
+        "phpunit/phpunit": "^5.7.27 || ^6.5.14 || ^7.1",
+        "phpunitgoodpractices/traits": "^1.8",
+        "symfony/phpunit-bridge": "^5.1",
+        "symfony/yaml": "^3.0 || ^4.0 || ^5.0"
+      },
+      "suggest": {
+        "ext-dom": "For handling output formats in XML",
+        "ext-mbstring": "For handling non-UTF8 characters.",
+        "php-cs-fixer/phpunit-constraint-isidenticalstring": "For IsIdenticalString constraint.",
+        "php-cs-fixer/phpunit-constraint-xmlmatchesxsd": "For XmlMatchesXsd constraint.",
+        "symfony/polyfill-mbstring": "When enabling `ext-mbstring` is not possible."
+      },
+      "bin": [
+        "php-cs-fixer"
+      ],
+      "type": "application",
+      "autoload": {
+        "psr-4": {
+          "PhpCsFixer\\": "src/"
+        },
+        "classmap": [
+          "tests/Test/AbstractFixerTestCase.php",
+          "tests/Test/AbstractIntegrationCaseFactory.php",
+          "tests/Test/AbstractIntegrationTestCase.php",
+          "tests/Test/Assert/AssertTokensTrait.php",
+          "tests/Test/IntegrationCase.php",
+          "tests/Test/IntegrationCaseFactory.php",
+          "tests/Test/IntegrationCaseFactoryInterface.php",
+          "tests/Test/InternalIntegrationCaseFactory.php",
+          "tests/Test/IsIdenticalConstraint.php",
+          "tests/TestCase.php"
+        ]
+      },
+      "notification-url": "https://packagist.org/downloads/",
+      "license": [
+        "MIT"
+      ],
+      "authors": [
+        {
+          "name": "Fabien Potencier",
+          "email": "fabien@symfony.com"
+        },
+        {
+          "name": "Dariusz Rumiński",
+          "email": "dariusz.ruminski@gmail.com"
+        }
+      ],
+      "description": "A tool to automatically fix PHP code style",
+      "support": {
+        "issues": "https://github.com/FriendsOfPHP/PHP-CS-Fixer/issues",
+        "source": "https://github.com/FriendsOfPHP/PHP-CS-Fixer/tree/v2.16.4"
+      },
+      "funding": [
+        {
+          "url": "https://github.com/keradus",
+          "type": "github"
+        }
+      ],
+      "time": "2020-06-27T23:57:46+00:00"
+    },
+    {
+      "name": "johnkary/phpunit-speedtrap",
+      "version": "v3.2.0",
+      "source": {
+        "type": "git",
+        "url": "https://github.com/johnkary/phpunit-speedtrap.git",
+        "reference": "8c0e149b80c6e86c33315f05699512678655c158"
+      },
+      "dist": {
+        "type": "zip",
+        "url": "https://api.github.com/repos/johnkary/phpunit-speedtrap/zipball/8c0e149b80c6e86c33315f05699512678655c158",
+        "reference": "8c0e149b80c6e86c33315f05699512678655c158",
+        "shasum": ""
+      },
+      "require": {
+        "php": ">=7.1",
+        "phpunit/phpunit": "^7.0 || ^8.0 || ^9.0"
+      },
+      "type": "library",
+      "extra": {
+        "branch-alias": {
+          "dev-master": "3.2-dev"
+        }
+      },
+      "autoload": {
+        "psr-4": {
+          "JohnKary\\PHPUnit\\Listener\\": "src/"
+        }
+      },
+      "notification-url": "https://packagist.org/downloads/",
+      "license": [
+        "MIT"
+      ],
+      "authors": [
+        {
+          "name": "John Kary",
+          "email": "john@johnkary.net"
+        }
+      ],
+      "description": "Find and report on slow tests in your PHPUnit test suite",
+      "homepage": "https://github.com/johnkary/phpunit-speedtrap",
+      "keywords": [
+        "phpunit",
+        "profile",
+        "slow"
+      ],
+      "time": "2020-02-12T16:19:51+00:00"
+    },
+    {
+      "name": "mikey179/vfsstream",
+      "version": "v1.6.8",
+      "source": {
+        "type": "git",
+        "url": "https://github.com/bovigo/vfsStream.git",
+        "reference": "231c73783ebb7dd9ec77916c10037eff5a2b6efe"
+      },
+      "dist": {
+        "type": "zip",
+        "url": "https://api.github.com/repos/bovigo/vfsStream/zipball/231c73783ebb7dd9ec77916c10037eff5a2b6efe",
+        "reference": "231c73783ebb7dd9ec77916c10037eff5a2b6efe",
+        "shasum": ""
+      },
+      "require": {
+        "php": ">=5.3.0"
+      },
+      "require-dev": {
+        "phpunit/phpunit": "^4.5|^5.0"
+      },
+      "type": "library",
+      "extra": {
+        "branch-alias": {
+          "dev-master": "1.6.x-dev"
+        }
+      },
+      "autoload": {
+        "psr-0": {
+          "org\\bovigo\\vfs\\": "src/main/php"
+        }
+      },
+      "notification-url": "https://packagist.org/downloads/",
+      "license": [
+        "BSD-3-Clause"
+      ],
+      "authors": [
+        {
+          "name": "Frank Kleine",
+          "homepage": "http://frankkleine.de/",
+          "role": "Developer"
+        }
+      ],
+      "description": "Virtual file system to mock the real file system in unit tests.",
+      "homepage": "http://vfs.bovigo.org/",
+      "time": "2019-10-30T15:31:00+00:00"
+    },
+    {
+      "name": "myclabs/deep-copy",
+      "version": "1.10.1",
+      "source": {
+        "type": "git",
+        "url": "https://github.com/myclabs/DeepCopy.git",
+        "reference": "969b211f9a51aa1f6c01d1d2aef56d3bd91598e5"
+      },
+      "dist": {
+        "type": "zip",
+        "url": "https://api.github.com/repos/myclabs/DeepCopy/zipball/969b211f9a51aa1f6c01d1d2aef56d3bd91598e5",
+        "reference": "969b211f9a51aa1f6c01d1d2aef56d3bd91598e5",
+        "shasum": ""
+      },
+      "require": {
+        "php": "^7.1 || ^8.0"
+      },
+      "replace": {
+        "myclabs/deep-copy": "self.version"
+      },
+      "require-dev": {
+        "doctrine/collections": "^1.0",
+        "doctrine/common": "^2.6",
+        "phpunit/phpunit": "^7.1"
+      },
+      "type": "library",
+      "autoload": {
+        "psr-4": {
+          "DeepCopy\\": "src/DeepCopy/"
+        },
+        "files": [
+          "src/DeepCopy/deep_copy.php"
+        ]
+      },
+      "notification-url": "https://packagist.org/downloads/",
+      "license": [
+        "MIT"
+      ],
+      "description": "Create deep copies (clones) of your objects",
+      "keywords": [
+        "clone",
+        "copy",
+        "duplicate",
+        "object",
+        "object graph"
+      ],
+      "time": "2020-06-29T13:22:24+00:00"
+    },
+    {
+      "name": "phake/phake",
+      "version": "v3.1.8",
+      "source": {
+        "type": "git",
+        "url": "https://github.com/mlively/Phake.git",
+        "reference": "9f9dfb12c9ce6e38c73de9631ea2ab0f0ea36a65"
+      },
+      "dist": {
+        "type": "zip",
+        "url": "https://api.github.com/repos/mlively/Phake/zipball/9f9dfb12c9ce6e38c73de9631ea2ab0f0ea36a65",
+        "reference": "9f9dfb12c9ce6e38c73de9631ea2ab0f0ea36a65",
+        "shasum": ""
+      },
+      "require": {
+        "php": ">=7",
+        "sebastian/comparator": "^1.1|^2.0|^3.0|^4.0"
+      },
+      "require-dev": {
+        "codeclimate/php-test-reporter": "dev-master",
+        "doctrine/common": "2.3.*",
+        "ext-soap": "*",
+        "hamcrest/hamcrest-php": "1.1.*",
+        "phpunit/phpunit": "^7.0"
+      },
+      "suggest": {
+        "doctrine/common": "Allows mock annotations to use import statements for classes.",
+        "hamcrest/hamcrest-php": "Use Hamcrest matchers."
+      },
+      "type": "library",
+      "extra": {
+        "branch-alias": {
+          "dev-master": "3.0.0-dev"
+        }
+      },
+      "autoload": {
+        "psr-0": {
+          "Phake": "src/"
+        }
+      },
+      "notification-url": "https://packagist.org/downloads/",
+      "license": [
+        "BSD-3-Clause"
+      ],
+      "authors": [
+        {
+          "name": "Mike Lively",
+          "email": "m@digitalsandwich.com"
+        }
+      ],
+      "description": "The Phake mock testing library",
+      "homepage": "https://github.com/mlively/Phake",
+      "keywords": [
+        "mock",
+        "testing"
+      ],
+      "time": "2020-05-11T18:43:26+00:00"
+    },
+    {
+      "name": "phar-io/manifest",
+      "version": "1.0.3",
+      "source": {
+        "type": "git",
+        "url": "https://github.com/phar-io/manifest.git",
+        "reference": "7761fcacf03b4d4f16e7ccb606d4879ca431fcf4"
+      },
+      "dist": {
+        "type": "zip",
+        "url": "https://api.github.com/repos/phar-io/manifest/zipball/7761fcacf03b4d4f16e7ccb606d4879ca431fcf4",
+        "reference": "7761fcacf03b4d4f16e7ccb606d4879ca431fcf4",
+        "shasum": ""
+      },
+      "require": {
+        "ext-dom": "*",
+        "ext-phar": "*",
+        "phar-io/version": "^2.0",
+        "php": "^5.6 || ^7.0"
+      },
+      "type": "library",
+      "extra": {
+        "branch-alias": {
+          "dev-master": "1.0.x-dev"
+        }
+      },
+      "autoload": {
+        "classmap": [
+          "src/"
+        ]
+      },
+      "notification-url": "https://packagist.org/downloads/",
+      "license": [
+        "BSD-3-Clause"
+      ],
+      "authors": [
+        {
+          "name": "Arne Blankerts",
+          "email": "arne@blankerts.de",
+          "role": "Developer"
+        },
+        {
+          "name": "Sebastian Heuer",
+          "email": "sebastian@phpeople.de",
+          "role": "Developer"
+        },
+        {
+          "name": "Sebastian Bergmann",
+          "email": "sebastian@phpunit.de",
+          "role": "Developer"
+        }
+      ],
+      "description": "Component for reading phar.io manifest information from a PHP Archive (PHAR)",
+      "time": "2018-07-08T19:23:20+00:00"
+    },
+    {
+      "name": "phar-io/version",
+      "version": "2.0.1",
+      "source": {
+        "type": "git",
+        "url": "https://github.com/phar-io/version.git",
+        "reference": "45a2ec53a73c70ce41d55cedef9063630abaf1b6"
+      },
+      "dist": {
+        "type": "zip",
+        "url": "https://api.github.com/repos/phar-io/version/zipball/45a2ec53a73c70ce41d55cedef9063630abaf1b6",
+        "reference": "45a2ec53a73c70ce41d55cedef9063630abaf1b6",
+        "shasum": ""
+      },
+      "require": {
+        "php": "^5.6 || ^7.0"
+      },
+      "type": "library",
+      "autoload": {
+        "classmap": [
+          "src/"
+        ]
+      },
+      "notification-url": "https://packagist.org/downloads/",
+      "license": [
+        "BSD-3-Clause"
+      ],
+      "authors": [
+        {
+          "name": "Arne Blankerts",
+          "email": "arne@blankerts.de",
+          "role": "Developer"
+        },
+        {
+          "name": "Sebastian Heuer",
+          "email": "sebastian@phpeople.de",
+          "role": "Developer"
+        },
+        {
+          "name": "Sebastian Bergmann",
+          "email": "sebastian@phpunit.de",
+          "role": "Developer"
+        }
+      ],
+      "description": "Library for handling version information and constraints",
+      "time": "2018-07-08T19:19:57+00:00"
+    },
+    {
+      "name": "php-cs-fixer/diff",
+      "version": "v1.3.0",
+      "source": {
+        "type": "git",
+        "url": "https://github.com/PHP-CS-Fixer/diff.git",
+        "reference": "78bb099e9c16361126c86ce82ec4405ebab8e756"
+      },
+      "dist": {
+        "type": "zip",
+        "url": "https://api.github.com/repos/PHP-CS-Fixer/diff/zipball/78bb099e9c16361126c86ce82ec4405ebab8e756",
+        "reference": "78bb099e9c16361126c86ce82ec4405ebab8e756",
+        "shasum": ""
+      },
+      "require": {
+        "php": "^5.6 || ^7.0"
+      },
+      "require-dev": {
+        "phpunit/phpunit": "^5.7.23 || ^6.4.3",
+        "symfony/process": "^3.3"
+      },
+      "type": "library",
+      "autoload": {
+        "classmap": [
+          "src/"
+        ]
+      },
+      "notification-url": "https://packagist.org/downloads/",
+      "license": [
+        "BSD-3-Clause"
+      ],
+      "authors": [
+        {
+          "name": "Kore Nordmann",
+          "email": "mail@kore-nordmann.de"
+        },
+        {
+          "name": "Sebastian Bergmann",
+          "email": "sebastian@phpunit.de"
+        },
+        {
+          "name": "SpacePossum"
+        }
+      ],
+      "description": "sebastian/diff v2 backport support for PHP5.6",
+      "homepage": "https://github.com/PHP-CS-Fixer",
+      "keywords": [
+        "diff"
+      ],
+      "time": "2018-02-15T16:58:55+00:00"
+    },
+    {
+      "name": "phpdocumentor/reflection-common",
+      "version": "2.1.0",
+      "source": {
+        "type": "git",
+        "url": "https://github.com/phpDocumentor/ReflectionCommon.git",
+        "reference": "6568f4687e5b41b054365f9ae03fcb1ed5f2069b"
+      },
+      "dist": {
+        "type": "zip",
+        "url": "https://api.github.com/repos/phpDocumentor/ReflectionCommon/zipball/6568f4687e5b41b054365f9ae03fcb1ed5f2069b",
+        "reference": "6568f4687e5b41b054365f9ae03fcb1ed5f2069b",
+        "shasum": ""
+      },
+      "require": {
+        "php": ">=7.1"
+      },
+      "type": "library",
+      "extra": {
+        "branch-alias": {
+          "dev-master": "2.x-dev"
+        }
+      },
+      "autoload": {
+        "psr-4": {
+          "phpDocumentor\\Reflection\\": "src/"
+        }
+      },
+      "notification-url": "https://packagist.org/downloads/",
+      "license": [
+        "MIT"
+      ],
+      "authors": [
+        {
+          "name": "Jaap van Otterdijk",
+          "email": "opensource@ijaap.nl"
+        }
+      ],
+      "description": "Common reflection classes used by phpdocumentor to reflect the code structure",
+      "homepage": "http://www.phpdoc.org",
+      "keywords": [
+        "FQSEN",
+        "phpDocumentor",
+        "phpdoc",
+        "reflection",
+        "static analysis"
+      ],
+      "time": "2020-04-27T09:25:28+00:00"
+    },
+    {
+      "name": "phpdocumentor/reflection-docblock",
+      "version": "4.3.4",
+      "source": {
+        "type": "git",
+        "url": "https://github.com/phpDocumentor/ReflectionDocBlock.git",
+        "reference": "da3fd972d6bafd628114f7e7e036f45944b62e9c"
+      },
+      "dist": {
+        "type": "zip",
+        "url": "https://api.github.com/repos/phpDocumentor/ReflectionDocBlock/zipball/da3fd972d6bafd628114f7e7e036f45944b62e9c",
+        "reference": "da3fd972d6bafd628114f7e7e036f45944b62e9c",
+        "shasum": ""
+      },
+      "require": {
+        "php": "^7.0",
+        "phpdocumentor/reflection-common": "^1.0.0 || ^2.0.0",
+        "phpdocumentor/type-resolver": "~0.4 || ^1.0.0",
+        "webmozart/assert": "^1.0"
+      },
+      "require-dev": {
+        "doctrine/instantiator": "^1.0.5",
+        "mockery/mockery": "^1.0",
+        "phpdocumentor/type-resolver": "0.4.*",
+        "phpunit/phpunit": "^6.4"
+      },
+      "type": "library",
+      "extra": {
+        "branch-alias": {
+          "dev-master": "4.x-dev"
+        }
+      },
+      "autoload": {
+        "psr-4": {
+          "phpDocumentor\\Reflection\\": [
+            "src/"
+          ]
+        }
+      },
+      "notification-url": "https://packagist.org/downloads/",
+      "license": [
+        "MIT"
+      ],
+      "authors": [
+        {
+          "name": "Mike van Riel",
+          "email": "me@mikevanriel.com"
+        }
+      ],
+      "description": "With this component, a library can provide support for annotations via DocBlocks or otherwise retrieve information that is embedded in a DocBlock.",
+      "time": "2019-12-28T18:55:12+00:00"
+    },
+    {
+      "name": "phpdocumentor/type-resolver",
+      "version": "1.0.1",
+      "source": {
+        "type": "git",
+        "url": "https://github.com/phpDocumentor/TypeResolver.git",
+        "reference": "2e32a6d48972b2c1976ed5d8967145b6cec4a4a9"
+      },
+      "dist": {
+        "type": "zip",
+        "url": "https://api.github.com/repos/phpDocumentor/TypeResolver/zipball/2e32a6d48972b2c1976ed5d8967145b6cec4a4a9",
+        "reference": "2e32a6d48972b2c1976ed5d8967145b6cec4a4a9",
+        "shasum": ""
+      },
+      "require": {
+        "php": "^7.1",
+        "phpdocumentor/reflection-common": "^2.0"
+      },
+      "require-dev": {
+        "ext-tokenizer": "^7.1",
+        "mockery/mockery": "~1",
+        "phpunit/phpunit": "^7.0"
+      },
+      "type": "library",
+      "extra": {
+        "branch-alias": {
+          "dev-master": "1.x-dev"
+        }
+      },
+      "autoload": {
+        "psr-4": {
+          "phpDocumentor\\Reflection\\": "src"
+        }
+      },
+      "notification-url": "https://packagist.org/downloads/",
+      "license": [
+        "MIT"
+      ],
+      "authors": [
+        {
+          "name": "Mike van Riel",
+          "email": "me@mikevanriel.com"
+        }
+      ],
+      "description": "A PSR-5 based resolver of Class names, Types and Structural Element Names",
+      "time": "2019-08-22T18:11:29+00:00"
+    },
+    {
+      "name": "phpspec/prophecy",
+      "version": "v1.10.3",
+      "source": {
+        "type": "git",
+        "url": "https://github.com/phpspec/prophecy.git",
+        "reference": "451c3cd1418cf640de218914901e51b064abb093"
+      },
+      "dist": {
+        "type": "zip",
+        "url": "https://api.github.com/repos/phpspec/prophecy/zipball/451c3cd1418cf640de218914901e51b064abb093",
+        "reference": "451c3cd1418cf640de218914901e51b064abb093",
+        "shasum": ""
+      },
+      "require": {
+        "doctrine/instantiator": "^1.0.2",
+        "php": "^5.3|^7.0",
+        "phpdocumentor/reflection-docblock": "^2.0|^3.0.2|^4.0|^5.0",
+        "sebastian/comparator": "^1.2.3|^2.0|^3.0|^4.0",
+        "sebastian/recursion-context": "^1.0|^2.0|^3.0|^4.0"
+      },
+      "require-dev": {
+        "phpspec/phpspec": "^2.5 || ^3.2",
+        "phpunit/phpunit": "^4.8.35 || ^5.7 || ^6.5 || ^7.1"
+      },
+      "type": "library",
+      "extra": {
+        "branch-alias": {
+          "dev-master": "1.10.x-dev"
+        }
+      },
+      "autoload": {
+        "psr-4": {
+          "Prophecy\\": "src/Prophecy"
+        }
+      },
+      "notification-url": "https://packagist.org/downloads/",
+      "license": [
+        "MIT"
+      ],
+      "authors": [
+        {
+          "name": "Konstantin Kudryashov",
+          "email": "ever.zet@gmail.com",
+          "homepage": "http://everzet.com"
+        },
+        {
+          "name": "Marcello Duarte",
+          "email": "marcello.duarte@gmail.com"
+        }
+      ],
+      "description": "Highly opinionated mocking framework for PHP 5.3+",
+      "homepage": "https://github.com/phpspec/prophecy",
+      "keywords": [
+        "Double",
+        "Dummy",
+        "fake",
+        "mock",
+        "spy",
+        "stub"
+      ],
+      "time": "2020-03-05T15:02:03+00:00"
+    },
+    {
+      "name": "phpstan/phpstan",
+      "version": "0.12.48",
+      "source": {
+        "type": "git",
+        "url": "https://github.com/phpstan/phpstan.git",
+        "reference": "d364cfbac9ffd869570cdfea7eaa6541c3dac666"
+      },
+      "dist": {
+        "type": "zip",
+        "url": "https://api.github.com/repos/phpstan/phpstan/zipball/d364cfbac9ffd869570cdfea7eaa6541c3dac666",
+        "reference": "d364cfbac9ffd869570cdfea7eaa6541c3dac666",
+        "shasum": ""
+      },
+      "require": {
+        "php": "^7.1|^8.0"
+      },
+      "conflict": {
+        "phpstan/phpstan-shim": "*"
+      },
+      "bin": [
+        "phpstan",
+        "phpstan.phar"
+      ],
+      "type": "library",
+      "extra": {
+        "branch-alias": {
+          "dev-master": "0.12-dev"
+        }
+      },
+      "autoload": {
+        "files": [
+          "bootstrap.php"
+        ]
+      },
+      "notification-url": "https://packagist.org/downloads/",
+      "license": [
+        "MIT"
+      ],
+      "description": "PHPStan - PHP Static Analysis Tool",
+      "time": "2020-09-19T21:19:38+00:00"
+    },
+    {
+      "name": "phpunit/php-code-coverage",
+      "version": "6.1.4",
+      "source": {
+        "type": "git",
+        "url": "https://github.com/sebastianbergmann/php-code-coverage.git",
+        "reference": "807e6013b00af69b6c5d9ceb4282d0393dbb9d8d"
+      },
+      "dist": {
+        "type": "zip",
+        "url": "https://api.github.com/repos/sebastianbergmann/php-code-coverage/zipball/807e6013b00af69b6c5d9ceb4282d0393dbb9d8d",
+        "reference": "807e6013b00af69b6c5d9ceb4282d0393dbb9d8d",
+        "shasum": ""
+      },
+      "require": {
+        "ext-dom": "*",
+        "ext-xmlwriter": "*",
+        "php": "^7.1",
+        "phpunit/php-file-iterator": "^2.0",
+        "phpunit/php-text-template": "^1.2.1",
+        "phpunit/php-token-stream": "^3.0",
+        "sebastian/code-unit-reverse-lookup": "^1.0.1",
+        "sebastian/environment": "^3.1 || ^4.0",
+        "sebastian/version": "^2.0.1",
+        "theseer/tokenizer": "^1.1"
+      },
+      "require-dev": {
+        "phpunit/phpunit": "^7.0"
+      },
+      "suggest": {
+        "ext-xdebug": "^2.6.0"
+      },
+      "type": "library",
+      "extra": {
+        "branch-alias": {
+          "dev-master": "6.1-dev"
+        }
+      },
+      "autoload": {
+        "classmap": [
+          "src/"
+        ]
+      },
+      "notification-url": "https://packagist.org/downloads/",
+      "license": [
+        "BSD-3-Clause"
+      ],
+      "authors": [
+        {
+          "name": "Sebastian Bergmann",
+          "email": "sebastian@phpunit.de",
+          "role": "lead"
+        }
+      ],
+      "description": "Library that provides collection, processing, and rendering functionality for PHP code coverage information.",
+      "homepage": "https://github.com/sebastianbergmann/php-code-coverage",
+      "keywords": [
+        "coverage",
+        "testing",
+        "xunit"
+      ],
+      "time": "2018-10-31T16:06:48+00:00"
+    },
+    {
+      "name": "phpunit/php-file-iterator",
+      "version": "2.0.2",
+      "source": {
+        "type": "git",
+        "url": "https://github.com/sebastianbergmann/php-file-iterator.git",
+        "reference": "050bedf145a257b1ff02746c31894800e5122946"
+      },
+      "dist": {
+        "type": "zip",
+        "url": "https://api.github.com/repos/sebastianbergmann/php-file-iterator/zipball/050bedf145a257b1ff02746c31894800e5122946",
+        "reference": "050bedf145a257b1ff02746c31894800e5122946",
+        "shasum": ""
+      },
+      "require": {
+        "php": "^7.1"
+      },
+      "require-dev": {
+        "phpunit/phpunit": "^7.1"
+      },
+      "type": "library",
+      "extra": {
+        "branch-alias": {
+          "dev-master": "2.0.x-dev"
+        }
+      },
+      "autoload": {
+        "classmap": [
+          "src/"
+        ]
+      },
+      "notification-url": "https://packagist.org/downloads/",
+      "license": [
+        "BSD-3-Clause"
+      ],
+      "authors": [
+        {
+          "name": "Sebastian Bergmann",
+          "email": "sebastian@phpunit.de",
+          "role": "lead"
+        }
+      ],
+      "description": "FilterIterator implementation that filters files based on a list of suffixes.",
+      "homepage": "https://github.com/sebastianbergmann/php-file-iterator/",
+      "keywords": [
+        "filesystem",
+        "iterator"
+      ],
+      "time": "2018-09-13T20:33:42+00:00"
+    },
+    {
+      "name": "phpunit/php-text-template",
+      "version": "1.2.1",
+      "source": {
+        "type": "git",
+        "url": "https://github.com/sebastianbergmann/php-text-template.git",
+        "reference": "31f8b717e51d9a2afca6c9f046f5d69fc27c8686"
+      },
+      "dist": {
+        "type": "zip",
+        "url": "https://api.github.com/repos/sebastianbergmann/php-text-template/zipball/31f8b717e51d9a2afca6c9f046f5d69fc27c8686",
+        "reference": "31f8b717e51d9a2afca6c9f046f5d69fc27c8686",
+        "shasum": ""
+      },
+      "require": {
+        "php": ">=5.3.3"
+      },
+      "type": "library",
+      "autoload": {
+        "classmap": [
+          "src/"
+        ]
+      },
+      "notification-url": "https://packagist.org/downloads/",
+      "license": [
+        "BSD-3-Clause"
+      ],
+      "authors": [
+        {
+          "name": "Sebastian Bergmann",
+          "email": "sebastian@phpunit.de",
+          "role": "lead"
+        }
+      ],
+      "description": "Simple template engine.",
+      "homepage": "https://github.com/sebastianbergmann/php-text-template/",
+      "keywords": [
+        "template"
+      ],
+      "time": "2015-06-21T13:50:34+00:00"
+    },
+    {
+      "name": "phpunit/php-timer",
+      "version": "2.1.2",
+      "source": {
+        "type": "git",
+        "url": "https://github.com/sebastianbergmann/php-timer.git",
+        "reference": "1038454804406b0b5f5f520358e78c1c2f71501e"
+      },
+      "dist": {
+        "type": "zip",
+        "url": "https://api.github.com/repos/sebastianbergmann/php-timer/zipball/1038454804406b0b5f5f520358e78c1c2f71501e",
+        "reference": "1038454804406b0b5f5f520358e78c1c2f71501e",
+        "shasum": ""
+      },
+      "require": {
+        "php": "^7.1"
+      },
+      "require-dev": {
+        "phpunit/phpunit": "^7.0"
+      },
+      "type": "library",
+      "extra": {
+        "branch-alias": {
+          "dev-master": "2.1-dev"
+        }
+      },
+      "autoload": {
+        "classmap": [
+          "src/"
+        ]
+      },
+      "notification-url": "https://packagist.org/downloads/",
+      "license": [
+        "BSD-3-Clause"
+      ],
+      "authors": [
+        {
+          "name": "Sebastian Bergmann",
+          "email": "sebastian@phpunit.de",
+          "role": "lead"
+        }
+      ],
+      "description": "Utility class for timing",
+      "homepage": "https://github.com/sebastianbergmann/php-timer/",
+      "keywords": [
+        "timer"
+      ],
+      "time": "2019-06-07T04:22:29+00:00"
+    },
+    {
+      "name": "phpunit/php-token-stream",
+      "version": "3.1.1",
+      "source": {
+        "type": "git",
+        "url": "https://github.com/sebastianbergmann/php-token-stream.git",
+        "reference": "995192df77f63a59e47f025390d2d1fdf8f425ff"
+      },
+      "dist": {
+        "type": "zip",
+        "url": "https://api.github.com/repos/sebastianbergmann/php-token-stream/zipball/995192df77f63a59e47f025390d2d1fdf8f425ff",
+        "reference": "995192df77f63a59e47f025390d2d1fdf8f425ff",
+        "shasum": ""
+      },
+      "require": {
+        "ext-tokenizer": "*",
+        "php": "^7.1"
+      },
+      "require-dev": {
+        "phpunit/phpunit": "^7.0"
+      },
+      "type": "library",
+      "extra": {
+        "branch-alias": {
+          "dev-master": "3.1-dev"
+        }
+      },
+      "autoload": {
+        "classmap": [
+          "src/"
+        ]
+      },
+      "notification-url": "https://packagist.org/downloads/",
+      "license": [
+        "BSD-3-Clause"
+      ],
+      "authors": [
+        {
+          "name": "Sebastian Bergmann",
+          "email": "sebastian@phpunit.de"
+        }
+      ],
+      "description": "Wrapper around PHP's tokenizer extension.",
+      "homepage": "https://github.com/sebastianbergmann/php-token-stream/",
+      "keywords": [
+        "tokenizer"
+      ],
+      "abandoned": true,
+      "time": "2019-09-17T06:23:10+00:00"
+    },
+    {
+      "name": "phpunit/phpunit",
+      "version": "7.5.20",
+      "source": {
+        "type": "git",
+        "url": "https://github.com/sebastianbergmann/phpunit.git",
+        "reference": "9467db479d1b0487c99733bb1e7944d32deded2c"
+      },
+      "dist": {
+        "type": "zip",
+        "url": "https://api.github.com/repos/sebastianbergmann/phpunit/zipball/9467db479d1b0487c99733bb1e7944d32deded2c",
+        "reference": "9467db479d1b0487c99733bb1e7944d32deded2c",
+        "shasum": ""
+      },
+      "require": {
+        "doctrine/instantiator": "^1.1",
+        "ext-dom": "*",
+        "ext-json": "*",
+        "ext-libxml": "*",
         "ext-mbstring": "*",
-=======
->>>>>>> bf85c2e5
-        "ext-zip": "*"
-    },
-    "platform-dev": [],
-    "platform-overrides": {
-        "php": "7.1.3"
-    },
-    "plugin-api-version": "1.1.0"
+        "ext-xml": "*",
+        "myclabs/deep-copy": "^1.7",
+        "phar-io/manifest": "^1.0.2",
+        "phar-io/version": "^2.0",
+        "php": "^7.1",
+        "phpspec/prophecy": "^1.7",
+        "phpunit/php-code-coverage": "^6.0.7",
+        "phpunit/php-file-iterator": "^2.0.1",
+        "phpunit/php-text-template": "^1.2.1",
+        "phpunit/php-timer": "^2.1",
+        "sebastian/comparator": "^3.0",
+        "sebastian/diff": "^3.0",
+        "sebastian/environment": "^4.0",
+        "sebastian/exporter": "^3.1",
+        "sebastian/global-state": "^2.0",
+        "sebastian/object-enumerator": "^3.0.3",
+        "sebastian/resource-operations": "^2.0",
+        "sebastian/version": "^2.0.1"
+      },
+      "conflict": {
+        "phpunit/phpunit-mock-objects": "*"
+      },
+      "require-dev": {
+        "ext-pdo": "*"
+      },
+      "suggest": {
+        "ext-soap": "*",
+        "ext-xdebug": "*",
+        "phpunit/php-invoker": "^2.0"
+      },
+      "bin": [
+        "phpunit"
+      ],
+      "type": "library",
+      "extra": {
+        "branch-alias": {
+          "dev-master": "7.5-dev"
+        }
+      },
+      "autoload": {
+        "classmap": [
+          "src/"
+        ]
+      },
+      "notification-url": "https://packagist.org/downloads/",
+      "license": [
+        "BSD-3-Clause"
+      ],
+      "authors": [
+        {
+          "name": "Sebastian Bergmann",
+          "email": "sebastian@phpunit.de",
+          "role": "lead"
+        }
+      ],
+      "description": "The PHP Unit Testing framework.",
+      "homepage": "https://phpunit.de/",
+      "keywords": [
+        "phpunit",
+        "testing",
+        "xunit"
+      ],
+      "time": "2020-01-08T08:45:45+00:00"
+    },
+    {
+      "name": "sebastian/code-unit-reverse-lookup",
+      "version": "1.0.1",
+      "source": {
+        "type": "git",
+        "url": "https://github.com/sebastianbergmann/code-unit-reverse-lookup.git",
+        "reference": "4419fcdb5eabb9caa61a27c7a1db532a6b55dd18"
+      },
+      "dist": {
+        "type": "zip",
+        "url": "https://api.github.com/repos/sebastianbergmann/code-unit-reverse-lookup/zipball/4419fcdb5eabb9caa61a27c7a1db532a6b55dd18",
+        "reference": "4419fcdb5eabb9caa61a27c7a1db532a6b55dd18",
+        "shasum": ""
+      },
+      "require": {
+        "php": "^5.6 || ^7.0"
+      },
+      "require-dev": {
+        "phpunit/phpunit": "^5.7 || ^6.0"
+      },
+      "type": "library",
+      "extra": {
+        "branch-alias": {
+          "dev-master": "1.0.x-dev"
+        }
+      },
+      "autoload": {
+        "classmap": [
+          "src/"
+        ]
+      },
+      "notification-url": "https://packagist.org/downloads/",
+      "license": [
+        "BSD-3-Clause"
+      ],
+      "authors": [
+        {
+          "name": "Sebastian Bergmann",
+          "email": "sebastian@phpunit.de"
+        }
+      ],
+      "description": "Looks up which function or method a line of code belongs to",
+      "homepage": "https://github.com/sebastianbergmann/code-unit-reverse-lookup/",
+      "time": "2017-03-04T06:30:41+00:00"
+    },
+    {
+      "name": "sebastian/comparator",
+      "version": "3.0.2",
+      "source": {
+        "type": "git",
+        "url": "https://github.com/sebastianbergmann/comparator.git",
+        "reference": "5de4fc177adf9bce8df98d8d141a7559d7ccf6da"
+      },
+      "dist": {
+        "type": "zip",
+        "url": "https://api.github.com/repos/sebastianbergmann/comparator/zipball/5de4fc177adf9bce8df98d8d141a7559d7ccf6da",
+        "reference": "5de4fc177adf9bce8df98d8d141a7559d7ccf6da",
+        "shasum": ""
+      },
+      "require": {
+        "php": "^7.1",
+        "sebastian/diff": "^3.0",
+        "sebastian/exporter": "^3.1"
+      },
+      "require-dev": {
+        "phpunit/phpunit": "^7.1"
+      },
+      "type": "library",
+      "extra": {
+        "branch-alias": {
+          "dev-master": "3.0-dev"
+        }
+      },
+      "autoload": {
+        "classmap": [
+          "src/"
+        ]
+      },
+      "notification-url": "https://packagist.org/downloads/",
+      "license": [
+        "BSD-3-Clause"
+      ],
+      "authors": [
+        {
+          "name": "Jeff Welch",
+          "email": "whatthejeff@gmail.com"
+        },
+        {
+          "name": "Volker Dusch",
+          "email": "github@wallbash.com"
+        },
+        {
+          "name": "Bernhard Schussek",
+          "email": "bschussek@2bepublished.at"
+        },
+        {
+          "name": "Sebastian Bergmann",
+          "email": "sebastian@phpunit.de"
+        }
+      ],
+      "description": "Provides the functionality to compare PHP values for equality",
+      "homepage": "https://github.com/sebastianbergmann/comparator",
+      "keywords": [
+        "comparator",
+        "compare",
+        "equality"
+      ],
+      "time": "2018-07-12T15:12:46+00:00"
+    },
+    {
+      "name": "sebastian/diff",
+      "version": "3.0.2",
+      "source": {
+        "type": "git",
+        "url": "https://github.com/sebastianbergmann/diff.git",
+        "reference": "720fcc7e9b5cf384ea68d9d930d480907a0c1a29"
+      },
+      "dist": {
+        "type": "zip",
+        "url": "https://api.github.com/repos/sebastianbergmann/diff/zipball/720fcc7e9b5cf384ea68d9d930d480907a0c1a29",
+        "reference": "720fcc7e9b5cf384ea68d9d930d480907a0c1a29",
+        "shasum": ""
+      },
+      "require": {
+        "php": "^7.1"
+      },
+      "require-dev": {
+        "phpunit/phpunit": "^7.5 || ^8.0",
+        "symfony/process": "^2 || ^3.3 || ^4"
+      },
+      "type": "library",
+      "extra": {
+        "branch-alias": {
+          "dev-master": "3.0-dev"
+        }
+      },
+      "autoload": {
+        "classmap": [
+          "src/"
+        ]
+      },
+      "notification-url": "https://packagist.org/downloads/",
+      "license": [
+        "BSD-3-Clause"
+      ],
+      "authors": [
+        {
+          "name": "Kore Nordmann",
+          "email": "mail@kore-nordmann.de"
+        },
+        {
+          "name": "Sebastian Bergmann",
+          "email": "sebastian@phpunit.de"
+        }
+      ],
+      "description": "Diff implementation",
+      "homepage": "https://github.com/sebastianbergmann/diff",
+      "keywords": [
+        "diff",
+        "udiff",
+        "unidiff",
+        "unified diff"
+      ],
+      "time": "2019-02-04T06:01:07+00:00"
+    },
+    {
+      "name": "sebastian/environment",
+      "version": "4.2.3",
+      "source": {
+        "type": "git",
+        "url": "https://github.com/sebastianbergmann/environment.git",
+        "reference": "464c90d7bdf5ad4e8a6aea15c091fec0603d4368"
+      },
+      "dist": {
+        "type": "zip",
+        "url": "https://api.github.com/repos/sebastianbergmann/environment/zipball/464c90d7bdf5ad4e8a6aea15c091fec0603d4368",
+        "reference": "464c90d7bdf5ad4e8a6aea15c091fec0603d4368",
+        "shasum": ""
+      },
+      "require": {
+        "php": "^7.1"
+      },
+      "require-dev": {
+        "phpunit/phpunit": "^7.5"
+      },
+      "suggest": {
+        "ext-posix": "*"
+      },
+      "type": "library",
+      "extra": {
+        "branch-alias": {
+          "dev-master": "4.2-dev"
+        }
+      },
+      "autoload": {
+        "classmap": [
+          "src/"
+        ]
+      },
+      "notification-url": "https://packagist.org/downloads/",
+      "license": [
+        "BSD-3-Clause"
+      ],
+      "authors": [
+        {
+          "name": "Sebastian Bergmann",
+          "email": "sebastian@phpunit.de"
+        }
+      ],
+      "description": "Provides functionality to handle HHVM/PHP environments",
+      "homepage": "http://www.github.com/sebastianbergmann/environment",
+      "keywords": [
+        "Xdebug",
+        "environment",
+        "hhvm"
+      ],
+      "time": "2019-11-20T08:46:58+00:00"
+    },
+    {
+      "name": "sebastian/exporter",
+      "version": "3.1.2",
+      "source": {
+        "type": "git",
+        "url": "https://github.com/sebastianbergmann/exporter.git",
+        "reference": "68609e1261d215ea5b21b7987539cbfbe156ec3e"
+      },
+      "dist": {
+        "type": "zip",
+        "url": "https://api.github.com/repos/sebastianbergmann/exporter/zipball/68609e1261d215ea5b21b7987539cbfbe156ec3e",
+        "reference": "68609e1261d215ea5b21b7987539cbfbe156ec3e",
+        "shasum": ""
+      },
+      "require": {
+        "php": "^7.0",
+        "sebastian/recursion-context": "^3.0"
+      },
+      "require-dev": {
+        "ext-mbstring": "*",
+        "phpunit/phpunit": "^6.0"
+      },
+      "type": "library",
+      "extra": {
+        "branch-alias": {
+          "dev-master": "3.1.x-dev"
+        }
+      },
+      "autoload": {
+        "classmap": [
+          "src/"
+        ]
+      },
+      "notification-url": "https://packagist.org/downloads/",
+      "license": [
+        "BSD-3-Clause"
+      ],
+      "authors": [
+        {
+          "name": "Sebastian Bergmann",
+          "email": "sebastian@phpunit.de"
+        },
+        {
+          "name": "Jeff Welch",
+          "email": "whatthejeff@gmail.com"
+        },
+        {
+          "name": "Volker Dusch",
+          "email": "github@wallbash.com"
+        },
+        {
+          "name": "Adam Harvey",
+          "email": "aharvey@php.net"
+        },
+        {
+          "name": "Bernhard Schussek",
+          "email": "bschussek@gmail.com"
+        }
+      ],
+      "description": "Provides the functionality to export PHP variables for visualization",
+      "homepage": "http://www.github.com/sebastianbergmann/exporter",
+      "keywords": [
+        "export",
+        "exporter"
+      ],
+      "time": "2019-09-14T09:02:43+00:00"
+    },
+    {
+      "name": "sebastian/global-state",
+      "version": "2.0.0",
+      "source": {
+        "type": "git",
+        "url": "https://github.com/sebastianbergmann/global-state.git",
+        "reference": "e8ba02eed7bbbb9e59e43dedd3dddeff4a56b0c4"
+      },
+      "dist": {
+        "type": "zip",
+        "url": "https://api.github.com/repos/sebastianbergmann/global-state/zipball/e8ba02eed7bbbb9e59e43dedd3dddeff4a56b0c4",
+        "reference": "e8ba02eed7bbbb9e59e43dedd3dddeff4a56b0c4",
+        "shasum": ""
+      },
+      "require": {
+        "php": "^7.0"
+      },
+      "require-dev": {
+        "phpunit/phpunit": "^6.0"
+      },
+      "suggest": {
+        "ext-uopz": "*"
+      },
+      "type": "library",
+      "extra": {
+        "branch-alias": {
+          "dev-master": "2.0-dev"
+        }
+      },
+      "autoload": {
+        "classmap": [
+          "src/"
+        ]
+      },
+      "notification-url": "https://packagist.org/downloads/",
+      "license": [
+        "BSD-3-Clause"
+      ],
+      "authors": [
+        {
+          "name": "Sebastian Bergmann",
+          "email": "sebastian@phpunit.de"
+        }
+      ],
+      "description": "Snapshotting of global state",
+      "homepage": "http://www.github.com/sebastianbergmann/global-state",
+      "keywords": [
+        "global state"
+      ],
+      "time": "2017-04-27T15:39:26+00:00"
+    },
+    {
+      "name": "sebastian/object-enumerator",
+      "version": "3.0.3",
+      "source": {
+        "type": "git",
+        "url": "https://github.com/sebastianbergmann/object-enumerator.git",
+        "reference": "7cfd9e65d11ffb5af41198476395774d4c8a84c5"
+      },
+      "dist": {
+        "type": "zip",
+        "url": "https://api.github.com/repos/sebastianbergmann/object-enumerator/zipball/7cfd9e65d11ffb5af41198476395774d4c8a84c5",
+        "reference": "7cfd9e65d11ffb5af41198476395774d4c8a84c5",
+        "shasum": ""
+      },
+      "require": {
+        "php": "^7.0",
+        "sebastian/object-reflector": "^1.1.1",
+        "sebastian/recursion-context": "^3.0"
+      },
+      "require-dev": {
+        "phpunit/phpunit": "^6.0"
+      },
+      "type": "library",
+      "extra": {
+        "branch-alias": {
+          "dev-master": "3.0.x-dev"
+        }
+      },
+      "autoload": {
+        "classmap": [
+          "src/"
+        ]
+      },
+      "notification-url": "https://packagist.org/downloads/",
+      "license": [
+        "BSD-3-Clause"
+      ],
+      "authors": [
+        {
+          "name": "Sebastian Bergmann",
+          "email": "sebastian@phpunit.de"
+        }
+      ],
+      "description": "Traverses array structures and object graphs to enumerate all referenced objects",
+      "homepage": "https://github.com/sebastianbergmann/object-enumerator/",
+      "time": "2017-08-03T12:35:26+00:00"
+    },
+    {
+      "name": "sebastian/object-reflector",
+      "version": "1.1.1",
+      "source": {
+        "type": "git",
+        "url": "https://github.com/sebastianbergmann/object-reflector.git",
+        "reference": "773f97c67f28de00d397be301821b06708fca0be"
+      },
+      "dist": {
+        "type": "zip",
+        "url": "https://api.github.com/repos/sebastianbergmann/object-reflector/zipball/773f97c67f28de00d397be301821b06708fca0be",
+        "reference": "773f97c67f28de00d397be301821b06708fca0be",
+        "shasum": ""
+      },
+      "require": {
+        "php": "^7.0"
+      },
+      "require-dev": {
+        "phpunit/phpunit": "^6.0"
+      },
+      "type": "library",
+      "extra": {
+        "branch-alias": {
+          "dev-master": "1.1-dev"
+        }
+      },
+      "autoload": {
+        "classmap": [
+          "src/"
+        ]
+      },
+      "notification-url": "https://packagist.org/downloads/",
+      "license": [
+        "BSD-3-Clause"
+      ],
+      "authors": [
+        {
+          "name": "Sebastian Bergmann",
+          "email": "sebastian@phpunit.de"
+        }
+      ],
+      "description": "Allows reflection of object attributes, including inherited and non-public ones",
+      "homepage": "https://github.com/sebastianbergmann/object-reflector/",
+      "time": "2017-03-29T09:07:27+00:00"
+    },
+    {
+      "name": "sebastian/recursion-context",
+      "version": "3.0.0",
+      "source": {
+        "type": "git",
+        "url": "https://github.com/sebastianbergmann/recursion-context.git",
+        "reference": "5b0cd723502bac3b006cbf3dbf7a1e3fcefe4fa8"
+      },
+      "dist": {
+        "type": "zip",
+        "url": "https://api.github.com/repos/sebastianbergmann/recursion-context/zipball/5b0cd723502bac3b006cbf3dbf7a1e3fcefe4fa8",
+        "reference": "5b0cd723502bac3b006cbf3dbf7a1e3fcefe4fa8",
+        "shasum": ""
+      },
+      "require": {
+        "php": "^7.0"
+      },
+      "require-dev": {
+        "phpunit/phpunit": "^6.0"
+      },
+      "type": "library",
+      "extra": {
+        "branch-alias": {
+          "dev-master": "3.0.x-dev"
+        }
+      },
+      "autoload": {
+        "classmap": [
+          "src/"
+        ]
+      },
+      "notification-url": "https://packagist.org/downloads/",
+      "license": [
+        "BSD-3-Clause"
+      ],
+      "authors": [
+        {
+          "name": "Jeff Welch",
+          "email": "whatthejeff@gmail.com"
+        },
+        {
+          "name": "Sebastian Bergmann",
+          "email": "sebastian@phpunit.de"
+        },
+        {
+          "name": "Adam Harvey",
+          "email": "aharvey@php.net"
+        }
+      ],
+      "description": "Provides functionality to recursively process PHP variables",
+      "homepage": "http://www.github.com/sebastianbergmann/recursion-context",
+      "time": "2017-03-03T06:23:57+00:00"
+    },
+    {
+      "name": "sebastian/resource-operations",
+      "version": "2.0.1",
+      "source": {
+        "type": "git",
+        "url": "https://github.com/sebastianbergmann/resource-operations.git",
+        "reference": "4d7a795d35b889bf80a0cc04e08d77cedfa917a9"
+      },
+      "dist": {
+        "type": "zip",
+        "url": "https://api.github.com/repos/sebastianbergmann/resource-operations/zipball/4d7a795d35b889bf80a0cc04e08d77cedfa917a9",
+        "reference": "4d7a795d35b889bf80a0cc04e08d77cedfa917a9",
+        "shasum": ""
+      },
+      "require": {
+        "php": "^7.1"
+      },
+      "type": "library",
+      "extra": {
+        "branch-alias": {
+          "dev-master": "2.0-dev"
+        }
+      },
+      "autoload": {
+        "classmap": [
+          "src/"
+        ]
+      },
+      "notification-url": "https://packagist.org/downloads/",
+      "license": [
+        "BSD-3-Clause"
+      ],
+      "authors": [
+        {
+          "name": "Sebastian Bergmann",
+          "email": "sebastian@phpunit.de"
+        }
+      ],
+      "description": "Provides a list of PHP built-in functions that operate on resources",
+      "homepage": "https://www.github.com/sebastianbergmann/resource-operations",
+      "time": "2018-10-04T04:07:39+00:00"
+    },
+    {
+      "name": "sebastian/version",
+      "version": "2.0.1",
+      "source": {
+        "type": "git",
+        "url": "https://github.com/sebastianbergmann/version.git",
+        "reference": "99732be0ddb3361e16ad77b68ba41efc8e979019"
+      },
+      "dist": {
+        "type": "zip",
+        "url": "https://api.github.com/repos/sebastianbergmann/version/zipball/99732be0ddb3361e16ad77b68ba41efc8e979019",
+        "reference": "99732be0ddb3361e16ad77b68ba41efc8e979019",
+        "shasum": ""
+      },
+      "require": {
+        "php": ">=5.6"
+      },
+      "type": "library",
+      "extra": {
+        "branch-alias": {
+          "dev-master": "2.0.x-dev"
+        }
+      },
+      "autoload": {
+        "classmap": [
+          "src/"
+        ]
+      },
+      "notification-url": "https://packagist.org/downloads/",
+      "license": [
+        "BSD-3-Clause"
+      ],
+      "authors": [
+        {
+          "name": "Sebastian Bergmann",
+          "email": "sebastian@phpunit.de",
+          "role": "lead"
+        }
+      ],
+      "description": "Library that helps with managing the version number of Git-hosted PHP projects",
+      "homepage": "https://github.com/sebastianbergmann/version",
+      "time": "2016-10-03T07:35:21+00:00"
+    },
+    {
+      "name": "symfony/phpunit-bridge",
+      "version": "v3.4.43",
+      "source": {
+        "type": "git",
+        "url": "https://github.com/symfony/phpunit-bridge.git",
+        "reference": "03f831108f7cea087be83cc6dd07d3419542a5ba"
+      },
+      "dist": {
+        "type": "zip",
+        "url": "https://api.github.com/repos/symfony/phpunit-bridge/zipball/03f831108f7cea087be83cc6dd07d3419542a5ba",
+        "reference": "03f831108f7cea087be83cc6dd07d3419542a5ba",
+        "shasum": ""
+      },
+      "require": {
+        "php": ">=5.3.3"
+      },
+      "conflict": {
+        "phpunit/phpunit": "<4.8.35|<5.4.3,>=5.0|<6.4,>=6.0|9.1.2"
+      },
+      "suggest": {
+        "symfony/debug": "For tracking deprecated interfaces usages at runtime with DebugClassLoader"
+      },
+      "bin": [
+        "bin/simple-phpunit"
+      ],
+      "type": "symfony-bridge",
+      "extra": {
+        "branch-alias": {
+          "dev-master": "3.4-dev"
+        },
+        "thanks": {
+          "name": "phpunit/phpunit",
+          "url": "https://github.com/sebastianbergmann/phpunit"
+        }
+      },
+      "autoload": {
+        "files": [
+          "bootstrap.php"
+        ],
+        "psr-4": {
+          "Symfony\\Bridge\\PhpUnit\\": ""
+        },
+        "exclude-from-classmap": [
+          "/Tests/"
+        ]
+      },
+      "notification-url": "https://packagist.org/downloads/",
+      "license": [
+        "MIT"
+      ],
+      "authors": [
+        {
+          "name": "Nicolas Grekas",
+          "email": "p@tchwork.com"
+        },
+        {
+          "name": "Symfony Community",
+          "homepage": "https://symfony.com/contributors"
+        }
+      ],
+      "description": "Symfony PHPUnit Bridge",
+      "homepage": "https://symfony.com",
+      "time": "2020-07-22T22:00:00+00:00"
+    },
+    {
+      "name": "theseer/tokenizer",
+      "version": "1.1.3",
+      "source": {
+        "type": "git",
+        "url": "https://github.com/theseer/tokenizer.git",
+        "reference": "11336f6f84e16a720dae9d8e6ed5019efa85a0f9"
+      },
+      "dist": {
+        "type": "zip",
+        "url": "https://api.github.com/repos/theseer/tokenizer/zipball/11336f6f84e16a720dae9d8e6ed5019efa85a0f9",
+        "reference": "11336f6f84e16a720dae9d8e6ed5019efa85a0f9",
+        "shasum": ""
+      },
+      "require": {
+        "ext-dom": "*",
+        "ext-tokenizer": "*",
+        "ext-xmlwriter": "*",
+        "php": "^7.0"
+      },
+      "type": "library",
+      "autoload": {
+        "classmap": [
+          "src/"
+        ]
+      },
+      "notification-url": "https://packagist.org/downloads/",
+      "license": [
+        "BSD-3-Clause"
+      ],
+      "authors": [
+        {
+          "name": "Arne Blankerts",
+          "email": "arne@blankerts.de",
+          "role": "Developer"
+        }
+      ],
+      "description": "A small library for converting tokenized PHP source code into XML and potentially other formats",
+      "time": "2019-06-13T22:48:21+00:00"
+    },
+    {
+      "name": "webmozart/assert",
+      "version": "1.9.1",
+      "source": {
+        "type": "git",
+        "url": "https://github.com/webmozart/assert.git",
+        "reference": "bafc69caeb4d49c39fd0779086c03a3738cbb389"
+      },
+      "dist": {
+        "type": "zip",
+        "url": "https://api.github.com/repos/webmozart/assert/zipball/bafc69caeb4d49c39fd0779086c03a3738cbb389",
+        "reference": "bafc69caeb4d49c39fd0779086c03a3738cbb389",
+        "shasum": ""
+      },
+      "require": {
+        "php": "^5.3.3 || ^7.0 || ^8.0",
+        "symfony/polyfill-ctype": "^1.8"
+      },
+      "conflict": {
+        "phpstan/phpstan": "<0.12.20",
+        "vimeo/psalm": "<3.9.1"
+      },
+      "require-dev": {
+        "phpunit/phpunit": "^4.8.36 || ^7.5.13"
+      },
+      "type": "library",
+      "autoload": {
+        "psr-4": {
+          "Webmozart\\Assert\\": "src/"
+        }
+      },
+      "notification-url": "https://packagist.org/downloads/",
+      "license": [
+        "MIT"
+      ],
+      "authors": [
+        {
+          "name": "Bernhard Schussek",
+          "email": "bschussek@gmail.com"
+        }
+      ],
+      "description": "Assertions to validate method input/output with nice error messages.",
+      "keywords": [
+        "assert",
+        "check",
+        "validate"
+      ],
+      "time": "2020-07-08T17:02:28+00:00"
+    }
+  ],
+  "aliases": [],
+  "minimum-stability": "dev",
+  "stability-flags": {
+    "csa/guzzle-bundle": 20,
+    "cssjanus/cssjanus": 20,
+    "phake/phake": 0
+  },
+  "prefer-stable": true,
+  "prefer-lowest": false,
+  "platform": {
+    "php": ">=7.1.3",
+    "ext-curl": "*",
+    "ext-dom": "*",
+    "ext-fileinfo": "*",
+    "ext-gd": "*",
+    "ext-iconv": "*",
+    "ext-intl": "*",
+    "ext-json": "*",
+    "ext-mbstring": "*",
+    "ext-zip": "*"
+  },
+  "platform-dev": [],
+  "platform-overrides": {
+    "php": "7.1.3"
+  },
+  "plugin-api-version": "2.0.0"
 }