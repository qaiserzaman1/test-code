<?php

/**
 * Copyright since 2007 PrestaShop SA and Contributors
 * PrestaShop is an International Registered Trademark & Property of PrestaShop SA
 *
 * NOTICE OF LICENSE
 *
 * This source file is subject to the Open Software License (OSL 3.0)
 * that is bundled with this package in the file LICENSE.md.
 * It is also available through the world-wide-web at this URL:
 * https://opensource.org/licenses/OSL-3.0
 * If you did not receive a copy of the license and are unable to
 * obtain it through the world-wide-web, please send an email
 * to license@prestashop.com so we can send you a copy immediately.
 *
 * DISCLAIMER
 *
 * Do not edit or add to this file if you wish to upgrade PrestaShop to newer
 * versions in the future. If you wish to customize PrestaShop for your
 * needs please refer to https://devdocs.prestashop.com/ for more information.
 *
 * @author    PrestaShop SA and Contributors <contact@prestashop.com>
 * @copyright Since 2007 PrestaShop SA and Contributors
 * @license   https://opensource.org/licenses/OSL-3.0 Open Software License (OSL 3.0)
 */
use PrestaShop\PrestaShop\Adapter\Product\PriceFormatter;
use PrestaShop\PrestaShop\Core\Checkout\TermsAndConditions;
use PrestaShop\PrestaShop\Core\Foundation\Templating\RenderableProxy;

class OrderControllerCore extends FrontController
{
    public $ssl = true;
    public $php_self = 'order';
    public $page_name = 'checkout';
    public $checkoutWarning = false;

    /**
     * @var CheckoutProcess
     */
    protected $checkoutProcess;

    /**
     * @var CartChecksum
     */
    protected $cartChecksum;

    /**
     * Initialize order controller.
     *
     * @see FrontController::init()
     */
    public function init()
    {
        parent::init();
        $this->cartChecksum = new CartChecksum(new AddressChecksum());
    }

    public function postProcess()
    {
        parent::postProcess();

        if (Tools::isSubmit('submitReorder') && $id_order = (int) Tools::getValue('id_order')) {
            $oldCart = new Cart(Order::getCartIdStatic($id_order, $this->context->customer->id));
            $duplication = $oldCart->duplicate();
            if (!$duplication || !Validate::isLoadedObject($duplication['cart'])) {
                $this->errors[] = $this->trans('Sorry. We cannot renew your order.', [], 'Shop.Notifications.Error');
            } elseif (!$duplication['success']) {
                $this->errors[] = $this->trans(
                    'Some items are no longer available, and we are unable to renew your order.',
                    [],
                    'Shop.Notifications.Error'
                );
            } else {
                $this->context->cookie->id_cart = $duplication['cart']->id;
                $context = $this->context;
                $context->cart = $duplication['cart'];
                CartRule::autoAddToCart($context);
                $this->context->cookie->write();
                Tools::redirect('index.php?controller=order');
            }
        }

        $this->bootstrap();
    }

    /**
     * @return CheckoutProcess
     */
    public function getCheckoutProcess()
    {
        return $this->checkoutProcess;
    }

    /**
     * @return CheckoutSession
     */
    public function getCheckoutSession()
    {
        $deliveryOptionsFinder = new DeliveryOptionsFinder(
            $this->context,
            $this->getTranslator(),
            $this->objectPresenter,
            new PriceFormatter()
        );

        $session = new CheckoutSession(
            $this->context,
            $deliveryOptionsFinder
        );

        return $session;
    }

    protected function bootstrap()
    {
        $translator = $this->getTranslator();
        $session = $this->getCheckoutSession();

<<<<<<< HEAD
        $this->checkoutProcess = new CheckoutProcess(
            $this->context,
            $session
        );

        $this->checkoutProcess
            ->addStep(new CheckoutPersonalInformationStep(
                $this->context,
                $translator,
                $this->makeLoginForm(),
                $this->makeCustomerForm()
            ))
            ->addStep(new CheckoutAddressesStep(
                $this->context,
                $translator,
                $this->makeAddressForm()
            ));

        if (!$this->context->cart->isVirtualCart()) {
            $checkoutDeliveryStep = new CheckoutDeliveryStep(
                $this->context,
                $translator
            );

            $checkoutDeliveryStep
                ->setRecyclablePackAllowed((bool) Configuration::get('PS_RECYCLABLE_PACK'))
                ->setGiftAllowed((bool) Configuration::get('PS_GIFT_WRAPPING'))
                ->setIncludeTaxes(
                    !Product::getTaxCalculationMethod((int) $this->context->cart->id_customer)
                        && (int) Configuration::get('PS_TAX')
                )
                ->setDisplayTaxesLabel((Configuration::get('PS_TAX') && !Configuration::get('AEUC_LABEL_TAX_INC_EXC')))
                ->setGiftCost(
                    $this->context->cart->getGiftWrappingPrice(
                        $checkoutDeliveryStep->getIncludeTaxes()
                    )
                );

            $this->checkoutProcess->addStep($checkoutDeliveryStep);
        }

        $this->checkoutProcess
            ->addStep(new CheckoutPaymentStep(
                $this->context,
                $translator,
                new PaymentOptionsFinder(),
                new ConditionsToApproveFinder(
                    $this->context,
                    $translator
                )
            ));
=======
        $this->checkoutProcess = $this->buildCheckoutProcess($session, $translator);
        Hook::exec('actionCheckoutRender', ['checkoutProcess' => &$this->checkoutProcess]);
>>>>>>> 7b820eb3
    }

    /**
     * Persists cart-related data in checkout session.
     *
     * @param CheckoutProcess $process
     */
    protected function saveDataToPersist(CheckoutProcess $process)
    {
        $data = $process->getDataToPersist();
        $addressValidator = new AddressValidator($this->context);
        $customer = $this->context->customer;
        $cart = $this->context->cart;

        $shouldGenerateChecksum = false;

        if ($customer->isGuest()) {
            $shouldGenerateChecksum = true;
        } else {
            $invalidAddressIds = $addressValidator->validateCartAddresses($cart);
            if (empty($invalidAddressIds)) {
                $shouldGenerateChecksum = true;
            }
        }

        $data['checksum'] = $shouldGenerateChecksum
            ? $this->cartChecksum->generateChecksum($cart)
            : null;

        Db::getInstance()->execute(
            'UPDATE ' . _DB_PREFIX_ . 'cart SET checkout_session_data = "' . pSQL(json_encode($data)) . '"
                WHERE id_cart = ' . (int) $cart->id
        );
    }

    /**
     * Restores from checkout session some previously persisted cart-related data.
     *
     * @param CheckoutProcess $process
     */
    protected function restorePersistedData(CheckoutProcess $process)
    {
        $cart = $this->context->cart;
        $customer = $this->context->customer;
        $rawData = Db::getInstance()->getValue(
            'SELECT checkout_session_data FROM ' . _DB_PREFIX_ . 'cart WHERE id_cart = ' . (int) $cart->id
        );
        $data = json_decode($rawData, true);
        if (!is_array($data)) {
            $data = [];
        }

        $addressValidator = new AddressValidator();
        $invalidAddressIds = $addressValidator->validateCartAddresses($cart);

        // Build the currently selected address' warning message (if relevant)
        if (!$customer->isGuest() && !empty($invalidAddressIds)) {
            $this->checkoutWarning['address'] = [
                'id_address' => (int) reset($invalidAddressIds),
                'exception' => $this->trans(
                    'Your address is incomplete, please update it.',
                    [],
                    'Shop.Notifications.Error'
                ),
            ];

            $checksum = null;
        } else {
            $checksum = $this->cartChecksum->generateChecksum($cart);
        }

        // Prevent check for guests
        if ($customer->id) {
            // Prepare all other addresses' warning messages (if relevant).
            // These messages are displayed when changing the selected address.
            $allInvalidAddressIds = $addressValidator->validateCustomerAddresses($customer, $this->context->language);
            $this->checkoutWarning['invalid_addresses'] = $allInvalidAddressIds;
        }

        if (isset($data['checksum']) && $data['checksum'] === $checksum) {
            $process->restorePersistedData($data);
        }
    }

    public function displayAjaxselectDeliveryOption()
    {
        $cart = $this->cart_presenter->present(
            $this->context->cart
        );

        ob_end_clean();
        header('Content-Type: application/json');
        $this->ajaxRender(Tools::jsonEncode([
            'preview' => $this->render('checkout/_partials/cart-summary', [
                'cart' => $cart,
                'static_token' => Tools::getToken(false),
            ]),
        ]));
    }

    public function initContent()
    {
        if (Configuration::isCatalogMode()) {
            Tools::redirect('index.php');
        }

        $this->restorePersistedData($this->checkoutProcess);
        $this->checkoutProcess->handleRequest(
            Tools::getAllValues()
        );

        $presentedCart = $this->cart_presenter->present($this->context->cart);

        if (count($presentedCart['products']) <= 0 || $presentedCart['minimalPurchaseRequired']) {
            // if there is no product in current cart, redirect to cart page
            $cartLink = $this->context->link->getPageLink('cart');
            Tools::redirect($cartLink);
        }

        $product = $this->context->cart->checkQuantities(true);
        if (is_array($product)) {
            // if there is an issue with product quantities, redirect to cart page
            $cartLink = $this->context->link->getPageLink('cart', null, null, ['action' => 'show']);
            Tools::redirect($cartLink);
        }

        $this->checkoutProcess
            ->setNextStepReachable()
            ->markCurrentStep()
            ->invalidateAllStepsAfterCurrent();

        $this->saveDataToPersist($this->checkoutProcess);

        if (!$this->checkoutProcess->hasErrors()) {
            if ($_SERVER['REQUEST_METHOD'] !== 'GET' && !$this->ajax) {
                return $this->redirectWithNotifications(
                    $this->checkoutProcess->getCheckoutSession()->getCheckoutURL()
                );
            }
        }

        $this->context->smarty->assign([
            'checkout_process' => new RenderableProxy($this->checkoutProcess),
            'cart' => $presentedCart,
        ]);

        $this->context->smarty->assign([
            'display_transaction_updated_info' => Tools::getIsset('updatedTransaction'),
            'tos_cms' => $this->getDefaultTermsAndConditions(),
        ]);

        parent::initContent();
        $this->setTemplate('checkout/checkout');
    }

    public function displayAjaxAddressForm()
    {
        $addressForm = $this->makeAddressForm();

        if (Tools::getIsset('id_address') && ($id_address = (int) Tools::getValue('id_address'))) {
            $addressForm->loadAddressById($id_address);
        }

        if (Tools::getIsset('id_country')) {
            $addressForm->fillWith(['id_country' => Tools::getValue('id_country')]);
        }

        $stepTemplateParameters = [];
        foreach ($this->checkoutProcess->getSteps() as $step) {
            if ($step instanceof CheckoutAddressesStep) {
                $stepTemplateParameters = $step->getTemplateParameters();
            }
        }

        $templateParams = array_merge(
            $addressForm->getTemplateVariables(),
            $stepTemplateParameters,
            ['type' => 'delivery']
        );

        ob_end_clean();
        header('Content-Type: application/json');

        $this->ajaxRender(Tools::jsonEncode([
            'address_form' => $this->render(
                'checkout/_partials/address-form',
                $templateParams
            ),
        ]));
    }

    /**
<<<<<<< HEAD
     * Return default TOS link for checkout footer
     *
     * @return string|bool
     */
    protected function getDefaultTermsAndConditions()
    {
        $cms = new CMS((int) Configuration::get('PS_CONDITIONS_CMS_ID'), $this->context->language->id);

        if (!Validate::isLoadedObject($cms)) {
            return false;
        }

        $link = $this->context->link->getCMSLink($cms, $cms->link_rewrite, (bool) Configuration::get('PS_SSL_ENABLED'));

        $termsAndConditions = new TermsAndConditions();
        $termsAndConditions
            ->setText(
                '[' . $cms->meta_title . ']',
                $link
            )
            ->setIdentifier('terms-and-conditions-footer');

        return $termsAndConditions->format();
=======
     * @param CheckoutSession $session
     * @param $translator
     *
     * @return CheckoutProcess
     */
    protected function buildCheckoutProcess(CheckoutSession $session, $translator)
    {
        $checkoutProcess = new CheckoutProcess(
            $this->context,
            $session
        );

        $checkoutProcess
            ->addStep(new CheckoutPersonalInformationStep(
                $this->context,
                $translator,
                $this->makeLoginForm(),
                $this->makeCustomerForm()
            ))
            ->addStep(new CheckoutAddressesStep(
                $this->context,
                $translator,
                $this->makeAddressForm()
            ));

        if (!$this->context->cart->isVirtualCart()) {
            $checkoutDeliveryStep = new CheckoutDeliveryStep(
                $this->context,
                $translator
            );

            $checkoutDeliveryStep
                ->setRecyclablePackAllowed((bool) Configuration::get('PS_RECYCLABLE_PACK'))
                ->setGiftAllowed((bool) Configuration::get('PS_GIFT_WRAPPING'))
                ->setIncludeTaxes(
                    !Product::getTaxCalculationMethod((int) $this->context->cart->id_customer)
                    && (int) Configuration::get('PS_TAX')
                )
                ->setDisplayTaxesLabel((Configuration::get('PS_TAX') && !Configuration::get('AEUC_LABEL_TAX_INC_EXC')))
                ->setGiftCost(
                    $this->context->cart->getGiftWrappingPrice(
                        $checkoutDeliveryStep->getIncludeTaxes()
                    )
                );

            $checkoutProcess->addStep($checkoutDeliveryStep);
        }

        $checkoutProcess
            ->addStep(new CheckoutPaymentStep(
                $this->context,
                $translator,
                new PaymentOptionsFinder(),
                new ConditionsToApproveFinder(
                    $this->context,
                    $translator
                )
            ));

        return $checkoutProcess;
>>>>>>> 7b820eb3
    }
}<|MERGE_RESOLUTION|>--- conflicted
+++ resolved
@@ -117,62 +117,8 @@
         $translator = $this->getTranslator();
         $session = $this->getCheckoutSession();
 
-<<<<<<< HEAD
-        $this->checkoutProcess = new CheckoutProcess(
-            $this->context,
-            $session
-        );
-
-        $this->checkoutProcess
-            ->addStep(new CheckoutPersonalInformationStep(
-                $this->context,
-                $translator,
-                $this->makeLoginForm(),
-                $this->makeCustomerForm()
-            ))
-            ->addStep(new CheckoutAddressesStep(
-                $this->context,
-                $translator,
-                $this->makeAddressForm()
-            ));
-
-        if (!$this->context->cart->isVirtualCart()) {
-            $checkoutDeliveryStep = new CheckoutDeliveryStep(
-                $this->context,
-                $translator
-            );
-
-            $checkoutDeliveryStep
-                ->setRecyclablePackAllowed((bool) Configuration::get('PS_RECYCLABLE_PACK'))
-                ->setGiftAllowed((bool) Configuration::get('PS_GIFT_WRAPPING'))
-                ->setIncludeTaxes(
-                    !Product::getTaxCalculationMethod((int) $this->context->cart->id_customer)
-                        && (int) Configuration::get('PS_TAX')
-                )
-                ->setDisplayTaxesLabel((Configuration::get('PS_TAX') && !Configuration::get('AEUC_LABEL_TAX_INC_EXC')))
-                ->setGiftCost(
-                    $this->context->cart->getGiftWrappingPrice(
-                        $checkoutDeliveryStep->getIncludeTaxes()
-                    )
-                );
-
-            $this->checkoutProcess->addStep($checkoutDeliveryStep);
-        }
-
-        $this->checkoutProcess
-            ->addStep(new CheckoutPaymentStep(
-                $this->context,
-                $translator,
-                new PaymentOptionsFinder(),
-                new ConditionsToApproveFinder(
-                    $this->context,
-                    $translator
-                )
-            ));
-=======
         $this->checkoutProcess = $this->buildCheckoutProcess($session, $translator);
         Hook::exec('actionCheckoutRender', ['checkoutProcess' => &$this->checkoutProcess]);
->>>>>>> 7b820eb3
     }
 
     /**
@@ -365,7 +311,6 @@
     }
 
     /**
-<<<<<<< HEAD
      * Return default TOS link for checkout footer
      *
      * @return string|bool
@@ -389,7 +334,9 @@
             ->setIdentifier('terms-and-conditions-footer');
 
         return $termsAndConditions->format();
-=======
+    }
+
+    /*
      * @param CheckoutSession $session
      * @param $translator
      *
@@ -450,6 +397,5 @@
             ));
 
         return $checkoutProcess;
->>>>>>> 7b820eb3
     }
 }