<?php
/**
 * 2007-2020 PrestaShop SA and Contributors
 *
 * NOTICE OF LICENSE
 *
 * This source file is subject to the Open Software License (OSL 3.0)
 * that is bundled with this package in the file LICENSE.txt.
 * It is also available through the world-wide-web at this URL:
 * https://opensource.org/licenses/OSL-3.0
 * If you did not receive a copy of the license and are unable to
 * obtain it through the world-wide-web, please send an email
 * to license@prestashop.com so we can send you a copy immediately.
 *
 * DISCLAIMER
 *
 * Do not edit or add to this file if you wish to upgrade PrestaShop to newer
 * versions in the future. If you wish to customize PrestaShop for your
 * needs please refer to https://www.prestashop.com for more information.
 *
 * @author    PrestaShop SA <contact@prestashop.com>
 * @copyright 2007-2020 PrestaShop SA and Contributors
 * @license   https://opensource.org/licenses/OSL-3.0 Open Software License (OSL 3.0)
 * International Registered Trademark & Property of PrestaShop SA
 */

/**
 * @property Alias $object
 */
class AdminSearchConfControllerCore extends AdminController
{
    protected $toolbar_scroll = false;

    public function __construct()
    {
        $this->bootstrap = true;
        $this->table = 'alias';
        $this->className = 'Alias';
        $this->lang = false;

        parent::__construct();

        // Alias fields
        $this->addRowAction('edit');
        $this->addRowAction('delete');

        if (!Tools::getValue('realedit')) {
            $this->deleted = false;
        }

        $this->bulk_actions = [
            'delete' => [
                'text' => $this->trans('Delete selected', [], 'Admin.Actions'),
                'confirm' => $this->trans('Delete selected items?', [], 'Admin.Notifications.Info'),
                'icon' => 'icon-trash',
            ],
        ];

        $this->fields_list = [
            'alias' => ['title' => $this->trans('Aliases', [], 'Admin.Shopparameters.Feature')],
            // Search is a noum here.
            'search' => ['title' => $this->trans('Search', [], 'Admin.Shopparameters.Feature')],
            'active' => ['title' => $this->trans('Status', [], 'Admin.Global'), 'class' => 'fixed-width-sm', 'align' => 'center', 'active' => 'status', 'type' => 'bool', 'orderby' => false],
        ];

        $params = [
            'action' => 'searchCron',
            'ajax' => 1,
            'full' => 1,
            'token' => $this->getTokenForCron(),
        ];
        if (Shop::getContext() == Shop::CONTEXT_SHOP) {
            $params['id_shop'] = (int) Context::getContext()->shop->id;
        }

        // Search options
        $cron_url = Context::getContext()->link->getAdminLink(
            'AdminSearch',
            false,
            [],
            $params
        );

        list($total, $indexed) = Db::getInstance()->getRow('SELECT COUNT(*) as "0", SUM(product_shop.indexed) as "1" FROM ' . _DB_PREFIX_ . 'product p ' . Shop::addSqlAssociation('product', 'p') . ' WHERE product_shop.`visibility` IN ("both", "search") AND product_shop.`active` = 1');

        $this->fields_options = [
            'indexation' => [
                'title' => $this->trans('Indexing', [], 'Admin.Shopparameters.Feature'),
                'icon' => 'icon-cogs',
                'info' => '<p>
						' . $this->trans('The "indexed" products have been analyzed by PrestaShop and will appear in the results of a front office search.', [], 'Admin.Shopparameters.Feature') . '<br />
						' . $this->trans('Indexed products', [], 'Admin.Shopparameters.Feature') . ' <strong>' . (int) $indexed . ' / ' . (int) $total . '</strong>.
					</p>
					<p>
						' . $this->trans('Building the product index may take a few minutes.', [], 'Admin.Shopparameters.Feature') . '
						' . $this->trans('If your server stops before the process ends, you can resume the indexing by clicking "Add missing products to the index".', [], 'Admin.Shopparameters.Feature') . '
					</p>
					<a href="' . Context::getContext()->link->getAdminLink('AdminSearch', false) . '&action=searchCron&ajax=1&token=' . $this->getTokenForCron() . '&amp;redirect=1' . (Shop::getContext() == Shop::CONTEXT_SHOP ? '&id_shop=' . (int) Context::getContext()->shop->id : '') . '" class="btn-link">
						<i class="icon-external-link-sign"></i>
						' . $this->trans('Add missing products to the index', [], 'Admin.Shopparameters.Feature') . '
					</a><br />
					<a href="' . Context::getContext()->link->getAdminLink('AdminSearch', false) . '&action=searchCron&ajax=1&full=1&amp;token=' . $this->getTokenForCron() . '&amp;redirect=1' . (Shop::getContext() == Shop::CONTEXT_SHOP ? '&id_shop=' . (int) Context::getContext()->shop->id : '') . '" class="btn-link">
						<i class="icon-external-link-sign"></i>
						' . $this->trans('Re-build the entire index', [], 'Admin.Shopparameters.Feature') . '
					</a><br /><br />
					<p>
						' . $this->trans('You can set a cron job that will rebuild your index using the following URL:', [], 'Admin.Shopparameters.Feature') . '<br />
						<a href="' . Tools::safeOutput($cron_url) . '">
							<i class="icon-external-link-sign"></i>
							' . Tools::safeOutput($cron_url) . '
						</a>
					</p><br />',
                'fields' => [
                    'PS_SEARCH_INDEXATION' => [
                        'title' => $this->trans('Indexing', [], 'Admin.Shopparameters.Feature'),
                        'validation' => 'isBool',
                        'type' => 'bool',
                        'cast' => 'intval',
                        'desc' => $this->trans('Enable the automatic indexing of products. If you enable this feature, the products will be indexed in the search automatically when they are saved. If the feature is disabled, you will have to index products manually by using the links provided in the field set.', [], 'Admin.Shopparameters.Help'),
                    ],
                ],
                'submit' => ['title' => $this->trans('Save', [], 'Admin.Actions')],
            ],
            'search' => [
                'title' => $this->trans('Search', [], 'Admin.Shopparameters.Feature'),
                'icon' => 'icon-search',
                'info' => '<div class="alert alert-info">' .
                    $this->trans('We are thrilled to introduce you to the fuzzy search, one of the new features from 1.7.7! Please note that it is still in beta version, so feel free to share improvement ideas on GitHub to have it enhanced.',
                        [],
                        'Admin.Shopparameters.Help') .
                    '</div>' . '<p><a href="https://github.com/PrestaShop/PrestaShop/issues/new?template=bug_report.md" target="_blank" class="btn-link"><i class="icon-external-link-sign"></i> Signaler un problème sur GitHub</a><br>'
                    . '<a href="https://github.com/PrestaShop/PrestaShop/issues/new?template=feature_request.md" target="_blank"><i class="icon-external-link-sign"></i> Proposer une idée d\'amélioration sur GitHub</a>',
                'fields' => [
                    'PS_SEARCH_START' => [
                        'title' => $this->trans('Search within word', [], 'Admin.Shopparameters.Feature'),
                        'validation' => 'isBool',
                        'cast' => 'intval',
                        'type' => 'bool',
                        'desc' => $this->trans(
                                'By default, to search for “blouse”, you have to enter “blous”, “blo”, etc (beginning of the word) – but not “lous” (within the word).',
                                [],
                                'Admin.Shopparameters.Help'
                            ) . '<br/>' .
                            $this->trans(
                                'With this option enabled, it also gives the good result if you search for “lous”, “ouse”, or anything contained in the word.',
                                [],
                                'Admin.Shopparameters.Help'
                            ),
                        'hint' => [
                            $this->trans(
                                'Enable search within a whole word, rather than from its beginning only.',
                                [],
                                'Admin.Shopparameters.Help'
                            ),
                            $this->trans(
                                'It checks if the searched term is contained in the indexed word. This may be resource-consuming.',
                                [],
                                'Admin.Shopparameters.Help'
                            ),
                        ],
                    ],
                    'PS_SEARCH_END' => [
                        'title' => $this->trans('Search exact end match', [], 'Admin.Shopparameters.Feature'),
                        'validation' => 'isBool',
                        'cast' => 'intval',
                        'type' => 'bool',
                        'desc' => $this->trans(
                                'By default, if you search "book", you will have "book", "bookcase" and "bookend".',
                                [],
                                'Admin.Shopparameters.Help'
                            ) . '<br/>' .
                            $this->trans(
                                'With this option enabled, it only gives one result “book”, as exact end of the indexed word is matching.',
                                [],
                                'Admin.Shopparameters.Help'
                            ),
                        'hint' => [
                            $this->trans(
                                'Enable more precise search with the end of the word.',
                                [],
                                'Admin.Shopparameters.Help'
                            ),
                            $this->trans(
                                'It checks if the searched term is the exact end of the indexed word.',
                                [],
                                'Admin.Shopparameters.Help'
                            ),
                        ],
                    ],
                    'PS_SEARCH_FUZZY' => [
                        'title' => $this->trans('Fuzzy search', [], 'Admin.Shopparameters.Feature'),
                        'validation' => 'isBool',
                        'cast' => 'intval',
                        'type' => 'bool',
                        'desc' => $this->trans(
                                'By default, the fuzzy search is enabled. It means spelling errors are allowed, e.g. you can search for "bird" with words like "burd", "bard" or "beerd".',
                                [],
                                'Admin.Shopparameters.Help'
                            ) . '<br/>' .
                            $this->trans(
                                'Disabling this option will require exact spelling for the search to match result.',
                                [],
                                'Admin.Shopparameters.Help'
                            ),
                        'hint' => [
                            $this->trans(
                                'Enable approximate string matching.',
                                [],
                                'Admin.Shopparameters.Help'
                            ),
                        ],
                    ],
                    'PS_SEARCH_FUZZY_MAX_LOOP' => [
                        'title' => $this->trans(
                            'Maximum approximate strings allowed by fuzzy search',
                            [],
                            'Admin.Shopparameters.Feature'
                        ),
                        'hint' => $this->trans(
                            'Note that this option is resource-consuming: the more you search, the longer it takes.',
                            [],
                            'Admin.Shopparameters.Help'
                        ),
                        'validation' => 'isUnsignedInt',
                        'type' => 'text',
                        'cast' => 'intval',
                    ],
                    'PS_SEARCH_MAX_WORD_LENGTH' => [
                        'title' => $this->trans(
                            'Maximum word length (in characters)',
                            [],
                            'Admin.Shopparameters.Feature'
                        ),
                        'hint' => $this->trans(
                            'Only words this maximum size or smaller will be used during the search.',
                            [],
                            'Admin.Shopparameters.Help'
                        ),
                        'desc' => $this->trans(
                            'This parameter will only be used if fuzzy search is activated, the lower the value, the more tolerant your research will be.',
                            [],
                            'Admin.Shopparameters.Help'
                        ),
                        'validation' => 'isUnsignedInt',
                        'type' => 'text',
                        'cast' => 'intval',
                        'required' => true,
                    ],
                    'PS_SEARCH_MINWORDLEN' => [
                        'title' => $this->trans(
                            'Minimum word length (in characters)',
                            [],
                            'Admin.Shopparameters.Feature'
                        ),
                        'hint' => $this->trans(
                            'Only words this size or larger will be indexed.',
                            [],
                            'Admin.Shopparameters.Help'
                        ),
                        'validation' => 'isUnsignedInt',
                        'type' => 'text',
                        'cast' => 'intval',
                    ],
                    'PS_SEARCH_BLACKLIST' => [
                        'title' => $this->trans('Blacklisted words', [], 'Admin.Shopparameters.Feature'),
                        'validation' => 'isGenericName',
                        'hint' => $this->trans(
                            'Please enter the index words separated by a "|".',
                            [],
                            'Admin.Shopparameters.Help'
                        ),
                        'type' => 'textareaLang',
                    ],
                ],
                'submit' => ['title' => $this->trans('Save', [], 'Admin.Actions')],
            ],
            'relevance' => [
                'title' => $this->trans('Weight', [], 'Admin.Shopparameters.Feature'),
                'icon' => 'icon-cogs',
                'info' => $this->trans(
                        'The "weight" represents its importance and relevance for the ranking of the products when completing a new search.',
                        [],
                        'Admin.Shopparameters.Feature'
                    ) . '<br />
						' . $this->trans(
                        'A word with a weight of eight will have four times more value than a word with a weight of two.',
                        [],
                        'Admin.Shopparameters.Feature'
                    ) . '<br /><br />
						' . $this->trans(
                        'We advise you to set a greater weight for words which appear in the name or reference of a product. This will allow the search results to be as precise and relevant as possible.',
                        [],
                        'Admin.Shopparameters.Feature'
                    ) . '<br /><br />
						' . $this->trans(
                        'Setting a weight to 0 will exclude that field from search index. Re-build of the entire index is required when changing to or from 0',
                        [],
                        'Admin.Shopparameters.Feature'
                    ),
                'fields' => [
                    'PS_SEARCH_WEIGHT_PNAME' => [
                        'title' => $this->trans('Product name weight', [], 'Admin.Shopparameters.Feature'),
                        'validation' => 'isUnsignedInt',
                        'type' => 'text',
                        'cast' => 'intval',
                    ],
                    'PS_SEARCH_WEIGHT_REF' => [
                        'title' => $this->trans('Reference weight', [], 'Admin.Shopparameters.Feature'),
                        'validation' => 'isUnsignedInt',
                        'type' => 'text',
                        'cast' => 'intval',
                    ],
                    'PS_SEARCH_WEIGHT_SHORTDESC' => [
                        'title' => $this->trans(
                            'Short description weight',
                            [],
                            'Admin.Shopparameters.Feature'
                        ),
                        'validation' => 'isUnsignedInt',
                        'type' => 'text',
                        'cast' => 'intval',
                    ],
                    'PS_SEARCH_WEIGHT_DESC' => [
                        'title' => $this->trans('Description weight', [], 'Admin.Shopparameters.Feature'),
                        'validation' => 'isUnsignedInt',
                        'type' => 'text',
                        'cast' => 'intval',
                    ],
                    'PS_SEARCH_WEIGHT_CNAME' => [
                        'title' => $this->trans('Category weight', [], 'Admin.Shopparameters.Feature'),
                        'validation' => 'isUnsignedInt',
                        'type' => 'text',
                        'cast' => 'intval',
                    ],
                    'PS_SEARCH_WEIGHT_MNAME' => [
                        'title' => $this->trans('Brand weight', [], 'Admin.Shopparameters.Feature'),
                        'validation' => 'isUnsignedInt',
                        'type' => 'text',
                        'cast' => 'intval',
                    ],
                    'PS_SEARCH_WEIGHT_TAG' => [
                        'title' => $this->trans('Tags weight', [], 'Admin.Shopparameters.Feature'),
                        'validation' => 'isUnsignedInt',
                        'type' => 'text',
                        'cast' => 'intval',
                    ],
                    'PS_SEARCH_WEIGHT_ATTRIBUTE' => [
                        'title' => $this->trans('Attributes weight', [], 'Admin.Shopparameters.Feature'),
                        'validation' => 'isUnsignedInt',
                        'type' => 'text',
                        'cast' => 'intval',
                    ],
                    'PS_SEARCH_WEIGHT_FEATURE' => [
                        'title' => $this->trans('Features weight', [], 'Admin.Shopparameters.Feature'),
                        'validation' => 'isUnsignedInt',
                        'type' => 'text',
                        'cast' => 'intval',
                    ],
                ],
                'submit' => ['title' => $this->trans('Save', [], 'Admin.Actions')],
            ],
        ];
    }

    public function initPageHeaderToolbar()
    {
        if (empty($this->display)) {
            $this->page_header_toolbar_btn['new_alias'] = [
                'href' => self::$currentIndex . '&addalias&token=' . $this->token,
                'desc' => $this->trans('Add new alias', [], 'Admin.Shopparameters.Feature'),
                'icon' => 'process-icon-new',
            ];
        }
        $this->identifier_name = 'alias';
        parent::initPageHeaderToolbar();
        if ($this->can_import) {
            $this->toolbar_btn['import'] = [
                'href' => $this->context->link->getAdminLink('AdminImport', true) . '&import_type=alias',
                'desc' => $this->trans('Import', [], 'Admin.Actions'),
            ];
        }
    }

    public function initProcess()
    {
        parent::initProcess();
        // This is a composite page, we don't want the "options" display mode
        if ($this->display == 'options') {
            $this->display = '';
        }
    }

    /**
     * Function used to render the options for this controller.
     */
    public function renderOptions()
    {
        if ($this->fields_options && is_array($this->fields_options)) {
            $helper = new HelperOptions($this);
            $this->setHelperDisplay($helper);
            $helper->toolbar_scroll = true;
            $helper->toolbar_btn = ['save' => [
                'href' => '#',
                'desc' => $this->trans('Save', [], 'Admin.Actions'),
            ]];
            $helper->id = $this->id;
            $helper->tpl_vars = $this->tpl_option_vars;
            $options = $helper->generateOptions($this->fields_options);

            return $options;
        }
    }

    public function renderForm()
    {
        $this->fields_form = [
            'legend' => [
                'title' => $this->trans('Aliases', [], 'Admin.Shopparameters.Feature'),
                'icon' => 'icon-search',
            ],
            'input' => [
                [
                    'type' => 'text',
                    'label' => $this->trans('Alias', [], 'Admin.Shopparameters.Feature'),
                    'name' => 'alias',
                    'required' => true,
                    'hint' => [
                        $this->trans('Enter each alias separated by a comma (e.g. \'prestshop,preztashop,prestasohp\').', [], 'Admin.Shopparameters.Help'),
                        $this->trans('Forbidden characters: &lt;&gt;;=#{}', [], 'Admin.Shopparameters.Help'),
                    ],
                ],
                [
                    'type' => 'text',
                    'label' => $this->trans('Result', [], 'Admin.Shopparameters.Feature'),
                    'name' => 'search',
                    'required' => true,
                    'hint' => $this->trans('Search this word instead.', [], 'Admin.Shopparameters.Help'),
                ],
            ],
            'submit' => [
                'title' => $this->trans('Save', [], 'Admin.Actions'),
            ],
        ];

        $this->fields_value = ['alias' => $this->object->getAliases()];

        return parent::renderForm();
    }

    public function processSave()
    {
        $search = (string) Tools::getValue('search');
        $string = (string) Tools::getValue('alias');
        $aliases = explode(',', $string);
        if (empty($search) || empty($string)) {
            $this->errors[] = $this->trans('Aliases and results are both required.', [], 'Admin.Shopparameters.Notification');
        }
        if (!Validate::isValidSearch($search)) {
<<<<<<< HEAD
            $this->errors[] = $search . ' ' . $this->trans('Is not a valid result', [], 'Admin.Shopparameters.Notification');
        }
        foreach ($aliases as $alias) {
            if (!Validate::isValidSearch($alias)) {
                $this->errors[] = $alias . ' ' . $this->trans('Is not a valid alias', [], 'Admin.Shopparameters.Notification');
=======
            $this->errors[] = Tools::safeOutput($search) . ' ' . $this->trans('Is not a valid result', array(), 'Admin.Shopparameters.Notification');
        }
        foreach ($aliases as $alias) {
            if (!Validate::isValidSearch($alias)) {
                $this->errors[] = Tools::safeOutput($alias) . ' ' . $this->trans('Is not a valid alias', array(), 'Admin.Shopparameters.Notification');
>>>>>>> 96cd7e10
            }
        }

        if (!count($this->errors)) {
            foreach ($aliases as $alias) {
                $obj = new Alias(null, trim($alias), trim($search));
                $obj->save();
            }
        }

        if (empty($this->errors)) {
            $this->confirmations[] = $this->trans('Creation successful', [], 'Admin.Shopparameters.Notification');
        }
    }

    /**
     * Retrieve a part of the cookie key for token check. (needs to be static).
     *
     * @return string Token
     */
    private function getTokenForCron()
    {
        return substr(
            _COOKIE_KEY_,
            AdminSearchController::TOKEN_CHECK_START_POS,
            AdminSearchController::TOKEN_CHECK_LENGTH
        );
    }
}<|MERGE_RESOLUTION|>--- conflicted
+++ resolved
@@ -456,19 +456,11 @@
             $this->errors[] = $this->trans('Aliases and results are both required.', [], 'Admin.Shopparameters.Notification');
         }
         if (!Validate::isValidSearch($search)) {
-<<<<<<< HEAD
-            $this->errors[] = $search . ' ' . $this->trans('Is not a valid result', [], 'Admin.Shopparameters.Notification');
+            $this->errors[] = Tools::safeOutput($search) . ' ' . $this->trans('Is not a valid result', [], 'Admin.Shopparameters.Notification');
         }
         foreach ($aliases as $alias) {
             if (!Validate::isValidSearch($alias)) {
-                $this->errors[] = $alias . ' ' . $this->trans('Is not a valid alias', [], 'Admin.Shopparameters.Notification');
-=======
-            $this->errors[] = Tools::safeOutput($search) . ' ' . $this->trans('Is not a valid result', array(), 'Admin.Shopparameters.Notification');
-        }
-        foreach ($aliases as $alias) {
-            if (!Validate::isValidSearch($alias)) {
-                $this->errors[] = Tools::safeOutput($alias) . ' ' . $this->trans('Is not a valid alias', array(), 'Admin.Shopparameters.Notification');
->>>>>>> 96cd7e10
+                $this->errors[] = Tools::safeOutput($alias) . ' ' . $this->trans('Is not a valid alias', [], 'Admin.Shopparameters.Notification');
             }
         }
 
