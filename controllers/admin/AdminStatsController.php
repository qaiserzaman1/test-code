--- conflicted
+++ resolved
@@ -579,20 +579,14 @@
 
             case 'percent_product_out_of_stock':
                 $value = AdminStatsController::getPercentProductOutOfStock();
-<<<<<<< HEAD
-=======
                 $tooltip = sprintf($this->l('%s of your products for sale are out of stock.', null, null, false), $value);
->>>>>>> 810ebc44
                 ConfigurationKPI::updateValue('PERCENT_PRODUCT_OUT_OF_STOCK', $value);
                 ConfigurationKPI::updateValue('PERCENT_PRODUCT_OUT_OF_STOCK_EXPIRE', strtotime('+4 hour'));
                 break;
 
             case 'product_avg_gross_margin':
                 $value = AdminStatsController::getProductAverageGrossMargin();
-<<<<<<< HEAD
-=======
                 $tooltip = sprintf($this->l('Gross margin expressed in percentage assesses how cost-effectively you sell your goods. Out of $100, you will retain $%s to cover profit and expenses.', null, null, false), str_replace('%', '', $value));
->>>>>>> 810ebc44
                 ConfigurationKPI::updateValue('PRODUCT_AVG_GROSS_MARGIN', $value);
                 ConfigurationKPI::updateValue('PRODUCT_AVG_GROSS_MARGIN_EXPIRE', strtotime('+6 hour'));
                 break;
@@ -605,20 +599,14 @@
 
             case 'disabled_products':
                 $value = round(100 * AdminStatsController::getDisabledProducts() / AdminStatsController::getTotalProducts(), 2).'%';
-<<<<<<< HEAD
-=======
                 $tooltip = sprintf($this->l('%s of your products are disabled and not visible to your customers', null, null, false), $value);
->>>>>>> 810ebc44
                 ConfigurationKPI::updateValue('DISABLED_PRODUCTS', $value);
                 ConfigurationKPI::updateValue('DISABLED_PRODUCTS_EXPIRE', strtotime('+2 hour'));
                 break;
 
             case '8020_sales_catalog':
                 $value = AdminStatsController::get8020SalesCatalog(date('Y-m-d', strtotime('-30 days')), date('Y-m-d'));
-<<<<<<< HEAD
-=======
                 $tooltip = sprintf($this->l('Within your catalog, %s of your products have had sales in the last 30 days', null, null, false), $value);
->>>>>>> 810ebc44
                 $value = sprintf($this->l('%d%% of your Catalog'), $value);
                 ConfigurationKPI::updateValue('8020_SALES_CATALOG', $value);
                 ConfigurationKPI::updateValue('8020_SALES_CATALOG_EXPIRE', strtotime('+12 hour'));
@@ -805,11 +793,7 @@
                 $value = false;
         }
         if ($value !== false) {
-<<<<<<< HEAD
-            $array = array('value' => $value);
-=======
             $array = array('value' => $value, 'tooltip' => $tooltip);
->>>>>>> 810ebc44
             if (isset($data)) {
                 $array['data'] = $data;
             }
