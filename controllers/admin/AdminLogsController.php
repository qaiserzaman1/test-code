--- conflicted
+++ resolved
@@ -87,13 +87,13 @@
                 'icon' => 'icon-envelope',
                 'fields' =>    array(
                     'PS_LOGS_BY_EMAIL' => array(
-<<<<<<< HEAD
                         'title' => $this->trans('Minimum severity level', array(), 'Admin.AdvParameters.Feature'),
-                        'hint' => $this->trans('Enter "5" if you do not want to receive any emails.').'<br />'.$this->trans('Emails will be sent to the shop owner.', array(), 'Admin.AdvParameters.Help'),
-=======
-                        'title' => $this->l('Minimum severity level'),
-                        'hint' => Tools::safeOutput($this->l('Enter "5" if you do not want to receive any emails.').'<br />'.$this->l('Emails will be sent to the shop owner.'), true),
->>>>>>> 7492aa61
+                        'hint' => Tools::safeOutput(
+                            $this->trans('Enter "5" if you do not want to receive any emails.', array(), 'Admin.AdvParameters.Help').
+                            '<br>'.
+                            $this->trans('Emails will be sent to the shop owner.', array(), 'Admin.AdvParameters.Help'),
+                            true
+                        ),
                         'cast' => 'intval',
                         'type' => 'text',
                     ),
