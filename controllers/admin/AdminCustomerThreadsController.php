<?php
/**
 * Copyright since 2007 PrestaShop SA and Contributors
 * PrestaShop is an International Registered Trademark & Property of PrestaShop SA
 *
 * NOTICE OF LICENSE
 *
 * This source file is subject to the Open Software License (OSL 3.0)
 * that is bundled with this package in the file LICENSE.md.
 * It is also available through the world-wide-web at this URL:
 * https://opensource.org/licenses/OSL-3.0
 * If you did not receive a copy of the license and are unable to
 * obtain it through the world-wide-web, please send an email
 * to license@prestashop.com so we can send you a copy immediately.
 *
 * DISCLAIMER
 *
 * Do not edit or add to this file if you wish to upgrade PrestaShop to newer
 * versions in the future. If you wish to customize PrestaShop for your
 * needs please refer to https://devdocs.prestashop.com/ for more information.
 *
 * @author    PrestaShop SA and Contributors <contact@prestashop.com>
 * @copyright Since 2007 PrestaShop SA and Contributors
 * @license   https://opensource.org/licenses/OSL-3.0 Open Software License (OSL 3.0)
 */

/**
 * @property CustomerThread $object
 */
class AdminCustomerThreadsControllerCore extends AdminController
{
    public function __construct()
    {
        $this->bootstrap = true;
        $this->context = Context::getContext();
        $this->table = 'customer_thread';
        $this->className = 'CustomerThread';
        $this->lang = false;

        $contact_array = [];
        $contacts = Contact::getContacts($this->context->language->id);

        foreach ($contacts as $contact) {
            $contact_array[$contact['id_contact']] = $contact['name'];
        }

        $language_array = [];
        $languages = Language::getLanguages();
        foreach ($languages as $language) {
            $language_array[$language['id_lang']] = $language['name'];
        }

        parent::__construct();

        $icon_array = [
            'open' => ['class' => 'icon-circle text-success', 'alt' => $this->trans('Open', [], 'Admin.Catalog.Feature')],
            'closed' => ['class' => 'icon-circle text-danger', 'alt' => $this->trans('Closed', [], 'Admin.Catalog.Feature')],
            'pending1' => ['class' => 'icon-circle text-warning', 'alt' => $this->trans('Pending 1', [], 'Admin.Catalog.Feature')],
            'pending2' => ['class' => 'icon-circle text-warning', 'alt' => $this->trans('Pending 2', [], 'Admin.Catalog.Feature')],
        ];

        $status_array = [];
        foreach ($icon_array as $k => $v) {
            $status_array[$k] = $v['alt'];
        }

        $this->fields_list = [
            'id_customer_thread' => [
                'title' => $this->trans('ID', [], 'Admin.Global'),
                'align' => 'center',
                'class' => 'fixed-width-xs',
            ],
            'customer' => [
                'title' => $this->trans('Customer', [], 'Admin.Global'),
                'filter_key' => 'customer',
                'tmpTableFilter' => true,
            ],
            'email' => [
                'title' => $this->trans('Email', [], 'Admin.Global'),
                'filter_key' => 'a!email',
            ],
            'contact' => [
                'title' => $this->trans('Type', [], 'Admin.Catalog.Feature'),
                'type' => 'select',
                'list' => $contact_array,
                'filter_key' => 'cl!id_contact',
                'filter_type' => 'int',
            ],
            'language' => [
                'title' => $this->trans('Language', [], 'Admin.Global'),
                'type' => 'select',
                'list' => $language_array,
                'filter_key' => 'l!id_lang',
                'filter_type' => 'int',
            ],
            'status' => [
                'title' => $this->trans('Status', [], 'Admin.Global'),
                'type' => 'select',
                'list' => $status_array,
                'icon' => $icon_array,
                'align' => 'center',
                'filter_key' => 'a!status',
                'filter_type' => 'string',
            ],
            'employee' => [
                'title' => $this->trans('Employee', [], 'Admin.Global'),
                'filter_key' => 'employee',
                'tmpTableFilter' => true,
            ],
            'messages' => [
                'title' => $this->trans('Messages', [], 'Admin.Catalog.Feature'),
                'filter_key' => 'messages',
                'tmpTableFilter' => true,
                'maxlength' => 40,
            ],
            'private' => [
                'title' => $this->trans('Private', [], 'Admin.Catalog.Feature'),
                'type' => 'select',
                'filter_key' => 'private',
                'align' => 'center',
                'cast' => 'intval',
                'callback' => 'printOptinIcon',
                'list' => [
                    '0' => $this->trans('No', [], 'Admin.Global'),
                    '1' => $this->trans('Yes', [], 'Admin.Global'),
                ],
            ],
            'date_upd' => [
                'title' => $this->trans('Last message', [], 'Admin.Catalog.Feature'),
                'havingFilter' => true,
                'type' => 'datetime',
            ],
        ];

        $this->bulk_actions = [
            'delete' => [
                'text' => $this->trans('Delete selected', [], 'Admin.Actions'),
                'confirm' => $this->trans('Delete selected items?', [], 'Admin.Notifications.Warning'),
                'icon' => 'icon-trash',
            ],
        ];

        $this->shopLinkType = 'shop';

        $this->fields_options = [
            'contact' => [
                'title' => $this->trans('Contact options', [], 'Admin.Catalog.Feature'),
                'fields' => [
                    'PS_CUSTOMER_SERVICE_FILE_UPLOAD' => [
                        'title' => $this->trans('Allow file uploading', [], 'Admin.Catalog.Feature'),
                        'hint' => $this->trans('Allow customers to upload files using the contact page.', [], 'Admin.Catalog.Help'),
                        'type' => 'bool',
                    ],
                    'PS_CUSTOMER_SERVICE_SIGNATURE' => [
                        'title' => $this->trans('Default message', [], 'Admin.Catalog.Feature'),
                        'hint' => $this->trans('Please fill out the message fields that appear by default when you answer a thread on the customer service page.', [], 'Admin.Catalog.Help'),
                        'type' => 'textareaLang',
                        'lang' => true,
                    ],
                ],
                'submit' => ['title' => $this->trans('Save', [], 'Admin.Actions')],
            ],
            'general' => [
                'title' => $this->trans('Customer service options', [], 'Admin.Catalog.Feature'),
                'fields' => [
                    'PS_SAV_IMAP_URL' => [
                        'title' => $this->trans('IMAP URL', [], 'Admin.Catalog.Feature'),
                        'hint' => $this->trans('URL for your IMAP server (ie.: mail.server.com).', [], 'Admin.Catalog.Help'),
                        'type' => 'text',
                        'validation' => 'isValidImapUrl',
                    ],
                    'PS_SAV_IMAP_PORT' => [
                        'title' => $this->trans('IMAP port', [], 'Admin.Catalog.Feature'),
                        'hint' => $this->trans('Port to use to connect to your IMAP server.', [], 'Admin.Catalog.Help'),
                        'type' => 'text',
                        'defaultValue' => 143,
                    ],
                    'PS_SAV_IMAP_USER' => [
                        'title' => $this->trans('IMAP user', [], 'Admin.Catalog.Feature'),
                        'hint' => $this->trans('User to use to connect to your IMAP server.', [], 'Admin.Catalog.Help'),
                        'type' => 'text',
                    ],
                    'PS_SAV_IMAP_PWD' => [
                        'title' => $this->trans('IMAP password', [], 'Admin.Catalog.Feature'),
                        'hint' => $this->trans('Password to use to connect your IMAP server.', [], 'Admin.Catalog.Help'),
                        'type' => 'password',
                    ],
                    'PS_SAV_IMAP_DELETE_MSG' => [
                        'title' => $this->trans('Delete messages', [], 'Admin.Catalog.Feature'),
                        'hint' => $this->trans('Delete messages after synchronization. If you do not enable this option, the synchronization will take more time.', [], 'Admin.Catalog.Help'),
                        'type' => 'bool',
                    ],
                    'PS_SAV_IMAP_CREATE_THREADS' => [
                        'title' => $this->trans('Create new threads', [], 'Admin.Catalog.Feature'),
                        'hint' => $this->trans('Create new threads for unrecognized emails.', [], 'Admin.Catalog.Help'),
                        'type' => 'bool',
                    ],
                    'PS_SAV_IMAP_OPT_POP3' => [
                        'title' => $this->trans('IMAP options', [], 'Admin.Catalog.Feature') . ' (/pop3)',
                        'hint' => $this->trans('Use POP3 instead of IMAP.', [], 'Admin.Catalog.Help'),
                        'type' => 'bool',
                    ],
                    'PS_SAV_IMAP_OPT_NORSH' => [
                        'title' => $this->trans('IMAP options', [], 'Admin.Catalog.Feature') . ' (/norsh)',
                        'type' => 'bool',
                        'hint' => $this->trans('Do not use RSH or SSH to establish a preauthenticated IMAP sessions.', [], 'Admin.Catalog.Help'),
                    ],
                    'PS_SAV_IMAP_OPT_SSL' => [
                        'title' => $this->trans('IMAP options', [], 'Admin.Catalog.Feature') . ' (/ssl)',
                        'type' => 'bool',
                        'hint' => $this->trans('Use the Secure Socket Layer (TLS/SSL) to encrypt the session.', [], 'Admin.Catalog.Help'),
                    ],
                    'PS_SAV_IMAP_OPT_VALIDATE-CERT' => [
                        'title' => $this->trans('IMAP options', [], 'Admin.Catalog.Feature') . ' (/validate-cert)',
                        'type' => 'bool',
                        'hint' => $this->trans('Validate certificates from the TLS/SSL server.', [], 'Admin.Catalog.Help'),
                    ],
                    'PS_SAV_IMAP_OPT_NOVALIDATE-CERT' => [
                        'title' => $this->trans('IMAP options', [], 'Admin.Catalog.Feature') . ' (/novalidate-cert)',
                        'type' => 'bool',
                        'hint' => $this->trans('Do not validate certificates from the TLS/SSL server. This is only needed if a server uses self-signed certificates.', [], 'Admin.Catalog.Help'),
                    ],
                    'PS_SAV_IMAP_OPT_TLS' => [
                        'title' => $this->trans('IMAP options', [], 'Admin.Catalog.Feature') . ' (/tls)',
                        'type' => 'bool',
                        'hint' => $this->trans('Force use of start-TLS to encrypt the session, and reject connection to servers that do not support it.', [], 'Admin.Catalog.Help'),
                    ],
                    'PS_SAV_IMAP_OPT_NOTLS' => [
                        'title' => $this->trans('IMAP options', [], 'Admin.Catalog.Feature') . ' (/notls)',
                        'type' => 'bool',
                        'hint' => $this->trans('Do not use start-TLS to encrypt the session, even with servers that support it.', [], 'Admin.Catalog.Help'),
                    ],
                ],
                'submit' => ['title' => $this->trans('Save', [], 'Admin.Actions')],
            ],
        ];
    }

    public function renderList()
    {
        // Check the new IMAP messages before rendering the list
        $this->renderProcessSyncImap();

        $this->addRowAction('view');
        $this->addRowAction('delete');

        $this->_select = '
			CONCAT(c.`firstname`," ",c.`lastname`) as customer, cl.`name` as contact, l.`name` as language, group_concat(cm.`message`) as messages, cm.private,
			(
				SELECT IFNULL(CONCAT(LEFT(e.`firstname`, 1),". ",e.`lastname`), "--")
				FROM `' . _DB_PREFIX_ . 'customer_message` cm2
				INNER JOIN ' . _DB_PREFIX_ . 'employee e
					ON e.`id_employee` = cm2.`id_employee`
				WHERE cm2.id_employee > 0
					AND cm2.`id_customer_thread` = a.`id_customer_thread`
				ORDER BY cm2.`date_add` DESC LIMIT 1
			) as employee';

        $this->_join = '
			LEFT JOIN `' . _DB_PREFIX_ . 'customer` c
				ON c.`id_customer` = a.`id_customer`
			LEFT JOIN `' . _DB_PREFIX_ . 'customer_message` cm
				ON cm.`id_customer_thread` = a.`id_customer_thread`
			LEFT JOIN `' . _DB_PREFIX_ . 'lang` l
				ON l.`id_lang` = a.`id_lang`
			LEFT JOIN `' . _DB_PREFIX_ . 'contact_lang` cl
				ON (cl.`id_contact` = a.`id_contact` AND cl.`id_lang` = ' . (int) $this->context->language->id . ')';

        if ($id_order = Tools::getValue('id_order')) {
            $this->_where .= ' AND id_order = ' . (int) $id_order;
        }

        $this->_group = 'GROUP BY cm.id_customer_thread';
        $this->_orderBy = 'id_customer_thread';
        $this->_orderWay = 'DESC';

        $contacts = CustomerThread::getContacts();

        $categories = Contact::getCategoriesContacts();

        $params = [
            $this->trans('Total threads', [], 'Admin.Catalog.Feature') => $all = CustomerThread::getTotalCustomerThreads(),
            $this->trans('Threads pending', [], 'Admin.Catalog.Feature') => $pending = CustomerThread::getTotalCustomerThreads('status LIKE "%pending%"'),
            $this->trans('Total number of customer messages', [], 'Admin.Catalog.Feature') => CustomerMessage::getTotalCustomerMessages('id_employee = 0'),
            $this->trans('Total number of employee messages', [], 'Admin.Catalog.Feature') => CustomerMessage::getTotalCustomerMessages('id_employee != 0'),
            $this->trans('Unread threads', [], 'Admin.Catalog.Feature') => $unread = CustomerThread::getTotalCustomerThreads('status = "open"'),
            $this->trans('Closed threads', [], 'Admin.Catalog.Feature') => $all - ($unread + $pending),
        ];

        $this->tpl_list_vars = [
            'contacts' => $contacts,
            'categories' => $categories,
            'params' => $params,
        ];

        return parent::renderList();
    }

    public function initToolbar()
    {
        parent::initToolbar();
        unset($this->toolbar_btn['new']);
    }

    public function printOptinIcon($value, $customer)
    {
        return $value ? '<i class="icon-check"></i>' : '<i class="icon-remove"></i>';
    }

    public function postProcess()
    {
        if ($id_customer_thread = (int) Tools::getValue('id_customer_thread')) {
            if (($id_contact = (int) Tools::getValue('id_contact'))) {
                $result = Db::getInstance()->execute(
                    '
					UPDATE ' . _DB_PREFIX_ . 'customer_thread
					SET id_contact = ' . $id_contact . '
					WHERE id_customer_thread = ' . $id_customer_thread
                );
                if ($result) {
                    $this->object->id_contact = $id_contact;
                }
            }
            if ($id_status = (int) Tools::getValue('setstatus')) {
                $status_array = [1 => 'open', 2 => 'closed', 3 => 'pending1', 4 => 'pending2'];
                $result = Db::getInstance()->execute('
					UPDATE ' . _DB_PREFIX_ . 'customer_thread
					SET status = "' . $status_array[$id_status] . '"
					WHERE id_customer_thread = ' . $id_customer_thread . ' LIMIT 1
				');
                if ($result) {
                    $this->object->status = $status_array[$id_status];
                }
            }
            if (isset($_POST['id_employee_forward'])) {
                $messages = Db::getInstance()->getRow('
					SELECT ct.*, cm.*, cl.name subject, CONCAT(e.firstname, \' \', e.lastname) employee_name,
						CONCAT(c.firstname, \' \', c.lastname) customer_name, c.firstname
					FROM ' . _DB_PREFIX_ . 'customer_thread ct
					LEFT JOIN ' . _DB_PREFIX_ . 'customer_message cm
						ON (ct.id_customer_thread = cm.id_customer_thread)
					LEFT JOIN ' . _DB_PREFIX_ . 'contact_lang cl
						ON (cl.id_contact = ct.id_contact AND cl.id_lang = ' . (int) $this->context->language->id . ')
					LEFT OUTER JOIN ' . _DB_PREFIX_ . 'employee e
						ON e.id_employee = cm.id_employee
					LEFT OUTER JOIN ' . _DB_PREFIX_ . 'customer c
						ON (c.email = ct.email)
					WHERE ct.id_customer_thread = ' . (int) Tools::getValue('id_customer_thread') . '
					ORDER BY cm.date_add DESC
				');
                $output = $this->displayMessage($messages, true, (int) Tools::getValue('id_employee_forward'));
                $cm = new CustomerMessage();
                $cm->id_employee = (int) $this->context->employee->id;
                $cm->id_customer_thread = (int) Tools::getValue('id_customer_thread');
                $cm->ip_address = (int) ip2long(Tools::getRemoteAddr());
                $current_employee = $this->context->employee;
                $id_employee = (int) Tools::getValue('id_employee_forward');
                $employee = new Employee($id_employee);
                $email = Tools::getValue('email');
                $message = Tools::getValue('message_forward');
                if (($error = $cm->validateField('message', $message, null, [], true)) !== true) {
                    $this->errors[] = $error;
                } elseif ($id_employee && $employee && Validate::isLoadedObject($employee)) {
                    $params = [
<<<<<<< HEAD
                        '{messages}' => stripslashes($output),
=======
                        '{messages}' => Tools::stripslashes($output),
>>>>>>> d52a97cb
                        '{employee}' => $current_employee->firstname . ' ' . $current_employee->lastname,
                        '{comment}' => Tools::stripslashes(Tools::nl2br($_POST['message_forward'])),
                        '{firstname}' => $employee->firstname,
                        '{lastname}' => $employee->lastname,
                    ];

                    if (Mail::Send(
                        $this->context->language->id,
                        'forward_msg',
                        $this->trans(
                            'Fwd: Customer message',
                            [],
                            'Emails.Subject',
                            $this->context->language->locale
                        ),
                        $params,
                        $employee->email,
                        $employee->firstname . ' ' . $employee->lastname,
                        $current_employee->email,
                        $current_employee->firstname . ' ' . $current_employee->lastname,
                        null,
                        null,
                        _PS_MAIL_DIR_,
                        true
                    )) {
                        $cm->private = 1;
                        $cm->message = $this->trans('Message forwarded to', [], 'Admin.Catalog.Feature') . ' ' . $employee->firstname . ' ' . $employee->lastname . "\n" . $this->trans('Comment:') . ' ' . $message;
                        $cm->add();
                    }
                } elseif ($email && Validate::isEmail($email)) {
                    $params = [
<<<<<<< HEAD
                        '{messages}' => Tools::nl2br(stripslashes($output)),
=======
                        '{messages}' => Tools::nl2br(Tools::stripslashes($output)),
>>>>>>> d52a97cb
                        '{employee}' => $current_employee->firstname . ' ' . $current_employee->lastname,
                        '{comment}' => Tools::stripslashes($_POST['message_forward']),
                        '{firstname}' => '',
                        '{lastname}' => '',
                    ];

                    if (Mail::Send(
                        $this->context->language->id,
                        'forward_msg',
                        $this->trans(
                            'Fwd: Customer message',
                            [],
                            'Emails.Subject',
                            $this->context->language->locale
                        ),
                        $params,
                        $email,
                        null,
                        $current_employee->email,
                        $current_employee->firstname . ' ' . $current_employee->lastname,
                        null,
                        null,
                        _PS_MAIL_DIR_,
                        true
                    )) {
                        $cm->message = $this->trans('Message forwarded to', [], 'Admin.Catalog.Feature') . ' ' . $email . "\n" . $this->trans('Comment:') . ' ' . $message;
                        $cm->add();
                    }
                } else {
                    $this->errors[] = '<div class="alert error">' . $this->trans('The email address is invalid.', [], 'Admin.Notifications.Error') . '</div>';
                }
            }
            if (Tools::isSubmit('submitReply')) {
                $ct = new CustomerThread($id_customer_thread);

                ShopUrl::cacheMainDomainForShop((int) $ct->id_shop);

                $cm = new CustomerMessage();
                $cm->id_employee = (int) $this->context->employee->id;
                $cm->id_customer_thread = $ct->id;
                $cm->ip_address = (int) ip2long(Tools::getRemoteAddr());
                $cm->message = Tools::getValue('reply_message');
                if (($error = $cm->validateField('message', $cm->message, null, [], true)) !== true) {
                    $this->errors[] = $error;
                } elseif (isset($_FILES) && !empty($_FILES['joinFile']['name']) && $_FILES['joinFile']['error'] != 0) {
                    $this->errors[] = $this->trans('An error occurred during the file upload process.', [], 'Admin.Notifications.Error');
                } elseif ($cm->add()) {
                    $file_attachment = null;
                    if (!empty($_FILES['joinFile']['name'])) {
                        $file_attachment['content'] = file_get_contents($_FILES['joinFile']['tmp_name']);
                        $file_attachment['name'] = $_FILES['joinFile']['name'];
                        $file_attachment['mime'] = $_FILES['joinFile']['type'];
                    }
                    $customer = new Customer($ct->id_customer);
<<<<<<< HEAD
                    $params = [
                        '{reply}' => Tools::nl2br(Tools::getValue('reply_message')),
=======

                    $params = [
                        '{reply}' => Tools::nl2br(Tools::htmlentitiesUTF8(Tools::getValue('reply_message'))),
>>>>>>> d52a97cb
                        '{link}' => Tools::url(
                            $this->context->link->getPageLink('contact', true, null, null, false, $ct->id_shop),
                            'id_customer_thread=' . (int) $ct->id . '&token=' . $ct->token
                        ),
                        '{firstname}' => $customer->firstname,
                        '{lastname}' => $customer->lastname,
                    ];
                    //#ct == id_customer_thread    #tc == token of thread   <== used in the synchronization imap
                    $contact = new Contact((int) $ct->id_contact, (int) $ct->id_lang);

                    if (Validate::isLoadedObject($contact)) {
                        $from_name = $contact->name;
                        $from_email = $contact->email;
                    } else {
                        $from_name = null;
                        $from_email = null;
                    }

                    $language = new Language((int) $ct->id_lang);

                    if (Mail::Send(
                        (int) $ct->id_lang,
                        'reply_msg',
                        $this->trans(
                            'An answer to your message is available #ct%thread_id% #tc%thread_token%',
                            [
                                '%thread_id%' => $ct->id,
                                '%thread_token%' => $ct->token,
                            ],
                            'Emails.Subject',
                            $language->locale
                        ),
                        $params,
                        Tools::getValue('msg_email'),
                        null,
                        $from_email,
                        $from_name,
                        $file_attachment,
                        null,
                        _PS_MAIL_DIR_,
                        true,
                        $ct->id_shop
                    )) {
                        $ct->status = 'closed';
                        $ct->update();
                    }
                    Tools::redirectAdmin(
                        self::$currentIndex . '&id_customer_thread=' . (int) $id_customer_thread . '&viewcustomer_thread&token=' . Tools::getValue('token')
                    );
                } else {
                    $this->errors[] = $this->trans('An error occurred. Your message was not sent. Please contact your system administrator.', [], 'Admin.Orderscustomers.Notification');
                }
            }
        }

        return parent::postProcess();
    }

    public function initContent()
    {
        if (isset($_GET['filename']) && file_exists(_PS_UPLOAD_DIR_ . $_GET['filename']) && Validate::isFileName($_GET['filename'])) {
            AdminCustomerThreadsController::openUploadedFile();
        }

        return parent::initContent();
    }

    protected function openUploadedFile()
    {
        $filename = $_GET['filename'];

        $extensions = [
            '.txt' => 'text/plain',
            '.rtf' => 'application/rtf',
            '.doc' => 'application/msword',
            '.docx' => 'application/msword',
            '.pdf' => 'application/pdf',
            '.zip' => 'multipart/x-zip',
            '.png' => 'image/png',
            '.jpeg' => 'image/jpeg',
            '.gif' => 'image/gif',
            '.jpg' => 'image/jpeg',
        ];

        $extension = false;
        foreach ($extensions as $key => $val) {
            if (substr(Tools::strtolower($filename), -4) == $key || substr(Tools::strtolower($filename), -5) == $key) {
                $extension = $val;

                break;
            }
        }

        if (!$extension || !Validate::isFileName($filename)) {
            die(Tools::displayError());
        }

        if (ob_get_level() && ob_get_length() > 0) {
            ob_end_clean();
        }
        header('Content-Type: ' . $extension);
        header('Content-Disposition:attachment;filename="' . $filename . '"');
        readfile(_PS_UPLOAD_DIR_ . $filename);
        die;
    }

    public function renderKpis()
    {
        $time = time();
        $kpis = [];

        /* The data generation is located in AdminStatsControllerCore */

        $helper = new HelperKpi();
        $helper->id = 'box-pending-messages';
        $helper->icon = 'icon-envelope';
        $helper->color = 'color1';
        $helper->href = $this->context->link->getAdminLink('AdminCustomerThreads');
        $helper->title = $this->trans('Pending Discussion Threads', [], 'Admin.Catalog.Feature');
        if (ConfigurationKPI::get('PENDING_MESSAGES') !== false) {
            $helper->value = ConfigurationKPI::get('PENDING_MESSAGES');
        }
        $helper->source = $this->context->link->getAdminLink('AdminStats') . '&ajax=1&action=getKpi&kpi=pending_messages';
        $helper->refresh = (bool) (ConfigurationKPI::get('PENDING_MESSAGES_EXPIRE') < $time);
        $kpis[] = $helper->generate();

        $helper = new HelperKpi();
        $helper->id = 'box-age';
        $helper->icon = 'icon-time';
        $helper->color = 'color2';
        $helper->title = $this->trans('Average Response Time', [], 'Admin.Catalog.Feature');
        $helper->subtitle = $this->trans('30 days', [], 'Admin.Global');
        if (ConfigurationKPI::get('AVG_MSG_RESPONSE_TIME') !== false) {
            $helper->value = ConfigurationKPI::get('AVG_MSG_RESPONSE_TIME');
        }
        $helper->source = $this->context->link->getAdminLink('AdminStats') . '&ajax=1&action=getKpi&kpi=avg_msg_response_time';
        $helper->refresh = (bool) (ConfigurationKPI::get('AVG_MSG_RESPONSE_TIME_EXPIRE') < $time);
        $kpis[] = $helper->generate();

        $helper = new HelperKpi();
        $helper->id = 'box-messages-per-thread';
        $helper->icon = 'icon-copy';
        $helper->color = 'color3';
        $helper->title = $this->trans('Messages per Thread', [], 'Admin.Catalog.Feature');
        $helper->subtitle = $this->trans('30 day', [], 'Admin.Global');
        if (ConfigurationKPI::get('MESSAGES_PER_THREAD') !== false) {
            $helper->value = ConfigurationKPI::get('MESSAGES_PER_THREAD');
        }
        $helper->source = $this->context->link->getAdminLink('AdminStats') . '&ajax=1&action=getKpi&kpi=messages_per_thread';
        $helper->refresh = (bool) (ConfigurationKPI::get('MESSAGES_PER_THREAD_EXPIRE') < $time);
        $kpis[] = $helper->generate();

        $helper = new HelperKpiRow();
        $helper->kpis = $kpis;

        return $helper->generate();
    }

    public function renderView()
    {
        if (!$id_customer_thread = (int) Tools::getValue('id_customer_thread')) {
            return;
        }

        $this->context = Context::getContext();
        if (!($thread = $this->loadObject())) {
            return;
        }
        $this->context->cookie->{'customer_threadFilter_cl!id_contact'} = $thread->id_contact;

        $employees = Employee::getEmployees();

        $messages = CustomerThread::getMessageCustomerThreads($id_customer_thread);

        foreach ($messages as $key => $mess) {
            if ($mess['id_employee']) {
                $employee = new Employee($mess['id_employee']);
                $messages[$key]['employee_image'] = $employee->getImage();
            }
            if (isset($mess['file_name']) && $mess['file_name'] != '') {
                $messages[$key]['file_name'] = _THEME_PROD_PIC_DIR_ . $mess['file_name'];
            } else {
                unset($messages[$key]['file_name']);
            }

            if ($mess['id_product']) {
                $product = new Product((int) $mess['id_product'], false, $this->context->language->id);
                if (Validate::isLoadedObject($product)) {
                    $messages[$key]['product_name'] = $product->name;
                    $messages[$key]['product_link'] = $this->context->link->getAdminLink('AdminProducts') . '&updateproduct&id_product=' . (int) $product->id;
                }
            }
        }

        $next_thread = CustomerThread::getNextThread((int) $thread->id);

        $contacts = Contact::getContacts($this->context->language->id);

        $actions = [];

        if ($next_thread) {
            $next_thread = [
                'href' => self::$currentIndex . '&id_customer_thread=' . (int) $next_thread . '&viewcustomer_thread&token=' . $this->token,
                'name' => $this->trans('Reply to the next unanswered message in this thread', [], 'Admin.Catalog.Feature'),
            ];
        }

        if ($thread->status != 'closed') {
            $actions['closed'] = [
                'href' => self::$currentIndex . '&viewcustomer_thread&setstatus=2&id_customer_thread=' . (int) Tools::getValue('id_customer_thread') . '&viewmsg&token=' . $this->token,
                'label' => $this->trans('Mark as "handled"', [], 'Admin.Catalog.Feature'),
                'name' => 'setstatus',
                'value' => 2,
            ];
        } else {
            $actions['open'] = [
                'href' => self::$currentIndex . '&viewcustomer_thread&setstatus=1&id_customer_thread=' . (int) Tools::getValue('id_customer_thread') . '&viewmsg&token=' . $this->token,
                'label' => $this->trans('Re-open', [], 'Admin.Catalog.Feature'),
                'name' => 'setstatus',
                'value' => 1,
            ];
        }

        if ($thread->status != 'pending1') {
            $actions['pending1'] = [
                'href' => self::$currentIndex . '&viewcustomer_thread&setstatus=3&id_customer_thread=' . (int) Tools::getValue('id_customer_thread') . '&viewmsg&token=' . $this->token,
                'label' => $this->trans('Mark as "pending 1" (will be answered later)', [], 'Admin.Catalog.Feature'),
                'name' => 'setstatus',
                'value' => 3,
            ];
        } else {
            $actions['pending1'] = [
                'href' => self::$currentIndex . '&viewcustomer_thread&setstatus=1&id_customer_thread=' . (int) Tools::getValue('id_customer_thread') . '&viewmsg&token=' . $this->token,
                'label' => $this->trans('Disable pending status', [], 'Admin.Catalog.Feature'),
                'name' => 'setstatus',
                'value' => 1,
            ];
        }

        if ($thread->status != 'pending2') {
            $actions['pending2'] = [
                'href' => self::$currentIndex . '&viewcustomer_thread&setstatus=4&id_customer_thread=' . (int) Tools::getValue('id_customer_thread') . '&viewmsg&token=' . $this->token,
                'label' => $this->trans('Mark as "pending 2" (will be answered later)', [], 'Admin.Catalog.Feature'),
                'name' => 'setstatus',
                'value' => 4,
            ];
        } else {
            $actions['pending2'] = [
                'href' => self::$currentIndex . '&viewcustomer_thread&setstatus=1&id_customer_thread=' . (int) Tools::getValue('id_customer_thread') . '&viewmsg&token=' . $this->token,
                'label' => $this->trans('Disable pending status', [], 'Admin.Catalog.Feature'),
                'name' => 'setstatus',
                'value' => 1,
            ];
        }

        if ($thread->id_customer) {
            $customer = new Customer($thread->id_customer);
            $orders = Order::getCustomerOrders($customer->id);
            if ($orders && count($orders)) {
                $total_ok = 0;
                $orders_ok = [];
                foreach ($orders as $key => $order) {
                    if ($order['valid']) {
                        $orders_ok[] = $order;
                        $total_ok += $order['total_paid_real'] / $order['conversion_rate'];
                    }
                    $orders[$key]['date_add'] = Tools::displayDate($order['date_add']);
                    $orders[$key]['total_paid_real'] = $this->context->getCurrentLocale()->formatPrice($order['total_paid_real'], Currency::getIsoCodeById((int) $order['id_currency']));
                }
            }

            $products = $customer->getBoughtProducts();
            if ($products && count($products)) {
                foreach ($products as $key => $product) {
                    $products[$key]['date_add'] = Tools::displayDate($product['date_add'], null, true);
                }
            }
        }
        $timeline_items = $this->getTimeline($messages, $thread->id_order);
        $first_message = $messages[0];

        if (!$messages[0]['id_employee']) {
            unset($messages[0]);
        }

        $contact = '';
        foreach ($contacts as $c) {
            if ($c['id_contact'] == $thread->id_contact) {
                $contact = $c['name'];
            }
        }

        $this->tpl_view_vars = [
            'id_customer_thread' => $id_customer_thread,
            'thread' => $thread,
            'actions' => $actions,
            'employees' => $employees,
            'current_employee' => $this->context->employee,
            'messages' => $messages,
            'first_message' => $first_message,
            'contact' => $contact,
            'next_thread' => $next_thread,
            'orders' => isset($orders) ? $orders : false,
            'customer' => isset($customer) ? $customer : false,
            'products' => isset($products) ? $products : false,
            'total_ok' => isset($total_ok) ? $this->context->getCurrentLocale()->formatPrice($total_ok, $this->context->currency->iso_code) : false,
            'orders_ok' => isset($orders_ok) ? $orders_ok : false,
            'count_ok' => isset($orders_ok) ? count($orders_ok) : false,
            'PS_CUSTOMER_SERVICE_SIGNATURE' => str_replace('\r\n', "\n", Configuration::get('PS_CUSTOMER_SERVICE_SIGNATURE', (int) $thread->id_lang)),
            'timeline_items' => $timeline_items,
        ];

        if ($next_thread) {
            $this->tpl_view_vars['next_thread'] = $next_thread;
        }

        return parent::renderView();
    }

    public function getTimeline($messages, $id_order)
    {
        $timeline = [];
        foreach ($messages as $message) {
            $product = new Product((int) $message['id_product'], false, $this->context->language->id);

            $content = '';
            if (!$message['private']) {
                $content .= $this->trans('Message to:', [], 'Admin.Catalog.Feature') . ' <span class="badge">' . (!$message['id_employee'] ? $message['subject'] : $message['customer_name']) . '</span><br/>';
            }
            if (Validate::isLoadedObject($product)) {
                $content .= '<br/>' . $this->trans('Product:', [], 'Admin.Catalog.Feature') . '<span class="label label-info">' . $product->name . '</span><br/><br/>';
            }
            $content .= Tools::safeOutput($message['message']);

            $timeline[$message['date_add']][] = [
                'arrow' => 'left',
                'background_color' => '',
                'icon' => 'icon-envelope',
                'content' => $content,
                'date' => $message['date_add'],
            ];
        }

        $order = new Order((int) $id_order);
        if (Validate::isLoadedObject($order)) {
            $order_history = $order->getHistory($this->context->language->id);
            foreach ($order_history as $history) {
                $parameters = ['vieworder' => 1, 'id_order' => (int) $order->id];
                $link_order = $this->context->link->getAdminLink('AdminOrders', true, [], $parameters);

                $content = '<a class="badge" target="_blank" href="' . Tools::safeOutput($link_order) . '">' . $this->trans('Order', [], 'Admin.Global') . ' #' . (int) $order->id . '</a><br/><br/>';

                $content .= '<span>' . $this->trans('Status:', [], 'Admin.Catalog.Feature') . ' ' . $history['ostate_name'] . '</span>';

                $timeline[$history['date_add']][] = [
                    'arrow' => 'right',
                    'alt' => true,
                    'background_color' => $history['color'],
                    'icon' => 'icon-credit-card',
                    'content' => $content,
                    'date' => $history['date_add'],
                    'see_more_link' => $link_order,
                ];
            }
        }
        krsort($timeline);

        return $timeline;
    }

    protected function displayMessage($message, $email = false, $id_employee = null)
    {
        $tpl = $this->createTemplate('message.tpl');

        $contacts = Contact::getContacts($this->context->language->id);
        foreach ($contacts as $contact) {
            $contact_array[$contact['id_contact']] = ['id_contact' => $contact['id_contact'], 'name' => $contact['name']];
        }
        $contacts = $contact_array;

        if (!$email) {
            if (!empty($message['id_product']) && empty($message['employee_name'])) {
                $id_order_product = Order::getIdOrderProduct((int) $message['id_customer'], (int) $message['id_product']);
            }
        }
        $message['date_add'] = Tools::displayDate($message['date_add'], null, true);
        $message['user_agent'] = strip_tags($message['user_agent']);
        $message['message'] = preg_replace(
            '/(https?:\/\/[a-z0-9#%&_=\(\)\.\? \+\-@\/]{6,1000})([\s\n<])/Uui',
            '<a href="\1">\1</a>\2',
            html_entity_decode(
                $message['message'],
            ENT_QUOTES,
                'UTF-8'
            )
        );

        $is_valid_order_id = true;
        $order = new Order((int) $message['id_order']);

        if (!Validate::isLoadedObject($order)) {
            $is_valid_order_id = false;
        }

        $tpl->assign([
            'thread_url' => Tools::getAdminUrl(basename(_PS_ADMIN_DIR_) . '/' .
                $this->context->link->getAdminLink('AdminCustomerThreads') . '&amp;id_customer_thread='
                . (int) $message['id_customer_thread'] . '&amp;viewcustomer_thread=1'),
            'link' => Context::getContext()->link,
            'current' => self::$currentIndex,
            'token' => $this->token,
            'message' => $message,
            'id_order_product' => isset($id_order_product) ? $id_order_product : null,
            'email' => $email,
            'id_employee' => $id_employee,
            'PS_SHOP_NAME' => Configuration::get('PS_SHOP_NAME'),
            'file_name' => file_exists(_PS_UPLOAD_DIR_ . $message['file_name']),
            'contacts' => $contacts,
            'is_valid_order_id' => $is_valid_order_id,
        ]);

        return $tpl->fetch();
    }

    protected function displayButton($content)
    {
        return '<div><p>' . $content . '</p></div>';
    }

    public function renderOptions()
    {
        if (Configuration::get('PS_SAV_IMAP_URL')
        && Configuration::get('PS_SAV_IMAP_PORT')
        && Configuration::get('PS_SAV_IMAP_USER')
        && Configuration::get('PS_SAV_IMAP_PWD')) {
            $this->tpl_option_vars['use_sync'] = true;
        } else {
            $this->tpl_option_vars['use_sync'] = false;
        }

        return parent::renderOptions();
    }

    public function updateOptionPsSavImapOpt($value)
    {
        if ($this->access('edit') != '1') {
            throw new PrestaShopException($this->trans('You do not have permission to edit this.', [], 'Admin.Notifications.Error'));
        }

        if (!$this->errors && $value) {
            Configuration::updateValue('PS_SAV_IMAP_OPT', implode('', $value));
        }
    }

    public function ajaxProcessMarkAsRead()
    {
        if ($this->access('edit') != '1') {
            throw new PrestaShopException($this->trans('You do not have permission to edit this.', [], 'Admin.Notifications.Error'));
        }

        $id_thread = Tools::getValue('id_thread');
        $messages = CustomerThread::getMessageCustomerThreads($id_thread);
        if (count($messages)) {
            Db::getInstance()->execute('UPDATE `' . _DB_PREFIX_ . 'customer_message` set `read` = 1 WHERE `id_employee` = ' . (int) $this->context->employee->id . ' AND `id_customer_thread` = ' . (int) $id_thread);
        }
    }

    /**
     * Call the IMAP synchronization during an AJAX process.
     *
     * @throws PrestaShopException
     */
    public function ajaxProcessSyncImap()
    {
        if ($this->access('edit') != '1') {
            throw new PrestaShopException($this->trans('You do not have permission to edit this.', [], 'Admin.Notifications.Error'));
        }

        if (Tools::isSubmit('syncImapMail')) {
            die(json_encode($this->syncImap()));
        }
    }

    /**
     * Call the IMAP synchronization during the render process.
     */
    public function renderProcessSyncImap()
    {
        // To avoid an error if the IMAP isn't configured, we check the configuration here, like during
        // the synchronization. All parameters will exists.
        if (!(Configuration::get('PS_SAV_IMAP_URL')
            || Configuration::get('PS_SAV_IMAP_PORT')
            || Configuration::get('PS_SAV_IMAP_USER')
            || Configuration::get('PS_SAV_IMAP_PWD'))) {
            return;
        }

        // Executes the IMAP synchronization.
        $sync_errors = $this->syncImap();

        // Show the errors.
        if (isset($sync_errors['hasError']) && $sync_errors['hasError']) {
            if (isset($sync_errors['errors'])) {
                foreach ($sync_errors['errors'] as &$error) {
                    $this->displayWarning($error);
                }
            }
        }
    }

    /**
     * Imap synchronization method.
     *
     * @return array errors list
     */
    public function syncImap()
    {
        if (!($url = Configuration::get('PS_SAV_IMAP_URL'))
            || !($port = Configuration::get('PS_SAV_IMAP_PORT'))
            || !($user = Configuration::get('PS_SAV_IMAP_USER'))
            || !($password = Configuration::get('PS_SAV_IMAP_PWD'))) {
            return ['hasError' => true, 'errors' => ['IMAP configuration is not correct']];
        }

        $conf = Configuration::getMultiple([
            'PS_SAV_IMAP_OPT_POP3', 'PS_SAV_IMAP_OPT_NORSH', 'PS_SAV_IMAP_OPT_SSL',
            'PS_SAV_IMAP_OPT_VALIDATE-CERT', 'PS_SAV_IMAP_OPT_NOVALIDATE-CERT',
            'PS_SAV_IMAP_OPT_TLS', 'PS_SAV_IMAP_OPT_NOTLS', ]);

        $conf_str = '';
        if ($conf['PS_SAV_IMAP_OPT_POP3']) {
            $conf_str .= '/pop3';
        }
        if ($conf['PS_SAV_IMAP_OPT_NORSH']) {
            $conf_str .= '/norsh';
        }
        if ($conf['PS_SAV_IMAP_OPT_SSL']) {
            $conf_str .= '/ssl';
        }
        if ($conf['PS_SAV_IMAP_OPT_VALIDATE-CERT']) {
            $conf_str .= '/validate-cert';
        }
        if ($conf['PS_SAV_IMAP_OPT_NOVALIDATE-CERT']) {
            $conf_str .= '/novalidate-cert';
        }
        if ($conf['PS_SAV_IMAP_OPT_TLS']) {
            $conf_str .= '/tls';
        }
        if ($conf['PS_SAV_IMAP_OPT_NOTLS']) {
            $conf_str .= '/notls';
        }

        if (!function_exists('imap_open')) {
            return ['hasError' => true, 'errors' => ['imap is not installed on this server']];
        }

        $mbox = @imap_open('{' . $url . ':' . $port . $conf_str . '}', $user, $password);

        //checks if there is no error when connecting imap server
        $errors = imap_errors();
        if (is_array($errors)) {
            $errors = array_unique($errors);
        }
        $str_errors = '';
        $str_error_delete = '';

        if (count($errors) && is_array($errors)) {
            $str_errors = '';
            foreach ($errors as $error) {
                $str_errors .= $error . ', ';
            }
            $str_errors = rtrim(trim($str_errors), ',');
        }
        //checks if imap connexion is active
        if (!$mbox) {
            return ['hasError' => true, 'errors' => ['Cannot connect to the mailbox :<br />' . ($str_errors)]];
        }

        //Returns information about the current mailbox. Returns FALSE on failure.
        $check = imap_check($mbox);
        if (!$check) {
            return ['hasError' => true, 'errors' => ['Fail to get information about the current mailbox']];
        }

        if ($check->Nmsgs == 0) {
            return ['hasError' => true, 'errors' => ['NO message to sync']];
        }

        $result = imap_fetch_overview($mbox, "1:{$check->Nmsgs}", 0);
        $message_errors = [];
        foreach ($result as $overview) {
            //check if message exist in database
            if (isset($overview->subject)) {
                $subject = $overview->subject;
            } else {
                $subject = '';
            }
            //Creating an md5 to check if message has been allready processed
            $md5 = md5($overview->date . $overview->from . $subject . $overview->msgno);
            $exist = Db::getInstance()->getValue(
                'SELECT `md5_header`
						 FROM `' . _DB_PREFIX_ . 'customer_message_sync_imap`
						 WHERE `md5_header` = \'' . pSQL($md5) . '\''
            );
            if ($exist) {
                if (Configuration::get('PS_SAV_IMAP_DELETE_MSG')) {
                    if (!imap_delete($mbox, $overview->msgno)) {
                        $str_error_delete = ', Fail to delete message';
                    }
                }
            } else {
                //check if subject has id_order
                preg_match('/\#ct([0-9]*)/', $subject, $matches1);
                preg_match('/\#tc([0-9-a-z-A-Z]*)/', $subject, $matches2);
                $match_found = false;
                if (isset($matches1[1], $matches2[1])) {
                    $match_found = true;
                }

                $new_ct = (Configuration::get('PS_SAV_IMAP_CREATE_THREADS') && !$match_found && (strpos($subject, '[no_sync]') == false));

                $fetch_succeed = true;
                if ($match_found || $new_ct) {
                    if ($new_ct) {
                        // parse from attribute and fix it if needed
                        $from_parsed = [];
                        if (!isset($overview->from)
                            || (!preg_match('/<(' . Tools::cleanNonUnicodeSupport('[a-z\p{L}0-9!#$%&\'*+\/=?^`{}|~_-]+[.a-z\p{L}0-9!#$%&\'*+\/=?^`{}|~_-]*@[a-z\p{L}0-9]+[._a-z\p{L}0-9-]*\.[a-z0-9]+') . ')>/', $overview->from, $from_parsed)
                            && !Validate::isEmail($overview->from))) {
                            $message_errors[] = $this->trans('Cannot create message in a new thread.', [], 'Admin.Orderscustomers.Notification');

                            continue;
                        }

                        // fix email format: from "Mr Sanders <sanders@blueforest.com>" to "sanders@blueforest.com"
                        $from = $overview->from;
                        if (isset($from_parsed[1])) {
                            $from = $from_parsed[1];
                        }

                        // we want to assign unrecognized mails to the right contact category
                        $contacts = Contact::getContacts($this->context->language->id);
                        if (!$contacts) {
                            continue;
                        }

                        foreach ($contacts as $contact) {
                            if (isset($overview->to) && strpos($overview->to, $contact['email']) !== false) {
                                $id_contact = $contact['id_contact'];
                            }
                        }

                        if (!isset($id_contact)) { // if not use the default contact category
                            $id_contact = $contacts[0]['id_contact'];
                        }

                        $customer = new Customer();
                        $client = $customer->getByEmail($from); //check if we already have a customer with this email
                        $ct = new CustomerThread();
                        if (isset($client->id)) { //if mail is owned by a customer assign to him
                            $ct->id_customer = $client->id;
                        }
                        $ct->email = $from;
                        $ct->id_contact = $id_contact;
                        $ct->id_lang = (int) Configuration::get('PS_LANG_DEFAULT');
                        $ct->id_shop = $this->context->shop->id; //new customer threads for unrecognized mails are not shown without shop id
                        $ct->status = 'open';
                        $ct->token = Tools::passwdGen(12);
                        $ct->add();
                    } else {
                        $ct = new CustomerThread((int) $matches1[1]);
                    } //check if order exist in database

                    if (Validate::isLoadedObject($ct) && ((isset($matches2[1]) && $ct->token == $matches2[1]) || $new_ct)) {
                        $structure = imap_bodystruct($mbox, $overview->msgno, '1');
                        if ($structure->type == 0) {
                            $message = imap_fetchbody($mbox, $overview->msgno, '1');
                        } elseif ($structure->type == 1) {
                            $structure = imap_bodystruct($mbox, $overview->msgno, '1.1');
                            $message = imap_fetchbody($mbox, $overview->msgno, '1.1');
                        } else {
                            continue;
                        }

                        switch ($structure->encoding) {
                            case 3:
                                $message = imap_base64($message);

                                break;
                            case 4:
                                $message = imap_qprint($message);

                                break;
                        }
                        $message = iconv($this->getEncoding($structure), 'utf-8', $message);
                        $message = nl2br($message);
                        if (!$message || strlen($message) == 0) {
                            $message_errors[] = $this->trans('The message body is empty, cannot import it.', [], 'Admin.Orderscustomers.Notification');
                            $fetch_succeed = false;

                            continue;
                        }
                        $cm = new CustomerMessage();
                        $cm->id_customer_thread = $ct->id;
                        if (empty($message) || !Validate::isCleanHtml($message)) {
                            $str_errors .= $this->trans('Invalid message content for subject: %s', [$subject], 'Admin.Orderscustomers.Notification');
                        } else {
                            try {
                                $cm->message = $message;
                                $cm->add();
                            } catch (PrestaShopException $pse) {
                                $message_errors[] = $this->trans('The message content is not valid, cannot import it.', [], 'Admin.Orderscustomers.Notification');
                                $fetch_succeed = false;

                                continue;
                            }
                        }
                    }
                }
                if ($fetch_succeed) {
                    Db::getInstance()->execute('INSERT INTO `' . _DB_PREFIX_ . 'customer_message_sync_imap` (`md5_header`) VALUES (\'' . pSQL($md5) . '\')');
                }
            }
        }
        imap_expunge($mbox);
        imap_close($mbox);
        if (count($message_errors) > 0) {
            if (($more_error = $str_errors . $str_error_delete) && strlen($more_error) > 0) {
                $message_errors = array_merge([$more_error], $message_errors);
            }

            return ['hasError' => true, 'errors' => $message_errors];
        }
        if ($str_errors . $str_error_delete) {
            return ['hasError' => true, 'errors' => [$str_errors . $str_error_delete]];
        } else {
            return ['hasError' => false, 'errors' => ''];
        }
    }

    protected function getEncoding($structure)
    {
        foreach ($structure->parameters as $parameter) {
            if ($parameter->attribute == 'CHARSET') {
                return $parameter->value;
            }
        }

        return 'utf-8';
    }
}<|MERGE_RESOLUTION|>--- conflicted
+++ resolved
@@ -362,11 +362,7 @@
                     $this->errors[] = $error;
                 } elseif ($id_employee && $employee && Validate::isLoadedObject($employee)) {
                     $params = [
-<<<<<<< HEAD
-                        '{messages}' => stripslashes($output),
-=======
                         '{messages}' => Tools::stripslashes($output),
->>>>>>> d52a97cb
                         '{employee}' => $current_employee->firstname . ' ' . $current_employee->lastname,
                         '{comment}' => Tools::stripslashes(Tools::nl2br($_POST['message_forward'])),
                         '{firstname}' => $employee->firstname,
@@ -398,11 +394,7 @@
                     }
                 } elseif ($email && Validate::isEmail($email)) {
                     $params = [
-<<<<<<< HEAD
-                        '{messages}' => Tools::nl2br(stripslashes($output)),
-=======
                         '{messages}' => Tools::nl2br(Tools::stripslashes($output)),
->>>>>>> d52a97cb
                         '{employee}' => $current_employee->firstname . ' ' . $current_employee->lastname,
                         '{comment}' => Tools::stripslashes($_POST['message_forward']),
                         '{firstname}' => '',
@@ -457,14 +449,9 @@
                         $file_attachment['mime'] = $_FILES['joinFile']['type'];
                     }
                     $customer = new Customer($ct->id_customer);
-<<<<<<< HEAD
-                    $params = [
-                        '{reply}' => Tools::nl2br(Tools::getValue('reply_message')),
-=======
 
                     $params = [
                         '{reply}' => Tools::nl2br(Tools::htmlentitiesUTF8(Tools::getValue('reply_message'))),
->>>>>>> d52a97cb
                         '{link}' => Tools::url(
                             $this->context->link->getPageLink('contact', true, null, null, false, $ct->id_shop),
                             'id_customer_thread=' . (int) $ct->id . '&token=' . $ct->token
