--- conflicted
+++ resolved
@@ -2563,11 +2563,7 @@
             $helper->value = ConfigurationKPI::get('8020_SALES_CATALOG');
         }
         $helper->source = $this->context->link->getAdminLink('AdminStats').'&ajax=1&action=getKpi&kpi=8020_sales_catalog';
-<<<<<<< HEAD
-        $helper->tooltip = sprintf($this->l('%s have been purchased for the past 30 days', null, null, false), $helper->value);
-=======
         $helper->tooltip = sprintf($this->l('Within your catalog, %s of your products have had sales in the last 30 days', null, null, false), $helper->value);
->>>>>>> fc505046
         $helper->refresh = (bool)(ConfigurationKPI::get('8020_SALES_CATALOG_EXPIRE') < $time);
         if (Module::isInstalled('statsbestproducts')) {
             $helper->href = Context::getContext()->link->getAdminLink('AdminStats').'&module=statsbestproducts&datepickerFrom='.date('Y-m-d', strtotime('-30 days')).'&datepickerTo='.date('Y-m-d');
