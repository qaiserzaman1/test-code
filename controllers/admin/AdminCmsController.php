--- conflicted
+++ resolved
@@ -114,13 +114,8 @@
 					'id' => 'name', // for copyMeta2friendlyURL compatibility
 					'lang' => true,
 					'required' => true,
-<<<<<<< HEAD
+					'class' => 'copyMeta2friendlyURL',
 					'hint' => $this->l('Invalid characters:').' &lt;&gt;;=#{}'
-=======
-					'class' => 'copyMeta2friendlyURL',
-					'hint' => $this->l('Invalid characters:').' <>;=#{}',
-					'size' => 50
->>>>>>> db4b69d1
 				),
 				array(
 					'type' => 'text',
