<?php
/*
* 2007-2015 PrestaShop
*
* NOTICE OF LICENSE
*
* This source file is subject to the Open Software License (OSL 3.0)
* that is bundled with this package in the file LICENSE.txt.
* It is also available through the world-wide-web at this URL:
* http://opensource.org/licenses/osl-3.0.php
* If you did not receive a copy of the license and are unable to
* obtain it through the world-wide-web, please send an email
* to license@prestashop.com so we can send you a copy immediately.
*
* DISCLAIMER
*
* Do not edit or add to this file if you wish to upgrade PrestaShop to newer
* versions in the future. If you wish to customize PrestaShop for your
* needs please refer to http://www.prestashop.com for more information.
*
*  @author PrestaShop SA <contact@prestashop.com>
*  @copyright  2007-2015 PrestaShop SA
*  @license    http://opensource.org/licenses/osl-3.0.php  Open Software License (OSL 3.0)
*  International Registered Trademark & Property of PrestaShop SA
*/

class AdminModulesControllerCore extends AdminController
{
	private $_modules_ad = array(
		'blockcart' => array('cartabandonmentpro'),
		/* 'bloctopmenu' => array('advancedtopmenu'), */
		'blocklayered' => array('pm_advancedsearch4')
	);
	/*
	** @var array map with $_GET keywords and their callback
	*/
	protected $map = array(
		'check' => 'check',
		'install' => 'install',
		'uninstall' => 'uninstall',
		'configure' => 'getContent',
		'update' => 'update',
		'delete' => 'delete',
		'checkAndUpdate' => 'checkAndUpdate'
	);

	protected $list_modules_categories = array();
	protected $list_partners_modules = array();
	protected $list_natives_modules = array();

	protected $nb_modules_total = 0;
	protected $nb_modules_installed = 0;
	protected $nb_modules_activated = 0;

	protected $serial_modules = '';
	protected $modules_authors = array();

	protected $id_employee;
	protected $iso_default_country;
	protected $filter_configuration = array();

<<<<<<< HEAD
 	protected $xml_modules_list = _PS_API_MODULES_LIST_16_;

=======
	protected $xml_modules_list = 'api.prestashop.com/xml/modules_list_16.xml';
>>>>>>> 9bedc011

	/**
	 * Admin Modules Controller Constructor
	 * Init list modules categories
	 * Load id employee
	 * Load filter configuration
	 * Load cache file
	 */

	public function __construct()
	{
		$this->bootstrap = true;
		parent::__construct();

		register_shutdown_function('displayFatalError');

		// Set the modules categories
		$this->list_modules_categories['administration']['name'] = $this->l('Administration');
		$this->list_modules_categories['advertising_marketing']['name'] = $this->l('Advertising and Marketing');
		$this->list_modules_categories['analytics_stats']['name'] = $this->l('Analytics and Stats');
		$this->list_modules_categories['billing_invoicing']['name'] = $this->l('Taxes & Invoicing');
		$this->list_modules_categories['checkout']['name'] = $this->l('Checkout');
		$this->list_modules_categories['content_management']['name'] = $this->l('Content Management');
		$this->list_modules_categories['export']['name'] = $this->l('Export');
		$this->list_modules_categories['emailing']['name'] = $this->l('Emailing');
		$this->list_modules_categories['front_office_features']['name'] = $this->l('Front Office Features');
		$this->list_modules_categories['i18n_localization']['name'] = $this->l('Internationalization and Localization');
		$this->list_modules_categories['merchandizing']['name'] = $this->l('Merchandising');
		$this->list_modules_categories['migration_tools']['name'] = $this->l('Migration Tools');
		$this->list_modules_categories['payments_gateways']['name'] = $this->l('Payments and Gateways');
		$this->list_modules_categories['payment_security']['name'] = $this->l('Site certification & Fraud prevention');
		$this->list_modules_categories['pricing_promotion']['name'] = $this->l('Pricing and Promotion');
		$this->list_modules_categories['quick_bulk_update']['name'] = $this->l('Quick / Bulk update');
/* 		$this->list_modules_categories['search_filter']['name'] = $this->l('Search and Filter'); */
		$this->list_modules_categories['seo']['name'] = $this->l('SEO');
		$this->list_modules_categories['shipping_logistics']['name'] = $this->l('Shipping and Logistics');
		$this->list_modules_categories['slideshows']['name'] = $this->l('Slideshows');
		$this->list_modules_categories['smart_shopping']['name'] = $this->l('Comparison site & Feed management');
		$this->list_modules_categories['market_place']['name'] = $this->l('Marketplace');
		$this->list_modules_categories['others']['name'] = $this->l('Other Modules');
		$this->list_modules_categories['mobile']['name'] = $this->l('Mobile');
		$this->list_modules_categories['dashboard']['name'] = $this->l('Dashboard');
		$this->list_modules_categories['i18n_localization']['name'] = $this->l('Internationalization & Localization');
		$this->list_modules_categories['emailing']['name'] = $this->l('Emailing & SMS');
		$this->list_modules_categories['social_networks']['name'] = $this->l('Social Networks');

		uasort($this->list_modules_categories, array($this, 'checkCategoriesNames'));

		// Set Id Employee, Iso Default Country and Filter Configuration
		$this->id_employee = (int)$this->context->employee->id;
		$this->iso_default_country = $this->context->country->iso_code;
		$this->filter_configuration = Configuration::getMultiple(array(
			'PS_SHOW_TYPE_MODULES_'.(int)$this->id_employee,
			'PS_SHOW_COUNTRY_MODULES_'.(int)$this->id_employee,
			'PS_SHOW_INSTALLED_MODULES_'.(int)$this->id_employee,
			'PS_SHOW_ENABLED_MODULES_'.(int)$this->id_employee,
			'PS_SHOW_CAT_MODULES_'.(int)$this->id_employee,
		));

		// Load cache file modules list (natives and partners modules)
		$xml_modules = false;
		if (file_exists(_PS_ROOT_DIR_.Module::CACHE_FILE_MODULES_LIST))
			$xml_modules = @simplexml_load_file(_PS_ROOT_DIR_.Module::CACHE_FILE_MODULES_LIST);
		if ($xml_modules)
			foreach ($xml_modules->children() as $xml_module)
				foreach ($xml_module->children() as $module)
					foreach ($module->attributes() as $key => $value)
					{
						if ($xml_module->attributes() == 'native' && $key == 'name')
							$this->list_natives_modules[] = (string)$value;
						if ($xml_module->attributes() == 'partner' && $key == 'name')
							$this->list_partners_modules[] = (string)$value;
					}

	}

	public function checkCategoriesNames($a, $b)
	{
		if ($a['name'] === $this->l('Other Modules'))
			return true;

		return (bool)($a['name'] > $b['name']);
	}

	public function setMedia()
	{
		parent::setMedia();
		$this->addJqueryPlugin(array('autocomplete', 'fancybox', 'tablefilter'));

		if ($this->context->mode == Context::MODE_HOST && Tools::isSubmit('addnewmodule'))
			$this->addJS(_PS_JS_DIR_.'admin/addons.js');
	}

	public function ajaxProcessRefreshModuleList($force_reload_cache = false)
	{
		// Refresh modules_list.xml every week
		if (!$this->isFresh(Module::CACHE_FILE_MODULES_LIST, 86400) || $force_reload_cache)
		{
			if ($this->refresh(Module::CACHE_FILE_MODULES_LIST, 'https://'.$this->xml_modules_list))
				$this->status = 'refresh';
			elseif ($this->refresh(Module::CACHE_FILE_MODULES_LIST, 'http://'.$this->xml_modules_list))
				$this->status = 'refresh';
			else
				$this->status = 'error';
		}
		else
			$this->status = 'cache';

		// If logged to Addons Webservices, refresh default country native modules list every day
		if ($this->status != 'error')
		{
			if (!$this->isFresh(Module::CACHE_FILE_DEFAULT_COUNTRY_MODULES_LIST, 86400) || $force_reload_cache)
			{
				if (file_put_contents(_PS_ROOT_DIR_.Module::CACHE_FILE_DEFAULT_COUNTRY_MODULES_LIST, Tools::addonsRequest('native')))
					$this->status = 'refresh';
				else
					$this->status = 'error';
			}
			else
				$this->status = 'cache';

			if (!$this->isFresh(Module::CACHE_FILE_MUST_HAVE_MODULES_LIST, 86400) || $force_reload_cache)
			{
				if (file_put_contents(_PS_ROOT_DIR_.Module::CACHE_FILE_MUST_HAVE_MODULES_LIST, Tools::addonsRequest('must-have')))
					$this->status = 'refresh';
				else
					$this->status = 'error';
			}
			else
				$this->status = 'cache';
		}

		// If logged to Addons Webservices, refresh customer modules list every day
		if ($this->logged_on_addons && $this->status != 'error')
		{
			if (!$this->isFresh(Module::CACHE_FILE_CUSTOMER_MODULES_LIST, 60) || $force_reload_cache)
			{
				if (file_put_contents(_PS_ROOT_DIR_.Module::CACHE_FILE_CUSTOMER_MODULES_LIST, Tools::addonsRequest('customer')))
					$this->status = 'refresh';
				else
					$this->status = 'error';
			}
			else
				$this->status = 'cache';
		}
	}

	public function displayAjaxRefreshModuleList()
	{
		echo Tools::jsonEncode(array('status' => $this->status));
	}


	public function ajaxProcessLogOnAddonsWebservices()
	{
		$content = Tools::addonsRequest('check_customer', array('username_addons' => pSQL(trim(Tools::getValue('username_addons'))), 'password_addons' => pSQL(trim(Tools::getValue('password_addons')))));
		$xml = @simplexml_load_string($content, null, LIBXML_NOCDATA);
		if (!$xml)
			die('KO');
		$result = strtoupper((string)$xml->success);
		if (!in_array($result, array('OK', 'KO')))
			die ('KO');
		if ($result == 'OK')
		{
			Tools::clearXMLCache();
			Configuration::updateValue('PS_LOGGED_ON_ADDONS', 1);
			$this->context->cookie->username_addons = pSQL(trim(Tools::getValue('username_addons')));
			$this->context->cookie->password_addons = pSQL(trim(Tools::getValue('password_addons')));
			$this->context->cookie->is_contributor = (int)$xml->is_contributor;
			$this->context->cookie->write();
		}
		die($result);
	}

	public function ajaxProcessLogOutAddonsWebservices()
	{
		$this->context->cookie->username_addons = '';
		$this->context->cookie->password_addons = '';
		$this->context->cookie->is_contributor = 0;
		$this->context->cookie->write();
		die('OK');
	}

	public function ajaxProcessReloadModulesList()
	{
		if (Tools::getValue('filterCategory'))
			Configuration::updateValue('PS_SHOW_CAT_MODULES_'.(int)$this->id_employee, Tools::getValue('filterCategory'));
		if (Tools::getValue('unfilterCategory'))
			Configuration::updateValue('PS_SHOW_CAT_MODULES_'.(int)$this->id_employee, '');

		$this->initContent();
		$this->smartyOutputContent('controllers/modules/list.tpl');
		exit;
	}

	public function ajaxProcessGetTabModulesList()
	{
		$tab_modules_list = Tools::getValue('tab_modules_list');
		$back = Tools::getValue('back_tab_modules_list');
		if ($back)
			$back .= '&tab_modules_open=1';
		$modules_list = array('installed' =>array(), 'not_installed' => array());
		if ($tab_modules_list)
		{
			$tab_modules_list = explode(',', $tab_modules_list);
			$modules_list_unsort = $this->getModulesByInstallation($tab_modules_list);
		}

		$installed = $uninstalled = array();
		foreach ($tab_modules_list as $key => $value)
		{
			$continue = 0;
			foreach ($modules_list_unsort['installed'] as $mod_in)
				if ($mod_in->name == $value)
				{
					$continue = 1;
					$installed[] = $mod_in;
				}
			if ($continue)
				continue;
			foreach ($modules_list_unsort['not_installed'] as $mod_in)
				if ($mod_in->name == $value)
					$uninstalled[] = $mod_in;
		}

		$modules_list_sort = array(
			'installed' => $installed,
			'not_installed' => $uninstalled
			);

		$this->context->smarty->assign(array(
			'tab_modules_list' => $modules_list_sort,
			'admin_module_favorites_view' => $this->context->link->getAdminLink('AdminModules').'&select=favorites',
		));

		$this->smartyOutputContent('controllers/modules/tab_modules_list.tpl');
		exit;
	}

	public function ajaxProcessSetFilter()
	{
		$this->setFilterModules(Tools::getValue('module_type'), Tools::getValue('country_module_value'), Tools::getValue('module_install'), Tools::getValue('module_status'));
		die('OK');
	}

	public function ajaxProcessSaveFavoritePreferences()
	{
		$action = Tools::getValue('action_pref');
		$value = Tools::getValue('value_pref');
		$module = Tools::getValue('module_pref');
		$id_module_preference = (int)Db::getInstance()->getValue('SELECT `id_module_preference` FROM `'._DB_PREFIX_.'module_preference` WHERE `id_employee` = '.(int)$this->id_employee.' AND `module` = \''.pSQL($module).'\'');
		if ($id_module_preference > 0)
		{
			if ($action == 'i')
				$update = array('interest' => ($value == '' ? null : (int)$value));
			if ($action == 'f')
				$update = array('favorite' => ($value == '' ? null : (int)$value));
			Db::getInstance()->update('module_preference', $update, '`id_employee` = '.(int)$this->id_employee.' AND `module` = \''.pSQL($module).'\'', 0, true);
		}
		else
		{
			$insert = array('id_employee' => (int)$this->id_employee, 'module' => pSQL($module), 'interest' => null, 'favorite' => null);
			if ($action == 'i')
				$insert['interest'] = ($value == '' ? null : (int)$value);
			if ($action == 'f')
				$insert['favorite'] = ($value == '' ? null : (int)$value);
			Db::getInstance()->insert('module_preference', $insert, true);
		}
		die('OK');
	}

	public function ajaxProcessSaveTabModulePreferences()
	{
		$values = Tools::getValue('value_pref');
		$module = Tools::getValue('module_pref');
		if (Validate::isModuleName($module))
		{
			Db::getInstance()->execute('DELETE FROM `'._DB_PREFIX_.'tab_module_preference` WHERE `id_employee` = '.(int)$this->id_employee.' AND `module` = \''.pSQL($module).'\'');
			if (is_array($values) && count($values))
				foreach ($values as $value)
					Db::getInstance()->execute('
						INSERT INTO `'._DB_PREFIX_.'tab_module_preference` (`id_tab_module_preference`, `id_employee`, `id_tab`, `module`)
						VALUES (NULL, '.(int)$this->id_employee.', '.(int)$value.', \''.pSQL($module).'\');');
		}
		die('OK');
	}

	/*
	** Get current URL
	**
	** @param array $remove List of keys to remove from URL
	** @return string
	*/
	protected function getCurrentUrl($remove = array())
	{
		$url = $_SERVER['REQUEST_URI'];
		if (!$remove)
			return $url;

		if (!is_array($remove))
			$remove = array($remove);

		$url = preg_replace('#(?<=&|\?)('.implode('|', $remove).')=.*?(&|$)#i', '', $url);
		$len = strlen($url);
		if ($url[$len - 1] == '&')
			$url = substr($url, 0, $len - 1);
		return $url;
	}

	protected function extractArchive($file, $redirect = true)
	{
		$zip_folders = array();
		$tmp_folder = _PS_MODULE_DIR_.md5(time());

		$success = false;
		if (substr($file, -4) == '.zip')
		{
			if (Tools::ZipExtract($file, $tmp_folder))
			{
				$zip_folders = scandir($tmp_folder);
				if (Tools::ZipExtract($file, _PS_MODULE_DIR_))
					$success = true;
			}
		}
		else
		{
			require_once(_PS_TOOL_DIR_.'tar/Archive_Tar.php');
			$archive = new Archive_Tar($file);
			if ($archive->extract($tmp_folder))
			{
				$zip_folders = scandir($tmp_folder);
				if ($archive->extract(_PS_MODULE_DIR_))
					$success = true;
			}
		}

		if (!$success)
			$this->errors[] = Tools::displayError('There was an error while extracting the module (file may be corrupted).');
		else
		{
			//check if it's a real module
			foreach ($zip_folders as $folder)
				if (!in_array($folder, array('.', '..', '.svn', '.git', '__MACOSX')) && !Module::getInstanceByName($folder))
				{
					$this->errors[] = sprintf(Tools::displayError('The module %1$s that you uploaded is not a valid module.'), $folder);
					$this->recursiveDeleteOnDisk(_PS_MODULE_DIR_.$folder);
				}
		}

		@unlink($file);
		$this->recursiveDeleteOnDisk($tmp_folder);

		if ($success && $redirect)
			Tools::redirectAdmin(self::$currentIndex.'&conf=8&anchor='.ucfirst($folder).'&token='.$this->token);

		return $success;
	}

	protected function recursiveDeleteOnDisk($dir)
	{
		if (strpos(realpath($dir), realpath(_PS_MODULE_DIR_)) === false)
			return;
		if (is_dir($dir))
		{
			$objects = scandir($dir);
			foreach ($objects as $object)
				if ($object != '.' && $object != '..')
				{
					if (filetype($dir.'/'.$object) == 'dir')
						$this->recursiveDeleteOnDisk($dir.'/'.$object);
					else
						unlink($dir.'/'.$object);
				}
			reset($objects);
			rmdir($dir);
		}
	}

	/*
	** Filter Configuration Methods
	** Set and reset filter configuration
	*/

	protected function setFilterModules($module_type, $country_module_value, $module_install, $module_status)
	{
		Configuration::updateValue('PS_SHOW_TYPE_MODULES_'.(int)$this->id_employee, $module_type);
		Configuration::updateValue('PS_SHOW_COUNTRY_MODULES_'.(int)$this->id_employee, $country_module_value);
		Configuration::updateValue('PS_SHOW_INSTALLED_MODULES_'.(int)$this->id_employee, $module_install);
		Configuration::updateValue('PS_SHOW_ENABLED_MODULES_'.(int)$this->id_employee, $module_status);
	}

	protected function resetFilterModules()
	{
		Configuration::updateValue('PS_SHOW_TYPE_MODULES_'.(int)$this->id_employee, 'allModules');
		Configuration::updateValue('PS_SHOW_COUNTRY_MODULES_'.(int)$this->id_employee, 0);
		Configuration::updateValue('PS_SHOW_INSTALLED_MODULES_'.(int)$this->id_employee, 'installedUninstalled');
		Configuration::updateValue('PS_SHOW_ENABLED_MODULES_'.(int)$this->id_employee, 'enabledDisabled');
		Configuration::updateValue('PS_SHOW_CAT_MODULES_'.(int)$this->id_employee, '');
	}

	/*
	** Post Process Filter
	**
	*/

	public function postProcessFilterModules()
	{
		$this->setFilterModules(Tools::getValue('module_type'), Tools::getValue('country_module_value'), Tools::getValue('module_install'), Tools::getValue('module_status'));
		Tools::redirectAdmin(self::$currentIndex.'&token='.$this->token);
	}

	public function postProcessResetFilterModules()
	{
		$this->resetFilterModules();
		Tools::redirectAdmin(self::$currentIndex.'&token='.$this->token);
	}

	public function postProcessFilterCategory()
	{
		// Save configuration and redirect employee
		Configuration::updateValue('PS_SHOW_CAT_MODULES_'.(int)$this->id_employee, Tools::getValue('filterCategory'));
		Tools::redirectAdmin(self::$currentIndex.'&token='.$this->token);
	}

	public function postProcessUnfilterCategory()
	{
		// Save configuration and redirect employee
		Configuration::updateValue('PS_SHOW_CAT_MODULES_'.(int)$this->id_employee, '');
		Tools::redirectAdmin(self::$currentIndex.'&token='.$this->token);
	}

	/*
	** Post Process Module CallBack
	**
	*/

	public function postProcessReset()
	{
		if ($this->tabAccess['edit'] === '1')
		{
			$module = Module::getInstanceByName(Tools::getValue('module_name'));
			if (Validate::isLoadedObject($module))
			{
				if (!$module->getPermission('configure'))
					$this->errors[] = Tools::displayError('You do not have the permission to use this module.');
				else
				{
					if (Tools::getValue('keep_data') == '1' && method_exists($module, 'reset'))
					{
						if ($module->reset())
							Tools::redirectAdmin(self::$currentIndex.'&conf=21&token='.$this->token.'&tab_module='.$module->tab.'&module_name='.$module->name.'&anchor='.ucfirst($module->name));
						else
							$this->errors[] = Tools::displayError('Cannot reset this module.');
					}
					else
					{
						if ($module->uninstall())
							if ($module->install())
								Tools::redirectAdmin(self::$currentIndex.'&conf=21&token='.$this->token.'&tab_module='.$module->tab.'&module_name='.$module->name.'&anchor='.ucfirst($module->name));
							else
								$this->errors[] = Tools::displayError('Cannot install this module.');
						else
							$this->errors[] = Tools::displayError('Cannot uninstall this module.');
					}
				}
			}
			else
				$this->errors[] = Tools::displayError('Cannot load the module\'s object.');

			if (($errors = $module->getErrors()) && is_array($errors))
				$this->errors = array_merge($this->errors, $errors);
		}
		else
			$this->errors[] = Tools::displayError('You do not have permission to add this.');
	}

	public function postProcessDownload()
	{
		/* PrestaShop demo mode */
		if (_PS_MODE_DEMO_ || ($this->context->mode == Context::MODE_HOST))
		{
			$this->errors[] = Tools::displayError('This functionality has been disabled.');
			return;
		}

		// Try to upload and unarchive the module
		if ($this->tabAccess['add'] === '1')
		{
			// UPLOAD_ERR_OK: 0
			// UPLOAD_ERR_INI_SIZE: 1
			// UPLOAD_ERR_FORM_SIZE: 2
			// UPLOAD_ERR_NO_TMP_DIR: 6
			// UPLOAD_ERR_CANT_WRITE: 7
			// UPLOAD_ERR_EXTENSION: 8
			// UPLOAD_ERR_PARTIAL: 3

			if (isset($_FILES['file']['error']) && $_FILES['file']['error'] != UPLOAD_ERR_OK)
				switch ($_FILES['file']['error'])
				{
					case UPLOAD_ERR_INI_SIZE:
					case UPLOAD_ERR_FORM_SIZE:
						$this->errors[] = sprintf($this->l('File too large (limit of %s bytes).'), Tools::getMaxUploadSize());
					break;
					case UPLOAD_ERR_PARTIAL:
						$this->errors[] = $this->l('File upload was not completed.');
					break;
					case UPLOAD_ERR_NO_FILE:
						$this->errors[] = $this->l('No file was uploaded.');
					break;
					default:
						$this->errors[] = sprintf($this->l('Internal error #%s'), $_FILES['newfile']['error']);
					break;
				}
			elseif (!isset($_FILES['file']['tmp_name']) || empty($_FILES['file']['tmp_name']))
				$this->errors[] = $this->l('No file has been selected');
			elseif (substr($_FILES['file']['name'], -4) != '.tar' && substr($_FILES['file']['name'], -4) != '.zip'
				&& substr($_FILES['file']['name'], -4) != '.tgz' && substr($_FILES['file']['name'], -7) != '.tar.gz')
				$this->errors[] = Tools::displayError('Unknown archive type.');
			elseif (!move_uploaded_file($_FILES['file']['tmp_name'], _PS_MODULE_DIR_.$_FILES['file']['name']))
				$this->errors[] = Tools::displayError('An error occurred while copying archive to the module directory.');
			else
				$this->extractArchive(_PS_MODULE_DIR_.$_FILES['file']['name']);
		}
		else
			$this->errors[] = Tools::displayError('You do not have permission to add this.');
	}

	public function postProcessEnable()
	{
		if ($this->tabAccess['edit'] === '1')
		{
			$module = Module::getInstanceByName(Tools::getValue('module_name'));
			if (Validate::isLoadedObject($module))
			{
				if (!$module->getPermission('configure'))
					$this->errors[] = Tools::displayError('You do not have the permission to use this module.');
				else
				{
					if (Tools::getValue('enable'))
						$module->enable();
					else
						$module->disable();
					Tools::redirectAdmin($this->getCurrentUrl('enable'));
				}
			}
			else
				$this->errors[] = Tools::displayError('Cannot load the module\'s object.');
		}
		else
			$this->errors[] = Tools::displayError('You do not have permission to add this.');
	}

	public function postProcessEnable_Device()
	{
		if ($this->tabAccess['edit'] === '1')
		{
			$module = Module::getInstanceByName(Tools::getValue('module_name'));
			if (Validate::isLoadedObject($module))
			{
				if (!$module->getPermission('configure'))
					$this->errors[] = Tools::displayError('You do not have the permission to use this module.');
				else
				{
					$module->enableDevice((int)Tools::getValue('enable_device'));
					Tools::redirectAdmin($this->getCurrentUrl('enable_device'));
				}
			}
			else
				$this->errors[] = Tools::displayError('Cannot load the module\'s object.');
		}
		else
			$this->errors[] = Tools::displayError('You do not have permission to add this.');
	}

	public function postProcessDisable_Device()
	{
		if ($this->tabAccess['edit'] === '1')
		{
			$module = Module::getInstanceByName(Tools::getValue('module_name'));
			if (Validate::isLoadedObject($module))
			{
				if (!$module->getPermission('configure'))
					$this->errors[] = Tools::displayError('You do not have the permission to use this module.');
				else
				{
					$module->disableDevice((int)Tools::getValue('disable_device'));
					Tools::redirectAdmin($this->getCurrentUrl('disable_device'));
				}
			}
			else
				$this->errors[] = Tools::displayError('Cannot load the module\'s object.');
		}
		else
			$this->errors[] = Tools::displayError('You do not have permission to add this.');
	}

	public function postProcessDelete()
	{
	 	/* PrestaShop demo mode */
		if (_PS_MODE_DEMO_)
		{
			$this->errors[] = Tools::displayError('This functionality has been disabled.');
			return;
		}

		if ($this->tabAccess['delete'] === '1')
		{
			if (Tools::getValue('module_name') != '')
			{
				$module = Module::getInstanceByName(Tools::getValue('module_name'));
				if (Validate::isLoadedObject($module) && !$module->getPermission('configure'))
					$this->errors[] = Tools::displayError('You do not have the permission to use this module.');
				else
				{
					// Uninstall the module before deleting the files, but do not block the process if uninstall returns false
					if (Module::isInstalled($module->name))
						$module->uninstall();
					$moduleDir = _PS_MODULE_DIR_.str_replace(array('.', '/', '\\'), array('', '', ''), Tools::getValue('module_name'));
					$this->recursiveDeleteOnDisk($moduleDir);
					if (!file_exists($moduleDir))
						Tools::redirectAdmin(self::$currentIndex.'&conf=22&token='.$this->token.'&tab_module='.Tools::getValue('tab_module').'&module_name='.Tools::getValue('module_name'));
					else
						$this->errors[] = Tools::displayError('Sorry, the module cannot be deleted. Please check if you have the right permissions on this folder.');
				}
			}
		}
		else
			$this->errors[] = Tools::displayError('You do not have permission to delete this.');
	}

	public function postProcessCallback()
	{
		$return = false;
		$installed_modules = array();

		foreach ($this->map as $key => $method)
		{
			if (!Tools::getValue($key))
				continue;

			/* PrestaShop demo mode */
			if (_PS_MODE_DEMO_)
			{
				$this->errors[] = Tools::displayError('This functionality has been disabled.');
				return;
			}

			if ($key == 'check')
				$this->ajaxProcessRefreshModuleList(true);
			elseif ($key == 'checkAndUpdate')
			{
				$modules = array();
				$this->ajaxProcessRefreshModuleList(true);
				$modules_on_disk = Module::getModulesOnDisk(true, $this->logged_on_addons, $this->id_employee);

				// Browse modules list
				foreach ($modules_on_disk as $km => $module_on_disk)
				{
					if (!Tools::getValue('module_name') && isset($module_on_disk->version_addons) && $module_on_disk->version_addons)
						$modules[] = $module_on_disk->name;
				}

				if (!Tools::getValue('module_name'))
					$modules_list_save = implode('|', $modules);

			}
			elseif (($modules = Tools::getValue($key)) && $key != 'checkAndUpdate')
			{
				if (strpos($modules, '|'))
				{
					$modules_list_save = $modules;
					$modules = explode('|', $modules);
				}

				if (!is_array($modules))
					$modules = (array)$modules;
			}

			$module_upgraded = array();
			$module_errors = array();
			if (isset($modules))
				foreach ($modules as $name)
				{
					$module_to_update = array();
					$module_to_update[$name] = null;
					$full_report = null;
					// If Addons module, download and unzip it before installing it
					if (!file_exists(_PS_MODULE_DIR_.$name.'/'.$name.'.php') || $key == 'update')
					{
						$files_list = array(
							array('type' => 'addonsNative', 'file' => Module::CACHE_FILE_DEFAULT_COUNTRY_MODULES_LIST, 'loggedOnAddons' => 0),
							array('type' => 'addonsBought', 'file' => Module::CACHE_FILE_CUSTOMER_MODULES_LIST, 'loggedOnAddons' => 1),
						);

						foreach ($files_list as $f)
							if (file_exists(_PS_ROOT_DIR_.$f['file']))
							{
								$file = $f['file'];
								$content = Tools::file_get_contents(_PS_ROOT_DIR_.$file);
								if ($xml = @simplexml_load_string($content, null, LIBXML_NOCDATA))
									foreach ($xml->module as $modaddons)
										if ($name == $modaddons->name)
										{
											$module_to_update[$name]['id'] = $modaddons->id;
											$module_to_update[$name]['displayName'] = $modaddons->displayName;
											$module_to_update[$name]['need_loggedOnAddons'] = $f['loggedOnAddons'];
										}
							}

						foreach ($module_to_update as $name => $attr)
						{
							if ((is_null($attr) && $this->logged_on_addons == 0) || ($attr['need_loggedOnAddons'] == 1 && $this->logged_on_addons == 0))
								$this->errors[] = sprintf(Tools::displayError('You need to be logged in to your PrestaShop Addons account in order to update the %s module. %s'), '<strong>'.$name.'</strong>', '<a href="#" class="addons_connect" data-toggle="modal" data-target="#modal_addons_connect" title="Addons">'.$this->l('Click here to log in.').'</a>');
							elseif (!is_null($attr['id']))
							{
								$download_ok = false;
								if ($attr['need_loggedOnAddons'] == 0 && file_put_contents(_PS_MODULE_DIR_.$name.'.zip', Tools::addonsRequest('module', array('id_module' => pSQL($attr['id'])))))
									$download_ok = true;
								elseif ($attr['need_loggedOnAddons'] == 1 && $this->logged_on_addons && file_put_contents(_PS_MODULE_DIR_.$name.'.zip', Tools::addonsRequest('module', array('id_module' => pSQL($attr['id']), 'username_addons' => pSQL(trim($this->context->cookie->username_addons)), 'password_addons' => pSQL(trim($this->context->cookie->password_addons))))))
									$download_ok = true;

								if (!$download_ok)
									$this->errors[] = sprintf(Tools::displayError('Module %s cannot be upgraded: Error while downloading the latest version.'), '<strong>'.$attr['displayName'].'</strong>');
								elseif (!$this->extractArchive(_PS_MODULE_DIR_.$name.'.zip', false))
									$this->errors[] = sprintf(Tools::displayError('Module %s cannot be upgraded: Error while extracting the latest version'), '<strong>'.$attr['displayName'].'</strong>');
								else
									$module_upgraded[] = $name;
							}
							else
								$this->errors[] = sprintf(Tools::displayError('You do not have the rights to update the %s module. Please make sure you are logged in to the PrestaShop Addons account that purchased the module.'), '<strong>'.$name.'</strong>');
						}
					}

					if (count($this->errors))
						continue;

					// Check potential error
					if (!($module = Module::getInstanceByName(urldecode($name))))
						$this->errors[] = $this->l('Module not found');
					elseif (($this->context->mode >= Context::MODE_HOST_CONTRIB) && in_array($module->name, Module::$hosted_modules_blacklist))
						$this->errors[] = Tools::displayError('You do not have permission to access this module.');
					elseif ($key == 'install' && $this->tabAccess['add'] !== '1')
						$this->errors[] = Tools::displayError('You do not have permission to install this module.');
					elseif ($key == 'install' && ($this->context->mode == Context::MODE_HOST) && !Module::isModuleTrusted($module->name))
						$this->errors[] = Tools::displayError('You do not have permission to install this module.');
					elseif ($key == 'delete' && ($this->tabAccess['delete'] !== '1' || !$module->getPermission('configure')))
						$this->errors[] = Tools::displayError('You do not have permission to delete this module.');
					elseif ($key == 'configure' && ($this->tabAccess['edit'] !== '1' || !$module->getPermission('configure') || !Module::isInstalled(urldecode($name))))
						$this->errors[] = Tools::displayError('You do not have permission to configure this module.');
					elseif ($key == 'install' && Module::isInstalled($module->name))
						$this->errors[] = Tools::displayError('This module is already installed:').' '.$module->name;
					elseif ($key == 'uninstall' && !Module::isInstalled($module->name))
						$this->errors[] = Tools::displayError('This module has already been uninstalled:').' '.$module->name;
					elseif ($key == 'update' && !Module::isInstalled($module->name))
						$this->errors[] = Tools::displayError('This module needs to be installed in order to be updated:').' '.$module->name;
					else
					{
						// If we install a module, force temporary global context for multishop
						if (Shop::isFeatureActive() && Shop::getContext() != Shop::CONTEXT_ALL && $method != 'getContent')
						{
							$shop_id = (int)Context::getContext()->shop->id;
							Context::getContext()->tmpOldShop = clone(Context::getContext()->shop);
							if ($shop_id)
								Context::getContext()->shop = new Shop($shop_id);
						}

						//retrocompatibility
						if (Tools::getValue('controller') != '')
							$_POST['tab'] = Tools::safeOutput(Tools::getValue('controller'));

						$echo = '';
						if ($key != 'update' && $key != 'checkAndUpdate')
						{
						// We check if method of module exists
							if (!method_exists($module, $method))
								throw new PrestaShopException('Method of module cannot be found');

							if ($key == 'uninstall' && !Module::getPermissionStatic($module->id, 'uninstall'))
								$this->errors[] = Tools::displayError('You do not have permission to uninstall this module.');

							if (count($this->errors))
								continue;
							// Get the return value of current method
							$echo = $module->{$method}();

							// After a successful install of a single module that has a configuration method, to the configuration page
							if ($key == 'install' && $echo === true && strpos(Tools::getValue('install'), '|') === false && method_exists($module, 'getContent'))
								Tools::redirectAdmin(self::$currentIndex.'&token='.$this->token.'&configure='.$module->name.'&conf=12');
						}

						// If the method called is "configure" (getContent method), we show the html code of configure page
						if ($key == 'configure' && Module::isInstalled($module->name))
						{
							$this->bootstrap = (isset($module->bootstrap) && $module->bootstrap);
							if (isset($module->multishop_context))
								$this->multishop_context = $module->multishop_context;

							$back_link = self::$currentIndex.'&token='.$this->token.'&tab_module='.$module->tab.'&module_name='.$module->name;
							$hook_link = 'index.php?tab=AdminModulesPositions&token='.Tools::getAdminTokenLite('AdminModulesPositions').'&show_modules='.(int)$module->id;
							$trad_link = 'index.php?tab=AdminTranslations&token='.Tools::getAdminTokenLite('AdminTranslations').'&type=modules&lang=';
							$disable_link = $this->context->link->getAdminLink('AdminModules').'&module_name='.$module->name.'&enable=0&tab_module='.$module->tab;
							$uninstall_link = $this->context->link->getAdminLink('AdminModules').'&module_name='.$module->name.'&uninstall='.$module->name.'&tab_module='.$module->tab;
							$reset_link = $this->context->link->getAdminLink('AdminModules').'&module_name='.$module->name.'&reset&tab_module='.$module->tab;
							$update_link = $this->context->link->getAdminLink('AdminModules').'&checkAndUpdate=1&module_name='.$module->name;

							$is_reset_ready = false;
							if (method_exists($module, 'reset'))
								$is_reset_ready = true;

							$this->context->smarty->assign(
								array(
									'module_name' => $module->name,
									'module_display_name' => $module->displayName,
									'back_link' => $back_link,
									'module_hook_link' => $hook_link,
									'module_disable_link' => $disable_link,
									'module_uninstall_link' => $uninstall_link,
									'module_reset_link' => $reset_link,
									'module_update_link' => $update_link,
									'trad_link' => $trad_link,
									'module_languages' => Language::getLanguages(false),
									'theme_language_dir' => _THEME_LANG_DIR_,
									'page_header_toolbar_title' => $this->page_header_toolbar_title,
									'page_header_toolbar_btn' => $this->page_header_toolbar_btn,
									'add_permission' => $this->tabAccess['add'],
									'is_reset_ready' => $is_reset_ready,
								)
							);

							// Display checkbox in toolbar if multishop
							if (Shop::isFeatureActive())
							{
								if (Shop::getContext() == Shop::CONTEXT_SHOP)
									$shop_context = 'shop <strong>'.$this->context->shop->name.'</strong>';
								elseif (Shop::getContext() == Shop::CONTEXT_GROUP)
								{
									$shop_group = new ShopGroup((int)Shop::getContextShopGroupID());
									$shop_context = 'all shops of group shop <strong>'.$shop_group->name.'</strong>';
								}
								else
									$shop_context = 'all shops';

								$this->context->smarty->assign(array(
									'module' => $module,
									'display_multishop_checkbox' => true,
									'current_url' => $this->getCurrentUrl('enable'),
									'shop_context' => $shop_context,
								));
							}

							$this->context->smarty->assign(array(
								'shop_list' => Helper::renderShopList(),
								'is_multishop' => Shop::isFeatureActive(),
								'multishop_context' => Shop::CONTEXT_ALL | Shop::CONTEXT_GROUP | Shop::CONTEXT_SHOP
							));

							if (Shop::isFeatureActive() && isset(Context::getContext()->tmpOldShop))
							{
								Context::getContext()->shop = clone(Context::getContext()->tmpOldShop);
								unset(Context::getContext()->tmpOldShop);
							}

							// Display module configuration
							$header = $this->context->smarty->fetch('controllers/modules/configure.tpl');
							$configuration_bar = $this->context->smarty->fetch('controllers/modules/configuration_bar.tpl');

							$output = $header.$echo;

							if (isset($this->_modules_ad[$module->name]))
							{
								$ad_modules = $this->getModulesByInstallation($this->_modules_ad[$module->name]);

								foreach ($ad_modules['not_installed'] as $key => &$module)
								{
									if (isset($module->addons_buy_url))
										$module->addons_buy_url = str_replace('utm_source=v1trunk_api', 'utm_source=back-office', $module->addons_buy_url)
											.'&utm_medium=related-modules&utm_campaign=back-office-'.strtoupper($this->context->language->iso_code)
											.'&utm_content='.(($this->context->mode >= Context::MODE_HOST_CONTRIB) ? 'cloud' : 'download');
									if (isset($module->description_full) && trim($module->description_full) != '')
										$module->show_quick_view = true;
								}
								$this->context->smarty->assign(array(
									'ad_modules' => $ad_modules,
									'currentIndex' => self::$currentIndex
								));
								$ad_bar = $this->context->smarty->fetch('controllers/modules/ad_bar.tpl');
								$output .= $ad_bar;
							}

							$this->context->smarty->assign('module_content', $output.$configuration_bar);
						}
						elseif ($echo === true)
						{
							$return = 13;
							if ($method == 'install')
							{
								$return = 12;
								$installed_modules[] = $module->id;
							}
						}
						elseif ($echo === false)
							$module_errors[] = array('name' => $name, 'message' => $module->getErrors());

						if (Shop::isFeatureActive() && Shop::getContext() != Shop::CONTEXT_ALL && isset(Context::getContext()->tmpOldShop))
						{
							Context::getContext()->shop = clone(Context::getContext()->tmpOldShop);
							unset(Context::getContext()->tmpOldShop);
						}
					}
					if ($key != 'configure' && Tools::getIsset('bpay'))
						Tools::redirectAdmin('index.php?tab=AdminPayment&token='.Tools::getAdminToken('AdminPayment'.(int)Tab::getIdFromClassName('AdminPayment').(int)$this->id_employee));
				}

			if (count($module_errors))
			{
				// If error during module installation, no redirection
				$html_error = $this->generateHtmlMessage($module_errors);
				if ($key == 'uninstall')
					$this->errors[] = sprintf(Tools::displayError('The following module(s) could not be uninstalled properly: %s'), $html_error);
				else
					$this->errors[] = sprintf(Tools::displayError('The following module(s) could not be installed properly: %s'), $html_error);
				$this->context->smarty->assign('error_module', 'true');
			}
		}

		if ($return)
		{
			$params = (count($installed_modules)) ? '&installed_modules='.implode('|', $installed_modules) : '';

			// If redirect parameter is present and module installed with success, we redirect on configuration module page
			if (Tools::getValue('redirect') == 'config' && Tools::getValue('module_name') != '' && $return == '12' && Module::isInstalled(pSQL(Tools::getValue('module_name'))))
				Tools::redirectAdmin('index.php?controller=adminmodules&configure='.Tools::getValue('module_name').'&token='.Tools::getValue('token').'&module_name='.Tools::getValue('module_name').$params);
			Tools::redirectAdmin(self::$currentIndex.'&conf='.$return.'&token='.$this->token.'&tab_module='.$module->tab.'&module_name='.$module->name.'&anchor='.ucfirst($module->name).(isset($modules_list_save) ? '&modules_list='.$modules_list_save : '').$params);
		}

		if (Tools::getValue('update') || Tools::getValue('checkAndUpdate'))
		{
			$updated = '&updated=1';
			if (Tools::getValue('checkAndUpdate'))
			{
				$updated = '&check=1';
				if (Tools::getValue('module_name'))
				{
					$module = Module::getInstanceByName(Tools::getValue('module_name'));
					if (!Validate::isLoadedObject($module))
						unset($module);
				}
			}

			$module_upgraded = implode('|', $module_upgraded);

			if (isset($module_upgraded) && $module_upgraded != '')
				Tools::redirectAdmin(self::$currentIndex.'&token='.$this->token.'&updated=1&module_name='.$module_upgraded);
			elseif (isset($modules_list_save))
				Tools::redirectAdmin(self::$currentIndex.'&token='.$this->token.'&updated=1&module_name='.$modules_list_save);
			elseif (isset($module))
				Tools::redirectAdmin(self::$currentIndex.'&token='.$this->token.$updated.'&tab_module='.$module->tab.'&module_name='.$module->name.'&anchor='.ucfirst($module->name).(isset($modules_list_save) ? '&modules_list='.$modules_list_save : ''));
		}
	}

	protected function getModulesByInstallation($tab_modules_list = null)
	{
		$all_modules = Module::getModulesOnDisk(true, $this->logged_on_addons, $this->id_employee);
		$all_unik_modules = array();
		$modules_list = array('installed' =>array(), 'not_installed' => array());

		foreach ($all_modules as $mod)
			if (!isset($all_unik_modules[$mod->name]))
				$all_unik_modules[$mod->name] = $mod;

		$all_modules = $all_unik_modules;

		foreach ($all_modules as $module)
		{
			if (!isset($tab_modules_list) || in_array($module->name, $tab_modules_list))
			{
				$perm = true;
				if ($module->id)
					$perm &= Module::getPermissionStatic($module->id, 'configure');
				else
				{
					$id_admin_module = Tab::getIdFromClassName('AdminModules');
					$access = Profile::getProfileAccess($this->context->employee->id_profile, $id_admin_module);
					if (!$access['edit'])
						$perm &= false;
				}

				if (in_array($module->name, $this->list_partners_modules))
					$module->type = 'addonsPartner';

				if ($perm)
				{
					$this->fillModuleData($module, 'array');
					if ($module->id)
						$modules_list['installed'][] = $module;
					else
						$modules_list['not_installed'][] = $module;
				}
			}
		}

		return $modules_list;
	}

	public function postProcess()
	{
		// Parent Post Process
		parent::postProcess();

		// Get the list of installed module ans prepare it for ajax call.
		if (($list = Tools::getValue('installed_modules')))
			Context::getContext()->smarty->assign('installed_modules', Tools::jsonEncode(explode('|', $list)));

		// If redirect parameter is present and module already installed, we redirect on configuration module page
		if (Tools::getValue('redirect') == 'config' && Tools::getValue('module_name') != '' && Module::isInstalled(pSQL(Tools::getValue('module_name'))))
			Tools::redirectAdmin('index.php?controller=adminmodules&configure='.Tools::getValue('module_name').'&token='.Tools::getValue('token').'&module_name='.Tools::getValue('module_name'));

		// Execute filter or callback methods
		$filter_methods = array('filterModules', 'resetFilterModules', 'filterCategory', 'unfilterCategory');
		$callback_methods = array('reset', 'download', 'enable', 'delete', 'enable_device', 'disable_device');
		$post_process_methods_list = array_merge((array)$filter_methods, (array)$callback_methods);
		foreach ($post_process_methods_list as $ppm)
			if (Tools::isSubmit($ppm))
			{
				$ppm = 'postProcess'.ucfirst($ppm);
				if (method_exists($this, $ppm))
					$ppm_return = $this->$ppm();
			}

		// Call appropriate module callback
		if (!isset($ppm_return))
			$this->postProcessCallback();

		if ($back = Tools::getValue('back'))
			Tools::redirectAdmin($back);
	}

	/**
	 * Generate html errors for a module process
	 *
	 * @param $module_errors
	 * @return string
	 */
	protected function generateHtmlMessage($module_errors)
	{
		$html_error = '';

		if (count($module_errors))
		{
			$html_error = '<ul>';
			foreach ($module_errors as $module_error)
			{
				$html_error_description = '';
				if (count($module_error['message']) > 0)
					foreach ($module_error['message'] as $e)
						$html_error_description .= '<br />&nbsp;&nbsp;&nbsp;&nbsp;'.$e;
				$html_error .= '<li><b>'.$module_error['name'].'</b> : '.$html_error_description.'</li>';
			}
			$html_error .= '</ul>';
		}
		return $html_error;
	}

	public function initModulesList(&$modules)
	{
		foreach ($modules as $k => $module)
		{
			// Check add permissions, if add permissions not set, addons modules and uninstalled modules will not be displayed
			if ($this->tabAccess['add'] !== '1' && isset($module->type) && ($module->type != 'addonsNative' || $module->type != 'addonsBought'))
				unset($modules[$k]);
			elseif ($this->tabAccess['add'] !== '1' && (!isset($module->id) || $module->id < 1))
				unset($modules[$k]);
			elseif ($module->id && !Module::getPermissionStatic($module->id, 'view') && !Module::getPermissionStatic($module->id, 'configure'))
				unset($modules[$k]);
			else
			{
				// Init serial and modules author list
				if (!in_array($module->name, $this->list_natives_modules))
					$this->serial_modules .= $module->name.' '.$module->version.'-'.($module->active ? 'a' : 'i')."\n";
				$module_author = $module->author;
				if (!empty($module_author) && ($module_author != ''))
					$this->modules_authors[strtolower($module_author)] = 'notselected';
			}
		}
		$this->serial_modules = urlencode($this->serial_modules);
	}

	public function makeModulesStats($module)
	{
		// Count Installed Modules
		if (isset($module->id) && $module->id > 0)
			$this->nb_modules_installed++;

		// Count Activated Modules
		if (isset($module->id) && $module->id > 0 && $module->active > 0)
			$this->nb_modules_activated++;

		// Count Modules By Category
		if (isset($this->list_modules_categories[$module->tab]['nb']))
			$this->list_modules_categories[$module->tab]['nb']++;
		else
			$this->list_modules_categories['others']['nb']++;
	}

	public function isModuleFiltered($module)
	{
		// If action on module, we display it
		if (Tools::getValue('module_name') != '' && Tools::getValue('module_name') == $module->name)
			return false;

		// Filter on module name
		$filter_name = Tools::getValue('filtername');
		if (!empty($filter_name))
		{
			if (stristr($module->name, $filter_name) === false && stristr($module->displayName, $filter_name) === false && stristr($module->description, $filter_name) === false)
				return true;
			return false;
		}

		// Filter on interest
		if ($module->interest !== '')
		{
			if ($module->interest === '0')
				return true;
		}
		elseif ((int)Db::getInstance()->getValue('SELECT `id_module_preference` FROM `'._DB_PREFIX_.'module_preference` WHERE `module` = \''.pSQL($module->name).'\' AND `id_employee` = '.(int)$this->id_employee.' AND `interest` = 0') > 0)
			return true;

		// Filter on favorites
		if (Configuration::get('PS_SHOW_CAT_MODULES_'.(int)$this->id_employee) == 'favorites')
		{
			if ((int)Db::getInstance()->getValue('SELECT `id_module_preference` FROM `'._DB_PREFIX_.'module_preference` WHERE `module` = \''.pSQL($module->name).'\' AND `id_employee` = '.(int)$this->id_employee.' AND `favorite` = 1 AND (`interest` = 1 OR `interest` IS NULL)') < 1)
				return true;
		}
		else
		{
			// Handle "others" category
			if (!isset($this->list_modules_categories[$module->tab]))
				$module->tab = 'others';

			// Filter on module category
			$category_filtered = array();
			$filter_categories = explode('|', Configuration::get('PS_SHOW_CAT_MODULES_'.(int)$this->id_employee));
			if (count($filter_categories) > 0)
				foreach ($filter_categories as $fc)
					if (!empty($fc))
						$category_filtered[$fc] = 1;
			if (count($category_filtered) > 0 && !isset($category_filtered[$module->tab]))
				return true;
		}

		// Filter on module type and author
		$show_type_modules = $this->filter_configuration['PS_SHOW_TYPE_MODULES_'.(int)$this->id_employee];
		if ($show_type_modules == 'nativeModules' && !in_array($module->name, $this->list_natives_modules))
			return true;
		elseif ($show_type_modules == 'partnerModules' && !in_array($module->name, $this->list_partners_modules))
			return true;
		elseif ($show_type_modules == 'addonsModules' && (!isset($module->type) || $module->type != 'addonsBought'))
			return true;
		elseif ($show_type_modules == 'mustHaveModules' && (!isset($module->type) || $module->type != 'addonsMustHave'))
			return true;
		elseif ($show_type_modules == 'otherModules' && (in_array($module->name, $this->list_partners_modules) || in_array($module->name, $this->list_natives_modules)))
			return true;
		elseif (strpos($show_type_modules, 'authorModules[') !== false)
		{
			// setting selected author in authors set
			$author_selected = substr(str_replace(array('authorModules[', "\'"), array('', "'"), $show_type_modules), 0, -1);
			$this->modules_authors[$author_selected] = 'selected';
			if (empty($module->author) || strtolower($module->author) != $author_selected)
				return true;
		}

		// Filter on install status
		$show_installed_modules = $this->filter_configuration['PS_SHOW_INSTALLED_MODULES_'.(int)$this->id_employee];
		if ($show_installed_modules == 'installed' && !$module->id)
			return true;
		if ($show_installed_modules == 'uninstalled' && $module->id)
			return true;

		// Filter on active status
		$show_enabled_modules = $this->filter_configuration['PS_SHOW_ENABLED_MODULES_'.(int)$this->id_employee];
		if ($show_enabled_modules == 'enabled' && !$module->active)
			return true;
		if ($show_enabled_modules == 'disabled' && $module->active)
			return true;

		// Filter on country
		$show_country_modules = $this->filter_configuration['PS_SHOW_COUNTRY_MODULES_'.(int)$this->id_employee];
		if ($show_country_modules && (isset($module->limited_countries) && !empty($module->limited_countries)
				&& ((is_array($module->limited_countries) && count($module->limited_countries)
				&& !in_array(strtolower($this->iso_default_country), $module->limited_countries))
				|| (!is_array($module->limited_countries) && strtolower($this->iso_default_country) != strval($module->limited_countries)))))
			return true;

		// Module has not been filtered
		return false;
	}

	public function renderKpis()
	{
		$time = time();
		$kpis = array();

		/* The data generation is located in AdminStatsControllerCore */

		$helper = new HelperKpi();
		$helper->id = 'box-installed-modules';
		$helper->icon = 'icon-puzzle-piece';
		$helper->color = 'color1';
		$helper->title = $this->l('Installed Modules', null, null, false);
		if (ConfigurationKPI::get('INSTALLED_MODULES') !== false && ConfigurationKPI::get('INSTALLED_MODULES') != '')
			$helper->value = ConfigurationKPI::get('INSTALLED_MODULES');
		$helper->source = $this->context->link->getAdminLink('AdminStats').'&ajax=1&action=getKpi&kpi=installed_modules';
		$helper->refresh = (bool)(ConfigurationKPI::get('INSTALLED_MODULES_EXPIRE') < $time);
		$kpis[] = $helper->generate();

		$helper = new HelperKpi();
		$helper->id = 'box-disabled-modules';
		$helper->icon = 'icon-off';
		$helper->color = 'color2';
		$helper->title = $this->l('Disabled Modules', null, null, false);
		if (ConfigurationKPI::get('DISABLED_MODULES') !== false && ConfigurationKPI::get('DISABLED_MODULES') != '')
			$helper->value = ConfigurationKPI::get('DISABLED_MODULES');
		$helper->source = $this->context->link->getAdminLink('AdminStats').'&ajax=1&action=getKpi&kpi=disabled_modules';
		$helper->refresh = (bool)(ConfigurationKPI::get('DISABLED_MODULES_EXPIRE') < $time);
		$kpis[] = $helper->generate();

		$helper = new HelperKpi();
		$helper->id = 'box-update-modules';
		$helper->icon = 'icon-refresh';
		$helper->color = 'color3';
		$helper->title = $this->l('Modules to update', null, null, false);
		if (ConfigurationKPI::get('UPDATE_MODULES') !== false && ConfigurationKPI::get('UPDATE_MODULES') != '')
			$helper->value = ConfigurationKPI::get('UPDATE_MODULES');
		$helper->source = $this->context->link->getAdminLink('AdminStats').'&ajax=1&action=getKpi&kpi=update_modules';
		$helper->refresh = (bool)(ConfigurationKPI::get('UPDATE_MODULES_EXPIRE') < $time);
		$kpis[] = $helper->generate();

		$helper = new HelperKpiRow();
		$helper->kpis = $kpis;
		return $helper->generate();
	}

	public function initModal()
	{
		parent::initModal();

		$this->context->smarty->assign(array(
			'trad_link' => 'index.php?tab=AdminTranslations&token='.Tools::getAdminTokenLite('AdminTranslations').'&type=modules&lang=',
			'module_languages' => Language::getLanguages(false),
			'module_name' => Tools::getValue('module_name'),
		));

		$modal_content = $this->context->smarty->fetch('controllers/modules/modal_translation.tpl');
		$this->modals[] = array(
			'modal_id' => 'moduleTradLangSelect',
			'modal_class' => 'modal-sm',
			'modal_title' => $this->l('Translate this module'),
			'modal_content' => $modal_content
		);

		$modal_content = $this->context->smarty->fetch('controllers/modules/'.(($this->context->mode == Context::MODE_HOST) ? 'modal_not_trusted_blocked.tpl' : 'modal_not_trusted.tpl'));
		$this->modals[] = array(
			'modal_id' => 'moduleNotTrusted',
			'modal_class' => 'modal-lg',
			'modal_title' => ($this->context->mode == Context::MODE_HOST) ? $this->l('This module cannot be installed') : $this->l('Important Notice'),
			'modal_content' => $modal_content
		);

		$modal_content = $this->context->smarty->fetch('controllers/modules/modal_not_trusted_country.tpl');
		$this->modals[] = array(
			'modal_id' => 'moduleNotTrustedCountry',
			'modal_class' => 'modal-lg',
			'modal_title' => $this->l('This module is Untrusted for your country'),
			'modal_content' => $modal_content
		);
	}

	public function initContent()
	{
		if (Tools::isSubmit('addnewmodule') && $this->context->mode == Context::MODE_HOST)
		{
			$this->display = 'add';
			$this->context->smarty->assign(array('iso_code' => $this->context->language->iso_code));
			return parent::initContent();
		}

		$this->meta_title = 'Modules';

		// If we are on a module configuration, no need to load all modules
		if (Tools::getValue('configure') != '')
			return true;

		$this->initToolbar();
		$this->initPageHeaderToolbar();

		// Init
		$smarty = $this->context->smarty;
		$autocomplete_list = 'var moduleList = [';
		$category_filtered = array();
		$filter_categories = explode('|', Configuration::get('PS_SHOW_CAT_MODULES_'.(int)$this->id_employee));
		if (count($filter_categories) > 0)
			foreach ($filter_categories as $fc)
				if (!empty($fc))
					$category_filtered[$fc] = 1;

		if (empty($category_filtered) && Tools::getValue('tab_module'))
			$category_filtered[Tools::getValue('tab_module')] = 1;

		foreach ($this->list_modules_categories as $k => $v)
			$this->list_modules_categories[$k]['nb'] = 0;

		// Retrieve Modules Preferences
		$modules_preferences = '';
		$tab_modules_preferences = array();
		$modules_preferences_tmp = Db::getInstance()->executeS('SELECT * FROM `'._DB_PREFIX_.'module_preference` WHERE `id_employee` = '.(int)$this->id_employee);
		$tab_modules_preferences_tmp = Db::getInstance()->executeS('SELECT * FROM `'._DB_PREFIX_.'tab_module_preference` WHERE `id_employee` = '.(int)$this->id_employee);

		foreach ($tab_modules_preferences_tmp as $i => $j)
			$tab_modules_preferences[$j['module']][] = $j['id_tab'];

		foreach ($modules_preferences_tmp as $k => $v)
		{
			if ($v['interest'] == null)
				unset($v['interest']);
			if ($v['favorite'] == null)
				unset($v['favorite']);
			$modules_preferences[$v['module']] = $v;
		}

		// Retrieve Modules List
		$modules = Module::getModulesOnDisk(true, $this->logged_on_addons, $this->id_employee);
		$this->initModulesList($modules);
		$this->nb_modules_total = count($modules);
		$module_errors = array();
		$module_success = array();
		$upgrade_available = array();
		$dont_filter = false;

		//Add succes message for one module update
		if (Tools::getValue('updated') && Tools::getValue('module_name'))
		{
			$module_names = (string)Tools::getValue('module_name');
			if (strpos($module_names, '|'))
			{
				$module_names = explode('|', $module_names);
				$dont_filter = true;
			}

			if (!is_array($module_names))
				$module_names = (array)$module_names;

			foreach ($modules as $km => $module)
				if (in_array($module->name, $module_names))
					$module_success[] = array('name' => $module->displayName, 'message' => array(
						0 => sprintf($this->l('Current version: %s'), $module->version)));
		}

		// Browse modules list
		foreach ($modules as $km => $module)
		{
			//if we are in favorites view we only display installed modules
			if (Tools::getValue('select') == 'favorites' && !$module->id)
			{
				unset($modules[$km]);
				continue;
			}

			// Upgrade Module process, init check if a module could be upgraded
			if (Module::initUpgradeModule($module))
			{
				// When the XML cache file is up-to-date, the module may not be loaded yet
				if (!class_exists($module->name))
				{
					if (!file_exists(_PS_MODULE_DIR_.$module->name.'/'.$module->name.'.php'))
						continue;
					require_once(_PS_MODULE_DIR_.$module->name.'/'.$module->name.'.php');
				}
				if ($object = new $module->name())
				{
					$object->runUpgradeModule();
					if ((count($errors_module_list = $object->getErrors())))
						$module_errors[] = array('name' => $module->displayName, 'message' => $errors_module_list);
					elseif ((count($conf_module_list = $object->getConfirmations())))
						$module_success[] = array('name' => $module->displayName, 'message' => $conf_module_list);
					unset($object);
				}
			}
			// Module can't be upgraded if not file exist but can change the database version...
			// User has to be prevented
			elseif (Module::getUpgradeStatus($module->name))
			{
				// When the XML cache file is up-to-date, the module may not be loaded yet
				if (!class_exists($module->name))
					if (file_exists(_PS_MODULE_DIR_.$module->name.'/'.$module->name.'.php'))
					{
						require_once(_PS_MODULE_DIR_.$module->name.'/'.$module->name.'.php');
						$object = new $module->name();
						$module_success[] = array('name' => $module->name, 'message' => array(
							0 => sprintf($this->l('Current version: %s'), $object->version),
							1 => $this->l('No file upgrades applied (none exist).'))
						);
					}
					else
						continue;
				unset($object);
			}

			// Make modules stats
			$this->makeModulesStats($module);

			// Assign warnings
			if ($module->active && isset($module->warning) && !empty($module->warning) && !$this->ajax)
			{
				$href = Context::getContext()->link->getAdminLink('AdminModules', true).'&module_name='.$module->name.'&tab_module='.$module->tab.'&configure='.$module->name;
				$this->context->smarty->assign('text', sprintf($this->l('%1$s: %2$s'), $module->displayName, $module->warning));
				$this->context->smarty->assign('module_link', $href);
				$this->displayWarning($this->context->smarty->fetch('controllers/modules/warning_module.tpl'));
			}

			// AutoComplete array
			$autocomplete_list .= Tools::jsonEncode(array(
				'displayName' => (string)$module->displayName,
				'desc' => (string)$module->description,
				'name' => (string)$module->name,
				'author' => (string)$module->author,
				'image' => (isset($module->image) ? (string)$module->image : ''),
				'option' => '',
			)).', ';

			// Apply filter
			if ($this->isModuleFiltered($module) && Tools::getValue('select') != 'favorites')
				unset($modules[$km]);
			else
			{
				if (isset($modules_preferences[$modules[$km]->name]))
					$modules[$km]->preferences = $modules_preferences[$modules[$km]->name];

				$this->fillModuleData($module, 'array');
				$module->categoryName = (isset($this->list_modules_categories[$module->tab]['name']) ? $this->list_modules_categories[$module->tab]['name'] : $this->list_modules_categories['others']['name']);
			}
			unset($object);
			if ($module->installed && isset($module->version_addons) && $module->version_addons)
				$upgrade_available[] = array('anchor' => ucfirst($module->name), 'name' => $module->name, 'displayName' => $module->displayName);

			if (in_array($module->name, $this->list_partners_modules))
				$module->type = 'addonsPartner';

			if (isset($module->description_full) && trim($module->description_full) != '')
				$module->show_quick_view = true;
		}

		// Don't display categories without modules
		$cleaned_list = array();
		foreach ($this->list_modules_categories as $k => $list)
			if ($list['nb'] > 0)
				$cleaned_list[$k] = $list;

		// Actually used for the report of the upgraded errors
		if (count($module_errors))
		{
			$html = $this->generateHtmlMessage($module_errors);
			$this->errors[] = sprintf(Tools::displayError('The following module(s) were not upgraded successfully: %s'), $html);
		}
		if (count($module_success))
		{
			$html = $this->generateHtmlMessage($module_success);
			$this->confirmations[] = sprintf($this->l('The following module(s) were upgraded successfully:').' %s', $html);
		}

		ConfigurationKPI::updateValue('UPDATE_MODULES', count($upgrade_available));

		if (count($upgrade_available) == 0 && (int)Tools::getValue('check') == 1)
			$this->confirmations[] = $this->l('Everything is up-to-date');

		// Init tpl vars for smarty
		$tpl_vars = array(
			'token' => $this->token,
			'upgrade_available' => $upgrade_available,
			'currentIndex' => self::$currentIndex,
			'dirNameCurrentIndex' => dirname(self::$currentIndex),
			'ajaxCurrentIndex' => str_replace('index', 'ajax-tab', self::$currentIndex),
			'autocompleteList' => rtrim($autocomplete_list, ' ,').'];',
			'showTypeModules' => $this->filter_configuration['PS_SHOW_TYPE_MODULES_'.(int)$this->id_employee],
			'showCountryModules' => $this->filter_configuration['PS_SHOW_COUNTRY_MODULES_'.(int)$this->id_employee],
			'showInstalledModules' => $this->filter_configuration['PS_SHOW_INSTALLED_MODULES_'.(int)$this->id_employee],
			'showEnabledModules' => $this->filter_configuration['PS_SHOW_ENABLED_MODULES_'.(int)$this->id_employee],
			'nameCountryDefault' => Country::getNameById($this->context->language->id, Configuration::get('PS_COUNTRY_DEFAULT')),
			'isoCountryDefault' => $this->iso_default_country,
			'categoryFiltered' => $category_filtered,
			'modules' => $modules,
			'nb_modules' => $this->nb_modules_total,
			'nb_modules_favorites' => count($this->context->employee->favoriteModulesList()),
			'nb_modules_installed' => $this->nb_modules_installed,
			'nb_modules_uninstalled' => $this->nb_modules_total - $this->nb_modules_installed,
			'nb_modules_activated' => $this->nb_modules_activated,
			'nb_modules_unactivated' => $this->nb_modules_installed - $this->nb_modules_activated,
			'list_modules_categories' => $cleaned_list,
			'list_modules_authors' => $this->modules_authors,
			'add_permission' => $this->tabAccess['add'],
			'tab_modules_preferences' => $tab_modules_preferences,
			'kpis' => $this->renderKpis(),
			'module_name' => Tools::getValue('module_name'),
			'page_header_toolbar_title' => $this->page_header_toolbar_title,
			'page_header_toolbar_btn' => $this->page_header_toolbar_btn,
			'modules_uri' => __PS_BASE_URI__.basename(_PS_MODULE_DIR_),
			'dont_filter' => $dont_filter,
			'is_contributor' => (int)$this->context->cookie->is_contributor
		);

		if ($this->logged_on_addons)
		{
			$tpl_vars['logged_on_addons'] = 1;
			$tpl_vars['username_addons'] = $this->context->cookie->username_addons;
		}
		$smarty->assign($tpl_vars);
	}

	public function ajaxProcessGetModuleQuickView()
	{
		$modules = Module::getModulesOnDisk();

		foreach ($modules as $module)
			if ($module->name == Tools::getValue('module'))
				break;

		$url = $module->url;

		if (isset($module->type) && ($module->type == 'addonsPartner' || $module->type == 'addonsNative'))
			$url = $this->context->link->getAdminLink('AdminModules').'&install='.urlencode($module->name).'&tab_module='.$module->tab.'&module_name='.$module->name.'&anchor='.ucfirst($module->name);

		$this->context->smarty->assign(array(
			'displayName' => $module->displayName,
			'image' => $module->image,
			'nb_rates' => (int)$module->nb_rates[0],
			'avg_rate' => (int)$module->avg_rate[0],
			'badges' => $module->badges,
			'compatibility' => $module->compatibility,
			'description_full' => $module->description_full,
			'additional_description' => $module->additional_description,
			'is_addons_partner' => (isset($module->type) && ($module->type == 'addonsPartner' || $module->type == 'addonsNative')),
			'url' => $url,
			'price' => $module->price
		));
		$this->smartyOutputContent('controllers/modules/quickview.tpl');
	}
}<|MERGE_RESOLUTION|>--- conflicted
+++ resolved
@@ -59,12 +59,7 @@
 	protected $iso_default_country;
 	protected $filter_configuration = array();
 
-<<<<<<< HEAD
  	protected $xml_modules_list = _PS_API_MODULES_LIST_16_;
-
-=======
-	protected $xml_modules_list = 'api.prestashop.com/xml/modules_list_16.xml';
->>>>>>> 9bedc011
 
 	/**
 	 * Admin Modules Controller Constructor
