--- conflicted
+++ resolved
@@ -29,15 +29,6 @@
 ob_start();
 
 require_once dirname(__FILE__) . '/../config/config.inc.php';
-<<<<<<< HEAD
-
-global $kernel;
-if (null === $kernel) {
-    $kernel = new AppKernel(_PS_ENV_, _PS_MODE_DEV_);
-    $kernel->boot();
-}
-=======
->>>>>>> 0fd2d3b6
 
 // Cart is needed for some requests
 Context::getContext()->cart = new Cart();
