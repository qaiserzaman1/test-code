<?php
/**
 * 2007-2018 PrestaShop.
 *
 * NOTICE OF LICENSE
 *
 * This source file is subject to the Open Software License (OSL 3.0)
 * that is bundled with this package in the file LICENSE.txt.
 * It is also available through the world-wide-web at this URL:
 * https://opensource.org/licenses/OSL-3.0
 * If you did not receive a copy of the license and are unable to
 * obtain it through the world-wide-web, please send an email
 * to license@prestashop.com so we can send you a copy immediately.
 *
 * DISCLAIMER
 *
 * Do not edit or add to this file if you wish to upgrade PrestaShop to newer
 * versions in the future. If you wish to customize PrestaShop for your
 * needs please refer to http://www.prestashop.com for more information.
 *
 * @author    PrestaShop SA <contact@prestashop.com>
 * @copyright 2007-2018 PrestaShop SA
 * @license   https://opensource.org/licenses/OSL-3.0 Open Software License (OSL 3.0)
 * International Registered Trademark & Property of PrestaShop SA
 */

namespace PrestaShop\PrestaShop\Adapter\Image;

use Link;
use Language;
use Product;
use ImageType;
use Image;
use ImageManager;

/**
 * This class is mainly responsible of Product images.
 */
class ImageRetriever
{
    /**
     * @var Link
     */
    private $link;

    public function __construct(Link $link)
    {
        $this->link = $link;
    }

    /**
     * @param array $product
     * @param Language $language
     *
     * @return array
     */
    public function getProductImages(array $product, Language $language)
    {
        $productAttributeId = $product['id_product_attribute'];
        $productInstance = new Product(
            $product['id_product'],
            false,
            $language->id
        );

        $images = $productInstance->getImages($language->id);

        if (empty($images)) {
            return [];
        }

        $combinationImages = $productInstance->getCombinationImages($language->id);
        if (!$combinationImages) {
            $combinationImages = [];
        }
        $imageToCombinations = [];

        foreach ($combinationImages as $imgs) {
            foreach ($imgs as $img) {
                $imageToCombinations[$img['id_image']][] = $img['id_product_attribute'];
            }
        }

        $images = array_map(function (array $image) use (
            $productInstance,
            $imageToCombinations,
            $productAttributeId
        ) {
            $image = array_merge($this->getImage(
                $productInstance,
                $image['id_image']
            ), $image);

            if (isset($imageToCombinations[$image['id_image']])) {
                $image['associatedVariants'] = $imageToCombinations[$image['id_image']];
            } else {
                $image['associatedVariants'] = [];
            }

            return $image;
        }, $images);

        $filteredImages = array();

        foreach ($images as $image) {
            if (in_array($productAttributeId, $image['associatedVariants'])) {
                $filteredImages[] = $image;
            }
        }

        return (0 === count($filteredImages)) ? $images : $filteredImages;
    }

    /**
     * @param $object
     * @param int $id_image
     *
     * @return array|null
     *
     * @throws \PrestaShopDatabaseException
     */
    public function getImage($object, $id_image)
    {
        if (!$id_image) {
            return null;
        }

        if (get_class($object) === 'Product') {
            $type = 'products';
            $getImageURL = 'getImageLink';
            $root = _PS_PROD_IMG_DIR_;
            $imageFolderPath = implode(DIRECTORY_SEPARATOR, array(
                rtrim($root, DIRECTORY_SEPARATOR),
                rtrim(Image::getImgFolderStatic($id_image), DIRECTORY_SEPARATOR),
            ));
        } elseif (get_class($object) === 'Store') {
            $type = 'stores';
            $getImageURL = 'getStoreImageLink';
            $root = _PS_STORE_IMG_DIR_;
            $imageFolderPath = rtrim($root, DIRECTORY_SEPARATOR);
        } else {
            $type = 'categories';
            $getImageURL = 'getCatImageLink';
            $root = _PS_CAT_IMG_DIR_;
            $imageFolderPath = rtrim($root, DIRECTORY_SEPARATOR);
        }

        $urls = [];
        $image_types = ImageType::getImagesTypes($type, true);

        $extPath = $imageFolderPath . DIRECTORY_SEPARATOR . 'fileType';
        $ext = @file_get_contents($extPath) ?: 'jpg';

        $mainImagePath = implode(DIRECTORY_SEPARATOR, [
            $imageFolderPath,
            $id_image . '.' . $ext,
        ]);

        foreach ($image_types as $image_type) {
            $resizedImagePath = implode(DIRECTORY_SEPARATOR, [
                $imageFolderPath,
                $id_image . '-' . $image_type['name'] . '.' . $ext,
            ]);

            if (!file_exists($resizedImagePath)) {
                ImageManager::resize(
                    $mainImagePath,
                    $resizedImagePath,
                    (int) $image_type['width'],
                    (int) $image_type['height']
                );
            }

            $url = $this->link->$getImageURL(
                isset($object->link_rewrite) ? $object->link_rewrite : $object->name,
                $id_image,
                $image_type['name']
            );

            $urls[$image_type['name']] = [
                'url' => $url,
                'width' => (int) $image_type['width'],
                'height' => (int) $image_type['height'],
            ];
        }

        uasort($urls, function (array $a, array $b) {
            return $a['width'] * $a['height'] > $b['width'] * $b['height'] ? 1 : -1;
        });

        $keys = array_keys($urls);

        $small = $urls[$keys[0]];
        $large = end($urls);
        $medium = $urls[$keys[ceil((count($keys) - 1) / 2)]];

        return array(
            'bySize' => $urls,
            'small' => $small,
            'medium' => $medium,
            'large' => $large,
            'legend' => isset($object->meta_title) ? $object->meta_title : $object->name,
        );
    }

    /**
     * @param string $imageHash
     *
     * @return array
     */
    public function getCustomizationImage($imageHash)
    {
        $large_image_url = rtrim($this->link->getBaseLink(), '/') . '/upload/' . $imageHash;
        $small_image_url = $large_image_url . '_small';

        $small = [
            'url' => $small_image_url,
        ];

        $large = [
            'url' => $large_image_url,
        ];

        $medium = $large;

        return [
            'bySize' => [
                'small' => $small,
                'medium' => $medium,
                'large' => $large,
            ],
            'small' => $small,
            'medium' => $medium,
            'large' => $large,
            'legend' => '',
        ];
    }

<<<<<<< HEAD
    public function getNoPictureImage(Language $language)
    {
        $urls  = [];
        $type = 'products';
        $image_types = ImageType::getImagesTypes($type, true);
        
        foreach ($image_types as $image_type) {
            
            $url = $this->link->getImageLink(
                '',
                $language->iso_code.'-default',
=======
    /**
     * @param Language $language
     *
     * @return array
     *
     * @throws \PrestaShopDatabaseException
     */
    public function getNoPictureImage(Language $language)
    {
        $urls = [];
        $type = 'products';
        $image_types = ImageType::getImagesTypes($type, true);

        foreach ($image_types as $image_type) {
            $url = $this->link->getImageLink(
                '',
                $language->iso_code . '-default',
>>>>>>> e87de7cc
                $image_type['name']
            );

            $urls[$image_type['name']] = [
<<<<<<< HEAD
                'url'      => $url,
                'width'     => (int)$image_type['width'],
                'height'    => (int)$image_type['height'],
            ];
        }
        
=======
                'url' => $url,
                'width' => (int) $image_type['width'],
                'height' => (int) $image_type['height'],
            ];
        }

>>>>>>> e87de7cc
        uasort($urls, function (array $a, array $b) {
            return $a['width'] * $a['height'] > $b['width'] * $b['height'] ? 1 : -1;
        });

        $keys = array_keys($urls);

<<<<<<< HEAD
        $small  = $urls[$keys[0]];
        $large  = end($urls);
        $medium = $urls[$keys[ceil((count($keys) - 1) / 2)]];
        
        return array(
            'bySize' => $urls,
            'small'  => $small,
            'medium' => $medium,
            'large'  => $large,
            'legend' => ''
=======
        $small = $urls[$keys[0]];
        $large = end($urls);
        $medium = $urls[$keys[ceil((count($keys) - 1) / 2)]];

        return array(
            'bySize' => $urls,
            'small' => $small,
            'medium' => $medium,
            'large' => $large,
            'legend' => '',
>>>>>>> e87de7cc
        );
    }
}<|MERGE_RESOLUTION|>--- conflicted
+++ resolved
@@ -236,19 +236,6 @@
         ];
     }
 
-<<<<<<< HEAD
-    public function getNoPictureImage(Language $language)
-    {
-        $urls  = [];
-        $type = 'products';
-        $image_types = ImageType::getImagesTypes($type, true);
-        
-        foreach ($image_types as $image_type) {
-            
-            $url = $this->link->getImageLink(
-                '',
-                $language->iso_code.'-default',
-=======
     /**
      * @param Language $language
      *
@@ -266,44 +253,22 @@
             $url = $this->link->getImageLink(
                 '',
                 $language->iso_code . '-default',
->>>>>>> e87de7cc
                 $image_type['name']
             );
 
             $urls[$image_type['name']] = [
-<<<<<<< HEAD
-                'url'      => $url,
-                'width'     => (int)$image_type['width'],
-                'height'    => (int)$image_type['height'],
-            ];
-        }
-        
-=======
                 'url' => $url,
                 'width' => (int) $image_type['width'],
                 'height' => (int) $image_type['height'],
             ];
         }
 
->>>>>>> e87de7cc
         uasort($urls, function (array $a, array $b) {
             return $a['width'] * $a['height'] > $b['width'] * $b['height'] ? 1 : -1;
         });
 
         $keys = array_keys($urls);
 
-<<<<<<< HEAD
-        $small  = $urls[$keys[0]];
-        $large  = end($urls);
-        $medium = $urls[$keys[ceil((count($keys) - 1) / 2)]];
-        
-        return array(
-            'bySize' => $urls,
-            'small'  => $small,
-            'medium' => $medium,
-            'large'  => $large,
-            'legend' => ''
-=======
         $small = $urls[$keys[0]];
         $large = end($urls);
         $medium = $urls[$keys[ceil((count($keys) - 1) / 2)]];
@@ -314,7 +279,6 @@
             'medium' => $medium,
             'large' => $large,
             'legend' => '',
->>>>>>> e87de7cc
         );
     }
 }