<?php
/**
 * 2007-2018 PrestaShop.
 *
 * NOTICE OF LICENSE
 *
 * This source file is subject to the Open Software License (OSL 3.0)
 * that is bundled with this package in the file LICENSE.txt.
 * It is also available through the world-wide-web at this URL:
 * https://opensource.org/licenses/OSL-3.0
 * If you did not receive a copy of the license and are unable to
 * obtain it through the world-wide-web, please send an email
 * to license@prestashop.com so we can send you a copy immediately.
 *
 * DISCLAIMER
 *
 * Do not edit or add to this file if you wish to upgrade PrestaShop to newer
 * versions in the future. If you wish to customize PrestaShop for your
 * needs please refer to http://www.prestashop.com for more information.
 *
 * @author    PrestaShop SA <contact@prestashop.com>
 * @copyright 2007-2018 PrestaShop SA
 * @license   https://opensource.org/licenses/OSL-3.0 Open Software License (OSL 3.0)
 * International Registered Trademark & Property of PrestaShop SA
 */

namespace PrestaShop\PrestaShop\Adapter\Module;

use PrestaShop\PrestaShop\Core\Addon\Module\AddonListFilterDeviceStatus;
use PrestaShop\PrestaShop\Core\Addon\Module\ModuleInterface;
use Symfony\Component\HttpFoundation\ParameterBag;
use PrestaShop\PrestaShop\Core\Addon\AddonListFilterOrigin;
use Module as LegacyModule;

/**
 * This class is the interface to the legacy Module class.
 *
 * It will allow current modules to work even with the new ModuleManager
 */
class Module implements ModuleInterface
{
    /** @var legacyInstance Module The instance of the legacy module */
    public $instance = null;

    /**
     * Module attributes (name, displayName etc.).
     *
     * @var \Symfony\Component\HttpFoundation\ParameterBag
     */
    public $attributes;

    /**
     * Module attributes from disk.
     *
     * @var \Symfony\Component\HttpFoundation\ParameterBag
     */
    public $disk;

    /**
     * Module attributes from database.
     *
     * @var \Symfony\Component\HttpFoundation\ParameterBag
     */
    public $database;

    /**
     * Default values for ParameterBag attributes.
     *
     * @var array
     */
    private $attributes_default = array(
        'id' => 0,
        'name' => '',
        'categoryName' => '',
        'displayName' => '',
        'version' => null,
        'description' => '',
        'author' => '',
        'author_uri' => false,
        'tab' => 'others',
        'is_configurable' => 0,
        'need_instance' => 0,
        'limited_countries' => array(),
        'parent_class' => 'Module',
        'is_paymentModule' => false,
        'productType' => 'module',
        'warning' => '',
        'img' => '',
        'badges' => array(),
        'cover' => array(),
        'screenshotsUrls' => array(),
        'videoUrl' => null,
        'refs' => array('unknown'),
        'price' => array(
            'EUR' => 0,
            'USD' => 0,
            'GBP' => 0,
        ),
        'type' => '',
        // From the marketplace
        'url' => null,
        'avgRate' => 0,
        'nbRates' => 0,
        'fullDescription' => '',
        'confirmUninstall' => '',
    );

    /**
     * Default values for ParameterBag disk.
     *
     * @var array
     */
    private $disk_default = array(
        'filemtype' => 0,
        'is_present' => 0,
        'is_valid' => 0,
        'version' => null,
        'path' => '',
    );

    /**
     * Default values for ParameterBag database.
     *
     * @var array
     */
    private $database_default = array(
        'installed' => 0,
        'active' => 0,
        'active_on_mobile' => true,
        'version' => null,
        'last_access_date' => '0000-00-00 00:00:00',
        'date_add' => null,
        'date_upd' => null,
    );

    /**
     * @param array $attributes
     * @param array $disk
     * @param array $database
     */
    public function __construct(array $attributes = array(), array $disk = array(), array $database = array())
    {
        $this->attributes = new ParameterBag($this->attributes_default);
        $this->disk = new ParameterBag($this->disk_default);
        $this->database = new ParameterBag($this->database_default);
        // Set all attributes
        $this->attributes->add($attributes);
        $this->disk->add($disk);
        $this->database->add($database);

        if ($this->database->get('installed')) {
            $version = $this->database->get('version');
        } elseif (is_null($this->attributes->get('version')) && $this->disk->get('is_valid')) {
            $version = $this->disk->get('version');
        } else {
            $version = $this->attributes->get('version');
        }

        if (!$this->attributes->has('version_available')) {
            $this->attributes->set('version_available', $this->disk->get('version'));
        }

        $this->fillLogo();

        $this->attributes->set('version', $version);
        $this->attributes->set('type', $this->convertType($this->get('origin_filter_value')));

        // Unfortunately, we can sometime have an array, and sometimes an object.
        // This is the first place where this value *always* exists
        $this->attributes->set('price', (array) $this->attributes->get('price'));
    }

    /**
     * @return legacyInstance|void
     *
     * @throws \Exception
     */
    public function getInstance()
    {
        if (!$this->hasValidInstance()) {
            return;
        }

        return $this->instance;
    }

    /**
     * @return bool True if valid Module instance
     */
    public function hasValidInstance()
    {
        if (($this->disk->has('is_present') && $this->disk->getBoolean('is_present') === false)
<<<<<<< HEAD
            || ($this->disk->has('is_valid') && $this->disk->getBoolean('is_valid') === false)
        ) {
=======
            || ($this->disk->has('is_valid') && $this->disk->getBoolean('is_valid') === false)) {
>>>>>>> 9dfbffa4
            return false;
        }

        if ($this->instance === null) {
            // We try to instantiate the legacy class if not done yet
            try {
                $this->instanciateLegacyModule($this->attributes->get('name'));
            } catch (\Exception $e) {
                $this->disk->set('is_valid', false);

                return false;
            }
        }

        $this->disk->set('is_valid', $this->instance instanceof LegacyModule);

        return $this->disk->get('is_valid');
    }

    /**
     * {@inheritdoc}
     */
    public function onInstall()
    {
        if (!$this->hasValidInstance()) {
            return false;
        }

        // If not modified, code used in installer is executed:
        // "Notice: Use of undefined constant _PS_INSTALL_LANGS_PATH_ - assumed '_PS_INSTALL_LANGS_PATH_'"
        LegacyModule::updateTranslationsAfterInstall(false);

        $result = $this->instance->install();
        $this->database->set('installed', $result);
        $this->database->set('active', $result);
        $this->database->set('version', $this->attributes->get('version'));

        return $result;
    }

    /**
     * {@inheritdoc}
     */
    public function onUninstall()
    {
        if (!$this->hasValidInstance()) {
            return false;
        }

        $result = $this->instance->uninstall();
        $this->database->set('installed', !$result);

        return $result;
    }

    /**
     * {@inheritdoc}
     */
    public function onUpgrade($version)
    {
        $this->database->set('version', $this->attributes->get('version_available'));

        return true;
    }

    /**
     * {@inheritdoc}
     */
    public function onEnable()
    {
        if (!$this->hasValidInstance()) {
            return false;
        }

        $result = $this->instance->enable();
        $this->database->set('active', $result);

        return $result;
    }

    /**
     * {@inheritdoc}
     */
    public function onDisable()
    {
        if (!$this->hasValidInstance()) {
            return false;
        }

        $result = $this->instance->disable();
        $this->database->set('active', !$result);

        return $result;
    }

    /**
     * {@inheritdoc}
     */
    public function onMobileEnable()
    {
        if (!$this->hasValidInstance()) {
            return false;
        }

        $result = $this->instance->enableDevice(AddonListFilterDeviceStatus::DEVICE_MOBILE);
        $this->database->set('active_on_mobile', $result);

        return $result;
    }

    /**
     * {@inheritdoc}
     */
    public function onMobileDisable()
    {
        if (!$this->hasValidInstance()) {
            return false;
        }

        $result = $this->instance->disableDevice(AddonListFilterDeviceStatus::DEVICE_MOBILE);
        $this->database->set('active_on_mobile', !$result);

        return $result;
    }

    /**
     * {@inheritdoc}
     */
    public function onReset()
    {
        if (!$this->hasValidInstance()) {
            return false;
        }

        return $this->instance->reset();
    }

    /**
     * Retrieve an instance of Legacy Module Object model from data.
     */
    protected function instanciateLegacyModule()
    {
        /*
         * @TODO Temporary: This test prevents an error when switching branches with the cache.
         * Can be removed at the next release (when we will be sure that it is defined)
         */
        $path = $this->disk->get('path', ''); // Variable needed for empty() test
        if (empty($path)) {
            $this->disk->set('path', _PS_MODULE_DIR_ . DIRECTORY_SEPARATOR . $this->attributes->get('name'));
        }
        // End of temporary content
        require_once $this->disk->get('path') . DIRECTORY_SEPARATOR . $this->attributes->get('name') . '.php';
        $this->instance = LegacyModule::getInstanceByName($this->attributes->get('name'));
    }

    /**
     * @param $attribute
     *
     * @return mixed
     */
    public function get($attribute)
    {
        return $this->attributes->get($attribute, null);
    }

    /**
     * @param $attribute
     * @param $value
     */
    public function set($attribute, $value)
    {
        $this->attributes->set($attribute, $value);
    }

    /**
     * @param $value
     *
     * @return mixed|string
     */
    private function convertType($value)
    {
        $conversionTable = array(
            AddonListFilterOrigin::ADDONS_CUSTOMER => 'addonsBought',
            AddonListFilterOrigin::ADDONS_MUST_HAVE => 'addonsMustHave',
        );

        return isset($conversionTable[$value]) ? $conversionTable[$value] : '';
    }

    /**
     * Set the module logo.
     */
    public function fillLogo()
    {
        $img = $this->attributes->get('img');
        if (empty($img)) {
            $this->attributes->set('img', __PS_BASE_URI__ . 'img/questionmark.png');
        }
        $this->attributes->set('logo', __PS_BASE_URI__ . 'img/questionmark.png');

        foreach (array('logo.png', 'logo.gif') as $logo) {
            $logo_path = _PS_MODULE_DIR_ . $this->get('name') . DIRECTORY_SEPARATOR . $logo;
            if (file_exists($logo_path)) {
                $this->attributes->set('img', __PS_BASE_URI__ . basename(_PS_MODULE_DIR_) . '/' . $this->get('name') . '/' . $logo);
                $this->attributes->set('logo', $logo);
                break;
            }
        }
    }

    /**
     * Inform the merchant an upgrade is wating to be applied from the disk or the marketplace.
     *
     * @return bool
     */
    public function canBeUpgraded()
    {
        if ($this->database->get('installed') == 0) {
            return false;
        }

        // Potential update from API
        if ($this->canBeUpgradedFromAddons()) {
            return true;
        }

        // Potential update from disk
        return version_compare($this->database->get('version'), $this->disk->get('version'), '<');
    }

    /**
     * Only check if an upgrade is available on the marketplace.
     *
     * @return bool
     */
    public function canBeUpgradedFromAddons()
    {
        return $this->attributes->get('version_available') !== 0
            && version_compare($this->database->get('version'), $this->attributes->get('version_available'), '<');
    }

    /**
     * Return installed modules
     *
     * @param int $position Take only positionnables modules
     *
     * @return array Modules
     */
    public function getModulesInstalled($position = 0)
    {
        return LegacyModule::getModulesInstalled((int) $position);
    }

    /**
     * Return an instance of the specified module
     *
     * @param int $moduleId Module id
     *
     * @return Module instance
     */
    public function getInstanceById($moduleId)
    {
        return LegacyModule::getInstanceById((int) $moduleId);
    }
}<|MERGE_RESOLUTION|>--- conflicted
+++ resolved
@@ -190,12 +190,8 @@
     public function hasValidInstance()
     {
         if (($this->disk->has('is_present') && $this->disk->getBoolean('is_present') === false)
-<<<<<<< HEAD
             || ($this->disk->has('is_valid') && $this->disk->getBoolean('is_valid') === false)
         ) {
-=======
-            || ($this->disk->has('is_valid') && $this->disk->getBoolean('is_valid') === false)) {
->>>>>>> 9dfbffa4
             return false;
         }
 
