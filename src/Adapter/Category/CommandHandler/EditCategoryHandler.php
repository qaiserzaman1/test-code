<?php
/**
 * 2007-2019 PrestaShop SA and Contributors
 *
 * NOTICE OF LICENSE
 *
 * This source file is subject to the Open Software License (OSL 3.0)
 * that is bundled with this package in the file LICENSE.txt.
 * It is also available through the world-wide-web at this URL:
 * https://opensource.org/licenses/OSL-3.0
 * If you did not receive a copy of the license and are unable to
 * obtain it through the world-wide-web, please send an email
 * to license@prestashop.com so we can send you a copy immediately.
 *
 * DISCLAIMER
 *
 * Do not edit or add to this file if you wish to upgrade PrestaShop to newer
 * versions in the future. If you wish to customize PrestaShop for your
 * needs please refer to https://www.prestashop.com for more information.
 *
 * @author    PrestaShop SA <contact@prestashop.com>
 * @copyright 2007-2019 PrestaShop SA and Contributors
 * @license   https://opensource.org/licenses/OSL-3.0 Open Software License (OSL 3.0)
 * International Registered Trademark & Property of PrestaShop SA
 */

namespace PrestaShop\PrestaShop\Adapter\Category\CommandHandler;

use Category;
use PrestaShop\PrestaShop\Adapter\Domain\AbstractObjectModelHandler;
use PrestaShop\PrestaShop\Core\Domain\Category\Command\EditCategoryCommand;
use PrestaShop\PrestaShop\Core\Domain\Category\CommandHandler\EditCategoryHandlerInterface;
use PrestaShop\PrestaShop\Core\Domain\Category\Exception\CannotEditCategoryException;
use PrestaShop\PrestaShop\Core\Domain\Category\Exception\CategoryNotFoundException;

/**
 * Class EditCategoryHandler.
 *
 * @internal
 */
final class EditCategoryHandler extends AbstractObjectModelHandler implements EditCategoryHandlerInterface
{
    /**
     * {@inheritdoc}
     *
     * @throws CategoryNotFoundException
     */
    public function handle(EditCategoryCommand $command)
    {
        $category = new Category($command->getCategoryId()->getValue());

        if (!$category->id) {
            throw new CategoryNotFoundException(
                $command->getCategoryId(),
                sprintf('Category with id "%s" cannot be found.', $command->getCategoryId()->getValue())
            );
        }

        $this->updateCategoryFromCommandData($category, $command);
    }

    /**
     * Updates legacy object model with data from command
     *
     * @param Category $category
     * @param EditCategoryCommand $command
     *
     * @throws CannotEditCategoryException
<<<<<<< HEAD
     * @throws CategoryException
=======
>>>>>>> fc9f89eb
     */
    private function updateCategoryFromCommandData(Category $category, EditCategoryCommand $command)
    {
        if (null !== $command->isActive()) {
            $category->active = $command->isActive();
        }

        if (null !== $command->getParentCategoryId()) {
            $category->id_parent = $command->getParentCategoryId();
        }

        if (null !== $command->getLocalizedNames()) {
            $category->name = $command->getLocalizedNames();
        }

        if (null !== $command->getLocalizedLinkRewrites()) {
            $category->link_rewrite = $command->getLocalizedLinkRewrites();
        }

        if (null !== $command->getLocalizedDescriptions()) {
            $category->description = $command->getLocalizedDescriptions();
        }

        if (null !== $command->getLocalizedMetaTitles()) {
            $category->meta_title = $command->getLocalizedMetaTitles();
        }

        if (null !== $command->getLocalizedMetaDescriptions()) {
            $category->meta_description = $command->getLocalizedMetaDescriptions();
        }

        if (null !== $command->getLocalizedMetaKeywords()) {
            $category->meta_keywords = $command->getLocalizedMetaKeywords();
        }

        if (null !== $command->getAssociatedGroupIds()) {
            $category->groupBox = $command->getAssociatedGroupIds();
        }

        if (false === $category->validateFields(false)) {
            throw new CannotEditCategoryException('Invalid data when updating category');
        }

        if (false === $category->validateFieldsLang(false)) {
            throw new CannotEditCategoryException('Invalid data when updating category');
        }

        if (false === $category->update()) {
            throw new CannotEditCategoryException(
                sprintf('Failed to edit Category with id "%s".', $category->id)
            );
        }

        if ($command->getAssociatedShopIds()) {
            $this->associateWithShops($category, $command->getAssociatedShopIds());
        }
    }
}<|MERGE_RESOLUTION|>--- conflicted
+++ resolved
@@ -66,10 +66,6 @@
      * @param EditCategoryCommand $command
      *
      * @throws CannotEditCategoryException
-<<<<<<< HEAD
-     * @throws CategoryException
-=======
->>>>>>> fc9f89eb
      */
     private function updateCategoryFromCommandData(Category $category, EditCategoryCommand $command)
     {
