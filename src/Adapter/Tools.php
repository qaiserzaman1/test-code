<?php
/**
 * 2007-2017 PrestaShop
 *
 * NOTICE OF LICENSE
 *
 * This source file is subject to the Open Software License (OSL 3.0)
 * that is bundled with this package in the file LICENSE.txt.
 * It is also available through the world-wide-web at this URL:
 * https://opensource.org/licenses/OSL-3.0
 * If you did not receive a copy of the license and are unable to
 * obtain it through the world-wide-web, please send an email
 * to license@prestashop.com so we can send you a copy immediately.
 *
 * DISCLAIMER
 *
 * Do not edit or add to this file if you wish to upgrade PrestaShop to newer
 * versions in the future. If you wish to customize PrestaShop for your
 * needs please refer to http://www.prestashop.com for more information.
 *
 * @author    PrestaShop SA <contact@prestashop.com>
 * @copyright 2007-2017 PrestaShop SA
 * @license   https://opensource.org/licenses/OSL-3.0 Open Software License (OSL 3.0)
 * International Registered Trademark & Property of PrestaShop SA
 */
namespace PrestaShop\PrestaShop\Adapter;

use PrestaShop\Decimal\Number;
use Tools as LegacyTools;

/**
 * This adapter will complete the new architecture Tools.
 *
 * Please put only wrappers and equivalents from Legacy \Tools class.
 * (only for this purpose, this is not here to put new utils functions).
 */
class Tools
{
    /**
     * Return the friendly url from the provided string.
     *
     * @deprecated use linkRewrite.
     *
     * @param string $str
     * @param bool   $utf8Decode (deprecated)
     *
     * @return string
     */
    public function link_rewrite($str, $utf8Decode = null)
    {
        return $this->linkRewrite($str, $utf8Decode);
    }

    /**
     * Return the friendly url from the provided string.
     *
     * @param string $str
     * @param bool   $utf8Decode (deprecated)
     *
     * @return string
     */
    public function linkRewrite($str, $utf8Decode = null)
    {
        if ($utf8Decode !== null) {
            LegacyTools::displayParameterAsDeprecated('utf8_decode');
        }

        return LegacyTools::str2url($str);
    }

    /**
     * Polyfill for bcadd if BC Math extension is not installed.
     *
     * @deprecated since 1.7.2.2 - Use PrestaShop\Decimal\Number instead
     */
    public function bcadd($left_operand, $right_operand, $scale = null)
    {
        $result = (new Number((string) $left_operand))
            ->plus(new Number((string) $right_operand));

        if (null === $scale) {
            return (string) $result;
        }

<<<<<<< HEAD
        // remove leading zeroes and reverse the whole numbers, then append padded decimals on the end
        $Num1 = strrev(ltrim($Tmp1[1], '0').str_pad($Dec1, $DLen, '0'));
        $Num2 = strrev(ltrim($Tmp2[1], '0').str_pad($Dec2, $DLen, '0'));

        // calculate the longest length we need to process
        $MLen = max(strlen($Num1), strlen($Num2));

        // pad the two numbers so they are of equal length (both equal to $MLen)
        $Num1 = str_pad($Num1, $MLen, '0');
        $Num2 = str_pad($Num2, $MLen, '0');

        // process each digit, keep the ones, carry the tens (remainders)
        for ($i = 0; $i < $MLen; ++$i) {
            $Sum = ((int) $Num1{$i} + (int) $Num2{$i});
            if (isset($Output[$i])) {
                $Sum += $Output[$i];
            }
            $Output[$i] = $Sum % 10;
            if ($Sum > 9) {
                $Output[$i + 1] = 1;
            }
        }

        // convert the array to string and reverse it
        $Output = strrev(implode($Output));

        // substring the decimal digits from the result, pad if necessary (if $Scale > amount of actual decimals)
        // next, since actual zero values can cause a problem with the substring values, if so, just simply give '0'
        // next, append the decimal value, if $Scale is defined, and return result
        $Decimal = str_pad(substr($Output, -$DLen, $scale), $scale, '0');
        $Output = (($MLen - $DLen < 1) ? '0' : substr($Output, 0, -$DLen));
        $Output .= (($scale > 0) ? ".{$Decimal}" : '');

        return $Output;
=======
        return (string) $result->toPrecision($scale);
>>>>>>> e344776c
    }

    public function purifyHTML($html, $uri_unescape = null, $allow_style = false)
    {
        return LegacyTools::purifyHTML($html, $uri_unescape, $allow_style);
    }

    public function refreshCaCertFile()
    {
        LegacyTools::refreshCaCertFile();
    }
}<|MERGE_RESOLUTION|>--- conflicted
+++ resolved
@@ -82,44 +82,7 @@
             return (string) $result;
         }
 
-<<<<<<< HEAD
-        // remove leading zeroes and reverse the whole numbers, then append padded decimals on the end
-        $Num1 = strrev(ltrim($Tmp1[1], '0').str_pad($Dec1, $DLen, '0'));
-        $Num2 = strrev(ltrim($Tmp2[1], '0').str_pad($Dec2, $DLen, '0'));
-
-        // calculate the longest length we need to process
-        $MLen = max(strlen($Num1), strlen($Num2));
-
-        // pad the two numbers so they are of equal length (both equal to $MLen)
-        $Num1 = str_pad($Num1, $MLen, '0');
-        $Num2 = str_pad($Num2, $MLen, '0');
-
-        // process each digit, keep the ones, carry the tens (remainders)
-        for ($i = 0; $i < $MLen; ++$i) {
-            $Sum = ((int) $Num1{$i} + (int) $Num2{$i});
-            if (isset($Output[$i])) {
-                $Sum += $Output[$i];
-            }
-            $Output[$i] = $Sum % 10;
-            if ($Sum > 9) {
-                $Output[$i + 1] = 1;
-            }
-        }
-
-        // convert the array to string and reverse it
-        $Output = strrev(implode($Output));
-
-        // substring the decimal digits from the result, pad if necessary (if $Scale > amount of actual decimals)
-        // next, since actual zero values can cause a problem with the substring values, if so, just simply give '0'
-        // next, append the decimal value, if $Scale is defined, and return result
-        $Decimal = str_pad(substr($Output, -$DLen, $scale), $scale, '0');
-        $Output = (($MLen - $DLen < 1) ? '0' : substr($Output, 0, -$DLen));
-        $Output .= (($scale > 0) ? ".{$Decimal}" : '');
-
-        return $Output;
-=======
-        return (string) $result->toPrecision($scale);
->>>>>>> e344776c
+        return ( string ) $ result->toPrecision( $scale);
     }
 
     public function purifyHTML($html, $uri_unescape = null, $allow_style = false)
