<?php
/**
 * 2007-2017 PrestaShop
 *
 * NOTICE OF LICENSE
 *
 * This source file is subject to the Open Software License (OSL 3.0)
 * that is bundled with this package in the file LICENSE.txt.
 * It is also available through the world-wide-web at this URL:
 * https://opensource.org/licenses/OSL-3.0
 * If you did not receive a copy of the license and are unable to
 * obtain it through the world-wide-web, please send an email
 * to license@prestashop.com so we can send you a copy immediately.
 *
 * DISCLAIMER
 *
 * Do not edit or add to this file if you wish to upgrade PrestaShop to newer
 * versions in the future. If you wish to customize PrestaShop for your
 * needs please refer to http://www.prestashop.com for more information.
 *
 * @author    PrestaShop SA <contact@prestashop.com>
 * @copyright 2007-2017 PrestaShop SA
 * @license   https://opensource.org/licenses/OSL-3.0 Open Software License (OSL 3.0)
 * International Registered Trademark & Property of PrestaShop SA
 */

namespace PrestaShop\PrestaShop\Adapter\Product;

use Doctrine\ORM\EntityManager;
use PrestaShop\PrestaShop\Adapter\Admin\AbstractAdminQueryBuilder;
use PrestaShop\PrestaShop\Adapter\ImageManager;
use PrestaShop\PrestaShop\Adapter\Validate;
use PrestaShopBundle\Entity\AdminFilter;
use PrestaShopBundle\Service\DataProvider\Admin\ProductInterface;
use Db;
use Context;
use Hook;
use Product;
use Tools;
use Configuration;
use Currency;
use DbQuery;
use StockAvailable;

/**
 * Data provider for new Architecture, about Product object model.
 *
 * This class will provide data from DB / ORM about Products for the Admin interface.
 * This is an Adapter that works with the Legacy code and persistence behaviors.
 */
class AdminProductDataProvider extends AbstractAdminQueryBuilder implements ProductInterface
{
    /**
     * @var EntityManager
     */
    private $entityManager;

    /**
     * @var ImageManager
     */
    private $imageManager;

    /**
     * Constructor.
     *
     * Entity manager is automatically injected.
     *
     * @param EntityManager $entityManager
     * @param ImageManager  $imageManager
     */
    public function __construct(EntityManager $entityManager, ImageManager $imageManager)
    {
        $this->entityManager = $entityManager;
        $this->imageManager = $imageManager;
    }

    /**
     * {@inheritdoc}
     */
    public function getPersistedFilterParameters()
    {
        $employee = Context::getContext()->employee;
        $shop = Context::getContext()->shop;
        $filter = $this->entityManager->getRepository('PrestaShopBundle:AdminFilter')->findOneBy(array(
            'employee' => $employee->id ?: 0,
            'shop' => $shop->id ?: 0,
            'controller' => 'ProductController',
            'action' => 'catalogAction',
        ));
        /* @var $filter AdminFilter */
        if (!$filter) {
            return AdminFilter::getProductCatalogEmptyFilter();
        }

        return $filter->getProductCatalogFilter();
    }

    /**
     * {@inheritdoc}
     */
    public function isCategoryFiltered()
    {
        $filters = $this->getPersistedFilterParameters();

        return isset($filters['filter_category']) && $filters['filter_category'] > 0;
    }

    /**
     * {@inheritdoc}
     */
    public function isColumnFiltered()
    {
        $filters = $this->getPersistedFilterParameters();
        foreach ($filters as $filterKey => $filterValue) {
            if (strpos($filterKey, 'filter_column_') === 0 && $filterValue !== '') {
                return true; // break at first column filter found
            }
        }

        return false;
    }

    /**
     * {@inheritdoc}
     */
    public function persistFilterParameters(array $parameters)
    {
        $employee = Context::getContext()->employee;
        $shop = Context::getContext()->shop;
        $filter = $this->entityManager->getRepository('PrestaShopBundle:AdminFilter')->findOneBy(array(
            'employee' => $employee->id ?: 0,
            'shop' => $shop->id ?: 0,
            'controller' => 'ProductController',
            'action' => 'catalogAction',
        ));

        if (!$filter) {
            $filter = new AdminFilter();
            $filter->setEmployee($employee->id ?: 0)->setShop($shop->id ?: 0)->setController('ProductController')->setAction('catalogAction');
        }

        $filter->setProductCatalogFilter($parameters);
        $this->entityManager->persist($filter);

        // if each filter is == '', then remove item from DB :)
        if (count(array_diff($filter->getProductCatalogFilter(), array(''))) == 0) {
            $this->entityManager->remove($filter);
        }

        $this->entityManager->flush();
    }

    /**
     * {@inheritdoc}
     */
    public function combinePersistentCatalogProductFilter($paramsIn = array(), $avoidPersistence = false)
    {
        // retrieve persisted filter parameters
        $persistedParams = $this->getPersistedFilterParameters();
        // merge with new values
        $paramsOut = array_merge($persistedParams, (array) $paramsIn);
        // persist new values
        if (!$avoidPersistence) {
            $this->persistFilterParameters($paramsOut);
        }

        // return new values
        return $paramsOut;
    }

    /**
     * {@inheritdoc}
     */
    public function getCatalogProductList($offset, $limit, $orderBy, $sortOrder, $post = array(), $avoidPersistence = false, $formatCldr = true)
    {
        $offset = (int)$offset;
        $limit = (int)$limit;
        $orderBy = Validate::isOrderBy($orderBy) ? $orderBy : 'id_product';
        $sortOrder = Validate::isOrderWay($sortOrder) ? $sortOrder : 'desc';

        $filterParams = $this->combinePersistentCatalogProductFilter(array_merge(
            $post,
            ['last_offset' => $offset, 'last_limit' => $limit, 'last_orderBy' => $orderBy, 'last_sortOrder' => $sortOrder]
        ), $avoidPersistence);
        $filterParams = AdminFilter::sanitizeFilterParameters($filterParams);

        $showPositionColumn = $this->isCategoryFiltered();
        if ($orderBy == 'position_ordering' && $showPositionColumn) {
            foreach ($filterParams as $key => $param) {
                if (strpos($key, 'filter_column_') === 0) {
                    $filterParams[$key] = '';
                }
            }
        }
        if ($orderBy == 'position_ordering') {
            $orderBy = 'position';
        }

        $idShop = Context::getContext()->shop->id;
        $idLang = Context::getContext()->language->id;

        $sqlSelect = array(
            'id_product' => array('table' => 'p', 'field' => 'id_product', 'filtering' => ' %s '),
            'reference' => array('table' => 'p', 'field' => 'reference', 'filtering' => self::FILTERING_LIKE_BOTH),
            'price' => array('table' => 'p', 'field' => 'price', 'filtering' => ' %s '),
            'id_shop_default' => array('table' => 'p', 'field' => 'id_shop_default'),
            'is_virtual' => array('table' => 'p', 'field' => 'is_virtual'),
            'name' => array('table' => 'pl', 'field' => 'name', 'filtering' => self::FILTERING_LIKE_BOTH),
            'link_rewrite' => array('table' => 'pl', 'field' => 'link_rewrite', 'filtering' => self::FILTERING_LIKE_BOTH),
            'active' => array('table' => 'sa', 'field' => 'active', 'filtering' => self::FILTERING_EQUAL_NUMERIC),
            'shopname' => array('table' => 'shop', 'field' => 'name'),
            'id_image' => array('table' => 'image_shop', 'field' => 'id_image'),
            'name_category' => array('table' => 'cl', 'field' => 'name', 'filtering' => self::FILTERING_LIKE_BOTH),
            'price_final' => '0',
            'nb_downloadable' => array('table' => 'pd', 'field' => 'nb_downloadable'),
            'sav_quantity' => array('table' => 'sav', 'field' => 'quantity', 'filtering' => ' %s '),
            'badge_danger' => array('select' => 'IF(sav.`quantity`<=0, 1, 0)', 'filtering' => 'IF(sav.`quantity`<=0, 1, 0) = %s'),
        );
        $sqlTable = array(
            'p' => 'product',
            'pl' => array(
                'table' => 'product_lang',
                'join' => 'LEFT JOIN',
                'on' => 'pl.`id_product` = p.`id_product` AND pl.`id_lang` = '.$idLang.' AND pl.`id_shop` = '.$idShop,
            ),
            'sav' => array(
                'table' => 'stock_available',
                'join' => 'LEFT JOIN',
                'on' => 'sav.`id_product` = p.`id_product` AND sav.`id_product_attribute` = 0'.
                StockAvailable::addSqlShopRestriction(null, $idShop, 'sav'),
            ),
            'sa' => array(
                'table' => 'product_shop',
                'join' => 'JOIN',
                'on' => 'p.`id_product` = sa.`id_product` AND sa.id_shop = '.$idShop,
            ),
            'cl' => array(
                'table' => 'category_lang',
                'join' => 'LEFT JOIN',
                'on' => 'sa.`id_category_default` = cl.`id_category` AND cl.`id_lang` = '.$idLang.' AND cl.id_shop = '.$idShop,
            ),
            'c' => array(
                'table' => 'category',
                'join' => 'LEFT JOIN',
                'on' => 'c.`id_category` = cl.`id_category`',
            ),
            'shop' => array(
                'table' => 'shop',
                'join' => 'LEFT JOIN',
                'on' => 'shop.id_shop = '.$idShop,
            ),
            'image_shop' => array(
                'table' => 'image_shop',
                'join' => 'LEFT JOIN',
                'on' => 'image_shop.`id_product` = p.`id_product` AND image_shop.`cover` = 1 AND image_shop.id_shop = '.$idShop,
            ),
            'i' => array(
                'table' => 'image',
                'join' => 'LEFT JOIN',
                'on' => 'i.`id_image` = image_shop.`id_image`',
            ),
            'pd' => array(
                'table' => 'product_download',
                'join' => 'LEFT JOIN',
                'on' => 'pd.`id_product` = p.`id_product`',
            ),
        );
        $sqlWhere = array('AND', 1);
        $sqlOrder = array($orderBy.' '.$sortOrder);
        if ($orderBy != 'id_product') {
            $sqlOrder[] = 'id_product asc'; // secondary order by (useful when ordering by active, quantity, price, etc...)
        }
        $sqlLimit = $offset.', '.$limit;

        // Column 'position' added if filtering by category
        if ($showPositionColumn) {
            $filteredCategoryId = (int) $filterParams['filter_category'];
            $sqlSelect['position'] = array('table' => 'cp', 'field' => 'position');
            $sqlTable['cp'] = array(
                'table' => 'category_product',
                'join' => 'INNER JOIN',
                'on' => 'cp.`id_product` = p.`id_product` AND cp.`id_category` = ' . $filteredCategoryId ,
            );
        } elseif ($orderBy == 'position') {
            // We do not show position column, so we do not join the table, so we do not order by position!
            $sqlOrder = array('id_product ASC');
        }

        $sqlGroupBy = [];

        // exec legacy hook but with different parameters (retro-compat < 1.7 is broken here)
        Hook::exec('actionAdminProductsListingFieldsModifier', array(
            '_ps_version' => _PS_VERSION_,
            'sql_select' => &$sqlSelect,
            'sql_table' => &$sqlTable,
            'sql_where' => &$sqlWhere,
            'sql_group_by' => &$sqlGroupBy,            
            'sql_order' => &$sqlOrder,
            'sql_limit' => &$sqlLimit,
        ));
        foreach ($filterParams as $filterParam => $filterValue) {
            if (!$filterValue && $filterValue !== '0') {
                continue;
            }
            if (strpos($filterParam, 'filter_column_') === 0) {
                $filterValue = Db::getInstance()->escape($filterValue, in_array($filterParam, [
                    'filter_column_id_product',
                    'filter_column_sav_quantity',
                    'filter_column_price',
                ]), true);
                $field = substr($filterParam, 14); // 'filter_column_' takes 14 chars
                if (isset($sqlSelect[$field]['table'])) {
                    $sqlWhere[] = $sqlSelect[$field]['table'].'.`'.$sqlSelect[$field]['field'].'` '.sprintf($sqlSelect[$field]['filtering'], $filterValue);
                } else {
                    $sqlWhere[] = '('.sprintf($sqlSelect[$field]['filtering'], $filterValue).')';
                }
            }
            // for 'filter_category', see next if($showPositionColumn) block.
        }
        $sqlWhere[] = 'state = '.Product::STATE_SAVED;

        // exec legacy hook but with different parameters (retro-compat < 1.7 is broken here)
        Hook::exec('actionAdminProductsListingFieldsModifier', array(
            '_ps_version' => _PS_VERSION_,
            'sql_select' => &$sqlSelect,
            'sql_table' => &$sqlTable,
            'sql_where' => &$sqlWhere,
            'sql_group_by' => &$sqlGroupBy,            
            'sql_order' => &$sqlOrder,
            'sql_limit' => &$sqlLimit,
        ));

<<<<<<< HEAD
        $sql = $this->compileSqlQuery($sqlSelect, $sqlTable, $sqlWhere, $sqlGroupBy, $sqlOrder, $sqlLimit);
        $products = \Db::getInstance()->executeS($sql, true, false);
        $total = \Db::getInstance()->executeS('SELECT FOUND_ROWS();', true, false);
=======
        $sql = $this->compileSqlQuery($sqlSelect, $sqlTable, $sqlWhere, $sqlOrder, $sqlLimit);
        $products = Db::getInstance()->executeS($sql, true, false);
        $total = Db::getInstance()->executeS('SELECT FOUND_ROWS();', true, false);
>>>>>>> 38957232
        $total = $total[0]['FOUND_ROWS()'];

        // post treatment
        $currency = new Currency(Configuration::get('PS_CURRENCY_DEFAULT'));
        foreach ($products as &$product) {
            $product['total'] = $total; // total product count (filtered)
            $product['price_final'] = Product::getPriceStatic($product['id_product'], true, null,
                (int) Configuration::get('PS_PRICE_DISPLAY_PRECISION'), null, false, true, 1,
                true, null, null, null, $nothing, true, true);
            if ($formatCldr) {
                $product['price'] = Tools::displayPrice($product['price'], $currency);
                $product['price_final'] = Tools::displayPrice($product['price_final'], $currency);
            }
            $product['image'] = $this->imageManager->getThumbnailForListing($product['id_image']);
            $product['image_link'] = Context::getContext()->link->getImageLink($product['link_rewrite'], $product['id_image']);
        }

        // post treatment by hooks
        // exec legacy hook but with different parameters (retro-compat < 1.7 is broken here)
        Hook::exec('actionAdminProductsListingResultsModifier', array(
            '_ps_version' => _PS_VERSION_,
            'products' => &$products,
            'total' => $total,
        ));

        return $products;
    }

    /**
     * {@inheritdoc}
     */
    public function countAllProducts()
    {
        $idShop = Context::getContext()->shop->id;

        $query = new DbQuery();
        $query->select('COUNT(ps.id_product)');
        $query->from('product_shop', 'ps');
        $query->where('ps.id_shop = '.(int)$idShop);

        $total = Db::getInstance()->getValue($query);

        return (int) $total;
    }

    /**
     * Translates new Core route parameters into their Legacy equivalent.
     *
     * @param string[] $coreParameters The new Core route parameters
     *
     * @return string[] The URL parameters for Legacy URL (GETs)
     */
    public function mapLegacyParametersProductForm($coreParameters = array())
    {
        $params = array();
        if ($coreParameters['id'] == '0') {
            $params['addproduct'] = 1;
        } else {
            $params['updateproduct'] = 1;
            $params['id_product'] = $coreParameters['id'];
        }

        return $params;
    }

    /**
     * {@inheritdoc}
     */
    public function getPaginationLimitChoices()
    {
        $paginationLimitChoices = [20, 50, 100];

        $memory = Tools::getMemoryLimit();

        if ($memory >= 512 * 1024 * 1024) {
            $paginationLimitChoices[] = 300;
        }
        if ($memory >= 1536 * 1024 * 1024) {
            $paginationLimitChoices[] = 1000;
        }

        return $paginationLimitChoices;
    }

    /* (non-PHPdoc)
     * @see \PrestaShopBundle\Service\DataProvider\Admin\ProductInterface::isNewProductDefaultActivated()
     */
    public function isNewProductDefaultActivated()
    {
        return (bool) Configuration::get('PS_PRODUCT_ACTIVATION_DEFAULT');
    }
}<|MERGE_RESOLUTION|>--- conflicted
+++ resolved
@@ -330,15 +330,9 @@
             'sql_limit' => &$sqlLimit,
         ));
 
-<<<<<<< HEAD
         $sql = $this->compileSqlQuery($sqlSelect, $sqlTable, $sqlWhere, $sqlGroupBy, $sqlOrder, $sqlLimit);
         $products = \Db::getInstance()->executeS($sql, true, false);
         $total = \Db::getInstance()->executeS('SELECT FOUND_ROWS();', true, false);
-=======
-        $sql = $this->compileSqlQuery($sqlSelect, $sqlTable, $sqlWhere, $sqlOrder, $sqlLimit);
-        $products = Db::getInstance()->executeS($sql, true, false);
-        $total = Db::getInstance()->executeS('SELECT FOUND_ROWS();', true, false);
->>>>>>> 38957232
         $total = $total[0]['FOUND_ROWS()'];
 
         // post treatment
