--- conflicted
+++ resolved
@@ -35,13 +35,9 @@
 use Customer;
 use Group;
 use Order;
-<<<<<<< HEAD
 use OrderDetail;
 use PrestaShop\Decimal\DecimalNumber;
-=======
-use PrestaShop\Decimal\Number;
 use PrestaShop\PrestaShop\Adapter\Number\RoundModeConverter;
->>>>>>> b3d2282a
 use PrestaShop\PrestaShop\Core\Domain\Order\Exception\OrderException;
 use PrestaShop\PrestaShop\Core\Domain\Order\Exception\OrderNotFoundException;
 use PrestaShop\PrestaShop\Core\Domain\Order\ValueObject\OrderId;
@@ -193,13 +189,8 @@
     /**
      * Create a specific price, or update it if it already exists
      *
-<<<<<<< HEAD
      * @param DecimalNumber $priceTaxIncluded
      * @param DecimalNumber $priceTaxExcluded
-=======
-     * @param \PrestaShop\Decimal\Number $priceTaxIncluded
-     * @param \PrestaShop\Decimal\Number $priceTaxExcluded
->>>>>>> b3d2282a
      * @param Order $order
      * @param Product $product
      * @param Combination|null $combination
@@ -217,11 +208,7 @@
         $productSpecificPrice = $this->getProductSpecificPriceInOrder($product, $order, $combination);
 
         $productOriginalPrice = $this->getProductRegularPrice($product, $order, $combination);
-<<<<<<< HEAD
-        $roundedPrice = new DecimalNumber($priceTaxExcluded->round(self::COMPARISON_PRECISION));
-=======
         $priceTaxExcluded = $this->getPrecisePriceTaxExcluded($priceTaxIncluded, $priceTaxExcluded, $order, $product);
->>>>>>> b3d2282a
 
         if ($productOriginalPrice->equals($priceTaxExcluded)) {
             // Product specific price is not useful any more we can delete it
@@ -260,19 +247,19 @@
     }
 
     /**
-     * @param \PrestaShop\Decimal\Number $priceTaxIncluded
-     * @param \PrestaShop\Decimal\Number $priceTaxExcluded
+     * @param DecimalNumber $priceTaxIncluded
+     * @param DecimalNumber $priceTaxExcluded
      * @param Order $order
      * @param Product $product
      *
-     * @return \PrestaShop\Decimal\Number
+     * @return DecimalNumber
      */
     private function getPrecisePriceTaxExcluded(
-        Number $priceTaxIncluded,
-        Number $priceTaxExcluded,
+        DecimalNumber $priceTaxIncluded,
+        DecimalNumber $priceTaxExcluded,
         Order $order,
         Product $product
-    ): Number {
+    ): DecimalNumber {
         $taxAddress = new Address($order->{Configuration::get('PS_TAX_ADDRESS_TYPE', null, null, $order->id_shop)});
         $taxManager = TaxManagerFactory::getManager($taxAddress, Product::getIdTaxRulesGroupByIdProduct((int) $product->id, Context::getContext()));
         $productTaxCalculator = $taxManager->getTaxCalculator();
@@ -329,11 +316,7 @@
      * @param Order $order
      * @param Combination|null $combination
      *
-<<<<<<< HEAD
      * @return DecimalNumber
-=======
-     * @return \PrestaShop\Decimal\Number
->>>>>>> b3d2282a
      */
     protected function getProductRegularPrice(
         Product $product,
@@ -369,14 +352,8 @@
     /**
      * Delivery option consists of deliveryAddress and carrierId.
      *
-<<<<<<< HEAD
-     * @param Order $order
-     * @param OrderDetail $updatedOrderDetail
-     * @param int $computingPrecision
-=======
      * Legacy multishipping feature used comma separated carriers in delivery option (e.g. {'1':'6,7'}
      * Now that multishipping is gone - delivery option should consist of one carrier and one address.
->>>>>>> b3d2282a
      *
      * However the structure of deliveryOptions is still used with comma in legacy, so
      * this method provides assurance for deliveryOption structure until major refactoring
