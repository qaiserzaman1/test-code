--- conflicted
+++ resolved
@@ -125,14 +125,9 @@
         $cartRuleObj->id_customer = $cart->id_customer;
         $cartRuleObj->quantity = 1;
         $cartRuleObj->quantity_per_user = 1;
-<<<<<<< HEAD
+        $cartRuleObj->reduction_currency = (int) $order->id_currency;
         $cartRuleObj->active = false;
         $cartRuleObj->highlight = false;
-=======
-        $cartRuleObj->active = 0;
-        $cartRuleObj->highlight = 0;
-        $cartRuleObj->reduction_currency = (int) $order->id_currency;
->>>>>>> b3d2282a
 
         if ($command->getCartRuleType() === OrderDiscountType::DISCOUNT_PERCENT) {
             $cartRuleObj->reduction_percent = (float) (string) $command->getDiscountValue();
