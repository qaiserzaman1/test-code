<?php
/**
 * Copyright since 2007 PrestaShop SA and Contributors
 * PrestaShop is an International Registered Trademark & Property of PrestaShop SA
 *
 * NOTICE OF LICENSE
 *
 * This source file is subject to the Open Software License (OSL 3.0)
 * that is bundled with this package in the file LICENSE.md.
 * It is also available through the world-wide-web at this URL:
 * https://opensource.org/licenses/OSL-3.0
 * If you did not receive a copy of the license and are unable to
 * obtain it through the world-wide-web, please send an email
 * to license@prestashop.com so we can send you a copy immediately.
 *
 * DISCLAIMER
 *
 * Do not edit or add to this file if you wish to upgrade PrestaShop to newer
 * versions in the future. If you wish to customize PrestaShop for your
 * needs please refer to https://devdocs.prestashop.com/ for more information.
 *
 * @author    PrestaShop SA and Contributors <contact@prestashop.com>
 * @copyright Since 2007 PrestaShop SA and Contributors
 * @license   https://opensource.org/licenses/OSL-3.0 Open Software License (OSL 3.0)
 */

namespace PrestaShop\PrestaShop\Adapter\Order\QueryHandler;

use Address;
use Carrier;
use ConnectionsSource;
use Context;
use Country;
use Currency;
use Customer;
use DateTimeImmutable;
use Gender;
use Module;
use Order;
use OrderInvoice;
use OrderPayment;
use OrderSlip;
use OrderState;
<<<<<<< HEAD
use PrestaShop\Decimal\DecimalNumber;
=======
use PrestaShop\Decimal\Number;
use PrestaShop\PrestaShop\Adapter\Address\AddressFormatter;
>>>>>>> f35e8d39
use PrestaShop\PrestaShop\Adapter\Configuration;
use PrestaShop\PrestaShop\Adapter\Customer\CustomerDataProvider;
use PrestaShop\PrestaShop\Adapter\Order\AbstractOrderHandler;
use PrestaShop\PrestaShop\Core\Address\AddressFormatterInterface;
use PrestaShop\PrestaShop\Core\Domain\Address\ValueObject\AddressId;
use PrestaShop\PrestaShop\Core\Domain\Exception\InvalidSortingException;
use PrestaShop\PrestaShop\Core\Domain\Order\Exception\OrderException;
use PrestaShop\PrestaShop\Core\Domain\Order\OrderDocumentType;
use PrestaShop\PrestaShop\Core\Domain\Order\Query\GetOrderForViewing;
use PrestaShop\PrestaShop\Core\Domain\Order\Query\GetOrderProductsForViewing;
use PrestaShop\PrestaShop\Core\Domain\Order\QueryHandler\GetOrderForViewingHandlerInterface;
use PrestaShop\PrestaShop\Core\Domain\Order\QueryHandler\GetOrderProductsForViewingHandlerInterface;
use PrestaShop\PrestaShop\Core\Domain\Order\QueryResult\LinkedOrderForViewing;
use PrestaShop\PrestaShop\Core\Domain\Order\QueryResult\LinkedOrdersForViewing;
use PrestaShop\PrestaShop\Core\Domain\Order\QueryResult\OrderCarrierForViewing;
use PrestaShop\PrestaShop\Core\Domain\Order\QueryResult\OrderCustomerForViewing;
use PrestaShop\PrestaShop\Core\Domain\Order\QueryResult\OrderDiscountForViewing;
use PrestaShop\PrestaShop\Core\Domain\Order\QueryResult\OrderDiscountsForViewing;
use PrestaShop\PrestaShop\Core\Domain\Order\QueryResult\OrderDocumentForViewing;
use PrestaShop\PrestaShop\Core\Domain\Order\QueryResult\OrderDocumentsForViewing;
use PrestaShop\PrestaShop\Core\Domain\Order\QueryResult\OrderForViewing;
use PrestaShop\PrestaShop\Core\Domain\Order\QueryResult\OrderHistoryForViewing;
use PrestaShop\PrestaShop\Core\Domain\Order\QueryResult\OrderInvoiceAddressForViewing;
use PrestaShop\PrestaShop\Core\Domain\Order\QueryResult\OrderMessageDateForViewing;
use PrestaShop\PrestaShop\Core\Domain\Order\QueryResult\OrderMessageForViewing;
use PrestaShop\PrestaShop\Core\Domain\Order\QueryResult\OrderMessagesForViewing;
use PrestaShop\PrestaShop\Core\Domain\Order\QueryResult\OrderPaymentForViewing;
use PrestaShop\PrestaShop\Core\Domain\Order\QueryResult\OrderPaymentsForViewing;
use PrestaShop\PrestaShop\Core\Domain\Order\QueryResult\OrderPricesForViewing;
use PrestaShop\PrestaShop\Core\Domain\Order\QueryResult\OrderProductsForViewing;
use PrestaShop\PrestaShop\Core\Domain\Order\QueryResult\OrderReturnForViewing;
use PrestaShop\PrestaShop\Core\Domain\Order\QueryResult\OrderReturnsForViewing;
use PrestaShop\PrestaShop\Core\Domain\Order\QueryResult\OrderShippingAddressForViewing;
use PrestaShop\PrestaShop\Core\Domain\Order\QueryResult\OrderShippingForViewing;
use PrestaShop\PrestaShop\Core\Domain\Order\QueryResult\OrderSourceForViewing;
use PrestaShop\PrestaShop\Core\Domain\Order\QueryResult\OrderSourcesForViewing;
use PrestaShop\PrestaShop\Core\Domain\Order\QueryResult\OrderStatusForViewing;
use PrestaShop\PrestaShop\Core\Domain\Order\ValueObject\OrderId;
use PrestaShop\PrestaShop\Core\Domain\Shop\ValueObject\ShopConstraint;
use PrestaShop\PrestaShop\Core\Localization\Exception\LocalizationException;
use PrestaShop\PrestaShop\Core\Localization\Locale;
use State;
use Symfony\Component\Translation\TranslatorInterface;
use Tools;
use Validate;

/**
 * Handle getting order for viewing
 *
 * @internal
 */
final class GetOrderForViewingHandler extends AbstractOrderHandler implements GetOrderForViewingHandlerInterface
{
    /**
     * @var Locale
     */
    private $locale;

    /**
     * @var TranslatorInterface
     */
    private $translator;

    /**
     * @var int
     */
    private $contextLanguageId;

    /**
     * @var CustomerDataProvider
     */
    private $customerDataProvider;

    /**
     * @var Configuration
     */
    private $configuration;

    /**
     * @var Context
     */
    private $context;

    /**
     * @var GetOrderProductsForViewingHandlerInterface
     */
    private $getOrderProductsForViewingHandler;

    /**
<<<<<<< HEAD
=======
     * @var AddressFormatterInterface
     */
    private $addressFormatter;

    /**
     * @param ImageTagSourceParserInterface $imageTagSourceParser
>>>>>>> f35e8d39
     * @param TranslatorInterface $translator
     * @param int $contextLanguageId
     * @param Locale $locale
     * @param Context $context
     * @param CustomerDataProvider $customerDataProvider
     * @param GetOrderProductsForViewingHandlerInterface $getOrderProductsForViewingHandler
     */
    public function __construct(
        TranslatorInterface $translator,
        int $contextLanguageId,
        Locale $locale,
        Context $context,
        CustomerDataProvider $customerDataProvider,
        GetOrderProductsForViewingHandlerInterface $getOrderProductsForViewingHandler,
        Configuration $configuration,
        AddressFormatterInterface $addressFormatter = null
    ) {
        $this->translator = $translator;
        $this->contextLanguageId = $contextLanguageId;
        $this->locale = $locale;
        $this->translator = $translator;
        $this->context = $context;
        $this->customerDataProvider = $customerDataProvider;
        $this->getOrderProductsForViewingHandler = $getOrderProductsForViewingHandler;
        $this->configuration = $configuration;
        $this->addressFormatter = $addressFormatter ?? new AddressFormatter();
    }

    /**
     * {@inheritdoc}
     */
    public function handle(GetOrderForViewing $query): OrderForViewing
    {
        $order = $this->getOrder($query->getOrderId());
        $orderCarrier = new Carrier($order->id_carrier);
        $taxCalculationMethod = $this->getOrderTaxCalculationMethod($order);

        $isTaxIncluded = ($taxCalculationMethod == PS_TAX_INC);

        $taxMethod = $isTaxIncluded ?
            $this->translator->trans('Tax included', [], 'Admin.Global') :
            $this->translator->trans('Tax excluded', [], 'Admin.Global');

        $invoiceManagementIsEnabled = (bool) $this->configuration->get(
            'PS_INVOICE',
            null,
            new ShopConstraint((int) $order->id_shop, (int) $order->id_shop_group)
        );

        return new OrderForViewing(
            (int) $order->id,
            (int) $order->id_currency,
            (int) $order->id_carrier,
            (string) $orderCarrier->name,
            (int) $order->id_shop,
            $order->reference,
            (bool) $order->isVirtual(),
            $taxMethod,
            $isTaxIncluded,
            (bool) $order->valid,
            $order->hasBeenPaid(),
            $order->hasInvoice(),
            $order->hasBeenDelivered(),
            $order->hasBeenShipped(),
            $invoiceManagementIsEnabled,
            new DateTimeImmutable($order->date_add),
            $this->getOrderCustomer($order),
            $this->getOrderShippingAddress($order),
            $this->getOrderInvoiceAddress($order),
            $this->getOrderProducts($query->getOrderId(), $query->getProductsSorting()->getValue()),
            $this->getOrderHistory($order),
            $this->getOrderDocuments($order),
            $this->getOrderShipping($order),
            $this->getOrderReturns($order),
            $this->getOrderPayments($order),
            $this->getOrderMessages($order),
            $this->getOrderPrices($order),
            $this->getOrderDiscounts($order),
            $this->getOrderSources($order),
            $this->getLinkedOrders($order),
<<<<<<< HEAD
            (string) $order->note
=======
            $this->addressFormatter->format(new AddressId((int) $order->id_address_delivery)),
            $this->addressFormatter->format(new AddressId((int) $order->id_address_invoice))
>>>>>>> f35e8d39
        );
    }

    /**
     * @param Order $order
     *
     * @return OrderCustomerForViewing|null
     */
    private function getOrderCustomer(Order $order): ?OrderCustomerForViewing
    {
        $currency = new Currency($order->id_currency);
        $customer = new Customer($order->id_customer);

        if (!Validate::isLoadedObject($customer)) {
            return null;
        }

        $gender = new Gender($customer->id_gender);
        $genderName = '';

        if (Validate::isLoadedObject($gender)) {
            $genderName = $gender->name[(int) $order->getAssociatedLanguage()->getId()];
        }

        $customerStats = $customer->getStats();
        $totalSpentSinceRegistration = Tools::convertPrice($customerStats['total_orders'], $order->id_currency);

        $isB2BEnabled = $this->configuration->getBoolean('PS_B2B_ENABLE');

        return new OrderCustomerForViewing(
            $customer->id,
            $customer->firstname,
            $customer->lastname,
            $genderName,
            $customer->email,
            new DateTimeImmutable($customer->date_add),
            $totalSpentSinceRegistration !== null ? $this->locale->formatPrice($totalSpentSinceRegistration, $currency->iso_code) : '',
            $customerStats['nb_orders'],
            $customer->note,
            (bool) $customer->is_guest,
            $isB2BEnabled ? ($customer->ape ?: '') : '',
            $isB2BEnabled ? ($customer->siret ?: '') : ''
        );
    }

    /**
     * @param Order $order
     *
     * @return OrderShippingAddressForViewing
     */
    public function getOrderShippingAddress(Order $order): OrderShippingAddressForViewing
    {
        $address = new Address($order->id_address_delivery);
        $country = new Country($address->id_country);
        $stateName = '';

        if ($address->id_state) {
            $state = new State($address->id_state);

            $stateName = $state->name;
        }

        $dni = Address::dniRequired($address->id_country) ? $address->dni : null;

        return new OrderShippingAddressForViewing(
            $address->id,
            $address->firstname,
            $address->lastname,
            $address->company,
            $address->address1,
            $address->address2,
            $stateName,
            $address->city,
            $country->name[(int) $order->getAssociatedLanguage()->getId()],
            $address->postcode,
            $address->phone,
            $address->phone_mobile,
            $address->vat_number,
            $dni
        );
    }

    /**
     * @param Order $order
     *
     * @return OrderInvoiceAddressForViewing
     */
    private function getOrderInvoiceAddress(Order $order): OrderInvoiceAddressForViewing
    {
        $address = new Address($order->id_address_invoice);
        $country = new Country($address->id_country);
        $stateName = '';

        if ($address->id_state) {
            $state = new State($address->id_state);

            $stateName = $state->name;
        }

        $dni = Address::dniRequired($address->id_country) ? $address->dni : null;

        return new OrderInvoiceAddressForViewing(
            $address->id,
            $address->firstname,
            $address->lastname,
            $address->company,
            $address->address1,
            $address->address2,
            $stateName,
            $address->city,
            $country->name[(int) $order->getAssociatedLanguage()->getId()],
            $address->postcode,
            $address->phone,
            $address->phone_mobile,
            $address->vat_number,
            $dni
        );
    }

    /**
     * @param Order $order
     *
     * @return OrderHistoryForViewing
     */
    private function getOrderHistory(Order $order): OrderHistoryForViewing
    {
        $history = $order->getHistory($this->contextLanguageId);

        $statuses = [];

        foreach ($history as $item) {
            $statuses[] = new OrderStatusForViewing(
                (int) $item['id_order_history'],
                (int) $item['id_order_state'],
                $item['ostate_name'],
                $item['color'],
                new DateTimeImmutable($item['date_add']),
                (bool) $item['send_email'],
                $item['employee_firstname'],
                $item['employee_lastname']
            );
        }

        return new OrderHistoryForViewing(
            $order->current_state,
            $statuses
        );
    }

    /**
     * @param Order $order
     *
     * @return OrderDocumentsForViewing
     *
     * @throws LocalizationException
     */
    private function getOrderDocuments(Order $order): OrderDocumentsForViewing
    {
        $currency = new Currency($order->id_currency);
        $documents = $order->getDocuments();

        $documentsForViewing = [];

        /** @var OrderInvoice|OrderSlip $document */
        foreach ($documents as $document) {
            $type = null;
            $number = null;
            $amount = null;
            $numericAmount = null;
            $amountMismatch = null;
            $availableAction = null;
            $isAddPaymentAllowed = false;

            if ($document instanceof OrderInvoice) {
                $type = isset($document->is_delivery) ? OrderDocumentType::DELIVERY_SLIP : OrderDocumentType::INVOICE;
            } elseif ($document instanceof OrderSlip) {
                $type = OrderDocumentType::CREDIT_SLIP;
            }

            if (OrderDocumentType::INVOICE === $type) {
                $number = $document->getInvoiceNumberFormatted(
                    $this->contextLanguageId,
                    $order->id_shop
                );

                if ($document->getRestPaid()) {
                    $isAddPaymentAllowed = true;
                }
                $amount = $this->locale->formatPrice($document->total_paid_tax_incl, $currency->iso_code);
                $numericAmount = $document->total_paid_tax_incl;

                if ($document->getTotalPaid()) {
                    if ($document->getRestPaid() > 0) {
                        $amountMismatch = sprintf(
                            '%s %s',
                            $this->locale->formatPrice($document->getRestPaid(), $currency->iso_code),
                            $this->translator->trans('not paid', [], 'Admin.Orderscustomers.Feature')
                        );
                    } elseif ($document->getRestPaid() < 0) {
                        $amountMismatch = sprintf(
                            '%s %s',
                            $this->locale->formatPrice($document->getRestPaid(), $currency->iso_code),
                            $this->translator->trans('overpaid', [], 'Admin.Orderscustomers.Feature')
                        );
                    }
                }
            } elseif (OrderDocumentType::DELIVERY_SLIP === $type) {
                $conf = $this->configuration->get(
                    'PS_DELIVERY_PREFIX',
                    null,
                    new ShopConstraint($order->id_shop, $order->id_shop_group)
                );
                $number = sprintf(
                    '%s%06d',
                    $conf[$this->contextLanguageId] ?? '',
                    $document->delivery_number
                );
                $amount = $this->locale->formatPrice(
                    $document->total_shipping_tax_incl,
                    $currency->iso_code
                );
                $numericAmount = $document->total_shipping_tax_incl;
            } elseif (OrderDocumentType::CREDIT_SLIP === $type) {
                $conf = $this->configuration->get('PS_CREDIT_SLIP_PREFIX');
                $number = sprintf(
                    '%s%06d',
                    $conf[$this->contextLanguageId] ?? '',
                    $document->id
                );
                $amount = $this->locale->formatPrice(
                    $document->total_products_tax_incl + $document->total_shipping_tax_incl,
                    $currency->iso_code
                );
                $numericAmount = $document->total_products_tax_incl + $document->total_shipping_tax_incl;
            }

            $documentsForViewing[] = new OrderDocumentForViewing(
                $document->id,
                $type,
                new DateTimeImmutable($document->date_add),
                $number,
                $numericAmount,
                $amount,
                $amountMismatch,
                $document instanceof OrderInvoice ? $document->note : null,
                $isAddPaymentAllowed
            );
        }

        $canGenerateInvoice = $this->configuration->get('PS_INVOICE') &&
            count($order->getInvoicesCollection()) &&
            $order->invoice_number;

        $canGenerateDeliverySlip = (bool) $order->delivery_number;

        return new OrderDocumentsForViewing(
            $canGenerateInvoice,
            $canGenerateDeliverySlip,
            $documentsForViewing
        );
    }

    /**
     * @param Order $order
     *
     * @return OrderShippingForViewing
     *
     * @throws LocalizationException
     */
    private function getOrderShipping(Order $order): OrderShippingForViewing
    {
        $taxCalculationMethod = $this->getOrderTaxCalculationMethod($order);

        $shipping = $order->getShipping();
        $carriers = [];
        $carrierModuleInfo = null;

        $currency = new Currency($order->id_currency);
        $carrier = new Carrier($order->id_carrier);
        $carrierModuleInfo = null;

        if ($carrier->is_module) {
            $module = Module::getInstanceByName($carrier->external_module_name);
            if (method_exists($module, 'displayInfoByCart')) {
                $carrierModuleInfo = $module->displayInfoByCart($order->id_cart);
            }
        }

        if (!$order->isVirtual()) {
            foreach ($shipping as $item) {
                if ($taxCalculationMethod == PS_TAX_INC) {
                    $price = Tools::displayPrice($item['shipping_cost_tax_incl'], $currency);
                } else {
                    $price = Tools::displayPrice($item['shipping_cost_tax_excl'], $currency);
                }

                $trackingUrl = null;
                $trackingNumber = $item['tracking_number'];

                if ($item['url'] && $item['tracking_number']) {
                    $trackingUrl = str_replace('@', $item['tracking_number'], $item['url']);
                }

                $weight = sprintf('%.3f %s', $item['weight'], $this->configuration->get('PS_WEIGHT_UNIT'));

                $carriers[] = new OrderCarrierForViewing(
                    (int) $item['id_order_carrier'],
                    new DateTimeImmutable($item['date_add']),
                    $item['carrier_name'],
                    $weight,
                    (int) $item['id_carrier'],
                    $price,
                    $trackingUrl,
                    $trackingNumber,
                    $item['can_edit']
                );
            }
        }

        return new OrderShippingForViewing(
            $carriers,
            (bool) $order->recyclable,
            (bool) $order->gift,
            $order->gift_message,
            $carrierModuleInfo
        );
    }

    /**
     * @param Order $order
     *
     * @return OrderReturnsForViewing
     */
    private function getOrderReturns(Order $order): OrderReturnsForViewing
    {
        $returns = $order->getReturn();

        if ($order->isVirtual()) {
            return new OrderReturnsForViewing();
        }

        $orderReturns = [];

        foreach ($returns as $orderReturn) {
            $trackingUrl = null;
            $trackingNumber = null;

            if (isset($orderReturn['url'], $orderReturn['tracking_number'])) {
                $trackingUrl = $orderReturn['url'];
                $trackingNumber = $orderReturn['tracking_number'];
            } elseif (isset($orderReturn['tracking_number'])) {
                $trackingNumber = $orderReturn['tracking_number'];
            }

            $orderReturns[] = new OrderReturnForViewing(
                (int) $orderReturn['id_order_return'],
                isset($orderReturn['id_order_invoice']) ? (int) $orderReturn['id_order_invoice'] : 0,
                isset($orderReturn['id_carrier']) ? (int) $orderReturn['id_carrier'] : 0,
                new DateTimeImmutable($orderReturn['date_add']),
                $orderReturn['type'],
                $orderReturn['state_name'],
                $trackingUrl,
                $trackingNumber
            );
        }

        return new OrderReturnsForViewing($orderReturns);
    }

    /**
     * @param Order $order
     *
     * @return OrderPaymentsForViewing
     *
     * @throws LocalizationException
     */
    private function getOrderPayments(Order $order): OrderPaymentsForViewing
    {
        $currency = new Currency($order->id_currency);
        $payments = $order->getOrderPayments();

        $currentState = $order->getCurrentOrderState();

        $orderAmountToPay = null;
        $orderAmountPaid = null;
        $paymentMismatchOrders = [];

        if (count($payments) > 0) {
            $noPaymentMismatch = round($order->getOrdersTotalPaid(), 2) == round($order->getTotalPaid(), 2)
                || ($currentState && $currentState->id == 6);

            if (!$noPaymentMismatch) {
                $orderAmountToPay = $this->locale->formatPrice($order->getOrdersTotalPaid(), $currency->iso_code);
                $orderAmountPaid = $this->locale->formatPrice($order->getTotalPaid(), $currency->iso_code);

                foreach ($order->getBrother() as $relatedOrder) {
                    $paymentMismatchOrders[] = $relatedOrder->id;
                }
            }
        }

        $orderPayments = [];

        /** @var OrderPayment $payment */
        foreach ($order->getOrderPaymentCollection() as $payment) {
            $currency = new Currency($payment->id_currency);
            $invoice = $payment->getOrderInvoice($order->id);
            $invoiceNumber = $invoice ?
                $invoice->getInvoiceNumberFormatted($this->contextLanguageId, $order->id_shop) :
                null;

            $orderPayments[] = new OrderPaymentForViewing(
                $payment->id,
                new DateTimeImmutable($payment->date_add),
                $payment->payment_method,
                $payment->transaction_id,
                $this->locale->formatPrice($payment->amount, $currency->iso_code),
                $invoiceNumber,
                $payment->card_number,
                $payment->card_brand,
                $payment->card_expiration,
                $payment->card_holder
            );
        }

        return new OrderPaymentsForViewing(
            $orderPayments,
            $orderAmountToPay,
            $orderAmountPaid,
            $paymentMismatchOrders
        );
    }

    /**
     * @param Order $order
     *
     * @return OrderMessagesForViewing
     */
    private function getOrderMessages(Order $order): OrderMessagesForViewing
    {
        $orderMessagesForOrderPage = $this->customerDataProvider->getCustomerMessages(
            (int) $order->id_customer,
            (int) $order->id
        );

        $messages = [];

        foreach ($orderMessagesForOrderPage['messages'] as $orderMessage) {
            $messageEmployeeId = (int) $orderMessage['id_employee'];
            $isCurrentEmployeesMessage = (int) $this->context->employee->id === $messageEmployeeId;

            $messages[] = new OrderMessageForViewing(
                (int) $orderMessage['id_customer_message'],
                $orderMessage['message'],
                new OrderMessageDateForViewing(
                    new DateTimeImmutable($orderMessage['date_add']),
                    $this->context->language->date_format_full
                ),
                $messageEmployeeId,
                $isCurrentEmployeesMessage,
                $orderMessage['efirstname'],
                $orderMessage['elastname'],
                $orderMessage['cfirstname'],
                $orderMessage['clastname'],
                (bool) $orderMessage['private']
            );
        }

        return new OrderMessagesForViewing($messages, $orderMessagesForOrderPage['total']);
    }

    /**
     * @param Order $order
     *
     * @return OrderPricesForViewing
     *
     * @throws LocalizationException
     */
    private function getOrderPrices(Order $order): OrderPricesForViewing
    {
        $currency = new Currency($order->id_currency);
        $customer = $order->getCustomer();

        $isTaxExcluded = !$this->isTaxIncludedInOrder($order);

        $shipping_refundable_tax_excl = $order->total_shipping_tax_excl;
        $shipping_refundable_tax_incl = $order->total_shipping_tax_incl;

        $slips = OrderSlip::getOrdersSlip($customer->id, $order->id);
        foreach ($slips as $slip) {
            $shipping_refundable_tax_excl -= $slip['total_shipping_tax_excl'];
            $shipping_refundable_tax_incl -= $slip['total_shipping_tax_incl'];
        }

        if ($isTaxExcluded) {
            $productsPrice = (float) $order->total_products;
            $discountsAmount = (float) $order->total_discounts_tax_excl;
            $wrappingPrice = (float) $order->total_wrapping_tax_excl;
            $shippingPrice = (float) $order->total_shipping_tax_excl;
            $shippingRefundable = max(0, $shipping_refundable_tax_excl);
            $totalAmount = (float) $order->total_paid_tax_excl;
        } else {
            $productsPrice = (float) $order->total_products_wt;
            $discountsAmount = (float) $order->total_discounts_tax_incl;
            $wrappingPrice = (float) $order->total_wrapping_tax_incl;
            $shippingPrice = (float) $order->total_shipping_tax_incl;
            $shippingRefundable = max(0, $shipping_refundable_tax_incl);
            $totalAmount = (float) $order->total_paid_tax_incl;
        }

        $taxesAmount = $order->total_paid_tax_incl - $order->total_paid_tax_excl;

        return new OrderPricesForViewing(
            new DecimalNumber((string) $productsPrice),
            new DecimalNumber((string) $discountsAmount),
            new DecimalNumber((string) $wrappingPrice),
            new DecimalNumber((string) $shippingPrice),
            new DecimalNumber((string) $shippingRefundable),
            new DecimalNumber((string) $taxesAmount),
            new DecimalNumber((string) $totalAmount),
            Tools::displayPrice($productsPrice, $currency),
            Tools::displayPrice($discountsAmount, $currency),
            Tools::displayPrice($wrappingPrice, $currency),
            Tools::displayPrice($shippingPrice, $currency),
            Tools::displayPrice($shippingRefundable, $currency),
            Tools::displayPrice($taxesAmount, $currency),
            Tools::displayPrice($totalAmount, $currency)
        );
    }

    /**
     * @param Order $order
     *
     * @return OrderDiscountsForViewing
     *
     * @throws LocalizationException
     */
    private function getOrderDiscounts(Order $order): OrderDiscountsForViewing
    {
        $isTaxIncluded = $this->isTaxIncludedInOrder($order);
        $currency = new Currency($order->id_currency);
        $discounts = $order->getCartRules();
        $discountsForViewing = [];

        foreach ($discounts as $discount) {
            $discountAmount = $isTaxIncluded ? $discount['value'] : $discount['value_tax_excl'];
            $discountsForViewing[] = new OrderDiscountForViewing(
                (int) $discount['id_order_cart_rule'],
                $discount['name'],
                new DecimalNumber((string) $discountAmount),
                Tools::displayPrice($discountAmount, $currency)
            );
        }

        return new OrderDiscountsForViewing($discountsForViewing);
    }

    /**
     * @param Order $order
     *
     * @return OrderSourcesForViewing
     */
    private function getOrderSources(Order $order): OrderSourcesForViewing
    {
        $sourcesData = ConnectionsSource::getOrderSources($order->id);
        $sources = [];

        foreach ($sourcesData as $sourceItem) {
            $sources[] = new OrderSourceForViewing(
                $sourceItem['http_referer'],
                $sourceItem['request_uri'],
                new DateTimeImmutable($sourceItem['date_add']),
                $sourceItem['keywords']
            );
        }

        return new OrderSourcesForViewing($sources);
    }

    /**
     * @return LinkedOrdersForViewing
     */
    private function getLinkedOrders(Order $order): LinkedOrdersForViewing
    {
        $brothersData = $order->getBrother();
        $brothers = [];
        /** @var Order $brotherItem */
        foreach ($brothersData as $brotherItem) {
            $isTaxExcluded = !$this->isTaxIncludedInOrder($brotherItem);

            $currency = new Currency($brotherItem->id_currency);

            if ($isTaxExcluded) {
                $totalAmount = $this->locale->formatPrice($brotherItem->total_paid_tax_excl, $currency->iso_code);
            } else {
                $totalAmount = $this->locale->formatPrice($brotherItem->total_paid_tax_incl, $currency->iso_code);
            }

            $orderState = new OrderState($brotherItem->current_state);

            $brothers[] = new LinkedOrderForViewing(
                $brotherItem->id,
                $orderState->name[$this->context->language->getId()],
                $totalAmount
            );
        }

        return new LinkedOrdersForViewing($brothers);
    }

    /**
     * @param OrderId $orderId
     * @param string $productsOrder
     *
     * @return OrderProductsForViewing
     *
     * @throws OrderException
     * @throws InvalidSortingException
     */
    private function getOrderProducts(OrderId $orderId, string $productsOrder): OrderProductsForViewing
    {
        return $this->getOrderProductsForViewingHandler->handle(
            GetOrderProductsForViewing::all($orderId->getValue(), $productsOrder)
        );
    }
}<|MERGE_RESOLUTION|>--- conflicted
+++ resolved
@@ -41,12 +41,8 @@
 use OrderPayment;
 use OrderSlip;
 use OrderState;
-<<<<<<< HEAD
 use PrestaShop\Decimal\DecimalNumber;
-=======
-use PrestaShop\Decimal\Number;
 use PrestaShop\PrestaShop\Adapter\Address\AddressFormatter;
->>>>>>> f35e8d39
 use PrestaShop\PrestaShop\Adapter\Configuration;
 use PrestaShop\PrestaShop\Adapter\Customer\CustomerDataProvider;
 use PrestaShop\PrestaShop\Adapter\Order\AbstractOrderHandler;
@@ -136,15 +132,11 @@
     private $getOrderProductsForViewingHandler;
 
     /**
-<<<<<<< HEAD
-=======
      * @var AddressFormatterInterface
      */
     private $addressFormatter;
 
     /**
-     * @param ImageTagSourceParserInterface $imageTagSourceParser
->>>>>>> f35e8d39
      * @param TranslatorInterface $translator
      * @param int $contextLanguageId
      * @param Locale $locale
@@ -225,12 +217,9 @@
             $this->getOrderDiscounts($order),
             $this->getOrderSources($order),
             $this->getLinkedOrders($order),
-<<<<<<< HEAD
+            $this->addressFormatter->format(new AddressId((int) $order->id_address_delivery)),
+            $this->addressFormatter->format(new AddressId((int) $order->id_address_invoice)),
             (string) $order->note
-=======
-            $this->addressFormatter->format(new AddressId((int) $order->id_address_delivery)),
-            $this->addressFormatter->format(new AddressId((int) $order->id_address_invoice))
->>>>>>> f35e8d39
         );
     }
 
