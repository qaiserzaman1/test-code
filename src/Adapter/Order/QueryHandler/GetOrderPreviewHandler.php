--- conflicted
+++ resolved
@@ -133,13 +133,8 @@
             $address->city,
             $address->postcode,
             $stateName,
-<<<<<<< HEAD
-            $country->name[$order->id_lang],
+            $country->name[(int) $order->getAssociatedLanguage()->getId()],
             $customer->email ?? null,
-=======
-            $country->name[(int) $order->getAssociatedLanguage()->getId()],
-            $customer ? $customer->email : null,
->>>>>>> 73f99cca
             $address->phone,
             $dni
         );
