--- conflicted
+++ resolved
@@ -243,13 +243,8 @@
                 $totalPriceFormatted,
                 $product['current_stock'],
                 $imagePath,
-<<<<<<< HEAD
-                (new DecimalNumber((string) $product['unit_price_tax_excl']))->round($precision),
-                (new DecimalNumber((string) $product['unit_price_tax_incl']))->round($precision),
-=======
-                (new Number((string) $product['unit_price_tax_excl']))->round($precision, $this->getNumberRoundMode()),
-                (new Number((string) $product['unit_price_tax_incl']))->round($precision, $this->getNumberRoundMode()),
->>>>>>> b3d2282a
+                (new DecimalNumber((string) $product['unit_price_tax_excl']))->round($precision, $this->getNumberRoundMode()),
+                (new DecimalNumber((string) $product['unit_price_tax_incl']))->round($precision, $this->getNumberRoundMode()),
                 (string) $product['tax_rate'],
                 $this->locale->formatPrice($product['amount_refunded'], $currency->iso_code),
                 $product['product_quantity_refunded'] + $product['product_quantity_return'],
