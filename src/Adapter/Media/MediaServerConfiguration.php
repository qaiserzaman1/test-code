--- conflicted
+++ resolved
@@ -1,10 +1,6 @@
 <?php
 /**
-<<<<<<< HEAD
  * 2007-2018 PrestaShop
-=======
- * 2007-2018 PrestaShop.
->>>>>>> ef3e183e
  *
  * NOTICE OF LICENSE
  *
@@ -87,11 +83,8 @@
 
     /**
      * {@inheritdoc}
-<<<<<<< HEAD
-=======
      *
      * @todo: when PHP minimum version will be 7.1, use "FILTER_VALIDATE_DOMAIN" constraint.
->>>>>>> ef3e183e
      */
     public function validateConfiguration(array $configuration)
     {
