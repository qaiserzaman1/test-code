--- conflicted
+++ resolved
@@ -131,21 +131,21 @@
               'pdf': 'PrestaShopBundle\Form\Admin\Sell\Order\Delivery\SlipPdfType'
             - 'OrderDeliverySlipPage'
 
-<<<<<<< HEAD
     prestashop.adapter.improve.design.positions.form_handler:
-=======
-    prestashop.admin.geolocation.form_handler:
->>>>>>> 6e418348
         class: 'PrestaShop\PrestaShop\Core\Form\FormHandler'
         arguments:
             - '@=service("form.factory").createBuilder()'
             - '@prestashop.hook.dispatcher'
-<<<<<<< HEAD
             - '@prestashop.adapter.improve.design.positions.form_provider'
             -
               'positions': 'PrestaShopBundle\Form\Admin\Improve\Design\PositionsType'
             - 'ImproveDesignPositionsPage'
-=======
+
+    prestashop.admin.geolocation.form_handler:
+        class: 'PrestaShop\PrestaShop\Core\Form\FormHandler'
+        arguments:
+            - '@=service("form.factory").createBuilder()'
+            - '@prestashop.hook.dispatcher'
             - '@prestashop.admin.geolocation.form_data_provider'
             -
               'geolocation_by_id_address': 'PrestaShopBundle\Form\Admin\Improve\International\Geolocation\GeolocationByIpAddressType'
@@ -173,5 +173,4 @@
             - '@prestashop.admin.payment_preferences.form_data_provider'
             -
               'payment_module_preferences': 'PrestaShopBundle\Form\Admin\Improve\Payment\Preferences\PaymentModulePreferencesType'
-            - 'PaymentPreferences'
->>>>>>> 6e418348
+            - 'PaymentPreferences'