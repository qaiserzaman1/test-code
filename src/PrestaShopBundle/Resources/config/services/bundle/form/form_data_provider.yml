services:
    _defaults:
        public: true

    prestashop.admin.customer_preferences.data_provider:
        class: 'PrestaShopBundle\Form\Admin\Configure\ShopParameters\CustomerPreferences\CustomerPreferencesDataProvider'
        arguments:
            - '@prestashop.adapter.customer.customer_configuration'
            - '@translator'

    prestashop.admin.order_preferences.data_provider:
        class: 'PrestaShopBundle\Form\Admin\Configure\ShopParameters\OrderPreferences\OrderPreferencesFormDataProvider'
        arguments:
            - '@prestashop.adapter.order_general.configuration'
            - '@prestashop.adapter.order_gift.configuration'
            - '@translator'
            - '@prestashop.adapter.data_provider.cms'

    prestashop.admin.product_preferences.data_provider:
        class: 'PrestaShopBundle\Form\Admin\Configure\ShopParameters\ProductPreferences\ProductPreferencesFormDataProvider'
        arguments:
            - '@prestashop.adapter.product_general.configuration'
            - '@prestashop.adapter.product_pagination.configuration'
            - '@prestashop.adapter.product_page.configuration'
            - '@prestashop.adapter.product_stock.configuration'
            - '@translator'

    prestashop.adapter.performance.form_provider:
        class: 'PrestaShopBundle\Form\Admin\AdvancedParameters\Performance\PerformanceFormDataProvider'
        arguments:
            - '@prestashop.adapter.smarty_cache.configuration'
            - '@prestashop.adapter.debug_mode.configuration'
            - '@prestashop.adapter.optional_features.configuration'
            - '@prestashop.adapter.ccc.configuration'
            - '@prestashop.adapter.media_servers.configuration'
            - '@prestashop.adapter.caching.configuration'

    prestashop.adapter.maintenance.form_provider:
        class: 'PrestaShopBundle\Form\Admin\Configure\ShopParameters\General\MaintenanceFormDataProvider'
        arguments:
            - '@prestashop.adapter.maintenance.configuration'

    prestashop.adapter.administration.form_provider:
        class: 'PrestaShopBundle\Form\Admin\Configure\AdvancedParameters\Administration\FormDataProvider'
        arguments:
            - '@prestashop.adapter.general.configuration'
            - '@prestashop.adapter.upload_quota.configuration'
            - '@prestashop.adapter.notifications.configuration'

    prestashop.adapter.preferences.form_provider:
        class: 'PrestaShopBundle\Form\Admin\Configure\ShopParameters\General\PreferencesFormDataProvider'
        arguments:
            - '@prestashop.adapter.preferences.configuration'

    prestashop.adapter.logs.form_provider:
        class: 'PrestaShopBundle\Form\Admin\Configure\AdvancedParameters\Logs\LogsFormDataProvider'
        arguments:
            - '@prestashop.adapter.logs.configuration'

    prestashop.admin.import.form_data_provider:
        class: 'PrestaShopBundle\Form\Admin\Configure\AdvancedParameters\Import\ImportFormDataProvider'
        arguments:
            - '@session'
            - '@prestashop.core.import.file_finder'

    prestashop.adapter.order.delivery.slip.options.form_provider:
        class: 'PrestaShopBundle\Form\Admin\Sell\Order\Delivery\SlipOptionsFormDataProvider'
        arguments:
            - '@prestashop.adapter.order.delivery.slip.options.configuration'

    prestashop.adapter.order.delivery.slip.pdf.form_provider:
        class: 'PrestaShopBundle\Form\Admin\Sell\Order\Delivery\SlipPdfFormDataProvider'
        arguments:
            - '@prestashop.adapter.order.delivery.slip.pdf.configuration'

<<<<<<< HEAD
    prestashop.adapter.improve.design.positions.form_provider:
        class: 'PrestaShopBundle\Form\Admin\Improve\Design\PositionsFormDataProvider'
        arguments:
            - '@prestashop.adapter.improve.design.positions.configuration'
            - '@prestashop.adapter.database'
=======
    prestashop.admin.localization.form_data_provider:
        class: 'PrestaShopBundle\Form\Admin\Improve\International\Localization\LocalizationFormDataProvider'
        arguments:
            - '@prestashop.adapter.localization.configuration'
            - '@prestashop.adapter.local_units.configuration'
            - '@prestashop.adapter.localization_advanced.configuration'

    prestashop.admin.geolocation.form_data_provider:
        class: 'PrestaShopBundle\Form\Admin\Improve\International\Geolocation\GeolocationFormDataProvider'
        arguments:
            - '@prestashop.adapter.geolocation_by_ip_address.configuration'
            - '@prestashop.adapter.geolocation_ip_address_whitelist.configuration'
            - '@prestashop.adapter.geolocation_options.configuration'
            - '@prestashop.core.geolocation.geo_lite_city.checker'
            - '@prestashop.core.validation.validator'

    prestashop.admin.payment_preferences.form_data_provider:
        class: 'PrestaShopBundle\Form\Admin\Improve\Payment\Preferences\PaymentPreferencesFormDataProvider'
        arguments:
            - '@prestashop.adapter.payment_module_preferences.configuration'
>>>>>>> 6e418348
<|MERGE_RESOLUTION|>--- conflicted
+++ resolved
@@ -73,13 +73,12 @@
         arguments:
             - '@prestashop.adapter.order.delivery.slip.pdf.configuration'
 
-<<<<<<< HEAD
     prestashop.adapter.improve.design.positions.form_provider:
         class: 'PrestaShopBundle\Form\Admin\Improve\Design\PositionsFormDataProvider'
         arguments:
             - '@prestashop.adapter.improve.design.positions.configuration'
             - '@prestashop.adapter.database'
-=======
+
     prestashop.admin.localization.form_data_provider:
         class: 'PrestaShopBundle\Form\Admin\Improve\International\Localization\LocalizationFormDataProvider'
         arguments:
@@ -99,5 +98,4 @@
     prestashop.admin.payment_preferences.form_data_provider:
         class: 'PrestaShopBundle\Form\Admin\Improve\Payment\Preferences\PaymentPreferencesFormDataProvider'
         arguments:
-            - '@prestashop.adapter.payment_module_preferences.configuration'
->>>>>>> 6e418348
+            - '@prestashop.adapter.payment_module_preferences.configuration'