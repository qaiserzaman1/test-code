services:
    _defaults:
        public: true

    form.type.date_picker:
        class: PrestaShopBundle\Form\Admin\Type\DatePickerType
        tags:
          - { name: form.type }

    form.type.product.simple_category:
        class: PrestaShopBundle\Form\Admin\Category\SimpleCategory
        arguments:
            - "@translator"
            - "@prestashop.adapter.data_provider.category"
        tags:
            - { name: form.type }

    form.type.product.categories_tree:
        class: 'PrestaShopBundle\Form\Admin\Type\ChoiceCategoriesTreeType'
        parent: 'form.type.common_type'
        public: true
        tags:
            - { name: form.type }

    form.type.product.translate:
        class: 'PrestaShopBundle\Form\Admin\Type\TranslateType'
        parent: 'form.type.common_type'
        public: true
        tags:
            - { name: form.type }

    form.type.product.feature:
        class: PrestaShopBundle\Form\Admin\Feature\ProductFeature
        arguments:
            - "@translator"
            - "@prestashop.adapter.legacy.context"
            - "@router"
            - "@prestashop.adapter.data_provider.feature"
        parent: 'form.type.common_type'
        public: true
        tags:
            - { name: form.type }

    form.type.product.attachment:
        class: PrestaShopBundle\Form\Admin\Product\ProductAttachement
        arguments:
            - "@translator"
            - "@prestashop.adapter.legacy.context"
        parent: 'form.type.common_type'
        public: true
        tags:
            - { name: form.type }

    form.type.product.combination:
        class: PrestaShopBundle\Form\Admin\Product\ProductCombination
        arguments:
            - "@translator"
            - "@prestashop.adapter.legacy.context"
        parent: 'form.type.common_type'
        public: true
        tags:
            - { name: form.type }

    form.type.product.custom_field:
        class: PrestaShopBundle\Form\Admin\Product\ProductCustomField
        arguments:
            - "@translator"
            - "@prestashop.adapter.legacy.context"
        parent: 'form.type.common_type'
        public: true
        tags:
            - { name: form.type }

    form.type.product.information:
        class: PrestaShopBundle\Form\Admin\Product\ProductInformation
        arguments:
            - "@translator"
            - "@prestashop.adapter.legacy.context"
            - "@router"
            - "@prestashop.adapter.data_provider.category"
            - "@prestashop.adapter.data_provider.product"
            - "@prestashop.adapter.data_provider.feature"
            - "@prestashop.adapter.data_provider.manufacturer"
        parent: 'form.type.common_type'
        public: true
        tags:
            - { name: form.type }

    form.type.product.options:
        class: PrestaShopBundle\Form\Admin\Product\ProductOptions
        arguments:
            - "@translator"
            - "@prestashop.adapter.legacy.context"
            - "@prestashop.adapter.data_provider.product"
            - "@prestashop.adapter.data_provider.supplier"
            - "@prestashop.adapter.data_provider.currency"
            - "@prestashop.adapter.data_provider.attachment"
            - "@router"
        parent: 'form.type.common_type'
        public: true
        tags:
            - { name: form.type }

    form.type.product.price:
        class: PrestaShopBundle\Form\Admin\Product\ProductPrice
        arguments:
            - "@translator"
            - "@prestashop.adapter.data_provider.tax"
            - "@router"
            - "@prestashop.adapter.shop.context"
            - "@prestashop.adapter.data_provider.country"
            - "@prestashop.adapter.data_provider.currency"
            - "@prestashop.adapter.data_provider.group"
            - "@prestashop.adapter.legacy.context"
            - "@prestashop.adapter.data_provider.customer"
        parent: 'form.type.common_type'
        public: true
        tags:
            - { name: form.type }

    form.type.product.quantity:
        class: PrestaShopBundle\Form\Admin\Product\ProductQuantity
        arguments:
            - "@translator"
            - "@router"
            - "@prestashop.adapter.legacy.context"
        parent: 'form.type.common_type'
        public: true
        tags:
            - { name: form.type }

    form.type.product.seo:
        class: PrestaShopBundle\Form\Admin\Product\ProductSeo
        arguments:
            - "@translator"
            - "@prestashop.adapter.legacy.context"
            - "@router"
        parent: 'form.type.common_type'
        public: true
        tags:
            - { name: form.type }

    form.type.product.shipping:
        class: PrestaShopBundle\Form\Admin\Product\ProductShipping
        arguments:
            - "@translator"
            - "@prestashop.adapter.legacy.context"
            - "@prestashop.adapter.data_provider.warehouse"
            - "@prestashop.adapter.data_provider.carrier"
        parent: 'form.type.common_type'
        public: true
        tags:
            - { name: form.type }

    form.type.product.specific_price:
        class: PrestaShopBundle\Form\Admin\Product\ProductSpecificPrice
        arguments:
            - "@router"
            - "@translator"
            - "@prestashop.adapter.shop.context"
            - "@prestashop.adapter.data_provider.country"
            - "@prestashop.adapter.data_provider.currency"
            - "@prestashop.adapter.data_provider.group"
            - "@prestashop.adapter.legacy.context"
            - "@prestashop.adapter.data_provider.customer"
        parent: 'form.type.common_type'
        public: true
        tags:
            - { name: form.type }

    form.type.product.supplier_combination:
        class: PrestaShopBundle\Form\Admin\Product\ProductSupplierCombination
        arguments:
            - "@translator"
            - "@prestashop.adapter.legacy.context"
            - "@prestashop.adapter.data_provider.currency"
        parent: 'form.type.common_type'
        public: true
        tags:
            - { name: form.type }

    form.type.product.virtual:
        class: PrestaShopBundle\Form\Admin\Product\ProductVirtual
        arguments:
            - "@translator"
            - "@prestashop.adapter.legacy.context"
        parent: 'form.type.common_type'
        public: true
        tags:
            - { name: form.type }

    form.type.product.warehouse_combination:
        class: PrestaShopBundle\Form\Admin\Product\ProductWarehouseCombination
        arguments:
            - "@translator"
            - "@prestashop.adapter.legacy.context"
        parent: 'form.type.common_type'
        public: true
        tags:
            - { name: form.type }

    form.type.typeahead.product:
        class: PrestaShopBundle\Form\Admin\Type\TypeaheadProductCollectionType
        arguments:
            - "@prestashop.adapter.data_provider.product"
            - "@prestashop.adapter.data_provider.category"
        tags:
            - { name: form.type }

    form.type.typeahead.product_pack:
        class: PrestaShopBundle\Form\Admin\Type\TypeaheadProductPackCollectionType
        arguments:
            - "@prestashop.adapter.data_provider.product"
        tags:
            - { name: form.type }

    form.type.typeahead.customer:
        class: PrestaShopBundle\Form\Admin\Type\TypeaheadCustomerCollectionType
        arguments:
            - "@prestashop.adapter.data_provider.customer"
        tags:
            - { name: form.type }

    form.type.product.combination_bulk:
        class: PrestaShopBundle\Form\Admin\Product\ProductCombinationBulk
        arguments:
            - "@translator"
            - "@prestashop.adapter.legacy.configuration"
        tags:
            - { name: form.type }

    form.type.translatable.aware:
        abstract: true
        parent: 'form.type.common_type'
        public: true
        arguments:
            - "@translator"
            - "@=service('prestashop.adapter.legacy.context').getLanguages()"

    form.type.performance.smarty:
        class: 'PrestaShopBundle\Form\Admin\AdvancedParameters\Performance\SmartyType'
        tags:
            - { name: form.type }

    form.type.performance.debug_mode:
        class: 'PrestaShopBundle\Form\Admin\AdvancedParameters\Performance\DebugModeType'
        tags:
            - { name: form.type }

    form.type.performance.optional_features:
        class: 'PrestaShopBundle\Form\Admin\AdvancedParameters\Performance\OptionalFeaturesType'
        arguments: ['@=service("prestashop.adapter.combination_feature").isUsed()']
        tags:
            - { name: form.type }

    form.type.performance.ccc:
        class: 'PrestaShopBundle\Form\Admin\AdvancedParameters\Performance\CombineCompressCacheType'
        tags:
            - { name: form.type }

    form.type.performance.media_servers:
        class: 'PrestaShopBundle\Form\Admin\AdvancedParameters\Performance\MediaServersType'
        tags:
            - { name: form.type }

    form.type.performance.memcache_servers:
        class: 'PrestaShopBundle\Form\Admin\AdvancedParameters\Performance\MemcacheServerType'
        tags:
            - { name: form.type }

    form.type.performance.caching:
        class: 'PrestaShopBundle\Form\Admin\AdvancedParameters\Performance\CachingType'
        parent: 'form.type.translatable.aware'
        public: true
        tags:
            - { name: form.type }

    form.type.shop_parameters.general:
        class: 'PrestaShopBundle\Form\Admin\Configure\ShopParameters\General\PreferencesType'
        parent: 'form.type.translatable.aware'
        public: true
        calls:
            - ['setIsSecure', ["@=service('request_stack').getCurrentRequest().isSecure()"]]
        tags:
            - { name: form.type }

    form.type.maintenance.general:
        class: 'PrestaShopBundle\Form\Admin\Configure\ShopParameters\General\MaintenanceType'
        parent: 'form.type.translatable.aware'
        public: true
        tags:
            - { name: form.type }

    form.type.admininistration.general:
        class: 'PrestaShopBundle\Form\Admin\Configure\AdvancedParameters\Administration\GeneralType'
        parent: 'form.type.translatable.aware'
        public: true
        tags:
            - { name: form.type }

    form.type.administration.upload_quota:
        class: 'PrestaShopBundle\Form\Admin\Configure\AdvancedParameters\Administration\UploadQuotaType'
        parent: 'form.type.translatable.aware'
        public: true
        tags:
            - { name: form.type }

    form.type.administration.notification:
        class: 'PrestaShopBundle\Form\Admin\Configure\AdvancedParameters\Administration\NotificationsType'
        parent: 'form.type.translatable.aware'
        public: true
        tags:
            - { name: form.type }

    form.type.common_type:
        abstract: true

    form.type.product_preferences.general:
        class: 'PrestaShopBundle\Form\Admin\Configure\ShopParameters\ProductPreferences\GeneralType'
        parent: 'form.type.translatable.aware'
        public: true
        tags:
            - { name: form.type }

    form.type.product_preferences.stock:
        class: 'PrestaShopBundle\Form\Admin\Configure\ShopParameters\ProductPreferences\StockType'
        parent: 'form.type.translatable.aware'
        public: true
        tags:
            - { name: form.type }

    form.type.customer_preferences.general:
        class: 'PrestaShopBundle\Form\Admin\Configure\ShopParameters\CustomerPreferences\GeneralType'
        parent: 'form.type.translatable.aware'
        public: true
        tags:
            - { name: form.type }

    form.type.order_preferences.general:
        class: 'PrestaShopBundle\Form\Admin\Configure\ShopParameters\OrderPreferences\GeneralType'
        parent: 'form.type.translatable.aware'
        public: true
        arguments:
            - '@=service("prestashop.adapter.data_provider.currency").getDefaultCurrencyIsoCode()'
            - '@=service("prestashop.adapter.data_provider.cms").getCmsChoices()'
        tags:
            - { name: form.type }

    form.type.order_preferences.gift_options:
        class: 'PrestaShopBundle\Form\Admin\Configure\ShopParameters\OrderPreferences\GiftOptionsType'
        parent: 'form.type.translatable.aware'
        public: true
        arguments:
            - '@=service("prestashop.adapter.data_provider.currency").getDefaultCurrencyIsoCode()'
            - '@=service("prestashop.adapter.data_provider.tax").getTaxRulesGroupChoices()'
        tags:
            - { name: form.type }

    form.type.import.import:
        class: 'PrestaShopBundle\Form\Admin\Configure\AdvancedParameters\Import\ImportType'
        parent: 'form.type.translatable.aware'
        public: true
        tags:
            - { name: form.type }

    form.type.order.delivery.slip.options:
        class: 'PrestaShopBundle\Form\Admin\Sell\Order\Delivery\SlipOptionsType'
        parent: 'form.type.translatable.aware'
        public: true
        tags:
            - { name: form.type }

<<<<<<< HEAD
    form.type.improve.design.positions:
        class: 'PrestaShopBundle\Form\Admin\Improve\Design\PositionsType'
        parent: 'form.type.translatable.aware'
        public: true
=======
    form.type.localization_configuration:
        class: 'PrestaShopBundle\Form\Admin\Improve\International\Localization\LocalizationConfigurationType'
        arguments:
            - '@=service("prestashop.core.form.choice_provider.language_by_id").getChoices()'
            - '@=service("prestashop.core.form.choice_provider.country_by_id").getChoices()'
            - '@=service("prestashop.core.form.choice_provider.currency_by_id").getChoices()'
            - '@=service("prestashop.core.form.choice_provider.timezone_by_name").getChoices()'
        tags:
            - { name: form.type }

    form.type.localization.import_pack:
        class: 'PrestaShopBundle\Form\Admin\Improve\International\Localization\ImportLocalizationPackType'
        parent: 'form.type.translatable.aware'
        public: true
        arguments:
            - '@=service("prestashop.core.form.choice_provider.localization_pack_by_iso_code").getChoices()'
        tags:
            - { name: form.type }

    form.type.geolocation.options:
        class: 'PrestaShopBundle\Form\Admin\Improve\International\Geolocation\GeolocationOptionsType'
        parent: 'form.type.translatable.aware'
        public: true
        arguments:
            - '@=service("prestashop.core.form.choice_provider.country_by_iso_code").getChoices()'
            - '@prestashop.adapter.legacy.configuration'
        tags:
            - { name: form.type }

    form.type.payment.module_currency_restriction:
        class: 'PrestaShopBundle\Form\Admin\Improve\Payment\Preferences\PaymentModulePreferencesType'
        parent: 'form.type.translatable.aware'
        public: true
        arguments:
            - '@=service("prestashop.adapter.module.payment_module_provider").getPaymentModuleList()'
            - '@=service("prestashop.core.form.choice_provider.country_by_id").getChoices()'
            - '@=service("prestashop.core.form.choice_provider.group_by_id").getChoices()'
            - '@=service("prestashop.core.form.choice_provider.carrier_by_reference_id").getChoices()'
            - '@=service("prestashop.core.form.choice_provider.currency_by_id").getChoices()'
            - '@prestashop.adapter.data_provider.country'
>>>>>>> 6e418348
        tags:
            - { name: form.type }<|MERGE_RESOLUTION|>--- conflicted
+++ resolved
@@ -370,12 +370,13 @@
         tags:
             - { name: form.type }
 
-<<<<<<< HEAD
     form.type.improve.design.positions:
         class: 'PrestaShopBundle\Form\Admin\Improve\Design\PositionsType'
         parent: 'form.type.translatable.aware'
         public: true
-=======
+        tags:
+            - { name: form.type }
+
     form.type.localization_configuration:
         class: 'PrestaShopBundle\Form\Admin\Improve\International\Localization\LocalizationConfigurationType'
         arguments:
@@ -416,6 +417,5 @@
             - '@=service("prestashop.core.form.choice_provider.carrier_by_reference_id").getChoices()'
             - '@=service("prestashop.core.form.choice_provider.currency_by_id").getChoices()'
             - '@prestashop.adapter.data_provider.country'
->>>>>>> 6e418348
         tags:
             - { name: form.type }