services:
  _defaults:
    public: true

  prestashop.adapter.order.command_handler.duplicate_order_cart_handler:
    class: 'PrestaShop\PrestaShop\Adapter\Order\CommandHandler\DuplicateOrderCartHandler'
    arguments:
      - '@prestashop.adapter.context_state_manager'
    tags:
      - name: tactician.handler
        command: 'PrestaShop\PrestaShop\Core\Domain\Order\Command\DuplicateOrderCartCommand'

  prestashop.adapter.order.command_handler.add_order_from_back_office_handler:
    class: 'PrestaShop\PrestaShop\Adapter\Order\CommandHandler\AddOrderFromBackOfficeHandler'
    arguments:
      - '@prestashop.adapter.context_state_manager'
    tags:
      - name: tactician.handler
        command: 'PrestaShop\PrestaShop\Core\Domain\Order\Command\AddOrderFromBackOfficeCommand'

  prestashop.adapter.order.command_handler.add_product_to_order_handler:
    class: PrestaShop\PrestaShop\Adapter\Order\CommandHandler\AddProductToOrderHandler
    arguments:
      - '@translator'
      - '@prestashop.adapter.context_state_manager'
      - '@prestashop.adapter.order.amount.updater'
      - '@prestashop.adapter.order.product_quantity.updater'
      - '@prestashop.adapter.order.order_detail.updater'
    tags:
      - name: tactician.handler
        command: PrestaShop\PrestaShop\Core\Domain\Order\Product\Command\AddProductToOrderCommand

  prestashop.adapter.order.command_handler.update_order_status_handler:
    class: PrestaShop\PrestaShop\Adapter\Order\CommandHandler\UpdateOrderStatusHandler
    tags:
      - name: tactician.handler
        command: PrestaShop\PrestaShop\Core\Domain\Order\Command\UpdateOrderStatusCommand

  prestashop.adapter.order.command_handler.update_product_in_order_handler:
    class: PrestaShop\PrestaShop\Adapter\Order\CommandHandler\UpdateProductInOrderHandler
    arguments:
      - '@prestashop.adapter.order.product_quantity.updater'
      - '@prestashop.adapter.order.order_detail.updater'
    tags:
      - name: tactician.handler
        command: PrestaShop\PrestaShop\Core\Domain\Order\Product\Command\UpdateProductInOrderCommand

  prestashop.adapter.order.command_handler.change_order_delivery_address_handler:
    class: PrestaShop\PrestaShop\Adapter\Order\CommandHandler\ChangeOrderDeliveryAddressHandler
    arguments:
        - '@prestashop.adapter.order.amount.updater'
        - '@prestashop.adapter.order.order_detail.updater'
    tags:
      - name: tactician.handler
        command: PrestaShop\PrestaShop\Core\Domain\Order\Command\ChangeOrderDeliveryAddressCommand

  prestashop.adapter.order.command_handler.change_order_invoice_address_handler:
    class: PrestaShop\PrestaShop\Adapter\Order\CommandHandler\ChangeOrderInvoiceAddressHandler
    arguments:
        - '@prestashop.adapter.order.amount.updater'
        - '@prestashop.adapter.order.order_detail.updater'
    tags:
      - name: tactician.handler
        command: PrestaShop\PrestaShop\Core\Domain\Order\Command\ChangeOrderInvoiceAddressCommand

  prestashop.adapter.order.command_handler.change_order_currency_handler:
    class: PrestaShop\PrestaShop\Adapter\Order\CommandHandler\ChangeOrderCurrencyHandler
    tags:
      - name: tactician.handler
        command: PrestaShop\PrestaShop\Core\Domain\Order\Command\ChangeOrderCurrencyCommand

  prestashop.adapter.order.command_handler.add_payment_handler:
    class: PrestaShop\PrestaShop\Adapter\Order\CommandHandler\AddPaymentHandler
    tags:
      - name: tactician.handler
        command: PrestaShop\PrestaShop\Core\Domain\Order\Payment\Command\AddPaymentCommand

  prestashop.adapter.order.command_handler.generate_invoice_handler:
    class: PrestaShop\PrestaShop\Adapter\Order\CommandHandler\GenerateInvoiceHandler
    tags:
      - name: tactician.handler
        command: PrestaShop\PrestaShop\Core\Domain\Order\Invoice\Command\GenerateInvoiceCommand

  prestashop.adapter.order.command_handler.update_order_shipping_details_handler:
    class: PrestaShop\PrestaShop\Adapter\Order\CommandHandler\UpdateOrderShippingDetailsHandler
    arguments:
        - '@prestashop.adapter.order.amount.updater'
    tags:
      - name: tactician.handler
        command: PrestaShop\PrestaShop\Core\Domain\Order\Command\UpdateOrderShippingDetailsCommand

  prestashop.adapter.order.command_handler.delete_cart_rule_from_order_handler:
    class: PrestaShop\PrestaShop\Adapter\Order\CommandHandler\DeleteCartRuleFromOrderHandler
    arguments:
      - '@prestashop.adapter.order.amount.updater'
      - '@prestashop.adapter.order.product_quantity.updater'
      - '@prestashop.adapter.context_state_manager'
    tags:
      - name: tactician.handler
        command: PrestaShop\PrestaShop\Core\Domain\Order\Command\DeleteCartRuleFromOrderCommand

  prestashop.adapter.order.command_handler.add_cart_rule_to_order_handler:
    class: PrestaShop\PrestaShop\Adapter\Order\CommandHandler\AddCartRuleToOrderHandler
    arguments:
      - '@prestashop.adapter.order.amount.updater'
      - '@prestashop.adapter.context_state_manager'
    tags:
      - name: tactician.handler
        command: PrestaShop\PrestaShop\Core\Domain\Order\Command\AddCartRuleToOrderCommand

  prestashop.adapter.order.command_handler.update_invoice_note_handler:
    class: PrestaShop\PrestaShop\Adapter\Order\CommandHandler\UpdateInvoiceNoteHandler
    tags:
      - name: tactician.handler
        command: PrestaShop\PrestaShop\Core\Domain\Order\Invoice\Command\UpdateInvoiceNoteCommand

  prestashop.adapter.order.command_handler.issue_partial_refund_handler:
    class: PrestaShop\PrestaShop\Adapter\Order\CommandHandler\IssuePartialRefundHandler
    arguments:
      - '@prestashop.adapter.legacy.configuration'
      - '@prestashop.adapter.order.refund.order_refund_calculator'
      - '@prestashop.adapter.order.refund.order_slip_creator'
      - '@prestashop.adapter.order.refund.voucher_generator'
      - '@prestashop.adapter.order.refund.updater'
      - '@prestashop.adapter.context_state_manager'
    tags:
      - name: tactician.handler
        command: PrestaShop\PrestaShop\Core\Domain\Order\Command\IssuePartialRefundCommand

  prestashop.adapter.order.command_handler.issue_standard_refund_handler:
    class: PrestaShop\PrestaShop\Adapter\Order\CommandHandler\IssueStandardRefundHandler
    arguments:
      - '@prestashop.adapter.legacy.configuration'
      - '@prestashop.adapter.order.refund.order_refund_calculator'
      - '@prestashop.adapter.order.refund.order_slip_creator'
      - '@prestashop.adapter.order.refund.voucher_generator'
      - '@prestashop.adapter.order.refund.updater'
      - '@prestashop.adapter.context_state_manager'
    tags:
      - name: tactician.handler
        command: PrestaShop\PrestaShop\Core\Domain\Order\Command\IssueStandardRefundCommand

  prestashop.adapter.order.command_handler.issue_return_product_handler:
    class: PrestaShop\PrestaShop\Adapter\Order\CommandHandler\IssueReturnProductHandler
    arguments:
      - '@prestashop.adapter.legacy.configuration'
      - '@prestashop.adapter.order.refund.order_refund_calculator'
      - '@prestashop.adapter.order.refund.order_slip_creator'
      - '@prestashop.adapter.order.refund.voucher_generator'
      - '@prestashop.adapter.order.refund.updater'
      - '@prestashop.adapter.context_state_manager'
    tags:
      - name: tactician.handler
        command: PrestaShop\PrestaShop\Core\Domain\Order\Command\IssueReturnProductCommand

  prestashop.adapter.order.refund.order_refund_calculator:
    class: PrestaShop\PrestaShop\Adapter\Order\Refund\OrderRefundCalculator

  prestashop.adapter.order.refund.order_slip_creator:
    class: PrestaShop\PrestaShop\Adapter\Order\Refund\OrderSlipCreator
    arguments:
      - '@prestashop.adapter.legacy.configuration'
      - '@translator'

  prestashop.adapter.order.refund.voucher_generator:
    class: PrestaShop\PrestaShop\Adapter\Order\Refund\VoucherGenerator
    arguments:
      - '@prestashop.core.localization.locale.context_locale'
      - '@translator'

  prestashop.adapter.order.refund.updater:
    class: PrestaShop\PrestaShop\Adapter\Order\Refund\OrderRefundUpdater

  prestashop.adapter.order.product.remover:
    class: PrestaShop\PrestaShop\Adapter\Order\Refund\OrderProductRemover
    arguments:
      - "@logger"
      - "@translator"

  prestashop.adapter.order.command_handler.delete_product_from_order_handler:
    class: PrestaShop\PrestaShop\Adapter\Order\CommandHandler\DeleteProductFromOrderHandler
    arguments:
      - '@prestashop.adapter.context_state_manager'
      - '@prestashop.adapter.order.amount.updater'
      - '@prestashop.adapter.order.product_quantity.updater'
    tags:
      - name: tactician.handler
        command: PrestaShop\PrestaShop\Core\Domain\Order\Product\Command\DeleteProductFromOrderCommand

  prestashop.adapter.order.command_handler.bulk_change_order_status_handler:
    class: 'PrestaShop\PrestaShop\Adapter\Order\CommandHandler\BulkChangeOrderStatusHandler'
    tags:
      - name: tactician.handler
        command: 'PrestaShop\PrestaShop\Core\Domain\Order\Command\BulkChangeOrderStatusCommand'

  prestashop.adapter.order.query_handler.get_order_for_viewing_handler:
    class: PrestaShop\PrestaShop\Adapter\Order\QueryHandler\GetOrderForViewingHandler
    arguments:
      - '@translator'
      - '@=service("prestashop.adapter.legacy.context").getContext().language.id'
      - "@prestashop.core.localization.locale.context_locale"
      - '@=service("prestashop.adapter.legacy.context").getContext()'
      - '@prestashop.adapter.data_provider.customer'
      - '@prestashop.adapter.order.query_handler.get_order_products_for_viewing_handler'
    tags:
      - name: tactician.handler
        command: PrestaShop\PrestaShop\Core\Domain\Order\Query\GetOrderForViewing

  prestashop.adapter.order.query_handler.get_order_products_for_viewing_handler:
    class: PrestaShop\PrestaShop\Adapter\Order\QueryHandler\GetOrderProductsForViewingHandler
    arguments:
      - '@prestashop.core.image.parser.image_tag_source_parser'
      - '@=service("prestashop.adapter.legacy.context").getContext().language.id'
      - "@prestashop.core.localization.locale.context_locale"
    tags:
      - name: tactician.handler
        command: PrestaShop\PrestaShop\Core\Domain\Order\Query\GetOrderProductsForViewing


  prestashop.adapter.order.command_handler.resend_order_email_handler:
    class: PrestaShop\PrestaShop\Adapter\Order\CommandHandler\ResendOrderEmailHandler
    tags:
      - name: tactician.handler
        command: PrestaShop\PrestaShop\Core\Domain\Order\Command\ResendOrderEmailCommand

  prestashop.adapter.order.query_handler.get_order_preview_handler:
    class: 'PrestaShop\PrestaShop\Adapter\Order\QueryHandler\GetOrderPreviewHandler'
    arguments:
      - '@prestashop.core.localization.locale.repository'
      - "@=service('prestashop.adapter.legacy.context').getContext().language.getLocale()"
    tags:
      - name: tactician.handler
        command: 'PrestaShop\PrestaShop\Core\Domain\Order\Query\GetOrderPreview'

  prestashop.adapter.order.command_handler.send_process_order_email_handler:
    class: PrestaShop\PrestaShop\Adapter\Order\CommandHandler\SendProcessOrderEmailHandler
    arguments:
      - '@translator'
      - '@=service("prestashop.adapter.legacy.context").getContext().link'
    tags:
      - name: tactician.handler
        command: PrestaShop\PrestaShop\Core\Domain\Order\Command\SendProcessOrderEmailCommand

  prestashop.adapter.order.command_handler.cancel_order_product_handler:
    class: PrestaShop\PrestaShop\Adapter\Order\CommandHandler\CancelOrderProductHandler
    arguments:
      - '@prestashop.adapter.order.product_quantity.updater'
      - '@logger'
      - '@translator'
    tags:
      - name: tactician.handler
        command: PrestaShop\PrestaShop\Core\Domain\Order\Command\CancelOrderProductCommand

  prestashop.adapter.order.order_sibling_provider:
    class: PrestaShop\PrestaShop\Adapter\Order\OrderSiblingProvider

  prestashop.adapter.order.amount.updater:
    class: PrestaShop\PrestaShop\Adapter\Order\OrderAmountUpdater
    arguments:
      - '@prestashop.adapter.legacy.configuration'
      - '@prestashop.adapter.context_state_manager'
      - '@prestashop.adapter.order.order_detail.updater'

  prestashop.adapter.order.product_quantity.updater:
    class: PrestaShop\PrestaShop\Adapter\Order\OrderProductQuantityUpdater
    arguments:
      - '@prestashop.adapter.order.amount.updater'
      - '@prestashop.adapter.order.product.remover'
      - '@prestashop.adapter.context_state_manager'

<<<<<<< HEAD
  prestashop.adapter.order.command_handler.set_internal_order_note_handler:
    class: PrestaShop\PrestaShop\Adapter\Order\CommandHandler\SetInternalOrderNoteHandler
    tags:
      - name: tactician.handler
        command: PrestaShop\PrestaShop\Core\Domain\Order\Command\SetInternalOrderNoteCommand
=======
  prestashop.adapter.order.order_detail.updater:
      class: PrestaShop\PrestaShop\Adapter\Order\OrderDetailUpdater
      arguments:
          - '@prestashop.adapter.context_state_manager'
          - '@prestashop.adapter.legacy.configuration'
>>>>>>> ce0eb218
<|MERGE_RESOLUTION|>--- conflicted
+++ resolved
@@ -268,16 +268,14 @@
       - '@prestashop.adapter.order.product.remover'
       - '@prestashop.adapter.context_state_manager'
 
-<<<<<<< HEAD
-  prestashop.adapter.order.command_handler.set_internal_order_note_handler:
-    class: PrestaShop\PrestaShop\Adapter\Order\CommandHandler\SetInternalOrderNoteHandler
-    tags:
-      - name: tactician.handler
-        command: PrestaShop\PrestaShop\Core\Domain\Order\Command\SetInternalOrderNoteCommand
-=======
   prestashop.adapter.order.order_detail.updater:
       class: PrestaShop\PrestaShop\Adapter\Order\OrderDetailUpdater
       arguments:
           - '@prestashop.adapter.context_state_manager'
           - '@prestashop.adapter.legacy.configuration'
->>>>>>> ce0eb218
+
+  prestashop.adapter.order.command_handler.set_internal_order_note_handler:
+    class: PrestaShop\PrestaShop\Adapter\Order\CommandHandler\SetInternalOrderNoteHandler
+    tags:
+      - name: tactician.handler
+        command: PrestaShop\PrestaShop\Core\Domain\Order\Command\SetInternalOrderNoteCommand