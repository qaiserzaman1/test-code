services:
  _defaults:
    public: true

  prestashop.adapter.order.command_handler.duplicate_order_cart_handler:
    class: 'PrestaShop\PrestaShop\Adapter\Order\CommandHandler\DuplicateOrderCartHandler'
    arguments:
      - '@prestashop.adapter.context_state_manager'
    tags:
      - name: tactician.handler
        command: 'PrestaShop\PrestaShop\Core\Domain\Order\Command\DuplicateOrderCartCommand'

  prestashop.adapter.order.command_handler.add_order_from_back_office_handler:
    class: 'PrestaShop\PrestaShop\Adapter\Order\CommandHandler\AddOrderFromBackOfficeHandler'
    arguments:
      - '@prestashop.adapter.context_state_manager'
    tags:
      - name: tactician.handler
        command: 'PrestaShop\PrestaShop\Core\Domain\Order\Command\AddOrderFromBackOfficeCommand'

  prestashop.adapter.order.command_handler.add_product_to_order_handler:
    class: PrestaShop\PrestaShop\Adapter\Order\CommandHandler\AddProductToOrderHandler
    arguments:
      - '@translator'
      - '@prestashop.adapter.context_state_manager'
      - '@prestashop.adapter.order.amount.updater'
      - '@prestashop.adapter.order.product_quantity.updater'
      - '@prestashop.adapter.order.order_detail.updater'
    tags:
      - name: tactician.handler
        command: PrestaShop\PrestaShop\Core\Domain\Order\Product\Command\AddProductToOrderCommand

  prestashop.adapter.order.command_handler.update_order_status_handler:
    class: PrestaShop\PrestaShop\Adapter\Order\CommandHandler\UpdateOrderStatusHandler
    tags:
      - name: tactician.handler
        command: PrestaShop\PrestaShop\Core\Domain\Order\Command\UpdateOrderStatusCommand

  prestashop.adapter.order.command_handler.update_product_in_order_handler:
    class: PrestaShop\PrestaShop\Adapter\Order\CommandHandler\UpdateProductInOrderHandler
    arguments:
      - '@prestashop.adapter.order.product_quantity.updater'
      - '@prestashop.adapter.order.order_detail.updater'
      - '@prestashop.adapter.context_state_manager'
    tags:
      - name: tactician.handler
        command: PrestaShop\PrestaShop\Core\Domain\Order\Product\Command\UpdateProductInOrderCommand

  prestashop.adapter.order.command_handler.change_order_delivery_address_handler:
    class: PrestaShop\PrestaShop\Adapter\Order\CommandHandler\ChangeOrderDeliveryAddressHandler
    arguments:
      - '@prestashop.adapter.order.amount.updater'
      - '@prestashop.adapter.order.order_detail.updater'
      - '@prestashop.adapter.context_state_manager'
      - '@prestashop.adapter.order.product_quantity.updater'
    tags:
      - name: tactician.handler
        command: PrestaShop\PrestaShop\Core\Domain\Order\Command\ChangeOrderDeliveryAddressCommand

  prestashop.adapter.order.command_handler.change_order_invoice_address_handler:
    class: PrestaShop\PrestaShop\Adapter\Order\CommandHandler\ChangeOrderInvoiceAddressHandler
    arguments:
      - '@prestashop.adapter.order.amount.updater'
      - '@prestashop.adapter.order.order_detail.updater'
    tags:
      - name: tactician.handler
        command: PrestaShop\PrestaShop\Core\Domain\Order\Command\ChangeOrderInvoiceAddressCommand

  prestashop.adapter.order.command_handler.change_order_currency_handler:
    class: PrestaShop\PrestaShop\Adapter\Order\CommandHandler\ChangeOrderCurrencyHandler
    tags:
      - name: tactician.handler
        command: PrestaShop\PrestaShop\Core\Domain\Order\Command\ChangeOrderCurrencyCommand

  prestashop.adapter.order.command_handler.add_payment_handler:
    class: PrestaShop\PrestaShop\Adapter\Order\CommandHandler\AddPaymentHandler
    tags:
      - name: tactician.handler
        command: PrestaShop\PrestaShop\Core\Domain\Order\Payment\Command\AddPaymentCommand

  prestashop.adapter.order.command_handler.generate_invoice_handler:
    class: PrestaShop\PrestaShop\Adapter\Order\CommandHandler\GenerateInvoiceHandler
    tags:
      - name: tactician.handler
        command: PrestaShop\PrestaShop\Core\Domain\Order\Invoice\Command\GenerateInvoiceCommand

  prestashop.adapter.order.command_handler.update_order_shipping_details_handler:
    class: PrestaShop\PrestaShop\Adapter\Order\CommandHandler\UpdateOrderShippingDetailsHandler
    arguments:
      - '@prestashop.adapter.order.amount.updater'
<<<<<<< HEAD
=======
      - '@prestashop.adapter.context_state_manager'
>>>>>>> f8c44717
    tags:
      - name: tactician.handler
        command: PrestaShop\PrestaShop\Core\Domain\Order\Command\UpdateOrderShippingDetailsCommand

  prestashop.adapter.order.command_handler.delete_cart_rule_from_order_handler:
    class: PrestaShop\PrestaShop\Adapter\Order\CommandHandler\DeleteCartRuleFromOrderHandler
    arguments:
      - '@prestashop.adapter.order.amount.updater'
      - '@prestashop.adapter.order.product_quantity.updater'
      - '@prestashop.adapter.context_state_manager'
    tags:
      - name: tactician.handler
        command: PrestaShop\PrestaShop\Core\Domain\Order\Command\DeleteCartRuleFromOrderCommand

  prestashop.adapter.order.command_handler.add_cart_rule_to_order_handler:
    class: PrestaShop\PrestaShop\Adapter\Order\CommandHandler\AddCartRuleToOrderHandler
    arguments:
      - '@prestashop.adapter.order.amount.updater'
      - '@prestashop.adapter.context_state_manager'
    tags:
      - name: tactician.handler
        command: PrestaShop\PrestaShop\Core\Domain\Order\Command\AddCartRuleToOrderCommand

  prestashop.adapter.order.command_handler.update_invoice_note_handler:
    class: PrestaShop\PrestaShop\Adapter\Order\CommandHandler\UpdateInvoiceNoteHandler
    tags:
      - name: tactician.handler
        command: PrestaShop\PrestaShop\Core\Domain\Order\Invoice\Command\UpdateInvoiceNoteCommand

  prestashop.adapter.order.command_handler.issue_partial_refund_handler:
    class: PrestaShop\PrestaShop\Adapter\Order\CommandHandler\IssuePartialRefundHandler
    arguments:
      - '@prestashop.adapter.legacy.configuration'
      - '@prestashop.adapter.order.refund.order_refund_calculator'
      - '@prestashop.adapter.order.refund.order_slip_creator'
      - '@prestashop.adapter.order.refund.voucher_generator'
      - '@prestashop.adapter.order.refund.updater'
      - '@prestashop.adapter.context_state_manager'
    tags:
      - name: tactician.handler
        command: PrestaShop\PrestaShop\Core\Domain\Order\Command\IssuePartialRefundCommand

  prestashop.adapter.order.command_handler.issue_standard_refund_handler:
    class: PrestaShop\PrestaShop\Adapter\Order\CommandHandler\IssueStandardRefundHandler
    arguments:
      - '@prestashop.adapter.legacy.configuration'
      - '@prestashop.adapter.order.refund.order_refund_calculator'
      - '@prestashop.adapter.order.refund.order_slip_creator'
      - '@prestashop.adapter.order.refund.voucher_generator'
      - '@prestashop.adapter.order.refund.updater'
      - '@prestashop.adapter.context_state_manager'
    tags:
      - name: tactician.handler
        command: PrestaShop\PrestaShop\Core\Domain\Order\Command\IssueStandardRefundCommand

  prestashop.adapter.order.command_handler.issue_return_product_handler:
    class: PrestaShop\PrestaShop\Adapter\Order\CommandHandler\IssueReturnProductHandler
    arguments:
      - '@prestashop.adapter.legacy.configuration'
      - '@prestashop.adapter.order.refund.order_refund_calculator'
      - '@prestashop.adapter.order.refund.order_slip_creator'
      - '@prestashop.adapter.order.refund.voucher_generator'
      - '@prestashop.adapter.order.refund.updater'
      - '@prestashop.adapter.context_state_manager'
    tags:
      - name: tactician.handler
        command: PrestaShop\PrestaShop\Core\Domain\Order\Command\IssueReturnProductCommand

  prestashop.adapter.order.refund.order_refund_calculator:
    class: PrestaShop\PrestaShop\Adapter\Order\Refund\OrderRefundCalculator

  prestashop.adapter.order.refund.order_slip_creator:
    class: PrestaShop\PrestaShop\Adapter\Order\Refund\OrderSlipCreator
    arguments:
      - '@prestashop.adapter.legacy.configuration'
      - '@translator'

  prestashop.adapter.order.refund.voucher_generator:
    class: PrestaShop\PrestaShop\Adapter\Order\Refund\VoucherGenerator
    arguments:
      - '@prestashop.core.localization.locale.context_locale'
      - '@translator'

  prestashop.adapter.order.refund.updater:
    class: PrestaShop\PrestaShop\Adapter\Order\Refund\OrderRefundUpdater

  prestashop.adapter.order.product.remover:
    class: PrestaShop\PrestaShop\Adapter\Order\Refund\OrderProductRemover
    arguments:
      - "@logger"
      - "@translator"

  prestashop.adapter.order.command_handler.delete_product_from_order_handler:
    class: PrestaShop\PrestaShop\Adapter\Order\CommandHandler\DeleteProductFromOrderHandler
    arguments:
      - '@prestashop.adapter.context_state_manager'
      - '@prestashop.adapter.order.amount.updater'
      - '@prestashop.adapter.order.product_quantity.updater'
    tags:
      - name: tactician.handler
        command: PrestaShop\PrestaShop\Core\Domain\Order\Product\Command\DeleteProductFromOrderCommand

  prestashop.adapter.order.command_handler.bulk_change_order_status_handler:
    class: 'PrestaShop\PrestaShop\Adapter\Order\CommandHandler\BulkChangeOrderStatusHandler'
    tags:
      - name: tactician.handler
        command: 'PrestaShop\PrestaShop\Core\Domain\Order\Command\BulkChangeOrderStatusCommand'

  prestashop.adapter.order.query_handler.get_order_for_viewing_handler:
    class: PrestaShop\PrestaShop\Adapter\Order\QueryHandler\GetOrderForViewingHandler
    arguments:
      - '@translator'
      - '@=service("prestashop.adapter.legacy.context").getContext().language.id'
      - "@prestashop.core.localization.locale.context_locale"
      - '@=service("prestashop.adapter.legacy.context").getContext()'
      - '@prestashop.adapter.data_provider.customer'
      - '@prestashop.adapter.order.query_handler.get_order_products_for_viewing_handler'
      - '@prestashop.adapter.legacy.configuration'
      - '@prestashop.adapter.address.formatter'
    tags:
      - name: tactician.handler
        command: PrestaShop\PrestaShop\Core\Domain\Order\Query\GetOrderForViewing

  prestashop.adapter.order.query_handler.get_order_products_for_viewing_handler:
    class: PrestaShop\PrestaShop\Adapter\Order\QueryHandler\GetOrderProductsForViewingHandler
    arguments:
      - '@prestashop.core.image.parser.image_tag_source_parser'
      - '@=service("prestashop.adapter.legacy.context").getContext().language.id'
      - "@prestashop.core.localization.locale.context_locale"
    tags:
      - name: tactician.handler
        command: PrestaShop\PrestaShop\Core\Domain\Order\Query\GetOrderProductsForViewing


  prestashop.adapter.order.command_handler.resend_order_email_handler:
    class: PrestaShop\PrestaShop\Adapter\Order\CommandHandler\ResendOrderEmailHandler
    tags:
      - name: tactician.handler
        command: PrestaShop\PrestaShop\Core\Domain\Order\Command\ResendOrderEmailCommand

  prestashop.adapter.order.query_handler.get_order_preview_handler:
    class: 'PrestaShop\PrestaShop\Adapter\Order\QueryHandler\GetOrderPreviewHandler'
    arguments:
      - '@prestashop.core.localization.locale.repository'
      - "@=service('prestashop.adapter.legacy.context').getContext().language.getLocale()"
      - '@prestashop.adapter.address.formatter'
    tags:
      - name: tactician.handler
        command: 'PrestaShop\PrestaShop\Core\Domain\Order\Query\GetOrderPreview'

  prestashop.adapter.order.command_handler.send_process_order_email_handler:
    class: PrestaShop\PrestaShop\Adapter\Order\CommandHandler\SendProcessOrderEmailHandler
    arguments:
      - '@translator'
      - '@=service("prestashop.adapter.legacy.context").getContext().link'
    tags:
      - name: tactician.handler
        command: PrestaShop\PrestaShop\Core\Domain\Order\Command\SendProcessOrderEmailCommand

  prestashop.adapter.order.command_handler.cancel_order_product_handler:
    class: PrestaShop\PrestaShop\Adapter\Order\CommandHandler\CancelOrderProductHandler
    arguments:
      - '@prestashop.adapter.order.product_quantity.updater'
      - '@logger'
      - '@translator'
    tags:
      - name: tactician.handler
        command: PrestaShop\PrestaShop\Core\Domain\Order\Command\CancelOrderProductCommand

  prestashop.adapter.order.order_sibling_provider:
    class: PrestaShop\PrestaShop\Adapter\Order\OrderSiblingProvider

  prestashop.adapter.order.amount.updater:
    class: PrestaShop\PrestaShop\Adapter\Order\OrderAmountUpdater
    arguments:
      - '@prestashop.adapter.legacy.configuration'
      - '@prestashop.adapter.context_state_manager'
      - '@prestashop.adapter.order.order_detail.updater'
      - '@prestashop.adapter.order.product.remover'

  prestashop.adapter.order.product_quantity.updater:
    class: PrestaShop\PrestaShop\Adapter\Order\OrderProductQuantityUpdater
    arguments:
      - '@prestashop.adapter.order.amount.updater'
      - '@prestashop.adapter.order.product.remover'
      - '@prestashop.adapter.context_state_manager'

  prestashop.adapter.order.order_detail.updater:
    class: PrestaShop\PrestaShop\Adapter\Order\OrderDetailUpdater
    arguments:
      - '@prestashop.adapter.context_state_manager'
      - '@prestashop.adapter.legacy.configuration'

  prestashop.adapter.order.command_handler.set_internal_order_note_handler:
    class: PrestaShop\PrestaShop\Adapter\Order\CommandHandler\SetInternalOrderNoteHandler
    tags:
      - name: tactician.handler
        command: PrestaShop\PrestaShop\Core\Domain\Order\Command\SetInternalOrderNoteCommand<|MERGE_RESOLUTION|>--- conflicted
+++ resolved
@@ -88,10 +88,7 @@
     class: PrestaShop\PrestaShop\Adapter\Order\CommandHandler\UpdateOrderShippingDetailsHandler
     arguments:
       - '@prestashop.adapter.order.amount.updater'
-<<<<<<< HEAD
-=======
-      - '@prestashop.adapter.context_state_manager'
->>>>>>> f8c44717
+      - '@prestashop.adapter.context_state_manager'
     tags:
       - name: tactician.handler
         command: PrestaShop\PrestaShop\Core\Domain\Order\Command\UpdateOrderShippingDetailsCommand
