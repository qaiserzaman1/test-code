--- conflicted
+++ resolved
@@ -244,45 +244,41 @@
   prestashop.core.form.choice_provider.customer_service_order_messages:
     class: 'PrestaShop\PrestaShop\Core\Form\ChoiceProvider\CustomerServiceOrderMessagesChoiceProvider'
     arguments:
-<<<<<<< HEAD
-      - '@=service("prestashop.adapter.order_message.order_message_provider").getMessages()'
+      - '@prestashop.adapter.order_message.order_message_provider'
 
   prestashop.core.form.choice_provider.delivery_time_note_types_provider:
-      class: 'PrestaShop\PrestaShop\Core\Form\ChoiceProvider\DeliveryTimeNoteTypesProvider'
-      arguments:
-          - '@translator'
+    class: 'PrestaShop\PrestaShop\Core\Form\ChoiceProvider\DeliveryTimeNoteTypesProvider'
+    arguments:
+      - '@translator'
 
   prestashop.core.form.choice_provider.product_visibility_choice_provider:
-      class: 'PrestaShop\PrestaShop\Core\Form\ChoiceProvider\ProductVisibilityChoiceProvider'
-      arguments:
-          - '@translator'
+    class: 'PrestaShop\PrestaShop\Core\Form\ChoiceProvider\ProductVisibilityChoiceProvider'
+    arguments:
+      - '@translator'
 
   prestashop.core.form.choice_provider.product_condition_choice_provider:
-      class: 'PrestaShop\PrestaShop\Core\Form\ChoiceProvider\ProductConditionChoiceProvider'
-      arguments:
-          - '@translator'
+    class: 'PrestaShop\PrestaShop\Core\Form\ChoiceProvider\ProductConditionChoiceProvider'
+    arguments:
+      - '@translator'
 
   prestashop.core.form.choice_provider.out_of_stock_type_choice_provider:
-      class: 'PrestaShop\PrestaShop\Core\Form\ChoiceProvider\OutOfStockTypeChoiceProvider'
-      arguments:
-          - '@translator'
-          - '@=service("prestashop.adapter.legacy.configuration").getBoolean("PS_ORDER_OUT_OF_STOCK")'
+    class: 'PrestaShop\PrestaShop\Core\Form\ChoiceProvider\OutOfStockTypeChoiceProvider'
+    arguments:
+      - '@translator'
+      - '@=service("prestashop.adapter.legacy.configuration").getBoolean("PS_ORDER_OUT_OF_STOCK")'
 
   prestashop.core.form.choice_provider.pack_stock_type_choice_provider:
-      class: 'PrestaShop\PrestaShop\Core\Form\ChoiceProvider\PackStockTypeChoiceProvider'
-      arguments:
-          - '@translator'
-          - '@=service("prestashop.adapter.legacy.configuration").getInt("PS_PACK_STOCK_TYPE")'
+    class: 'PrestaShop\PrestaShop\Core\Form\ChoiceProvider\PackStockTypeChoiceProvider'
+    arguments:
+      - '@translator'
+      - '@=service("prestashop.adapter.legacy.configuration").getInt("PS_PACK_STOCK_TYPE")'
 
   prestashop.core.form.choice_provider.customization_field_type_choice_provider:
-      class: 'PrestaShop\PrestaShop\Core\Form\ChoiceProvider\CustomizationFieldTypeChoiceProvider'
-      arguments:
-          - '@translator'
+    class: 'PrestaShop\PrestaShop\Core\Form\ChoiceProvider\CustomizationFieldTypeChoiceProvider'
+    arguments:
+      - '@translator'
 
   prestashop.core.form.choice_provider.product_images_choice_provider:
-      class: 'PrestaShop\PrestaShop\Core\Form\ChoiceProvider\ProductImagesChoiceProvider'
-      arguments:
-          - '@prestashop.core.command_bus'
-=======
-      - '@prestashop.adapter.order_message.order_message_provider'
->>>>>>> 1453353f
+    class: 'PrestaShop\PrestaShop\Core\Form\ChoiceProvider\ProductImagesChoiceProvider'
+    arguments:
+      - '@prestashop.core.command_bus'