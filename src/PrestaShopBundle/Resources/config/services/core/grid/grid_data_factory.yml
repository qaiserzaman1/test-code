services:
<<<<<<< HEAD
  _defaults:
    public: true

  prestashop.core.grid.data_factory.log:
    class: '%prestashop.core.grid.data.factory.doctrine_grid_data_factory%'
    arguments:
      - '@prestashop.core.grid.query_builder.log'
      - '@prestashop.core.hook.dispatcher'
      - '@prestashop.core.grid.query.doctrine_query_parser'
      - 'logs'

  prestashop.core.grid.data.factory.log_decorator:
    class: 'PrestaShop\PrestaShop\Core\Grid\Data\Factory\LogDataFactory'
    arguments:
      - '@prestashop.core.grid.data_factory.log'
      - '@translator'
      - '@prestashop.adapter.employee.avatar_provider'

  prestashop.core.grid.data_factory.email_logs:
    class: '%prestashop.core.grid.data.factory.doctrine_grid_data_factory%'
    arguments:
      - '@prestashop.core.grid.query_builder.email_logs'
      - '@prestashop.core.hook.dispatcher'
      - '@prestashop.core.grid.query.doctrine_query_parser'
      - 'email_logs'

  prestashop.core.grid.data_factory.request_sql:
    class: '%prestashop.core.grid.data.factory.doctrine_grid_data_factory%'
    arguments:
      - '@prestashop.core.grid.query_builder.request_sql'
      - '@prestashop.core.hook.dispatcher'
      - '@prestashop.core.grid.query.doctrine_query_parser'
      - 'request_sql'

  prestashop.core.grid.data_factory.webservice_key:
    class: '%prestashop.core.grid.data.factory.doctrine_grid_data_factory%'
    arguments:
      - '@prestashop.core.grid.query.webservice_key'
      - '@prestashop.core.hook.dispatcher'
      - '@prestashop.core.grid.query.doctrine_query_parser'
      - 'webservice_key'

  prestashop.core.grid.data_provider.meta:
    class: '%prestashop.core.grid.data.factory.doctrine_grid_data_factory%'
    arguments:
      - '@prestashop.core.grid.query_builder.meta'
      - '@prestashop.core.hook.dispatcher'
      - '@prestashop.core.grid.query.doctrine_query_parser'
      - 'meta'

  prestashop.core.grid.data.factory.category:
    class: '%prestashop.core.grid.data.factory.doctrine_grid_data_factory%'
    arguments:
      - '@prestashop.core.grid.query_builder.category'
      - '@prestashop.core.hook.dispatcher'
      - '@prestashop.core.grid.query.doctrine_query_parser'
      - 'category'

  prestashop.core.grid.data.factory.category_decorator:
    class: 'PrestaShop\PrestaShop\Core\Grid\Data\Factory\CategoryDataFactory'
    arguments:
      - '@prestashop.core.grid.data.factory.category'

  prestashop.core.grid.data_provider.employee:
    class: '%prestashop.core.grid.data.factory.doctrine_grid_data_factory%'
    arguments:
      - '@prestashop.core.grid.query_builder.employee'
      - '@prestashop.core.hook.dispatcher'
      - '@prestashop.core.grid.query.doctrine_query_parser'
      - 'employee'

  prestashop.core.grid.data_provider.contacts:
    class: '%prestashop.core.grid.data.factory.doctrine_grid_data_factory%'
    arguments:
      - '@prestashop.core.grid.query_builder.contact'
      - '@prestashop.core.hook.dispatcher'
      - '@prestashop.core.grid.query.doctrine_query_parser'
      - 'contact'

  prestashop.core.grid.data_provider.customer:
    class: '%prestashop.core.grid.data.factory.doctrine_grid_data_factory%'
    arguments:
      - '@prestashop.core.grid.query_builder.customer'
      - '@prestashop.core.hook.dispatcher'
      - '@prestashop.core.grid.query.doctrine_query_parser'
      - 'customer'

  prestashop.core.grid.data_provider.customer_decorator:
    class: 'PrestaShop\PrestaShop\Core\Grid\Data\Factory\CustomerGridDataFactoryDecorator'
    arguments:
      - '@prestashop.core.grid.data_provider.customer'
      - "@prestashop.core.localization.locale.context_locale"
      - "@=service('prestashop.adapter.legacy.context').getContext().currency.iso_code"

  prestashop.core.grid.data_provider.customer_discount:
    class: 'PrestaShop\PrestaShop\Core\Grid\Data\Factory\CustomerDiscountGridDataFactory'
    arguments:
      - "@=service('prestashop.adapter.legacy.context').getContext().language.id"
      - "@=service('prestashop.adapter.legacy.context').getContext().customer"

  prestashop.core.grid.data_provider.customer_address:
    class: '%prestashop.core.grid.data.factory.doctrine_grid_data_factory%'
    arguments:
      - '@prestashop.core.grid.query_builder.customer_address'
      - '@prestashop.core.hook.dispatcher'
      - '@prestashop.core.grid.query.doctrine_query_parser'
      - 'customer'

  prestashop.core.grid.data_provider.customer_address_decorator:
    class: 'PrestaShop\PrestaShop\Core\Grid\Data\Factory\CustomerAddressGridDataFactoryDecorator'
    arguments:
      - '@prestashop.core.grid.data_provider.customer_address'

  prestashop.core.grid.data.factory.language:
    class: '%prestashop.core.grid.data.factory.doctrine_grid_data_factory%'
    arguments:
      - '@prestashop.core.grid.quer_.builder.language'
      - '@prestashop.core.hook.dispatcher'
      - '@prestashop.core.grid.query.doctrine_query_parser'
      - 'language'

  prestashop.core.grid.factory.language_decorator:
    class: 'PrestaShop\PrestaShop\Core\Grid\Data\Factory\LanguageGridDataFactory'
    arguments:
      - '@prestashop.core.grid.data.factory.language'
      - '@prestashop.adapter.language.language_flag_thumbnail_provider'

  prestashop.core.grid.data_provider.currency:
    class: '%prestashop.core.grid.data.factory.doctrine_grid_data_factory%'
    arguments:
      - '@prestashop.core.grid.query_builder.currency'
      - '@prestashop.core.hook.dispatcher'
      - '@prestashop.core.grid.query.doctrine_query_parser'
      - 'currency'

  prestashop.core.grid.data_provider.supplier:
    class: '%prestashop.core.grid.data.factory.doctrine_grid_data_factory%'
    arguments:
      - '@prestashop.core.grid.query_builder.supplier'
      - '@prestashop.core.hook.dispatcher'
      - '@prestashop.core.grid.query.doctrine_query_parser'
      - 'suppliers'

  prestashop.core.grid.factory.supplier_decorator:
    class: 'PrestaShop\PrestaShop\Core\Grid\Data\Factory\SupplierGridDataFactory'
    arguments:
      - '@prestashop.core.grid.data_provider.supplier'
      - '@prestashop.adapter.supplier.provider.supplier_logo'

  prestashop.core.grid.data_factory.profiles:
    class: '%prestashop.core.grid.data.factory.doctrine_grid_data_factory%'
    arguments:
      - '@prestashop.core.grid.query_builder.profile'
      - '@prestashop.core.hook.dispatcher'
      - '@prestashop.core.grid.query.doctrine_query_parser'
      - 'profile'

  prestashop.core.grid.data_provider.cms_page_category:
    class: '%prestashop.core.grid.data.factory.doctrine_grid_data_factory%'
    arguments:
      - '@prestashop.core.grid.query_builder.cms_page_category'
      - '@prestashop.core.hook.dispatcher'
      - '@prestashop.core.grid.query.doctrine_query_parser'
      - 'cms_page_category'

  prestashop.core.grid.data_factory.tax:
    class: '%prestashop.core.grid.data.factory.doctrine_grid_data_factory%'
    arguments:
      - '@prestashop.core.grid.query_builder.tax'
      - '@prestashop.core.hook.dispatcher'
      - '@prestashop.core.grid.query.doctrine_query_parser'
      - 'tax'

  prestashop.core.grid.data.factory.manufacturer:
    class: '%prestashop.core.grid.data.factory.doctrine_grid_data_factory%'
    arguments:
      - '@prestashop.core.grid.query_builder.manufacturer'
      - '@prestashop.core.hook.dispatcher'
      - '@prestashop.core.grid.query.doctrine_query_parser'
      - 'manufacturer'

  prestashop.core.grid.data.factory.manufacturer_decorator:
    class: 'PrestaShop\PrestaShop\Core\Grid\Data\Factory\ManufacturerGridDataFactory'
    arguments:
      - '@prestashop.core.grid.data.factory.manufacturer'
      - '@prestashop.adapter.manufacturer.manufacturer_logo_thumbnail_provider'

  prestashop.core.grid.data.factory.manufacturer_address:
    class: '%prestashop.core.grid.data.factory.doctrine_grid_data_factory%'
    arguments:
      - '@prestashop.core.grid.query_builder.manufacturer_address'
      - '@prestashop.core.hook.dispatcher'
      - '@prestashop.core.grid.query.doctrine_query_parser'
      - 'manufacturer_address'

  prestashop.core.grid.data.factory.manufacturer_address_decorator:
    class: 'PrestaShop\PrestaShop\Core\Grid\Data\Factory\ManufacturerAddressGridDataFactory'
    arguments:
      - '@prestashop.core.grid.data.factory.manufacturer_address'

  prestashop.core.grid.data_provider.cms_page:
    class: '%prestashop.core.grid.data.factory.doctrine_grid_data_factory%'
    arguments:
      - '@prestashop.core.grid.query_builder.cms_page'
      - '@prestashop.core.hook.dispatcher'
      - '@prestashop.core.grid.query.doctrine_query_parser'
      - 'cms_page'

  prestashop.core.grid.data.factory.empty_category:
    class: '%prestashop.core.grid.data.factory.doctrine_grid_data_factory%'
    arguments:
      - '@prestashop.core.grid.query_builder.monitoring.empty_category'
      - '@prestashop.core.hook.dispatcher'
      - '@prestashop.core.grid.query.doctrine_query_parser'
      - 'empty_category'

  prestashop.core.grid.data.factory.empty_category_decorator:
    class: 'PrestaShop\PrestaShop\Core\Grid\Data\Factory\EmptyCategoryGridDataFactory'
    arguments:
      - '@prestashop.core.grid.data.factory.empty_category'

  prestashop.core.grid.data.factory.no_qty_product_with_combination:
    class: '%prestashop.core.grid.data.factory.doctrine_grid_data_factory%'
    arguments:
      - '@prestashop.core.grid.query_builder.monitoring.no_qty_product_with_combination'
      - '@prestashop.core.hook.dispatcher'
      - '@prestashop.core.grid.query.doctrine_query_parser'
      - 'no_qty_product_with_combination'

  prestashop.core.grid.data.factory.no_qty_product_without_combination:
    class: '%prestashop.core.grid.data.factory.doctrine_grid_data_factory%'
    arguments:
      - '@prestashop.core.grid.query_builder.monitoring.no_qty_product_without_combination'
      - '@prestashop.core.hook.dispatcher'
      - '@prestashop.core.grid.query.doctrine_query_parser'
      - 'no_qty_product_without_combination'

  prestashop.core.grid.data.factory.disabled_product:
    class: '%prestashop.core.grid.data.factory.doctrine_grid_data_factory%'
    arguments:
      - '@prestashop.core.grid.query_builder.monitoring.disabled_product'
      - '@prestashop.core.hook.dispatcher'
      - '@prestashop.core.grid.query.doctrine_query_parser'
      - 'disabled_product'

  prestashop.core.grid.data.factory.product_without_image:
    class: '%prestashop.core.grid.data.factory.doctrine_grid_data_factory%'
    arguments:
      - '@prestashop.core.grid.query_builder.monitoring.product_without_image'
      - '@prestashop.core.hook.dispatcher'
      - '@prestashop.core.grid.query.doctrine_query_parser'
      - 'product_without_image'

  prestashop.core.grid.data.factory.product_without_description:
    class: '%prestashop.core.grid.data.factory.doctrine_grid_data_factory%'
    arguments:
      - '@prestashop.core.grid.query_builder.monitoring.product_without_description'
      - '@prestashop.core.hook.dispatcher'
      - '@prestashop.core.grid.query.doctrine_query_parser'
      - 'product_without_description'

  prestashop.core.grid.data.factory.product_without_price:
    class: '%prestashop.core.grid.data.factory.doctrine_grid_data_factory%'
    arguments:
      - '@prestashop.core.grid.query_builder.monitoring.product_without_price'
      - '@prestashop.core.hook.dispatcher'
      - '@prestashop.core.grid.query.doctrine_query_parser'
      - 'product_without_price'

  prestashop.core.grid.data.factory.order:
    class: '%prestashop.core.grid.data.factory.doctrine_grid_data_factory%'
    arguments:
      - '@prestashop.core.grid.query_builder.order'
      - '@prestashop.core.hook.dispatcher'
      - '@prestashop.core.grid.query.doctrine_query_parser'
      - 'order'

  prestashop.core.grid.data.factory.order_decorator:
    class: 'PrestaShop\PrestaShop\Core\Grid\Data\Factory\OrderGridDataFactory'
    arguments:
      - '@prestashop.core.grid.data.factory.order'
      - '@prestashop.core.localization.locale.repository'
      - '@prestashop.adapter.legacy.configuration'
      - '@=service("prestashop.adapter.legacy.context").getContext().language.getLocale()'

  prestashop.core.grid.data.factory.cart_rule:
    class: '%prestashop.core.grid.data.factory.doctrine_grid_data_factory%'
    arguments:
      - '@prestashop.core.grid.query_builder.cart_rule'
      - '@prestashop.core.hook.dispatcher'
      - '@prestashop.core.grid.query.doctrine_query_parser'
      - 'catalog_price_rule'

  prestashop.core.grid.data.factory.catalog_price_rule:
    class: '%prestashop.core.grid.data.factory.doctrine_grid_data_factory%'
    arguments:
      - '@prestashop.core.grid.query_builder.catalog_price_rule'
      - '@prestashop.core.hook.dispatcher'
      - '@prestashop.core.grid.query.doctrine_query_parser'
      - 'catalog_price_rule'

  prestashop.core.grid.data.factory.catalog_price_rule_decorator:
    class: 'PrestaShop\PrestaShop\Core\Grid\Data\Factory\CatalogPriceRuleGridDataFactory'
    arguments:
      - '@prestashop.core.grid.data.factory.catalog_price_rule'
      - '@translator'

  prestashop.core.grid.data.factory.order_message:
    class: '%prestashop.core.grid.data.factory.doctrine_grid_data_factory%'
    arguments:
      - '@prestashop.core.grid.query_builder.order_message'
      - '@prestashop.core.hook.dispatcher'
      - '@prestashop.core.grid.query.doctrine_query_parser'
      - 'order_message'

  prestashop.core.grid.data_factory.attachment:
    class: '%prestashop.core.grid.data.factory.doctrine_grid_data_factory%'
    arguments:
      - '@prestashop.core.grid.query_builder.attachment'
      - '@prestashop.core.hook.dispatcher'
      - '@prestashop.core.grid.query.doctrine_query_parser'
      - 'attachment'

  prestashop.core.grid.data_factory.attachment_decorator:
    class: 'PrestaShop\PrestaShop\Core\Grid\Data\Factory\AttachmentGridDataFactoryDecorator'
    arguments:
      - '@prestashop.core.grid.data_factory.attachment'
      - "@=service('prestashop.adapter.legacy.context').getContext().employee.id_lang"
      - '@doctrine.dbal.default_connection'
      - '%database_prefix%'
      - "@prestashop.core.util.file_size.size_converter"
    calls:
      - [ setTranslator, [ '@translator' ] ]

  prestashop.core.grid.data.factory.attribute:
    class: '%prestashop.core.grid.data.factory.doctrine_grid_data_factory%'
    arguments:
      - '@prestashop.core.grid.query_builder.attribute'
      - '@prestashop.core.hook.dispatcher'
      - '@prestashop.core.grid.query.doctrine_query_parser'
      - 'attribute'

  prestashop.core.grid.data.factory.attribute_group:
    class: '%prestashop.core.grid.data.factory.doctrine_grid_data_factory%'
    arguments:
      - '@prestashop.core.grid.query_builder.attribute_group'
      - '@prestashop.core.hook.dispatcher'
      - '@prestashop.core.grid.query.doctrine_query_parser'
      - 'attribute_group'

  prestashop.core.grid.data.factory.attribute_group_decorator:
    class: 'PrestaShop\PrestaShop\Core\Grid\Data\Factory\AttributeGroupGridDataFactory'
    arguments:
      - '@prestashop.core.grid.data.factory.attribute_group'

  prestashop.core.grid.data_provider.merchandise_return:
    class: '%prestashop.core.grid.data.factory.doctrine_grid_data_factory%'
    arguments:
      - '@prestashop.core.grid.query_builder.merchandise_return'
      - '@prestashop.core.hook.dispatcher'
      - '@prestashop.core.grid.query.doctrine_query_parser'
      - 'merchandise_return'

  prestashop.core.grid.data.factory.tax_rules_group:
    class: '%prestashop.core.grid.data.factory.doctrine_grid_data_factory%'
    arguments:
      - '@prestashop.core.grid.query_builder.tax_rules_group'
      - '@prestashop.core.hook.dispatcher'
      - '@prestashop.core.grid.query.doctrine_query_parser'
      - 'tax_rules_group'

  prestashop.core.grid.data.factory.address:
    class: '%prestashop.core.grid.data.factory.doctrine_grid_data_factory%'
    arguments:
      - '@prestashop.core.grid.query_builder.address'
      - '@prestashop.core.hook.dispatcher'
      - '@prestashop.core.grid.query.doctrine_query_parser'
      - 'address'

  prestashop.core.grid.data.factory.credit_slip:
    class: '%prestashop.core.grid.data.factory.doctrine_grid_data_factory%'
    arguments:
      - '@prestashop.core.grid.query_builder.credit_slip'
      - '@prestashop.core.hook.dispatcher'
      - '@prestashop.core.grid.query.doctrine_query_parser'
      - 'credit_slip'

  prestashop.core.grid.data.factory.credit_slip_decorator:
    class: 'PrestaShop\PrestaShop\Core\Grid\Data\Factory\CreditSlipGridDataFactory'
    arguments:
      - '@prestashop.core.grid.data.factory.credit_slip'
      - '@translator'

  prestashop.core.grid.data.factory.product:
    class: '%prestashop.core.grid.data.factory.doctrine_grid_data_factory%'
    arguments:
      - '@prestashop.core.grid.query_builder.product'
      - '@prestashop.core.hook.dispatcher'
      - '@prestashop.core.grid.query.doctrine_query_parser'
      - 'product'

  prestashop.core.grid.data_provider.order_states:
    class: '%prestashop.core.grid.data.factory.doctrine_grid_data_factory%'
    arguments:
      - '@prestashop.core.grid.query_builder.order_states'
      - '@prestashop.core.hook.dispatcher'
      - '@prestashop.core.grid.query.doctrine_query_parser'
      - 'order_states'

  prestashop.core.grid.data_provider.order_return_states:
    class: '%prestashop.core.grid.data.factory.doctrine_grid_data_factory%'
    arguments:
      - '@prestashop.core.grid.query_builder.order_return_states'
      - '@prestashop.core.hook.dispatcher'
      - '@prestashop.core.grid.query.doctrine_query_parser'
      - 'order_return_states'

  prestashop.core.grid.data.factory.outstanding:
    class: '%prestashop.core.grid.data.factory.doctrine_grid_data_factory%'
    arguments:
      - '@prestashop.core.grid.query_builder.outstanding'
      - '@prestashop.core.hook.dispatcher'
      - '@prestashop.core.grid.query.doctrine_query_parser'
      - 'outstanding'

  prestashop.core.grid.data.factory.outstanding_decorator:
    class: 'PrestaShop\PrestaShop\Core\Grid\Data\Factory\OutstandingGridDataFactory'
    arguments:
      - '@prestashop.core.grid.data.factory.outstanding'
      - '@prestashop.core.localization.locale.repository'
      - '@=service("prestashop.adapter.legacy.context").getContext().language.getLocale()'

  prestashop.core.grid.data.factory.carrier:
    class: '%prestashop.core.grid.data.factory.doctrine_grid_data_factory%'
    arguments:
      - '@prestashop.core.grid.query_builder.carrier'
      - '@prestashop.core.hook.dispatcher'
      - '@prestashop.core.grid.query.doctrine_query_parser'
      - 'carrier'

  prestashop.core.grid.data.factory.carrier_decorator:
    class: 'PrestaShop\PrestaShop\Core\Grid\Data\Factory\CarrierGridDataFactory'
    arguments:
      - '@prestashop.core.grid.data.factory.carrier'
      - '@prestashop.adapter.carrier.carrier_thumbnail_logo_provider'
      - '@prestashop.adapter.legacy.configuration'

  prestashop.core.grid.data.factory.zone:
    class: '%prestashop.core.grid.data.factory.doctrine_grid_data_factory%'
    arguments:
      - '@prestashop.core.grid.query_builder.zone'
      - '@prestashop.core.hook.dispatcher'
      - '@prestashop.core.grid.query.doctrine_query_parser'
      - 'zone'

  prestashop.core.grid.data.factory.zone_decorator:
    class: 'PrestaShop\PrestaShop\Core\Grid\Data\Factory\ZoneGridDataFactory'
    arguments:
      - '@prestashop.core.grid.data.factory.zone'

  prestashop.core.grid.data_provider.search_engines:
    class: '%prestashop.core.grid.data.factory.doctrine_grid_data_factory%'
    arguments:
      - '@prestashop.core.grid.query_builder.search_engine'
      - '@prestashop.core.hook.dispatcher'
      - '@prestashop.core.grid.query.doctrine_query_parser'
      - 'search_engines'
=======
    _defaults:
        public: true

    prestashop.core.grid.data_factory.log:
        class: '%prestashop.core.grid.data.factory.doctrine_grid_data_factory%'
        arguments:
            - '@prestashop.core.grid.query_builder.log'
            - '@prestashop.core.hook.dispatcher'
            - '@prestashop.core.grid.query.doctrine_query_parser'
            - 'logs'

    prestashop.core.grid.data.factory.log_decorator:
        class: 'PrestaShop\PrestaShop\Core\Grid\Data\Factory\LogDataFactory'
        arguments:
            - '@prestashop.core.grid.data_factory.log'
            - '@translator'
            - '@prestashop.adapter.employee.avatar_provider'

    prestashop.core.grid.data_factory.email_logs:
        class: '%prestashop.core.grid.data.factory.doctrine_grid_data_factory%'
        arguments:
            - '@prestashop.core.grid.query_builder.email_logs'
            - '@prestashop.core.hook.dispatcher'
            - '@prestashop.core.grid.query.doctrine_query_parser'
            - 'email_logs'

    prestashop.core.grid.data_factory.request_sql:
        class: '%prestashop.core.grid.data.factory.doctrine_grid_data_factory%'
        arguments:
            - '@prestashop.core.grid.query_builder.request_sql'
            - '@prestashop.core.hook.dispatcher'
            - '@prestashop.core.grid.query.doctrine_query_parser'
            - 'request_sql'

    prestashop.core.grid.data_factory.webservice_key:
        class: '%prestashop.core.grid.data.factory.doctrine_grid_data_factory%'
        arguments:
            - '@prestashop.core.grid.query.webservice_key'
            - '@prestashop.core.hook.dispatcher'
            - '@prestashop.core.grid.query.doctrine_query_parser'
            - 'webservice_key'

    prestashop.core.grid.data_provider.meta:
        class: '%prestashop.core.grid.data.factory.doctrine_grid_data_factory%'
        arguments:
            - '@prestashop.core.grid.query_builder.meta'
            - '@prestashop.core.hook.dispatcher'
            - '@prestashop.core.grid.query.doctrine_query_parser'
            - 'meta'

    prestashop.core.grid.data.factory.category:
        class: '%prestashop.core.grid.data.factory.doctrine_grid_data_factory%'
        arguments:
            - '@prestashop.core.grid.query_builder.category'
            - '@prestashop.core.hook.dispatcher'
            - '@prestashop.core.grid.query.doctrine_query_parser'
            - 'category'

    prestashop.core.grid.data.factory.category_decorator:
        class: 'PrestaShop\PrestaShop\Core\Grid\Data\Factory\CategoryDataFactory'
        arguments:
            - '@prestashop.core.grid.data.factory.category'

    prestashop.core.grid.data_provider.employee:
        class: '%prestashop.core.grid.data.factory.doctrine_grid_data_factory%'
        arguments:
            - '@prestashop.core.grid.query_builder.employee'
            - '@prestashop.core.hook.dispatcher'
            - '@prestashop.core.grid.query.doctrine_query_parser'
            - 'employee'

    prestashop.core.grid.data_provider.contacts:
        class: '%prestashop.core.grid.data.factory.doctrine_grid_data_factory%'
        arguments:
            - '@prestashop.core.grid.query_builder.contact'
            - '@prestashop.core.hook.dispatcher'
            - '@prestashop.core.grid.query.doctrine_query_parser'
            - 'contact'

    prestashop.core.grid.data_provider.customer:
        class: '%prestashop.core.grid.data.factory.doctrine_grid_data_factory%'
        arguments:
            - '@prestashop.core.grid.query_builder.customer'
            - '@prestashop.core.hook.dispatcher'
            - '@prestashop.core.grid.query.doctrine_query_parser'
            - 'customer'

    prestashop.core.grid.data_provider.customer_decorator:
        class: 'PrestaShop\PrestaShop\Core\Grid\Data\Factory\CustomerGridDataFactoryDecorator'
        arguments:
            - '@prestashop.core.grid.data_provider.customer'
            - "@prestashop.core.localization.locale.context_locale"
            - "@=service('prestashop.adapter.legacy.context').getContext().currency.iso_code"

    prestashop.core.grid.data_provider.customer_discount:
        class: 'PrestaShop\PrestaShop\Core\Grid\Data\Factory\CustomerDiscountGridDataFactory'
        arguments:
            - "@=service('prestashop.adapter.legacy.context').getContext().language.id"
            - "@=service('prestashop.adapter.legacy.context').getContext().customer"

    prestashop.core.grid.data_provider.customer_address:
        class: '%prestashop.core.grid.data.factory.doctrine_grid_data_factory%'
        arguments:
            - '@prestashop.core.grid.query_builder.customer_address'
            - '@prestashop.core.hook.dispatcher'
            - '@prestashop.core.grid.query.doctrine_query_parser'
            - 'customer_address'

    prestashop.core.grid.data_provider.customer_address_decorator:
        class: 'PrestaShop\PrestaShop\Core\Grid\Data\Factory\CustomerAddressGridDataFactoryDecorator'
        arguments:
            - '@prestashop.core.grid.data_provider.customer_address'

    prestashop.core.grid.data.factory.language:
        class: '%prestashop.core.grid.data.factory.doctrine_grid_data_factory%'
        arguments:
            - '@prestashop.core.grid.quer_.builder.language'
            - '@prestashop.core.hook.dispatcher'
            - '@prestashop.core.grid.query.doctrine_query_parser'
            - 'language'

    prestashop.core.grid.factory.language_decorator:
        class: 'PrestaShop\PrestaShop\Core\Grid\Data\Factory\LanguageGridDataFactory'
        arguments:
            - '@prestashop.core.grid.data.factory.language'
            - '@prestashop.adapter.language.language_flag_thumbnail_provider'

    prestashop.core.grid.data_provider.currency:
        class: '%prestashop.core.grid.data.factory.doctrine_grid_data_factory%'
        arguments:
            - '@prestashop.core.grid.query_builder.currency'
            - '@prestashop.core.hook.dispatcher'
            - '@prestashop.core.grid.query.doctrine_query_parser'
            - 'currency'

    prestashop.core.grid.data_provider.supplier:
        class: '%prestashop.core.grid.data.factory.doctrine_grid_data_factory%'
        arguments:
            - '@prestashop.core.grid.query_builder.supplier'
            - '@prestashop.core.hook.dispatcher'
            - '@prestashop.core.grid.query.doctrine_query_parser'
            - 'suppliers'

    prestashop.core.grid.factory.supplier_decorator:
        class: 'PrestaShop\PrestaShop\Core\Grid\Data\Factory\SupplierGridDataFactory'
        arguments:
            - '@prestashop.core.grid.data_provider.supplier'
            - '@prestashop.adapter.supplier.provider.supplier_logo'

    prestashop.core.grid.data_factory.profiles:
        class: '%prestashop.core.grid.data.factory.doctrine_grid_data_factory%'
        arguments:
            - '@prestashop.core.grid.query_builder.profile'
            - '@prestashop.core.hook.dispatcher'
            - '@prestashop.core.grid.query.doctrine_query_parser'
            - 'profile'

    prestashop.core.grid.data_provider.cms_page_category:
        class: '%prestashop.core.grid.data.factory.doctrine_grid_data_factory%'
        arguments:
            - '@prestashop.core.grid.query_builder.cms_page_category'
            - '@prestashop.core.hook.dispatcher'
            - '@prestashop.core.grid.query.doctrine_query_parser'
            - 'cms_page_category'

    prestashop.core.grid.data_factory.tax:
        class: '%prestashop.core.grid.data.factory.doctrine_grid_data_factory%'
        arguments:
            - '@prestashop.core.grid.query_builder.tax'
            - '@prestashop.core.hook.dispatcher'
            - '@prestashop.core.grid.query.doctrine_query_parser'
            - 'tax'

    prestashop.core.grid.data.factory.manufacturer:
        class: '%prestashop.core.grid.data.factory.doctrine_grid_data_factory%'
        arguments:
            - '@prestashop.core.grid.query_builder.manufacturer'
            - '@prestashop.core.hook.dispatcher'
            - '@prestashop.core.grid.query.doctrine_query_parser'
            - 'manufacturer'

    prestashop.core.grid.data.factory.manufacturer_decorator:
        class: 'PrestaShop\PrestaShop\Core\Grid\Data\Factory\ManufacturerGridDataFactory'
        arguments:
            - '@prestashop.core.grid.data.factory.manufacturer'
            - '@prestashop.adapter.manufacturer.manufacturer_logo_thumbnail_provider'

    prestashop.core.grid.data.factory.manufacturer_address:
        class: '%prestashop.core.grid.data.factory.doctrine_grid_data_factory%'
        arguments:
            - '@prestashop.core.grid.query_builder.manufacturer_address'
            - '@prestashop.core.hook.dispatcher'
            - '@prestashop.core.grid.query.doctrine_query_parser'
            - 'manufacturer_address'

    prestashop.core.grid.data.factory.manufacturer_address_decorator:
        class: 'PrestaShop\PrestaShop\Core\Grid\Data\Factory\ManufacturerAddressGridDataFactory'
        arguments:
            - '@prestashop.core.grid.data.factory.manufacturer_address'

    prestashop.core.grid.data_provider.cms_page:
        class: '%prestashop.core.grid.data.factory.doctrine_grid_data_factory%'
        arguments:
            - '@prestashop.core.grid.query_builder.cms_page'
            - '@prestashop.core.hook.dispatcher'
            - '@prestashop.core.grid.query.doctrine_query_parser'
            - 'cms_page'

    prestashop.core.grid.data.factory.empty_category:
        class: '%prestashop.core.grid.data.factory.doctrine_grid_data_factory%'
        arguments:
            - '@prestashop.core.grid.query_builder.monitoring.empty_category'
            - '@prestashop.core.hook.dispatcher'
            - '@prestashop.core.grid.query.doctrine_query_parser'
            - 'empty_category'

    prestashop.core.grid.data.factory.empty_category_decorator:
        class: 'PrestaShop\PrestaShop\Core\Grid\Data\Factory\EmptyCategoryGridDataFactory'
        arguments:
            - '@prestashop.core.grid.data.factory.empty_category'

    prestashop.core.grid.data.factory.no_qty_product_with_combination:
        class: '%prestashop.core.grid.data.factory.doctrine_grid_data_factory%'
        arguments:
            - '@prestashop.core.grid.query_builder.monitoring.no_qty_product_with_combination'
            - '@prestashop.core.hook.dispatcher'
            - '@prestashop.core.grid.query.doctrine_query_parser'
            - 'no_qty_product_with_combination'

    prestashop.core.grid.data.factory.no_qty_product_without_combination:
        class: '%prestashop.core.grid.data.factory.doctrine_grid_data_factory%'
        arguments:
            - '@prestashop.core.grid.query_builder.monitoring.no_qty_product_without_combination'
            - '@prestashop.core.hook.dispatcher'
            - '@prestashop.core.grid.query.doctrine_query_parser'
            - 'no_qty_product_without_combination'

    prestashop.core.grid.data.factory.disabled_product:
        class: '%prestashop.core.grid.data.factory.doctrine_grid_data_factory%'
        arguments:
            - '@prestashop.core.grid.query_builder.monitoring.disabled_product'
            - '@prestashop.core.hook.dispatcher'
            - '@prestashop.core.grid.query.doctrine_query_parser'
            - 'disabled_product'

    prestashop.core.grid.data.factory.product_without_image:
        class: '%prestashop.core.grid.data.factory.doctrine_grid_data_factory%'
        arguments:
            - '@prestashop.core.grid.query_builder.monitoring.product_without_image'
            - '@prestashop.core.hook.dispatcher'
            - '@prestashop.core.grid.query.doctrine_query_parser'
            - 'product_without_image'

    prestashop.core.grid.data.factory.product_without_description:
        class: '%prestashop.core.grid.data.factory.doctrine_grid_data_factory%'
        arguments:
            - '@prestashop.core.grid.query_builder.monitoring.product_without_description'
            - '@prestashop.core.hook.dispatcher'
            - '@prestashop.core.grid.query.doctrine_query_parser'
            - 'product_without_description'

    prestashop.core.grid.data.factory.product_without_price:
        class: '%prestashop.core.grid.data.factory.doctrine_grid_data_factory%'
        arguments:
            - '@prestashop.core.grid.query_builder.monitoring.product_without_price'
            - '@prestashop.core.hook.dispatcher'
            - '@prestashop.core.grid.query.doctrine_query_parser'
            - 'product_without_price'

    prestashop.core.grid.data.factory.order:
        class: '%prestashop.core.grid.data.factory.doctrine_grid_data_factory%'
        arguments:
            - '@prestashop.core.grid.query_builder.order'
            - '@prestashop.core.hook.dispatcher'
            - '@prestashop.core.grid.query.doctrine_query_parser'
            - 'order'

    prestashop.core.grid.data.factory.order_decorator:
        class: 'PrestaShop\PrestaShop\Core\Grid\Data\Factory\OrderGridDataFactory'
        arguments:
            - '@prestashop.core.grid.data.factory.order'
            - '@prestashop.core.localization.locale.repository'
            - '@prestashop.adapter.legacy.configuration'
            - '@=service("prestashop.adapter.legacy.context").getContext().language.getLocale()'

    prestashop.core.grid.data.factory.cart_rule:
        class: '%prestashop.core.grid.data.factory.doctrine_grid_data_factory%'
        arguments:
          - '@prestashop.core.grid.query_builder.cart_rule'
          - '@prestashop.core.hook.dispatcher'
          - '@prestashop.core.grid.query.doctrine_query_parser'
          - 'catalog_price_rule'

    prestashop.core.grid.data.factory.catalog_price_rule:
        class: '%prestashop.core.grid.data.factory.doctrine_grid_data_factory%'
        arguments:
            - '@prestashop.core.grid.query_builder.catalog_price_rule'
            - '@prestashop.core.hook.dispatcher'
            - '@prestashop.core.grid.query.doctrine_query_parser'
            - 'catalog_price_rule'

    prestashop.core.grid.data.factory.catalog_price_rule_decorator:
        class: 'PrestaShop\PrestaShop\Core\Grid\Data\Factory\CatalogPriceRuleGridDataFactory'
        arguments:
            - '@prestashop.core.grid.data.factory.catalog_price_rule'
            - '@translator'

    prestashop.core.grid.data.factory.order_message:
      class: '%prestashop.core.grid.data.factory.doctrine_grid_data_factory%'
      arguments:
        - '@prestashop.core.grid.query_builder.order_message'
        - '@prestashop.core.hook.dispatcher'
        - '@prestashop.core.grid.query.doctrine_query_parser'
        - 'order_message'

    prestashop.core.grid.data_factory.attachment:
      class: '%prestashop.core.grid.data.factory.doctrine_grid_data_factory%'
      arguments:
        - '@prestashop.core.grid.query_builder.attachment'
        - '@prestashop.core.hook.dispatcher'
        - '@prestashop.core.grid.query.doctrine_query_parser'
        - 'attachment'

    prestashop.core.grid.data_factory.attachment_decorator:
      class: 'PrestaShop\PrestaShop\Core\Grid\Data\Factory\AttachmentGridDataFactoryDecorator'
      arguments:
        - '@prestashop.core.grid.data_factory.attachment'
        - "@=service('prestashop.adapter.legacy.context').getContext().employee.id_lang"
        - '@doctrine.dbal.default_connection'
        - '%database_prefix%'
        - "@prestashop.core.util.file_size.size_converter"
      calls:
        - [setTranslator, ['@translator']]

    prestashop.core.grid.data.factory.attribute:
        class: '%prestashop.core.grid.data.factory.doctrine_grid_data_factory%'
        arguments:
            - '@prestashop.core.grid.query_builder.attribute'
            - '@prestashop.core.hook.dispatcher'
            - '@prestashop.core.grid.query.doctrine_query_parser'
            - 'attribute'

    prestashop.core.grid.data.factory.attribute_group:
        class: '%prestashop.core.grid.data.factory.doctrine_grid_data_factory%'
        arguments:
            - '@prestashop.core.grid.query_builder.attribute_group'
            - '@prestashop.core.hook.dispatcher'
            - '@prestashop.core.grid.query.doctrine_query_parser'
            - 'attribute_group'

    prestashop.core.grid.data.factory.attribute_group_decorator:
      class: 'PrestaShop\PrestaShop\Core\Grid\Data\Factory\AttributeGroupGridDataFactory'
      arguments:
        - '@prestashop.core.grid.data.factory.attribute_group'

    prestashop.core.grid.data_provider.merchandise_return:
        class: '%prestashop.core.grid.data.factory.doctrine_grid_data_factory%'
        arguments:
            - '@prestashop.core.grid.query_builder.merchandise_return'
            - '@prestashop.core.hook.dispatcher'
            - '@prestashop.core.grid.query.doctrine_query_parser'
            - 'merchandise_return'

    prestashop.core.grid.data.factory.tax_rules_group:
      class: '%prestashop.core.grid.data.factory.doctrine_grid_data_factory%'
      arguments:
        - '@prestashop.core.grid.query_builder.tax_rules_group'
        - '@prestashop.core.hook.dispatcher'
        - '@prestashop.core.grid.query.doctrine_query_parser'
        - 'tax_rules_group'

    prestashop.core.grid.data.factory.address:
      class: '%prestashop.core.grid.data.factory.doctrine_grid_data_factory%'
      arguments:
        - '@prestashop.core.grid.query_builder.address'
        - '@prestashop.core.hook.dispatcher'
        - '@prestashop.core.grid.query.doctrine_query_parser'
        - 'address'

    prestashop.core.grid.data.factory.credit_slip:
      class: '%prestashop.core.grid.data.factory.doctrine_grid_data_factory%'
      arguments:
        - '@prestashop.core.grid.query_builder.credit_slip'
        - '@prestashop.core.hook.dispatcher'
        - '@prestashop.core.grid.query.doctrine_query_parser'
        - 'credit_slip'

    prestashop.core.grid.data.factory.credit_slip_decorator:
      class: 'PrestaShop\PrestaShop\Core\Grid\Data\Factory\CreditSlipGridDataFactory'
      arguments:
        - '@prestashop.core.grid.data.factory.credit_slip'
        - '@translator'

    prestashop.core.grid.data_provider.order_states:
      class: '%prestashop.core.grid.data.factory.doctrine_grid_data_factory%'
      arguments:
        - '@prestashop.core.grid.query_builder.order_states'
        - '@prestashop.core.hook.dispatcher'
        - '@prestashop.core.grid.query.doctrine_query_parser'
        - 'order_states'

    prestashop.core.grid.data_provider.order_return_states:
      class: '%prestashop.core.grid.data.factory.doctrine_grid_data_factory%'
      arguments:
        - '@prestashop.core.grid.query_builder.order_return_states'
        - '@prestashop.core.hook.dispatcher'
        - '@prestashop.core.grid.query.doctrine_query_parser'
        - 'order_return_states'

    prestashop.core.grid.data.factory.outstanding:
      class: '%prestashop.core.grid.data.factory.doctrine_grid_data_factory%'
      arguments:
        - '@prestashop.core.grid.query_builder.outstanding'
        - '@prestashop.core.hook.dispatcher'
        - '@prestashop.core.grid.query.doctrine_query_parser'
        - 'outstanding'

    prestashop.core.grid.data.factory.outstanding_decorator:
      class: 'PrestaShop\PrestaShop\Core\Grid\Data\Factory\OutstandingGridDataFactory'
      arguments:
        - '@prestashop.core.grid.data.factory.outstanding'
        - '@prestashop.core.localization.locale.repository'
        - '@=service("prestashop.adapter.legacy.context").getContext().language.getLocale()'

    prestashop.core.grid.data.factory.carrier:
        class: '%prestashop.core.grid.data.factory.doctrine_grid_data_factory%'
        arguments:
            - '@prestashop.core.grid.query_builder.carrier'
            - '@prestashop.core.hook.dispatcher'
            - '@prestashop.core.grid.query.doctrine_query_parser'
            - 'carrier'

    prestashop.core.grid.data.factory.carrier_decorator:
        class: 'PrestaShop\PrestaShop\Core\Grid\Data\Factory\CarrierGridDataFactory'
        arguments:
            - '@prestashop.core.grid.data.factory.carrier'
            - '@prestashop.adapter.carrier.carrier_thumbnail_logo_provider'
            - '@prestashop.adapter.legacy.configuration'

    prestashop.core.grid.data.factory.zone:
      class: '%prestashop.core.grid.data.factory.doctrine_grid_data_factory%'
      arguments:
        - '@prestashop.core.grid.query_builder.zone'
        - '@prestashop.core.hook.dispatcher'
        - '@prestashop.core.grid.query.doctrine_query_parser'
        - 'zone'

    prestashop.core.grid.data.factory.zone_decorator:
      class: 'PrestaShop\PrestaShop\Core\Grid\Data\Factory\ZoneGridDataFactory'
      arguments:
        - '@prestashop.core.grid.data.factory.zone'
>>>>>>> f9cee678
<|MERGE_RESOLUTION|>--- conflicted
+++ resolved
@@ -1,5 +1,4 @@
 services:
-<<<<<<< HEAD
   _defaults:
     public: true
 
@@ -106,7 +105,7 @@
       - '@prestashop.core.grid.query_builder.customer_address'
       - '@prestashop.core.hook.dispatcher'
       - '@prestashop.core.grid.query.doctrine_query_parser'
-      - 'customer'
+      - 'customer_address'
 
   prestashop.core.grid.data_provider.customer_address_decorator:
     class: 'PrestaShop\PrestaShop\Core\Grid\Data\Factory\CustomerAddressGridDataFactoryDecorator'
@@ -466,457 +465,4 @@
       - '@prestashop.core.grid.query_builder.search_engine'
       - '@prestashop.core.hook.dispatcher'
       - '@prestashop.core.grid.query.doctrine_query_parser'
-      - 'search_engines'
-=======
-    _defaults:
-        public: true
-
-    prestashop.core.grid.data_factory.log:
-        class: '%prestashop.core.grid.data.factory.doctrine_grid_data_factory%'
-        arguments:
-            - '@prestashop.core.grid.query_builder.log'
-            - '@prestashop.core.hook.dispatcher'
-            - '@prestashop.core.grid.query.doctrine_query_parser'
-            - 'logs'
-
-    prestashop.core.grid.data.factory.log_decorator:
-        class: 'PrestaShop\PrestaShop\Core\Grid\Data\Factory\LogDataFactory'
-        arguments:
-            - '@prestashop.core.grid.data_factory.log'
-            - '@translator'
-            - '@prestashop.adapter.employee.avatar_provider'
-
-    prestashop.core.grid.data_factory.email_logs:
-        class: '%prestashop.core.grid.data.factory.doctrine_grid_data_factory%'
-        arguments:
-            - '@prestashop.core.grid.query_builder.email_logs'
-            - '@prestashop.core.hook.dispatcher'
-            - '@prestashop.core.grid.query.doctrine_query_parser'
-            - 'email_logs'
-
-    prestashop.core.grid.data_factory.request_sql:
-        class: '%prestashop.core.grid.data.factory.doctrine_grid_data_factory%'
-        arguments:
-            - '@prestashop.core.grid.query_builder.request_sql'
-            - '@prestashop.core.hook.dispatcher'
-            - '@prestashop.core.grid.query.doctrine_query_parser'
-            - 'request_sql'
-
-    prestashop.core.grid.data_factory.webservice_key:
-        class: '%prestashop.core.grid.data.factory.doctrine_grid_data_factory%'
-        arguments:
-            - '@prestashop.core.grid.query.webservice_key'
-            - '@prestashop.core.hook.dispatcher'
-            - '@prestashop.core.grid.query.doctrine_query_parser'
-            - 'webservice_key'
-
-    prestashop.core.grid.data_provider.meta:
-        class: '%prestashop.core.grid.data.factory.doctrine_grid_data_factory%'
-        arguments:
-            - '@prestashop.core.grid.query_builder.meta'
-            - '@prestashop.core.hook.dispatcher'
-            - '@prestashop.core.grid.query.doctrine_query_parser'
-            - 'meta'
-
-    prestashop.core.grid.data.factory.category:
-        class: '%prestashop.core.grid.data.factory.doctrine_grid_data_factory%'
-        arguments:
-            - '@prestashop.core.grid.query_builder.category'
-            - '@prestashop.core.hook.dispatcher'
-            - '@prestashop.core.grid.query.doctrine_query_parser'
-            - 'category'
-
-    prestashop.core.grid.data.factory.category_decorator:
-        class: 'PrestaShop\PrestaShop\Core\Grid\Data\Factory\CategoryDataFactory'
-        arguments:
-            - '@prestashop.core.grid.data.factory.category'
-
-    prestashop.core.grid.data_provider.employee:
-        class: '%prestashop.core.grid.data.factory.doctrine_grid_data_factory%'
-        arguments:
-            - '@prestashop.core.grid.query_builder.employee'
-            - '@prestashop.core.hook.dispatcher'
-            - '@prestashop.core.grid.query.doctrine_query_parser'
-            - 'employee'
-
-    prestashop.core.grid.data_provider.contacts:
-        class: '%prestashop.core.grid.data.factory.doctrine_grid_data_factory%'
-        arguments:
-            - '@prestashop.core.grid.query_builder.contact'
-            - '@prestashop.core.hook.dispatcher'
-            - '@prestashop.core.grid.query.doctrine_query_parser'
-            - 'contact'
-
-    prestashop.core.grid.data_provider.customer:
-        class: '%prestashop.core.grid.data.factory.doctrine_grid_data_factory%'
-        arguments:
-            - '@prestashop.core.grid.query_builder.customer'
-            - '@prestashop.core.hook.dispatcher'
-            - '@prestashop.core.grid.query.doctrine_query_parser'
-            - 'customer'
-
-    prestashop.core.grid.data_provider.customer_decorator:
-        class: 'PrestaShop\PrestaShop\Core\Grid\Data\Factory\CustomerGridDataFactoryDecorator'
-        arguments:
-            - '@prestashop.core.grid.data_provider.customer'
-            - "@prestashop.core.localization.locale.context_locale"
-            - "@=service('prestashop.adapter.legacy.context').getContext().currency.iso_code"
-
-    prestashop.core.grid.data_provider.customer_discount:
-        class: 'PrestaShop\PrestaShop\Core\Grid\Data\Factory\CustomerDiscountGridDataFactory'
-        arguments:
-            - "@=service('prestashop.adapter.legacy.context').getContext().language.id"
-            - "@=service('prestashop.adapter.legacy.context').getContext().customer"
-
-    prestashop.core.grid.data_provider.customer_address:
-        class: '%prestashop.core.grid.data.factory.doctrine_grid_data_factory%'
-        arguments:
-            - '@prestashop.core.grid.query_builder.customer_address'
-            - '@prestashop.core.hook.dispatcher'
-            - '@prestashop.core.grid.query.doctrine_query_parser'
-            - 'customer_address'
-
-    prestashop.core.grid.data_provider.customer_address_decorator:
-        class: 'PrestaShop\PrestaShop\Core\Grid\Data\Factory\CustomerAddressGridDataFactoryDecorator'
-        arguments:
-            - '@prestashop.core.grid.data_provider.customer_address'
-
-    prestashop.core.grid.data.factory.language:
-        class: '%prestashop.core.grid.data.factory.doctrine_grid_data_factory%'
-        arguments:
-            - '@prestashop.core.grid.quer_.builder.language'
-            - '@prestashop.core.hook.dispatcher'
-            - '@prestashop.core.grid.query.doctrine_query_parser'
-            - 'language'
-
-    prestashop.core.grid.factory.language_decorator:
-        class: 'PrestaShop\PrestaShop\Core\Grid\Data\Factory\LanguageGridDataFactory'
-        arguments:
-            - '@prestashop.core.grid.data.factory.language'
-            - '@prestashop.adapter.language.language_flag_thumbnail_provider'
-
-    prestashop.core.grid.data_provider.currency:
-        class: '%prestashop.core.grid.data.factory.doctrine_grid_data_factory%'
-        arguments:
-            - '@prestashop.core.grid.query_builder.currency'
-            - '@prestashop.core.hook.dispatcher'
-            - '@prestashop.core.grid.query.doctrine_query_parser'
-            - 'currency'
-
-    prestashop.core.grid.data_provider.supplier:
-        class: '%prestashop.core.grid.data.factory.doctrine_grid_data_factory%'
-        arguments:
-            - '@prestashop.core.grid.query_builder.supplier'
-            - '@prestashop.core.hook.dispatcher'
-            - '@prestashop.core.grid.query.doctrine_query_parser'
-            - 'suppliers'
-
-    prestashop.core.grid.factory.supplier_decorator:
-        class: 'PrestaShop\PrestaShop\Core\Grid\Data\Factory\SupplierGridDataFactory'
-        arguments:
-            - '@prestashop.core.grid.data_provider.supplier'
-            - '@prestashop.adapter.supplier.provider.supplier_logo'
-
-    prestashop.core.grid.data_factory.profiles:
-        class: '%prestashop.core.grid.data.factory.doctrine_grid_data_factory%'
-        arguments:
-            - '@prestashop.core.grid.query_builder.profile'
-            - '@prestashop.core.hook.dispatcher'
-            - '@prestashop.core.grid.query.doctrine_query_parser'
-            - 'profile'
-
-    prestashop.core.grid.data_provider.cms_page_category:
-        class: '%prestashop.core.grid.data.factory.doctrine_grid_data_factory%'
-        arguments:
-            - '@prestashop.core.grid.query_builder.cms_page_category'
-            - '@prestashop.core.hook.dispatcher'
-            - '@prestashop.core.grid.query.doctrine_query_parser'
-            - 'cms_page_category'
-
-    prestashop.core.grid.data_factory.tax:
-        class: '%prestashop.core.grid.data.factory.doctrine_grid_data_factory%'
-        arguments:
-            - '@prestashop.core.grid.query_builder.tax'
-            - '@prestashop.core.hook.dispatcher'
-            - '@prestashop.core.grid.query.doctrine_query_parser'
-            - 'tax'
-
-    prestashop.core.grid.data.factory.manufacturer:
-        class: '%prestashop.core.grid.data.factory.doctrine_grid_data_factory%'
-        arguments:
-            - '@prestashop.core.grid.query_builder.manufacturer'
-            - '@prestashop.core.hook.dispatcher'
-            - '@prestashop.core.grid.query.doctrine_query_parser'
-            - 'manufacturer'
-
-    prestashop.core.grid.data.factory.manufacturer_decorator:
-        class: 'PrestaShop\PrestaShop\Core\Grid\Data\Factory\ManufacturerGridDataFactory'
-        arguments:
-            - '@prestashop.core.grid.data.factory.manufacturer'
-            - '@prestashop.adapter.manufacturer.manufacturer_logo_thumbnail_provider'
-
-    prestashop.core.grid.data.factory.manufacturer_address:
-        class: '%prestashop.core.grid.data.factory.doctrine_grid_data_factory%'
-        arguments:
-            - '@prestashop.core.grid.query_builder.manufacturer_address'
-            - '@prestashop.core.hook.dispatcher'
-            - '@prestashop.core.grid.query.doctrine_query_parser'
-            - 'manufacturer_address'
-
-    prestashop.core.grid.data.factory.manufacturer_address_decorator:
-        class: 'PrestaShop\PrestaShop\Core\Grid\Data\Factory\ManufacturerAddressGridDataFactory'
-        arguments:
-            - '@prestashop.core.grid.data.factory.manufacturer_address'
-
-    prestashop.core.grid.data_provider.cms_page:
-        class: '%prestashop.core.grid.data.factory.doctrine_grid_data_factory%'
-        arguments:
-            - '@prestashop.core.grid.query_builder.cms_page'
-            - '@prestashop.core.hook.dispatcher'
-            - '@prestashop.core.grid.query.doctrine_query_parser'
-            - 'cms_page'
-
-    prestashop.core.grid.data.factory.empty_category:
-        class: '%prestashop.core.grid.data.factory.doctrine_grid_data_factory%'
-        arguments:
-            - '@prestashop.core.grid.query_builder.monitoring.empty_category'
-            - '@prestashop.core.hook.dispatcher'
-            - '@prestashop.core.grid.query.doctrine_query_parser'
-            - 'empty_category'
-
-    prestashop.core.grid.data.factory.empty_category_decorator:
-        class: 'PrestaShop\PrestaShop\Core\Grid\Data\Factory\EmptyCategoryGridDataFactory'
-        arguments:
-            - '@prestashop.core.grid.data.factory.empty_category'
-
-    prestashop.core.grid.data.factory.no_qty_product_with_combination:
-        class: '%prestashop.core.grid.data.factory.doctrine_grid_data_factory%'
-        arguments:
-            - '@prestashop.core.grid.query_builder.monitoring.no_qty_product_with_combination'
-            - '@prestashop.core.hook.dispatcher'
-            - '@prestashop.core.grid.query.doctrine_query_parser'
-            - 'no_qty_product_with_combination'
-
-    prestashop.core.grid.data.factory.no_qty_product_without_combination:
-        class: '%prestashop.core.grid.data.factory.doctrine_grid_data_factory%'
-        arguments:
-            - '@prestashop.core.grid.query_builder.monitoring.no_qty_product_without_combination'
-            - '@prestashop.core.hook.dispatcher'
-            - '@prestashop.core.grid.query.doctrine_query_parser'
-            - 'no_qty_product_without_combination'
-
-    prestashop.core.grid.data.factory.disabled_product:
-        class: '%prestashop.core.grid.data.factory.doctrine_grid_data_factory%'
-        arguments:
-            - '@prestashop.core.grid.query_builder.monitoring.disabled_product'
-            - '@prestashop.core.hook.dispatcher'
-            - '@prestashop.core.grid.query.doctrine_query_parser'
-            - 'disabled_product'
-
-    prestashop.core.grid.data.factory.product_without_image:
-        class: '%prestashop.core.grid.data.factory.doctrine_grid_data_factory%'
-        arguments:
-            - '@prestashop.core.grid.query_builder.monitoring.product_without_image'
-            - '@prestashop.core.hook.dispatcher'
-            - '@prestashop.core.grid.query.doctrine_query_parser'
-            - 'product_without_image'
-
-    prestashop.core.grid.data.factory.product_without_description:
-        class: '%prestashop.core.grid.data.factory.doctrine_grid_data_factory%'
-        arguments:
-            - '@prestashop.core.grid.query_builder.monitoring.product_without_description'
-            - '@prestashop.core.hook.dispatcher'
-            - '@prestashop.core.grid.query.doctrine_query_parser'
-            - 'product_without_description'
-
-    prestashop.core.grid.data.factory.product_without_price:
-        class: '%prestashop.core.grid.data.factory.doctrine_grid_data_factory%'
-        arguments:
-            - '@prestashop.core.grid.query_builder.monitoring.product_without_price'
-            - '@prestashop.core.hook.dispatcher'
-            - '@prestashop.core.grid.query.doctrine_query_parser'
-            - 'product_without_price'
-
-    prestashop.core.grid.data.factory.order:
-        class: '%prestashop.core.grid.data.factory.doctrine_grid_data_factory%'
-        arguments:
-            - '@prestashop.core.grid.query_builder.order'
-            - '@prestashop.core.hook.dispatcher'
-            - '@prestashop.core.grid.query.doctrine_query_parser'
-            - 'order'
-
-    prestashop.core.grid.data.factory.order_decorator:
-        class: 'PrestaShop\PrestaShop\Core\Grid\Data\Factory\OrderGridDataFactory'
-        arguments:
-            - '@prestashop.core.grid.data.factory.order'
-            - '@prestashop.core.localization.locale.repository'
-            - '@prestashop.adapter.legacy.configuration'
-            - '@=service("prestashop.adapter.legacy.context").getContext().language.getLocale()'
-
-    prestashop.core.grid.data.factory.cart_rule:
-        class: '%prestashop.core.grid.data.factory.doctrine_grid_data_factory%'
-        arguments:
-          - '@prestashop.core.grid.query_builder.cart_rule'
-          - '@prestashop.core.hook.dispatcher'
-          - '@prestashop.core.grid.query.doctrine_query_parser'
-          - 'catalog_price_rule'
-
-    prestashop.core.grid.data.factory.catalog_price_rule:
-        class: '%prestashop.core.grid.data.factory.doctrine_grid_data_factory%'
-        arguments:
-            - '@prestashop.core.grid.query_builder.catalog_price_rule'
-            - '@prestashop.core.hook.dispatcher'
-            - '@prestashop.core.grid.query.doctrine_query_parser'
-            - 'catalog_price_rule'
-
-    prestashop.core.grid.data.factory.catalog_price_rule_decorator:
-        class: 'PrestaShop\PrestaShop\Core\Grid\Data\Factory\CatalogPriceRuleGridDataFactory'
-        arguments:
-            - '@prestashop.core.grid.data.factory.catalog_price_rule'
-            - '@translator'
-
-    prestashop.core.grid.data.factory.order_message:
-      class: '%prestashop.core.grid.data.factory.doctrine_grid_data_factory%'
-      arguments:
-        - '@prestashop.core.grid.query_builder.order_message'
-        - '@prestashop.core.hook.dispatcher'
-        - '@prestashop.core.grid.query.doctrine_query_parser'
-        - 'order_message'
-
-    prestashop.core.grid.data_factory.attachment:
-      class: '%prestashop.core.grid.data.factory.doctrine_grid_data_factory%'
-      arguments:
-        - '@prestashop.core.grid.query_builder.attachment'
-        - '@prestashop.core.hook.dispatcher'
-        - '@prestashop.core.grid.query.doctrine_query_parser'
-        - 'attachment'
-
-    prestashop.core.grid.data_factory.attachment_decorator:
-      class: 'PrestaShop\PrestaShop\Core\Grid\Data\Factory\AttachmentGridDataFactoryDecorator'
-      arguments:
-        - '@prestashop.core.grid.data_factory.attachment'
-        - "@=service('prestashop.adapter.legacy.context').getContext().employee.id_lang"
-        - '@doctrine.dbal.default_connection'
-        - '%database_prefix%'
-        - "@prestashop.core.util.file_size.size_converter"
-      calls:
-        - [setTranslator, ['@translator']]
-
-    prestashop.core.grid.data.factory.attribute:
-        class: '%prestashop.core.grid.data.factory.doctrine_grid_data_factory%'
-        arguments:
-            - '@prestashop.core.grid.query_builder.attribute'
-            - '@prestashop.core.hook.dispatcher'
-            - '@prestashop.core.grid.query.doctrine_query_parser'
-            - 'attribute'
-
-    prestashop.core.grid.data.factory.attribute_group:
-        class: '%prestashop.core.grid.data.factory.doctrine_grid_data_factory%'
-        arguments:
-            - '@prestashop.core.grid.query_builder.attribute_group'
-            - '@prestashop.core.hook.dispatcher'
-            - '@prestashop.core.grid.query.doctrine_query_parser'
-            - 'attribute_group'
-
-    prestashop.core.grid.data.factory.attribute_group_decorator:
-      class: 'PrestaShop\PrestaShop\Core\Grid\Data\Factory\AttributeGroupGridDataFactory'
-      arguments:
-        - '@prestashop.core.grid.data.factory.attribute_group'
-
-    prestashop.core.grid.data_provider.merchandise_return:
-        class: '%prestashop.core.grid.data.factory.doctrine_grid_data_factory%'
-        arguments:
-            - '@prestashop.core.grid.query_builder.merchandise_return'
-            - '@prestashop.core.hook.dispatcher'
-            - '@prestashop.core.grid.query.doctrine_query_parser'
-            - 'merchandise_return'
-
-    prestashop.core.grid.data.factory.tax_rules_group:
-      class: '%prestashop.core.grid.data.factory.doctrine_grid_data_factory%'
-      arguments:
-        - '@prestashop.core.grid.query_builder.tax_rules_group'
-        - '@prestashop.core.hook.dispatcher'
-        - '@prestashop.core.grid.query.doctrine_query_parser'
-        - 'tax_rules_group'
-
-    prestashop.core.grid.data.factory.address:
-      class: '%prestashop.core.grid.data.factory.doctrine_grid_data_factory%'
-      arguments:
-        - '@prestashop.core.grid.query_builder.address'
-        - '@prestashop.core.hook.dispatcher'
-        - '@prestashop.core.grid.query.doctrine_query_parser'
-        - 'address'
-
-    prestashop.core.grid.data.factory.credit_slip:
-      class: '%prestashop.core.grid.data.factory.doctrine_grid_data_factory%'
-      arguments:
-        - '@prestashop.core.grid.query_builder.credit_slip'
-        - '@prestashop.core.hook.dispatcher'
-        - '@prestashop.core.grid.query.doctrine_query_parser'
-        - 'credit_slip'
-
-    prestashop.core.grid.data.factory.credit_slip_decorator:
-      class: 'PrestaShop\PrestaShop\Core\Grid\Data\Factory\CreditSlipGridDataFactory'
-      arguments:
-        - '@prestashop.core.grid.data.factory.credit_slip'
-        - '@translator'
-
-    prestashop.core.grid.data_provider.order_states:
-      class: '%prestashop.core.grid.data.factory.doctrine_grid_data_factory%'
-      arguments:
-        - '@prestashop.core.grid.query_builder.order_states'
-        - '@prestashop.core.hook.dispatcher'
-        - '@prestashop.core.grid.query.doctrine_query_parser'
-        - 'order_states'
-
-    prestashop.core.grid.data_provider.order_return_states:
-      class: '%prestashop.core.grid.data.factory.doctrine_grid_data_factory%'
-      arguments:
-        - '@prestashop.core.grid.query_builder.order_return_states'
-        - '@prestashop.core.hook.dispatcher'
-        - '@prestashop.core.grid.query.doctrine_query_parser'
-        - 'order_return_states'
-
-    prestashop.core.grid.data.factory.outstanding:
-      class: '%prestashop.core.grid.data.factory.doctrine_grid_data_factory%'
-      arguments:
-        - '@prestashop.core.grid.query_builder.outstanding'
-        - '@prestashop.core.hook.dispatcher'
-        - '@prestashop.core.grid.query.doctrine_query_parser'
-        - 'outstanding'
-
-    prestashop.core.grid.data.factory.outstanding_decorator:
-      class: 'PrestaShop\PrestaShop\Core\Grid\Data\Factory\OutstandingGridDataFactory'
-      arguments:
-        - '@prestashop.core.grid.data.factory.outstanding'
-        - '@prestashop.core.localization.locale.repository'
-        - '@=service("prestashop.adapter.legacy.context").getContext().language.getLocale()'
-
-    prestashop.core.grid.data.factory.carrier:
-        class: '%prestashop.core.grid.data.factory.doctrine_grid_data_factory%'
-        arguments:
-            - '@prestashop.core.grid.query_builder.carrier'
-            - '@prestashop.core.hook.dispatcher'
-            - '@prestashop.core.grid.query.doctrine_query_parser'
-            - 'carrier'
-
-    prestashop.core.grid.data.factory.carrier_decorator:
-        class: 'PrestaShop\PrestaShop\Core\Grid\Data\Factory\CarrierGridDataFactory'
-        arguments:
-            - '@prestashop.core.grid.data.factory.carrier'
-            - '@prestashop.adapter.carrier.carrier_thumbnail_logo_provider'
-            - '@prestashop.adapter.legacy.configuration'
-
-    prestashop.core.grid.data.factory.zone:
-      class: '%prestashop.core.grid.data.factory.doctrine_grid_data_factory%'
-      arguments:
-        - '@prestashop.core.grid.query_builder.zone'
-        - '@prestashop.core.hook.dispatcher'
-        - '@prestashop.core.grid.query.doctrine_query_parser'
-        - 'zone'
-
-    prestashop.core.grid.data.factory.zone_decorator:
-      class: 'PrestaShop\PrestaShop\Core\Grid\Data\Factory\ZoneGridDataFactory'
-      arguments:
-        - '@prestashop.core.grid.data.factory.zone'
->>>>>>> f9cee678
+      - 'search_engines'