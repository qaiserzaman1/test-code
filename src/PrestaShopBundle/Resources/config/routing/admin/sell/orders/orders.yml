--- conflicted
+++ resolved
@@ -367,19 +367,6 @@
   options:
     expose: true
 
-<<<<<<< HEAD
-admin_orders_set_internal_note:
-  path: /{orderId}/set-internal-note
-  methods: [POST]
-  defaults:
-    _controller: PrestaShopBundle:Admin/Sell/Order/Order:setInternalNote
-    _legacy_controller: AdminOrders
-    _legacy_link: AdminOrders:updateInternalNote
-    _legacy_parameters:
-      id_order: orderId
-  requirements:
-    orderId: \d+
-=======
 admin_orders_products_search:
     path: /products/search
     methods: [GET]
@@ -388,4 +375,15 @@
         _legacy_controller: AdminOrders
     options:
         expose: true
->>>>>>> b3d2282a
+
+admin_orders_set_internal_note:
+  path: /{orderId}/set-internal-note
+  methods: [POST]
+  defaults:
+    _controller: PrestaShopBundle:Admin/Sell/Order/Order:setInternalNote
+    _legacy_controller: AdminOrders
+    _legacy_link: AdminOrders:updateInternalNote
+    _legacy_parameters:
+      id_order: orderId
+  requirements:
+    orderId: \d+