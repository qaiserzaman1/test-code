--- conflicted
+++ resolved
@@ -32,12 +32,8 @@
 
 _backup:
     resource: "backup.yml"
-<<<<<<< HEAD
-    prefix: /backup
+    prefix: /backups
 
 _employee:
     resource: "employee.yml"
-    prefix: /employees
-=======
-    prefix: /backups
->>>>>>> 118a39a7
+    prefix: /employees