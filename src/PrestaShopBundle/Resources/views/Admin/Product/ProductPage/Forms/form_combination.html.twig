{#**
 * Copyright since 2007 PrestaShop SA and Contributors
 * PrestaShop is an International Registered Trademark & Property of PrestaShop SA
 *
 * NOTICE OF LICENSE
 *
 * This source file is subject to the Open Software License (OSL 3.0)
 * that is bundled with this package in the file LICENSE.md.
 * It is also available through the world-wide-web at this URL:
 * https://opensource.org/licenses/OSL-3.0
 * If you did not receive a copy of the license and are unable to
 * obtain it through the world-wide-web, please send an email
 * to license@prestashop.com so we can send you a copy immediately.
 *
 * DISCLAIMER
 *
 * Do not edit or add to this file if you wish to upgrade PrestaShop to newer
 * versions in the future. If you wish to customize PrestaShop for your
 * needs please refer to https://devdocs.prestashop.com/ for more information.
 *
 * @author    PrestaShop SA and Contributors <contact@prestashop.com>
 * @copyright Since 2007 PrestaShop SA and Contributors
 * @license   https://opensource.org/licenses/OSL-3.0 Open Software License (OSL 3.0)
 *#}
<tr class="combination loaded" id="attribute_{{ form.vars.value.id_product_attribute }}" data="{{ form.vars.value.id_product_attribute }}" data-index="{{ form.vars.value.id_product_attribute }}">
  <td width="1%"><input class="js-combination" type="checkbox" data-id="{{ form.vars.value.id_product_attribute }}" data-index="{{ form.vars.value.id_product_attribute }}"></td>
  <td class="img"><div class="fake-img"></div></td>
    <td>{{ form.vars.value.name }}</td>
    <td class="attribute-price">
        <div class="input-group">
            <div class="input-group-prepend">
                <span class="input-group-text">{{ default_currency_symbol }}</span>
            </div>
            <input type="text" class="attribute_priceTE form-control text-sm-right" value="{{ form.vars.value.attribute_price }}">
        </div>
    </td>
    <td class="attribute-finalprice text-sm-right">
<<<<<<< HEAD
      <span data-price="{{ form.vars.value.final_price }}" data-uniqid="{{ form.vars.value.id_product_attribute }}">{{ form.vars.value.final_price }}</span> {{ default_currency_symbol }}
=======
      <div>
        <span class="final-price" data-price="{{ form.vars.value.final_price }}" data-uniqid="{{ form.vars.value.id_product_attribute }}">{{ form.vars.value.final_price }}</span> {{ default_currency }}
      </div>
      {% if 'PS_USE_ECOTAX'|configuration != 0 %}
        {% set attributeEcotax = form.vars.value.attribute_ecotax %}
        {% if attributeEcotax == 0 %}
          {% set attributeEcotax = form.vars.value.product_ecotax %}
        {% endif %}
        <div class="attribute-ecotax-preview{% if attributeEcotax == 0 %} d-none{% endif %}">
          {{ 'Ecotax'|trans({}, 'Admin.Catalog.Feature') }}
          <span class="attribute-ecotax">{{ attributeEcotax|round(2) }}</span> {{ default_currency }}
        </div>
      {% endif %}
>>>>>>> cd845125
    </td>
    {% if configuration('PS_STOCK_MANAGEMENT') %}
      <td class="attribute-quantity">
          <div>
              <input type="text" value="{{ form.vars.value.attribute_quantity }}" class="form-control text-sm-right">
          </div>
      </td>
    {% endif %}

    <td class="attribute-actions">
        <div class="btn-group btn-group-sm" role="group">
            <a href="#combination_form_{{ form.vars.value.id_product_attribute }}" class="btn btn-open tooltip-link btn-sm"><i class="material-icons">mode_edit</i></a>
        </div>
        <div id="combination_form_{{ form.vars.value.id_product_attribute }}" data="{{ form.vars.value.id_product_attribute }}" class="combination-form hide row">
            <div class="col-sm-12 nav">
                {# "Prev." is short for "Previous" #}
                <a class="btn-sensitive prev"><i class="material-icons">keyboard_arrow_left</i> {{ 'Prev. combination'|trans({}, 'Admin.Catalog.Feature') }}</a>
                <a class="next btn-sensitive">{{ 'Next combination'|trans({}, 'Admin.Catalog.Feature') }} <i class="material-icons">keyboard_arrow_right</i></a>
            </div>
            <div class="panel col-md-12 p-2">
                <div class="float-left">
                    <button type="button" class="back-to-product btn btn-outline-secondary btn-back"><i class="material-icons">arrow_back</i> {{ 'Back to product'|trans({}, 'Admin.Catalog.Feature') }}</button>
                </div>
                <h2 class="title pt-2">
                  {{ "Combination details"|trans({}, 'Admin.Catalog.Feature') }} -
                  {{ form.vars.value.name }}
                </h2>
                {{ form_widget(form.attribute_default) }}
                <div class="row">
                  {% if configuration('PS_STOCK_MANAGEMENT') %}
                    <div class="col-md-2">
                      <fieldset class="form-group">
                          <label class="form-control-label">
                            {{ form.attribute_quantity.vars.label }}
                          </label>
                          {{ form_errors(form.attribute_quantity) }}
                          {{ form_widget(form.attribute_quantity) }}
                      </fieldset>
                    </div>
                  {% endif %}
                    <div class="col-md-3">
                      <fieldset class="form-group">
                          <label class="form-control-label">{{ form.available_date_attribute.vars.label }}</label>
                          {{ form_errors(form.available_date_attribute) }}
                          {{ form_widget(form.available_date_attribute) }}
                      </fieldset>
                    </div>
                    <div class="col-md-2">
                      <fieldset class="form-group">
                          <label class="form-control-label">
                            {{ form.attribute_minimal_quantity.vars.label }}
                            <span class="help-box" data-toggle="popover"
                              data-content="{{ "The minimum quantity required to buy this product (set to 1 to disable this feature). E.g.: if set to 3, customers will be able to purchase the product only if they take at least 3 in quantity."|trans({}, 'Admin.Catalog.Help') }}" ></span>
                          </label>
                          {{ form_errors(form.attribute_minimal_quantity) }}
                          {{ form_widget(form.attribute_minimal_quantity) }}
                      </fieldset>
                    </div>
                    <div class="col-md-4">
                      <fieldset class="form-group">
                          <label class="form-control-label">{{ form.attribute_reference.vars.label }}</label>
                          {{ form_errors(form.attribute_reference) }}
                          {{ form_widget(form.attribute_reference) }}
                      </fieldset>
                    </div>
                </div>
                <h2 class="title">
                  {{ 'Stock'|trans({}, 'Admin.Catalog.Feature') }}
                </h2>
                <div class="row">
                  <div class="col-md-3">
                    <fieldset class="form-group">
                      <label class="form-control-label">{{ form.attribute_location.vars.label }}</label>
                      {{ form_errors(form.attribute_location) }}
                      {{ form_widget(form.attribute_location) }}
                    </fieldset>
                  </div>
                  <div class="col-md-3">
                    <fieldset class="form-group">
                      <label class="form-control-label">{{ form.attribute_low_stock_threshold.vars.label }}</label>
                      {{ form_errors(form.attribute_low_stock_threshold) }}
                      {{ form_widget(form.attribute_low_stock_threshold) }}
                    </fieldset>
                  </div>
                  <div class="col-md-9">
                    <fieldset class="form-group widget-checkbox-inline">
                      <label class="form-control-label">&nbsp;</label>
                      <div class="widget-checkbox-inline">
                        {{ form_errors(form.attribute_low_stock_alert) }}
                        {{ form_widget(form.attribute_low_stock_alert) }}
                        <span class="help-box" data-toggle="popover" data-html="true" data-content="{{ "The email will be sent to all the users who have the right to run the stock page. To modify the permissions, go to [1]Advanced Parameters > Team[/1]"|trans({'[1]':'<a href=&quot;'~getAdminLink("AdminEmployees")~'&quot;>','[/1]':'</a>'}, 'Admin.Catalog.Help')|raw }}" ></span>
                      </div>
                    </fieldset>
                  </div>
                </div>
                <h2 class="title">
                  {{ "Price and impact"|trans({}, 'Admin.Catalog.Feature') }}
                </h2>
                <div class="row">
                    <div class="col-md-3">
                        <fieldset class="form-group">
                            <label class="form-control-label">{{ form.attribute_wholesale_price.vars.label }}</label>
                            {{ form_errors(form.attribute_wholesale_price) }}
                            {{ form_widget(form.attribute_wholesale_price) }}
                        </fieldset>
                    </div>
                    <div class="col-md-3">
                        <fieldset class="form-group">
                            <label class="form-control-label">
                              {{ form.attribute_price.vars.label }}
                              <span class="help-box" data-toggle="popover"
                                data-content="{{ "Does this combination have a different price? Is it cheaper or more expensive than the default retail price?"|trans({}, 'Admin.Catalog.Help') }}" ></span>
                            </label>
                            {{ form_errors(form.attribute_price) }}
                            {{ form_widget(form.attribute_price) }}
                        </fieldset>
                    </div>
                    <div class="col-md-3">
                        <fieldset class="form-group">
                            <label class="form-control-label">{{ form.attribute_priceTI.vars.label }}</label>
                            {{ form_errors(form.attribute_priceTI) }}
                            {{ form_widget(form.attribute_priceTI) }}
                        </fieldset>
                    </div>
                    <div class="col-md-3">
<<<<<<< HEAD
                      <small class="form-control-label vcenter">{{ "Final retail price (tax excl.) will be"|trans({}, 'Admin.Catalog.Feature') }} <span class="final-price" data-price="{{ form.vars.value.final_price }}" data-uniqid="{{ form.vars.value.id_product_attribute }}">{{ form.vars.value.final_price }}</span> {{ default_currency_symbol }}</small>
=======
                      <div class="form-control-label vcenter">{{ "Final retail price (tax excl.) will be"|trans({}, 'Admin.Catalog.Feature') }} <span class="final-price" data-price="{{ form.vars.value.final_price }}" data-uniqid="{{ form.vars.value.id_product_attribute }}">{{ form.vars.value.final_price }}</span> {{ default_currency }}</div>
                      <div class="form-control-label vcenter">{{ "Final retail price (tax incl.) will be"|trans({}, 'Admin.Catalog.Feature') }} <span class="final-price-tax-included" data-price="{{ form.vars.value.final_price_tax_included }}" data-uniqid="{{ form.vars.value.id_product_attribute }}">{{ form.vars.value.final_price_tax_included }}</span> {{ default_currency }}</div>
>>>>>>> cd845125
                    </div>
                </div>
                <div class="row">
                    <div class="col-md-3 {% if configuration('PS_USE_ECOTAX') != 1 %}hide{% endif %}">
                        <fieldset class="form-group">
                            <label class="form-control-label">{{ form.attribute_ecotax.vars.label }}</label>
                            {{ form_errors(form.attribute_ecotax) }}
                            {{ form_widget(form.attribute_ecotax) }}
                        </fieldset>
                    </div>
                    <div class="col-md-3">
                        <fieldset class="form-group">
                            <label class="form-control-label">
                              {{ form.attribute_unity.vars.label }}
                              <span class="help-box" data-toggle="popover"
                                data-content="{{ "Does this combination have a different price per unit?"|trans({}, 'Admin.Catalog.Feature') }}" ></span>
                            </label>
                            {{ form_errors(form.attribute_unity) }}
                            {{ form_widget(form.attribute_unity) }}
                        </fieldset>
                    </div>
                    <div class="col-md-3">
                        <fieldset class="form-group">
                            <label class="form-control-label">{{ form.attribute_weight.vars.label }}</label>
                            <div class="input-group">
                                <div class="input-group-prepend">
                                    <span class="input-group-text">{{ configuration('PS_WEIGHT_UNIT') }}</span>
                                </div>
                                {{ form_errors(form.attribute_weight) }}
                                {{ form_widget(form.attribute_weight) }}
                            </div>
                        </fieldset>
                    </div>
                </div>
                <h2 class="title">
                  {{ "Specific references"|trans({}, 'Admin.Catalog.Feature') }}
                </h2>
                <div class="row">
                    <div class="col-md-4">
                        <fieldset class="form-group">
                            <label class="form-control-label">{{ form.attribute_isbn.vars.label }}</label>
                            {{ form_errors(form.attribute_isbn) }}
                            {{ form_widget(form.attribute_isbn) }}
                        </fieldset>
                    </div>
                    <div class="col-md-4">
                        <fieldset class="form-group">
                            <label class="form-control-label">
                              {{ form.attribute_ean13.vars.label }}
                              <span class="help-box" data-toggle="popover"
                                data-content="{{ "This type of product code is specific to Europe and Japan, but is widely used internationally. It is a superset of the UPC code: all products marked with an EAN will be accepted in North America."|trans({}, 'Admin.Catalog.Help') }}" ></span>
                            </label>
                            {{ form_errors(form.attribute_ean13) }}
                            {{ form_widget(form.attribute_ean13) }}
                        </fieldset>
                    </div>
                    <div class="col-md-4">
                        <fieldset class="form-group">
                            <label class="form-control-label">{{ form.attribute_upc.vars.label }}</label>
                            {{ form_errors(form.attribute_upc) }}
                            {{ form_widget(form.attribute_upc) }}
                        </fieldset>
                    </div>
                    <div class="col-md-4">
                        <fieldset class="form-group">
                            <label class="form-control-label">{{ form.attribute_mpn.vars.label }}</label>
                            {{ form_errors(form.attribute_mpn) }}
                            {{ form_widget(form.attribute_mpn) }}
                        </fieldset>
                    </div>
                </div>
                <h2 class="title">
                  {{ "Images"|trans({}, 'Admin.Catalog.Feature') }}
                </h2>
                <div class="row">
                    <div class="col-md-12">
                        <fieldset class="form-group js-combination-images">
                            <label>
                                <small class="form-control-label">{{ form.id_image_attr.vars.label }}</small>
                                <small class="form-control-label number-of-images"></small>
                            </label>
                            {{ form_errors(form.id_image_attr) }}
                            {{ form_widget(form.id_image_attr) }}
                        </fieldset>
                    </div>
                </div>

                <div class="row">
                    <div class="col-md-12">
                        {{ renderhook('displayAdminProductsCombinationBottom', { 'id_product': form.vars.value.id_product, 'id_product_attribute': form.vars.value.id_product_attribute }) }}
                    </div>
                </div>

                {{ form_widget(form.id_product_attribute) }}
            </div>
        </div>
    </td>
    <td width="5%">
      <a href="{{ path('admin_delete_attribute', {'idProduct': form.vars.value.id_product}) }}" class="btn tooltip-link btn-sm delete" data="{{ form.vars.value.id_product_attribute }}"><i class="material-icons">delete</i></a>
    </td>
    <td>
      {% set checked = form.vars.value.attribute_default == 1 ? 'checked' : '' %}
      <input class="attribute-default" type="radio" {{ checked }} data-id="{{ form.vars.value.id_product_attribute }}">
    </td>
</tr><|MERGE_RESOLUTION|>--- conflicted
+++ resolved
@@ -35,9 +35,6 @@
         </div>
     </td>
     <td class="attribute-finalprice text-sm-right">
-<<<<<<< HEAD
-      <span data-price="{{ form.vars.value.final_price }}" data-uniqid="{{ form.vars.value.id_product_attribute }}">{{ form.vars.value.final_price }}</span> {{ default_currency_symbol }}
-=======
       <div>
         <span class="final-price" data-price="{{ form.vars.value.final_price }}" data-uniqid="{{ form.vars.value.id_product_attribute }}">{{ form.vars.value.final_price }}</span> {{ default_currency }}
       </div>
@@ -51,7 +48,6 @@
           <span class="attribute-ecotax">{{ attributeEcotax|round(2) }}</span> {{ default_currency }}
         </div>
       {% endif %}
->>>>>>> cd845125
     </td>
     {% if configuration('PS_STOCK_MANAGEMENT') %}
       <td class="attribute-quantity">
@@ -177,12 +173,8 @@
                         </fieldset>
                     </div>
                     <div class="col-md-3">
-<<<<<<< HEAD
-                      <small class="form-control-label vcenter">{{ "Final retail price (tax excl.) will be"|trans({}, 'Admin.Catalog.Feature') }} <span class="final-price" data-price="{{ form.vars.value.final_price }}" data-uniqid="{{ form.vars.value.id_product_attribute }}">{{ form.vars.value.final_price }}</span> {{ default_currency_symbol }}</small>
-=======
                       <div class="form-control-label vcenter">{{ "Final retail price (tax excl.) will be"|trans({}, 'Admin.Catalog.Feature') }} <span class="final-price" data-price="{{ form.vars.value.final_price }}" data-uniqid="{{ form.vars.value.id_product_attribute }}">{{ form.vars.value.final_price }}</span> {{ default_currency }}</div>
                       <div class="form-control-label vcenter">{{ "Final retail price (tax incl.) will be"|trans({}, 'Admin.Catalog.Feature') }} <span class="final-price-tax-included" data-price="{{ form.vars.value.final_price_tax_included }}" data-uniqid="{{ form.vars.value.id_product_attribute }}">{{ form.vars.value.final_price_tax_included }}</span> {{ default_currency }}</div>
->>>>>>> cd845125
                     </div>
                 </div>
                 <div class="row">
