{#**
 * 2007-2017 PrestaShop
 *
 * NOTICE OF LICENSE
 *
 * This source file is subject to the Open Software License (OSL 3.0)
 * that is bundled with this package in the file LICENSE.txt.
 * It is also available through the world-wide-web at this URL:
 * http://opensource.org/licenses/osl-3.0.php
 * If you did not receive a copy of the license and are unable to
 * obtain it through the world-wide-web, please send an email
 * to license@prestashop.com so we can send you a copy immediately.
 *
 * DISCLAIMER
 *
 * Do not edit or add to this file if you wish to upgrade PrestaShop to newer
 * versions in the future. If you wish to customize PrestaShop for your
 * needs please refer to http://www.prestashop.com for more information.
 *
 * @author    PrestaShop SA <contact@prestashop.com>
 * @copyright 2007-2017 PrestaShop SA
 * @license   http://opensource.org/licenses/osl-3.0.php Open Software License (OSL 3.0)
 * International Registered Trademark & Property of PrestaShop SA
 *#}
{% extends 'PrestaShopBundle:Admin:layout.html.twig' %}

{% block content %}

  <form name="form" id="form" method="post" class="form-horizontal product-page row" novalidate="novalidate">

    {# PRODUCT HEADER #}
    <div class="product-header">
      {% if is_multishop_context %}
        <div class="col-md-12">
          <div class="alert alert-warning" role="alert">
            <i class="material-icons">info_outline</i><p class="alert-text">{{ 'You are in a multistore context: any modification will impact all your shops, or each shop of the active group.'|trans({}, 'Admin.Catalog.Notification') }}</p>
          </div>
        </div>
      {% endif %}

      <div class="col-md-10 col-md-offset-1">
        <div class="row">
          <div class="col-md-7 big-input {{ 'PS_FORCE_FRIENDLY_PRODUCT'|configuration == 1 ? 'friendly-url-force-update' : '' }}" id="form_step1_names">
            {{ form_widget(form.step1.name) }}
          </div>
          <div class="col-md-2 form_step1_type_product">
            {{ form_widget(form.step1.type_product) }}
            <span class="help-box pull-xs-right" data-toggle="popover"
              data-content="{{ "Is the product a pack (a combination of at least two existing products), a virtual product (downloadable file, service, etc.), or simply a standard, physical product?"|trans({}, 'Admin.Catalog.Help') }}"></span>
          </div>
          <div class="col-md-1 form_switch_language">
            <div class="{{ languages|length == 1 ? 'hide' : '' }}">
              <select id="form_switch_language" class="form-control" data-toggle="select2">
                {% for language in languages %}
                  <option value="{{ language.iso_code }}" {% if default_language_iso == language.iso_code %}selected="selected"{% endif %}>{{ language.iso_code }}</option>
                {% endfor %}
              </select>
            </div>
          </div>
          <div class="toolbar col-lg-2 text-md-right">
            <a class="toolbar-button btn-sales" href="{{ stats_link }}" target="_blank" title="{{ 'Sales'|trans({}, 'Admin.Global') }}"
               id="product_form_go_to_sales">
              <i class="material-icons">assessment</i>
              <span class="title">{{ 'Sales'|trans({}, 'Admin.Global') }}</span>
            </a>

            <a
              class="toolbar-button btn-quicknav btn-sidebar"
              href="#"
              title="{{ 'Quick navigation'|trans({}, 'Admin.Global') }}"
              data-toggle="sidebar"
              data-target="#right-sidebar"
              data-url="{{ path('admin_product_list', {limit: 'last', offset: 'last', view: 'quicknav'}) }}"
              id="product_form_open_quicknav"
            >
              <i class="material-icons">list</i>
              <span class="title">{{ 'Product list'|trans({}, 'Admin.Catalog.Feature') }}</span>
            </a>

            <a class="toolbar-button btn-help btn-sidebar" href="#"
               title="{{ 'Help'|trans({}, 'Admin.Global') }}"
               data-toggle="sidebar"
               data-target="#right-sidebar"
               data-url="{{ help_link }}"
               id="product_form_open_help"
            >
              <i class="material-icons">help</i>
              <span class="title">{{ 'Help'|trans({}, 'Admin.Global') }}</span>
            </a>
          </div>
        </div>
        <div class="row">
          <div class="col-lg-12">
            {{ form_errors(form.step1.name) }}
            {{ form_errors(form.step1.type_product) }}
          </div>
        </div>
      </div>
      <div class="clearfix"></div>
    </div>

    <div class="col-md-10 col-md-offset-1">
      <div id="form_bubbling_errors">
        {{ form_errors(form) }}
      </div>
    </div>

    {# FORM TABS CONTAINER #}
    <div id="form-loading" class="col-md-10 col-md-offset-1">
      <div class="tabs js-tabs">
        <div class="arrow js-arrow left-arrow pull-left">
          <i class="material-icons hide">chevron_left</i>
        </div>
        <ul class="nav nav-tabs js-nav-tabs" id="form-nav" role="tablist">
          <li id="tab_step1" class="nav-item"><a href="#step1" role="tab" data-toggle="tab" class="nav-link active">{{ 'Basic settings'|trans({}, 'Admin.Catalog.Feature') }}</a></li>
          <li id="tab_step3" class="nav-item"><a href="#step3" role="tab" data-toggle="tab" class="nav-link">{{ 'Quantities'|trans({}, 'Admin.Catalog.Feature') }}</a></li>
          <li id="tab_step4" class="nav-item"><a href="#step4" role="tab" data-toggle="tab" class="nav-link">{{ 'Shipping'|trans({}, 'Admin.Catalog.Feature') }}</a></li>
          <li id="tab_step2" class="nav-item"><a href="#step2" role="tab" data-toggle="tab" class="nav-link">{{ 'Pricing'|trans({}, 'Admin.Catalog.Feature') }}</a></li>
          <li id="tab_step5" class="nav-item"><a href="#step5" role="tab" data-toggle="tab" class="nav-link">{{ 'SEO'|trans({}, 'Admin.Catalog.Feature') }}</a></li>
          <li id="tab_step6" class="nav-item"><a href="#step6" role="tab" data-toggle="tab" class="nav-link">{{ 'Options'|trans({}, 'Admin.Global') }}</a></li>
          {% if hookcount('displayAdminProductsExtra') > 0 %}
            <li id="tab_hooks" class="nav-item"><a href="#hooks" role="tab" data-toggle="tab" class="nav-link">&laquo;{{ 'Modules options'|trans({}, 'Admin.Catalog.Feature') }}&raquo;</a></li>
          {% endif %}
        </ul>
        <div class="arrow js-arrow right-arrow visible pull-right">
          <i class="material-icons hide">chevron_right</i>
        </div>
      </div>
      <div id="form_content" class="tab-content">

        {# STEP 1 #}
        <div role="tabpanel" class="form-contenttab tab-pane active" id="step1">
          <div class="row">
            <div class="col-md-12">
              <div class="container-fluid">
                <div class="row">

                  {# LEFT #}
                  <div class="col-md-9 left-column">

                    <div id="js_form_step1_inputPackItems">
                      {{ form_errors(form.step1.inputPackItems) }}
                      {{ form_widget(form.step1.inputPackItems) }}
                    </div>

                    <div id="product-images-container" class="m-b-2">
                      <div id="product-images-dropzone" class="panel dropzone ui-sortable col-md-12"
                           url-upload="{{ path('admin_product_image_upload', {'idProduct': id_product}) }}"
                           url-position="{{ path('admin_product_image_positions') }}"
                           data-max-size="{{ 'PS_ATTACHMENT_MAXIMUM_SIZE'|configuration }}"
                      >
                        <div id="product-images-dropzone-error" class="text-danger"></div>
                        <div class="dz-default dz-message openfilemanager">
                            <i class="material-icons">add_a_photo</i><br/>
                            {{js_translatable['Drop images here']}}<br/>
                            <a>{{js_translatable['or select files']}}</a><br/>
                            <small>
                                {{js_translatable['files recommandations']}}<br/>
                                {{js_translatable['files recommandations2']}}
                            </small>
                        </div>
                        {% if form.step1.vars.value.images is defined %}
                            <div class="dz-preview disabled openfilemanager">
                              <div><span>+</span></div>
                            </div>
                          {% for image in form.step1.vars.value.images %}
                            <div class="dz-preview dz-processing dz-image-preview dz-complete ui-sortable-handle"
                                 data-id="{{ image.id }}"
                                 url-delete="{{ path('admin_product_image_delete', {'idImage': image.id}) }}"
                                 url-update="{{ path('admin_product_image_form', {'idImage': image.id}) }}"
                            >
                              <div class="dz-image bg" style="background-image: url('{{ image.base_image_url }}-home_default.{{ image.format }}');"></div>
                              <div class="dz-details">
                                <div class="dz-size"><span data-dz-size=""></span></div>
                                <div class="dz-filename"><span data-dz-name=""></span></div>
                              </div>
                              <div class="dz-progress"><span class="dz-upload" data-dz-uploadprogress="" style="width: 100%;"></span></div>
                              <div class="dz-error-message"><span data-dz-errormessage=""></span></div>
                              <div class="dz-success-mark"></div>
                              <div class="dz-error-mark"></div>
                              {% if image.cover %}
                                <div class="iscover">{{ 'Cover'|trans({}, 'Admin.Catalog.Feature') }}</div>
                              {% endif %}
                            </div>
                          {% endfor %}
                        {% endif %}
                      </div>
                      <div id="product-images-form-container" class="col-md-4">
                        <div id="product-images-form"></div>
                      </div>
                      <div class="dropzone-expander text-xs-center col-md-12">
                        <span class="expand">{{ 'View all images'|trans({}, 'Admin.Catalog.Feature') }}</span>
                        <span class="compress">{{ 'View less'|trans({}, 'Admin.Catalog.Feature') }}</span>
                      </div>

                    </div>

                    <ul class="nav nav-tabs bordered">
                      <li id="tab_description_short" class="nav-item"><a href="#description_short" data-toggle="tab" class="nav-link description-tab active">{{ 'Summary'|trans({}, 'Admin.Catalog.Feature') }}</a></li>
                      <li id="tab_description" class="nav-item"><a href="#description" data-toggle="tab" class="nav-link description-tab">{{ 'Description'|trans({}, 'Admin.Global') }}</a></li>
                    </ul>

                    <div class="tab-content bordered">
                      <div class="tab-pane panel panel-default active" id="description_short">
                        {{ form_widget(form.step1.description_short) }}
                      </div>
                      <div class="tab-pane panel panel-default " id="description">
                        {{ form_widget(form.step1.description) }}
                      </div>
                    </div>

                    <div id="features" class="m-b-1 m-t-1">
                      <div id="features-content" class="content {{ form.step1.features|length == 0 ? 'hide':'' }}">
                        <h2>{{ 'Features'|trans({}, 'Admin.Catalog.Feature') }}</h2>
                        {{ form_errors(form.step1.features) }}
                        <div
                          class="feature-collection nostyle"
                          data-prototype="{% filter escape %}
                            {{ include('PrestaShopBundle:Admin/Product/Include:form_feature.html.twig', { 'form': form.step1.features.vars.prototype }) }}
                          {% endfilter %}"
                        >
                          {% for feature in form.step1.features %}
                            {{ include('PrestaShopBundle:Admin/Product/Include:form_feature.html.twig', { 'form': feature }) }}
                          {% endfor %}
                        </div>
                      </div>
                      <div class="row">
                        <div class="col-md-4">
                          <button type="button" class="btn btn-primary-outline sensitive add" id="add_feature_button"><i class="material-icons">add_circle</i> {{ 'Add a feature'|trans({}, 'Admin.Catalog.Feature') }}</button>
                        </div>
                      </div>
                    </div>

                    <div id="manufacturer" class="m-b-1">
                      {{ include('PrestaShopBundle:Admin/Product/Include:form_manufacturer.html.twig', { 'form':form.step1.id_manufacturer }) }}
                    </div>

                    <div id="related-product" class="m-b-1">
                      {{ include('PrestaShopBundle:Admin/Product/Include:form_related_products.html.twig', { 'form':form.step1.related_products }) }}
                    </div>

                  </div>

                  {# RIGHT #}
                  <div class="col-md-3 right-column">

                      <div class="row">
                        <div class="col-md-12">

                          {% if is_combination_active %}
                            <div class="form-group" id="show_variations_selector">
                              <h2>
                                {{ "Combinations"|trans({}, 'Admin.Catalog.Feature') }}
                                <span class="help-box" data-toggle="popover"
                                  data-content="{{ "Combinations are the different variations of a product, with attributes like its size, weight or color taking different values. Does your product require combinations?"|trans({}, 'Admin.Catalog.Help') }}" ></span>
                              </h2>
                              <div class="radio">
                                <label>
                                  <input type="radio" name="show_variations" value="0" {% if not has_combinations %}checked="checked"{% endif %}>
                                  {{ "Simple product"|trans({}, 'Admin.Catalog.Feature') }}
                                </label>
                              </div>
                              <div class="radio">
                                <label>
                                  <input type="radio" name="show_variations" value="1" {% if has_combinations %}checked="checked"{% endif %}>
                                  {{ "Product with combinations"|trans({}, 'Admin.Catalog.Feature') }}
                                </label>
                                <div id="product_type_combinations_shortcut">
                                  <span class="small font-secondary">
                                    {# First tag [1][/1] is for a HTML link. Second tag [2] is an icon (no closing tag needed). #}
                                    {{ "Advanced settings in [1][2]Combinations[/1]"|trans({}, 'Admin.Catalog.Help')|replace({'[1]': '<a href="#tab-step3" onclick="$(\'a[href=\\\'#step3\\\']\').tab(\'show\');" class="btn sensitive p-x-0">', '[/1]': '</a>', '[2]': '<i class="material-icons">open_in_new</i>'})|raw }}
                                  </span>
                                </div>
                              </div>
                            </div>
                          {% endif %}

                          <div class="form-group">
                            <h2>
                              {{ "Reference"|trans({}, 'Admin.Catalog.Feature') }}
                              <span class="help-box" data-toggle="popover"
                                data-content="{{ "Your internal reference code for this product. Allowed special characters: .-_#\."|trans({}, 'Admin.Catalog.Help') }}" ></span>
                            </h2>
                            {{ form_errors(form.step6.reference) }}
                            <div class="row">
                              <div class="col-xl-12 col-lg-12" id="product_reference_field">
                                  {{ form_widget(form.step6.reference) }}
                              </div>
                            </div>
                          </div>

                          {% if 'PS_STOCK_MANAGEMENT'|configuration %}
                            <div class="form-group" id="product_qty_0_shortcut_div">
                              <h2>
                                {{ "Quantity"|trans({}, 'Admin.Catalog.Feature') }}
                                <span class="help-box" data-toggle="popover"
                                  data-content="{{ "How many products should be available for sale?"|trans({}, 'Admin.Catalog.Help') }}" ></span>
                              </h2>
                              {{ form_errors(form.step1.qty_0_shortcut) }}
                              <div class="row">
                                <div class="col-xl-6 col-lg-12">
                                  {{ form_widget(form.step1.qty_0_shortcut) }}
                                </div>
                              </div>
                              <span class="small font-secondary">
                                {# First tag [1][/1] is for a HTML link. Second tag [2] is an icon (no closing tag needed). #}
                                {{ "Advanced settings in [1][2]Quantities[/1]"|trans({}, 'Admin.Catalog.Help')|replace({'[1]': '<a href="#tab-step3" onclick="$(\'a[href=\\\'#step3\\\']\').tab(\'show\');" class="btn sensitive p-x-0">', '[/1]': '</a>', '[2]': '<i class="material-icons">open_in_new</i>'})|raw }}
                              </span>
                            </div>
                          {% endif %}

                          <div class="form-group">
                            <h2>
                              {{ "Price"|trans({}, 'Admin.Global') }}
                              <span class="help-box" data-toggle="popover"
                                data-content="{{ "This is the retail price at which you intend to sell this product to your customers. The tax included price will change according to the tax rule you select."|trans({}, 'Admin.Catalog.Help') }}" ></span>
                            </h2>
                            <div class="row">
                              <div class="col-md-6">
                                <label class="form-control-label">{{ "Tax excluded"|trans({}, 'Admin.Catalog.Feature') }}</label>
                                {{ form_widget(form.step1.price_shortcut) }}
                                {{ form_errors(form.step1.price_shortcut) }}
                              </div>
                              <div class="col-md-6 col-offset-md-1">
                                <label class="form-control-label">{{ "Tax included"|trans({}, 'Admin.Catalog.Feature') }}</label>
                                {{ form_widget(form.step1.price_ttc_shortcut) }}
                                {{ form_errors(form.step1.price_ttc_shortcut) }}
                              </div>
                              <div class="col-md-12 m-t-1">
                                <label class="form-control-label">{{ "Tax rule"|trans({}, 'Admin.Catalog.Feature') }}</label>
                                {{ render(controller('PrestaShopBundle:Admin/Product:renderField', {'productId': id_product, 'step': 'step2', 'fieldName': 'id_tax_rules_group' })) }}
                              </div>
                              <div class="col-md-12">
                                <span class="small font-secondary">
                                  {# First tag [1][/1] is for a HTML link. Second tag [2] is an icon (no closing tag needed). #}
                                  {{ "Advanced settings in [1][2]Pricing[/1]"|trans({}, 'Admin.Catalog.Help')|replace({'[1]': '<a href="#tab-step2" onclick="$(\'a[href=\\\'#step2\\\']\').tab(\'show\');" class="btn sensitive p-x-0">', '[/1]': '</a>', '[2]': '<i class="material-icons">open_in_new</i>'})|raw }}
                                </span>
                              </div>
                            </div>
                            <div class="row hide">
                              <div class="col-md-12">
                                <label>{{ "Tax rule"|trans({}, 'Admin.Catalog.Feature') }}</label>
                              </div>
                              <div class="clearfix"></div>
                              <div class="col-md-11" id="tax_rule_shortcut">
                              </div>
                              <a href="#" onclick="$(this).parent().hide()">&times;</a>
                            </div>
                          </div>

                          <div class="form-group">
                            {{ include('PrestaShopBundle:Admin/Product/Include:form-categories.html.twig', { 'form': form.step1, 'productId': id_product }) }}
                          </div>
                        </div>
                      </div>
                  </div>
                </div>
              </div>
            </div>
          </div>
        </div>

        {# STEP 2 #}
        <div role="tabpanel" class="form-contenttab tab-pane" id="step3">
          <div class="row">
            <div class="col-md-12">
              <div class="container-fluid">
                <div class="row">

                  <div class="col-md-12">

                    <div id="quantities" style="{% if has_combinations or form.step3.depends_on_stock.vars.value != "0" %}display: none;{% endif %}">
                      <h2>{{ 'Quantities'|trans({}, 'Admin.Catalog.Feature') }}</h2>
                      <fieldset class="form-group">
                        <div class="row">
                          {% if 'PS_STOCK_MANAGEMENT'|configuration %}
                            <div class="col-md-4">
                              <label class="form-control-label">{{ form.step3.qty_0.vars.label }}</label>
                              {{ form_errors(form.step3.qty_0) }}
                              {{ form_widget(form.step3.qty_0) }}
                            </div>
                          {% endif %}
                          <div class="col-md-4">
                            <label class="form-control-label">{{ form.step3.minimal_quantity.vars.label }}</label>
                            <span class="help-box" data-toggle="popover"
                                  data-content="{{ "The minimum quantity required to buy this product (set to 1 to disable this feature). E.g.: if set to 3, customers will be able to purchase the product only if they take at least 3 in quantity."|trans({}, 'Admin.Catalog.Help') }}" ></span>
                            {{ form_errors(form.step3.minimal_quantity) }}
                            {{ form_widget(form.step3.minimal_quantity) }}
                          </div>
                        </div>
                      </fieldset>
                    </div>

                    <div id="virtual_product" data-action="{{ path('admin_product_virtual_save_action', { 'idProduct': 1 }) }}" data-action-remove="{{ path('admin_product_virtual_remove_action', {'idProduct': 1}) }}">

                      <div class="row">
                        <div class="col-md-4">
                          <h2>{{ form.step3.virtual_product.vars.label }}</h2>
                        </div>
                        <div class="col-md-8">
                          <fieldset class="form-group">
                            {{ form_widget(form.step3.virtual_product.is_virtual_file) }}
                          </fieldset>
                        </div>
                      </div>

                      <div id="virtual_product_content" class="row col-md-8">
                        {{ form_errors(form.step3.virtual_product) }}
                        <div class="col-md-12">
                          <fieldset class="form-group">
                            <label class="form-control-label">{{ form.step3.virtual_product.file.vars.label }}</label>
                            <span class="help-box" data-toggle="popover"
                                  data-content="{{ "Upload a file from your computer (%maxUploadSize% max.)"|trans({'%maxUploadSize%': max_upload_size}, 'Admin.Catalog.Help') }}" ></span>
                            <div id="form_step3_virtual_product_file_input" class="{{ form.step3.virtual_product.vars.value.filename is defined ? 'hide' : 'show' }}">
                              {{ form_widget(form.step3.virtual_product.file) }}
                            </div>
                            <div id="form_step3_virtual_product_file_details" class="{{ form.step3.virtual_product.vars.value.filename is defined ? 'show' : 'hide' }}">
                              <a href="{{ form.step3.virtual_product.vars.value.file_download_link is defined ? form.step3.virtual_product.vars.value.file_download_link : '' }}" class="btn btn-default btn-sm download">{{ 'Download file'|trans({}, 'Admin.Actions') }}</a>
<<<<<<< HEAD
                              <a href="{{ path('admin_product_virtual_remove_file_action', { 'idProduct': 1 }) }}" class="btn btn-danger btn-sm delete">{{ 'Delete this file'|trans({}, 'Admin.Actions') }}</a>
=======
                              <a href="{{ path('admin_product_virtual_remove_file_action', {'idProduct': id_product}) }}" class="btn btn-danger btn-sm delete">{{ 'Delete this file'|trans({}, 'Admin.Actions') }}</a>
>>>>>>> 1c0193e8
                            </div>
                          </fieldset>
                        </div>
                        <div class="col-md-6">
                          <fieldset class="form-group">
                            <label class="form-control-label">{{ form.step3.virtual_product.name.vars.label }}</label>
                            <span class="help-box" data-toggle="popover"
                                  data-content="{{ "The full filename with its extension (e.g. Book.pdf)"|trans({}, 'Admin.Catalog.Help') }}" ></span>
                            {{ form_errors(form.step3.virtual_product.name) }}
                            {{ form_widget(form.step3.virtual_product.name) }}
                          </fieldset>
                        </div>
                        <div class="col-md-6">
                          <fieldset class="form-group">
                            <label class="form-control-label">{{ form.step3.virtual_product.nb_downloadable.vars.label }}</label>
                            <span class="help-box" data-toggle="popover"
                                  data-content="{{ "Number of downloads allowed per customer. Set to 0 for unlimited downloads."|trans({}, 'Admin.Catalog.Help') }}" ></span>
                            {{ form_errors(form.step3.virtual_product.nb_downloadable) }}
                            {{ form_widget(form.step3.virtual_product.nb_downloadable) }}
                          </fieldset>
                        </div>
                        <div class="col-md-6">
                          <fieldset class="form-group">
                            <label class="form-control-label">{{ form.step3.virtual_product.expiration_date.vars.label }}</label>
                            <span class="help-box" data-toggle="popover"
                                  data-content="{{ "If set, the file will not be downloadable after this date. Leave blank if you do not wish to attach an expiration date."|trans({}, 'Admin.Catalog.Help') }}" ></span>
                            {{ form_errors(form.step3.virtual_product.expiration_date) }}
                            {{ form_widget(form.step3.virtual_product.expiration_date) }}
                          </fieldset>
                        </div>
                        <div class="col-md-6">
                          <fieldset class="form-group">
                            <label class="form-control-label">{{ form.step3.virtual_product.nb_days.vars.label }}</label>
                            <span class="help-box" data-toggle="popover"
                                  data-content="{{ "Number of days this file can be accessed by customers. Set to zero for unlimited access."|trans({}, 'Admin.Catalog.Help') }}" ></span>
                            {{ form_errors(form.step3.virtual_product.nb_days) }}
                            {{ form_widget(form.step3.virtual_product.nb_days) }}
                          </fieldset>
                        </div>
                        <div class="col-md-12">
                          {{ form_widget(form.step3.virtual_product.save) }}
                        </div>
                      </div>
                    </div>

                    {% if asm_globally_activated and form.step1.type_product.vars.value != "2" %}
                      <div class="form-group" id="asm_quantity_management">
                        <label class="col-sm-2 control-label" for="form_step3_advanced_stock_management"></label>
                        <div class="col-sm-10">
                          {{ form_errors(form.step3.advanced_stock_management) }}
                          {{ form_widget(form.step3.advanced_stock_management) }}
                          {% if form.step1.type_product.vars.value == "1" %}
                            {{ 'When enabling advanced stock management for a pack, please make sure it is also enabled for its product(s) – if you choose to decrement product quantities.'|trans({}, 'Admin.Catalog.Notification') }}
                          {% endif %}
                        </div>
                      </div>
                      <div class="form-group" id="depends_on_stock_div" style="{% if not(form.step3.advanced_stock_management.vars.checked) %}display: none;{% endif %}">
                        <label class="col-sm-2 control-label" for="form_step3_depends_on_stock"></label>
                        <div class="col-sm-10">
                          {{ form_errors(form.step3.depends_on_stock) }}
                          {{ form_widget(form.step3.depends_on_stock) }}
                        </div>
                      </div>
                    {% endif %}
                    {% if 'PS_STOCK_MANAGEMENT'|configuration %}
                      <div id="pack_stock_type">
                        <h2>{{ form.step3.pack_stock_type.vars.label }}</h2>
                        <div class="row col-md-4">
                          <fieldset class="form-group">
                            {{ form_errors(form.step3.pack_stock_type) }}
                            {{ form_widget(form.step3.pack_stock_type) }}
                          </fieldset>
                        </div>
                      </div>
                    {% endif %}
                    {{ include('PrestaShopBundle:Admin/Product/Include:form_combinations.html.twig', {'form': form.step3, 'form_combination_bulk': formCombinations}) }}

                  </div>
                </div>
              </div>
            </div>
          </div>
        </div>

        {# STEP 3 #}
        <div role="tabpanel" class="form-contenttab tab-pane" id="step4">
          <div class="row">
            <div class="col-md-12">
              <div class="container-fluid">
                <div class="row">
                  {{ include('PrestaShopBundle:Admin/Product/Include:form_shipping.html.twig', {
                    'form' : form.step4,
                    'asm_globally_activated': asm_globally_activated,
                    'isNotVirtual': form.step1.type_product.vars.value != "2",
                    'isChecked': form.step3.advanced_stock_management.vars.checked,
                    'warehouses': warehouses
                  }) }}
                </div>
              </div>
            </div>
          </div>
        </div>

        {# STEP 4 #}
        <div role="tabpanel" class="form-contenttab tab-pane" id="step2">
          <div class="row">
            <div class="col-md-12">
              <div class="container-fluid">
                <div class="row">

                  <div class="col-md-12">
                    <h2>{{ 'Retail price'|trans({}, 'Admin.Catalog.Feature') }}
                      <span class="help-box" data-toggle="popover"
                        data-content="{{ "This is the price at which you intend to sell this product to your customers. The tax included price will change according to the tax rule you select."|trans({}, 'Admin.Catalog.Help') }}" ></span>
                    </h2>
                  </div>

                  <div class="col-md-12 form-group">
                    <div class="row">

                      <div class="col-xl-2 col-lg-3">
                        <label class="form-control-label">{{ form.step2.price.vars.label }}</label>
                        {{ form_errors(form.step2.price) }}
                        {{ form_widget(form.step2.price) }}
                      </div>
                      <div class="col-xl-2 col-lg-3">
                        <label class="form-control-label">{{ form.step2.price_ttc.vars.label }}</label>
                        {{ form_errors(form.step2.price_ttc) }}
                        {{ form_widget(form.step2.price_ttc) }}
                      </div>

                      <div class="col-xl-4 col-lg-6 col-xl-offset-1 col-lg-offset-0">
                        <label class="form-control-label">
                          {{ form.step2.unit_price.vars.label }}
                          <span class="help-box" data-toggle="popover"
                            data-content="{{ "Some products can be purchased by unit (per bottle, per pound, etc.),  and this is the price for one unit. For instance, if you’re selling fabrics, it would be the price per meter."|trans({}, 'Admin.Catalog.Help') }}" ></span>
                        </label>
                        <div class="row">
                          <div class="col-md-6">
                            {{ form_errors(form.step2.unit_price) }}
                            {{ form_widget(form.step2.unit_price) }}
                          </div>
                          <div class="col-md-6">
                            {{ form_errors(form.step2.unity) }}
                            {{ form_widget(form.step2.unity) }}
                          </div>
                        </div>
                      </div>
                      <div class="col-md-2 col-md-offset-1 {% if 'PS_USE_ECOTAX'|configuration != 1 %}hide{% endif %}">
                        <label class="form-control-label">{{ form.step2.ecotax.vars.label }}</label>
                        {{ form_errors(form.step2.ecotax) }}
                        {{ form_widget(form.step2.ecotax) }}
                      </div>
                    </div>
                  </div>

                  <div class="col-md-12">
                    <div class="row form-group">
                      <div class="col-md-4">
                        <label class="form-control-label">{{ form.step2.id_tax_rules_group.vars.label }}</label>
                        {{ form_errors(form.step2.id_tax_rules_group) }}
                        {{ form_widget(form.step2.id_tax_rules_group) }}
                      </div>
                      <div class="col-md-8">
                        <label class="form-control-label">&nbsp;</label>
                        <a class="form-control-static external-link" href="{{ getAdminLink("AdminTaxes") }}">
                          <i class="material-icons">open_in_new</i> {{ 'Manage tax rules'|trans({}, 'Admin.Catalog.Feature') }}
                        </a>
                      </div>
                      <div class="col-md-12 p-t-1">
                        {{ form_widget(form.step2.on_sale) }}
                      </div>
                      <div class="col-md-12">
                        <div class="row">
                          <div class="col-xl-5 col-lg-12">
                            <div class="alert alert-info" role="alert">
                              <i class="material-icons">help</i>
                              <p class="alert-text">
                                {{ 'Final retail price: [1][2][/2] tax incl.[/1] / [3][/3] tax excl.'|trans({}, 'Admin.Catalog.Feature')|replace({ '[1]': '<strong>', '[/1]': '</strong>', '[2]': '<span id="final_retail_price_ti">', '[/2]': '</span>', '[3]': '<span id="final_retail_price_te">', '[/3]': '</span>', })|raw }}
                              </p>
                            </div>
                          </div>
                        </div>
                      </div>
                    </div>
                  </div>

                  <div class="col-md-12">
                    <div class="row">
                      <div class="col-md-12">
                        <h2>
                          {{ 'Cost price'|trans({}, 'Admin.Catalog.Feature') }}
                          <span class="help-box" data-toggle="popover"
                            data-content="{{ "The cost price is the price you paid for the product. Do not include the tax. It should be lower than the retail price: the difference between the two will be your margin."|trans({}, 'Admin.Catalog.Help') }}" ></span>
                        </h2>
                      </div>
                      <div class="col-xl-2 col-lg-3 form-group">
                        <label class="form-control-label">{{ form.step2.wholesale_price.vars.label|raw }}</label>
                        {{ form_errors(form.step2.wholesale_price) }}
                        {{ form_widget(form.step2.wholesale_price) }}
                      </div>
                    </div>
                  </div>

                  <div class="col-md-12">
                    <div class="row">
                      <div class="col-md-12">
                        <h2>
                          {{ 'Specific prices'|trans({}, 'Admin.Catalog.Feature') }}
                          <span class="help-box" data-toggle="popover"
                            data-content="{{ "You can set specific prices for customers belonging to different groups, different countries, etc."|trans({}, 'Admin.Catalog.Help') }}" ></span>
                        </h2>
                      </div>
                      <div class="col-md-12">
                        <div id="specific-price" class="m-b-2">
                          <a class="btn btn-action m-b-2" data-toggle="collapse" href="#specific_price_form" aria-expanded="false">
                            <i class="material-icons">add_circle</i>
                            {{ 'Add a specific price'|trans({}, 'Admin.Catalog.Feature') }}
                          </a>
                          <table id="js-specific-price-list" class="table table-striped hide seo-table" data="{{ path('admin_specific_price_list', { 'idProduct': 1 }) }}" data-action-delete="{{ path('admin_delete_specific_price', { 'idSpecificPrice': 1 }) }}">
                            <thead>
                            <tr>
                              <th>{{ 'Rule'|trans({}, 'Admin.Catalog.Feature') }}</th>
                              <th>{{ 'Combination'|trans({}, 'Admin.Catalog.Feature') }}</th>
                              <th>{{ 'Currency'|trans({}, 'Admin.Global') }}</th>
                              <th>{{ 'Country'|trans({}, 'Admin.Global') }}</th>
                              <th>{{ 'Group'|trans({}, 'Admin.Global') }}</th>
                              <th>{{ 'Customer'|trans({}, 'Admin.Global') }}</th>
                              <th>{{ 'Fixed price'|trans({}, 'Admin.Catalog.Feature') }}</th>
                              <th>{{ 'Impact'|trans({}, 'Admin.Catalog.Feature') }}</th>
                              <th>{{ 'Period'|trans({}, 'Admin.Global') }}</th>
                              <th>{{ 'From'|trans({}, 'Admin.Catalog.Feature') }}</th>
                              <th></th>
                            </tr>
                            </thead>
                            <tbody></tbody>
                          </table>
                        </div>
                        <div class="collapse" id="specific_price_form" data-action="{{ path('admin_specific_price_add') }}">
                          {{ include('PrestaShopBundle:Admin:Product/Include/form-specific-price.html.twig', {'form': form.step2.specific_price, 'is_multishop_context': is_multishop_context}) }}
                        </div>
                      </div>
                    </div>
                  </div>

                  <div class="col-md-12">
                    <div class="row">
                      <div class="col-md-12">
                        <h2>
                          {{ 'Priority management'|trans({}, 'Admin.Catalog.Feature') }}
                          <span class="help-box" data-toggle="popover"
                            data-content="{{ "Sometimes one customer can fit into multiple price rules. Priorities allow you to define which rules apply first."|trans({}, 'Admin.Catalog.Help') }}" ></span>
                        </h2>
                      </div>
                      <div class="col-md-3">
                        <fieldset class="form-group">
                          <label>{{ 'Priorities'|trans({}, 'Admin.Catalog.Feature') }}</label>
                          {{ form_errors(form.step2.specificPricePriority_0) }}
                          {{ form_widget(form.step2.specificPricePriority_0) }}
                        </fieldset>
                      </div>
                      <div class="col-md-3">
                        <fieldset class="form-group">
                          <label>&nbsp;</label>
                          {{ form_errors(form.step2.specificPricePriority_1) }}
                          {{ form_widget(form.step2.specificPricePriority_1) }}
                        </fieldset>
                      </div>
                      <div class="col-md-3">
                        <fieldset class="form-group">
                          <label>&nbsp;</label>
                          {{ form_errors(form.step2.specificPricePriority_2) }}
                          {{ form_widget(form.step2.specificPricePriority_2) }}
                        </fieldset>
                      </div>
                      <div class="col-md-3">
                        <fieldset class="form-group">
                          <label>&nbsp;</label>
                          {{ form_errors(form.step2.specificPricePriority_3) }}
                          {{ form_widget(form.step2.specificPricePriority_3) }}
                        </fieldset>
                      </div>
                      <div class="col-md-12">
                        {{ form_widget(form.step2.specificPricePriorityToAll) }}
                      </div>
                    </div>
                  </div>

                </div>
              </div>
            </div>
          </div>
        </div>

        {# STEP 5 #}
        <div role="tabpanel" class="form-contenttab tab-pane" id="step5">
          <div class="row">
            <div class="col-md-12">
              <div class="container-fluid">
                <div class="row">

                  {{ include('PrestaShopBundle:Admin/Product/Include:form_seo.html.twig', {'form' : form.step5}) }}

                </div>
              </div>
            </div>
          </div>
        </div>

        {# STEP 6 #}
        <div role="tabpanel" class="form-contenttab tab-pane" id="step6">
          <div class="row">
            <div class="col-md-12">
              <div class="container-fluid">
                <div class="row">

                  <div class="col-md-12">

                    <div class="row">
                      <div class="col-md-12">
                        <h2>{{ 'Visibility'|trans({}, 'Admin.Catalog.Feature') }}</h2>
                        <p class="subtitle">{{ 'Where do you want your product to appear?'|trans({}, 'Admin.Catalog.Feature') }}</p>
                      </div>
                    </div>

                    <div class="row">
                      <div class="col-md-4 form-group">
                        {{ form_errors(form.step6.visibility) }}
                        {{ form_widget(form.step6.visibility) }}
                      </div>
                    </div>

                    <div class="row">
                      <div class="col-md-7 form-group">
                          {{ form_errors(form.step6.display_options) }}
                          <div class="row">
                            <div class="col-md-4 js-available-for-order">
                              {{ form_widget(form.step6.display_options.available_for_order) }}
                            </div>
                            <div class="col-md-3 js-show-price">
                              {{ form_widget(form.step6.display_options.show_price) }}
                            </div>
                            <div class="col-md-5">
                              {{ form_widget(form.step6.display_options.online_only) }}
                            </div>
                          </div>
                      </div>
                    </div>
                    <div class="row form-group">
                      <div class="col-md-8">
                        <label class="form-control-label">{{ 'Tags'|trans({}, 'Admin.Catalog.Feature') }}</label>
                        {{ form_errors(form.step6.tags) }}
                        {{ form_widget(form.step6.tags) }}
                        <div class="alert alert-info alert-drop m-t-1" role="alert">
                          <i class="material-icons">help</i>
                          <p class="alert-text" data-title="{{ 'Read more'|trans({}, 'Admin.Actions')|raw }}">
                            {{ 'Tags are meant to help your customers find your products via the search bar.'|trans({}, 'Admin.Catalog.Help')|raw }}
                            <strong>{{ 'Read more'|trans({}, 'Admin.Actions')|raw }}</strong>
                          </p>
                        </div>
                        <div class="alert alert-info alert-down" role="alert">
                          <p class="alert-down-text">
                            {{ 'Choose terms and keywords that your customers will use to search for this product and make sure you are consistent with the tags you may have already used.'|trans({}, 'Admin.Catalog.Help')|raw }}<br>
                            {{ 'You can manage tag aliases in the [1]Search section[/1].'|trans({}, 'Admin.Catalog.Help')|
                              replace({
                                '[1]' : '<a href="'~ getAdminLink("AdminSearchConf") ~'" target="_blank">',
                                '[/1]' : '</a>'
                              })|raw
                            }}
                          </p>
                        </div>
                      </div>
                    </div>

                    <div class="row">
                      <div class="col-md-12">
                        <h2>{{ 'Condition & References'|trans({}, 'Admin.Catalog.Feature')|raw }}</h2>
                      </div>
                    </div>

                    <div class="row">
                      <fieldset class="col-md-4 form-group">
                        <label class="form-control-label">
                          {{ form.step6.condition.vars.label }}
                          <span class="help-box" data-toggle="popover"
                            data-content="{{ "Not all shops sell new products. This option enables you to indicate the condition of the product. It can be required on some marketplaces."|trans({}, 'Admin.Catalog.Help') }}" ></span>
                        </label>
                        {{ form_errors(form.step6.condition) }}
                        {{ form_widget(form.step6.condition) }}
                      </fieldset>
                      <fieldset class="col-md-4 form-group">
                        <label class="form-control-label">&nbsp;</label>
                        {{ form_widget(form.step6.show_condition) }}
                      </fieldset>
                    </div>
                    <div class="row">
                      <fieldset class="col-md-4 form-group">
                        <label class="form-control-label">
                          {{ form.step6.isbn.vars.label }}
                          <span class="help-box" data-toggle="popover"
                            data-content="{{ "ISBN is used internationally to identify books and their various editions."|trans({}, 'Admin.Catalog.Help') }}" ></span>
                        </label>
                        {{ form_errors(form.step6.isbn) }}
                        {{ form_widget(form.step6.isbn) }}
                      </fieldset>
                      <fieldset class="col-md-4 form-group">
                        <label class="form-control-label">
                          {{ form.step6.ean13.vars.label }}
                          <span class="help-box" data-toggle="popover"
                            data-content="{{ "This type of product code is specific to Europe and Japan, but is widely used internationally. It is a superset of the UPC code: all products marked with an EAN will be accepted in North America."|trans({}, 'Admin.Catalog.Help') }}" ></span>
                        </label>
                        {{ form_errors(form.step6.ean13) }}
                        {{ form_widget(form.step6.ean13) }}
                      </fieldset>
                    </div>
                    <div class="row">
                      <fieldset class="col-md-4 form-group">
                        <label class="form-control-label">
                          {{ form.step6.upc.vars.label }}
                          <span class="help-box" data-toggle="popover"
                            data-content="{{ "This type of product code is widely used in the United States, Canada, the United Kingdom, Australia, New Zealand and in other countries."|trans({}, 'Admin.Catalog.Help') }}" ></span>
                        </label>
                        {{ form_errors(form.step6.upc) }}
                        {{ form_widget(form.step6.upc) }}
                      </fieldset>
                    </div>

                    <div class="row">
                      <div class="col-md-12">
                        <div id="custom_fields" class="m-b-2">
                          <h2>{{ form.step6.custom_fields.vars.label }}</h2>
                          <p class="subtitle">{{ 'Customers can personalize the product by entering some text or by providing custom image files.'|trans({}, 'Admin.Catalog.Feature') }}</p>
                          {{ form_errors(form.step6.custom_fields) }}
                          <ul class="customFieldCollection nostyle" data-prototype="
                                      {% filter escape %}
                                      {{ include('PrestaShopBundle:Admin/Product/Include:form_custom_fields.html.twig', { 'form': form.step6.custom_fields.vars.prototype }) }}
                                      {% endfilter %}">
                            {% for field in form.step6.custom_fields %}
                              <li>
                                {{ include('PrestaShopBundle:Admin/Product/Include:form_custom_fields.html.twig', { 'form': field }) }}
                              </li>
                            {% endfor %}
                          </ul>
                          <a href="#" class="btn btn-action add">
                            <i class="material-icons">add_circle</i>
                            {{ 'Add a customization field'|trans({}, 'Admin.Catalog.Feature') }}
                          </a>
                        </div>
                      </div>
                    </div>

                    <div class="row">
                      <div class="col-md-8">
                        <h2>{{ 'Attached files'|trans({}, 'Admin.Catalog.Feature') }}</h2>
                        <p class="subtitle">{{ 'Add files that customers can download directly on the product page (instructions, manual, recipe, etc.).'|trans({}, 'Admin.Catalog.Feature') }}</p>
                        {{ form_widget(form.step6.attachments) }}
                      </div>
                    </div>
                    <div class="row">
                      <div class="col-md-8">
                        <a
                          class="btn btn-action add m-b-1"
                          href="#collapsedForm"
                          data-toggle="collapse"
                          aria-expanded="false"
                          aria-controls="collapsedForm"
                        >
                          <i class="material-icons">add_circle</i>
                          {{ 'Attach a new file'|trans({}, 'Admin.Catalog.Feature') }}
                        </a>
                        <fieldset class="form-group collapse" id="collapsedForm">
                          {{ form_errors(form.step6.attachment_product) }}
                          <div id="form_step6_attachment_product" data-action="{{ form.step6.attachment_product.vars.attr['data-action'] }}">
                            <div class="form-group">{{ form_widget(form.step6.attachment_product.file) }}</div>
                            <div class="form-group">{{ form_widget(form.step6.attachment_product.name) }}</div>
                            <div class="form-group">{{ form_widget(form.step6.attachment_product.description) }}</div>
                            <div class="form-group">
                              {{ form_widget(form.step6.attachment_product.add) }}
                              {{ form_widget(form.step6.attachment_product.cancel) }}
                            </div>
                          </div>
                        </fieldset>
                      </div>
                    </div>

                    <div class="row">
                      <div class="col-md-8" id="supplier_collection">
                        {{ include('PrestaShopBundle:Admin:Product/Include/form-supplier-choice.html.twig', { 'form': form.step6 }) }}
                      </div>
                    </div>
                    <div class="row">
                      <div id="supplier_combination_collection" class="col-md-12" data-url="{{ path('admin_supplier_refresh_product_supplier_combination_form', { 'idProduct': 1, 'supplierIds': 1}) }}">
                        {{ include('PrestaShopBundle:Admin:Product/Include/form-supplier-combination.html.twig', { 'suppliers': form.step6.suppliers.vars.value, 'form': form.step6 }) }}
                      </div>
                    </div>

                  </div>
                </div>
              </div>
            </div>
          </div>
        </div>

        {# OTHER STEPS #}
        {% if hookcount('displayAdminProductsExtra') > 0 %}
          <div role="tabpanel" class="form-contenttab tab-pane" id="hooks">
            <div class="row">
              <div class="col-md-12">
                <div class="container-fluid">
                  <div class="row">

                    {# LEFT #}
                    <div class="col-md-12">
                      {% set hooks = renderhooksarray('displayAdminProductsExtra', { 'id_product': id_product }) %}

                      <div class="row module-selection">
                        <div class="col-sm-12 col-md-8">
                          <select class="modules-list-select" data-toggle="select2">
                            {% for module in hooks %}
                              <option value="module-{{ loop.index }}">{{ module.name }}</option>
                            {% endfor %}
                          </select>
                        </div>
                      </div>

                      {% for module in hooks %}
                        <div
                          id="module_{{ module.id }}"
                          class="module-render-container module-{{ loop.index }}"
                          {% if loop.index != 1 %}style="display: none;"{% endif %}
                        >
                          <h2 class="name">{{ module.name }}</h2>
                          <div>
                            {{ module.content|raw }}
                          </div>
                        </div>
                      {% endfor %}
                    </div>

                  </div>
                </div>
              </div>
            </div>
          </div>
        {% endif %}

      </div>

      {{ form_widget(form.id_product) }}
      {{ form_widget(form._token) }}

    </div>

    {# FOOTER #}
    <div class="product-footer">
      <div class="col-lg-5">
        <a
          href="{{ path('admin_product_unit_action', {action: 'delete', id: id_product}) }}"
          class="btn btn-invisible btn-lg delete"
          data-toggle="tooltip"
          id="product_form_delete_btn"
          title="{{ 'Permanently delete this product.'|trans({}, 'Admin.Catalog.Help') }}"
        >
          <i class="material-icons">delete</i>
        </a>
        <a
          data-redirect="{{ preview_link }}"
          data-url_deactive="{{ preview_link_deactivate }}"
          target="_blank"
          class="btn btn-tertiary btn-submit preview"
          data-toggle="tooltip"
          id="product_form_preview_btn"
          title="{{ 'See how your product sheet will look online: CTRL+E'|trans({}, 'Admin.Catalog.Help') }}"
         >
          {{ 'Preview'|trans({}, 'Admin.Actions')}}
        </a>

        <h2 class="for-switch online-title" {% if not form.step1.vars.value.active %}style="display:none;"{% endif %} data-toggle="tooltip"
            title="{{ 'Enable or disable the product on your shop: CTRL+O'|trans({}, 'Admin.Catalog.Help') }}">{{ 'Online'|trans({}, 'Admin.Global') }}</h2>
        <h2 class="for-switch offline-title" {% if form.step1.vars.value.active %}style="display:none;"{% endif %} data-toggle="tooltip"
            title="{{ 'Enable or disable the product on your shop: CTRL+O'|trans({}, 'Admin.Catalog.Help') }}">{{ 'Offline'|trans({}, 'Admin.Global') }}</h2>
        <input
          id="form_step1_active"
          data-toggle="switch"
          type="checkbox"
          name="form[step1][active]"
          value="1"
          {{ form.step1.vars.value.active ? 'checked="checked"' : '' }}
        />

      </div>
      <div class="col-lg-6 text-lg-right">
        {% if is_shop_context %}
          <button
            type="button"
            class="btn btn-tertiary-outline btn-submit hidden-xs uppercase duplicate"
            id="product_form_save_duplicate_btn"
            data-redirect="{{ path('admin_product_unit_action', {action: 'duplicate', id: id_product}) }}"
            data-toggle="tooltip"
            title="{{ 'Save and duplicate this product, then go to the new product: CTRL+D'|trans({}, 'Admin.Catalog.Help') }}"
            >
            {{ 'Duplicate'|trans({}, 'Admin.Actions')|raw }}
          </button>
        {% endif %}
        <button
          type="button"
          class="btn btn-tertiary-outline btn-submit hidden-xs uppercase go-catalog"
          id="product_form_save_go_to_catalog_btn"
          data-redirect="{{ path('admin_product_catalog', {'offset': 'last', 'limit': 'last'}) }}"
          data-toggle="tooltip"
          title="{{ 'Save and go back to the catalog: CTRL+Q'|trans({}, 'Admin.Catalog.Help') }}"
          >
          {{ 'Go to catalog'|trans({}, 'Admin.Catalog.Feature')|raw }}
        </button>
        <button
          type="button"
          class="btn btn-tertiary-outline btn-submit hidden-xs uppercase new-product"
          id="product_form_save_new_btn"
          data-redirect="{{ path('admin_product_new') }}"
          data-toggle="tooltip"
          title="{{ 'Save and create a new product: CTRL+P'|trans({}, 'Admin.Catalog.Help') }}"
          >
          {{ 'Add new product'|trans({}, 'Admin.Catalog.Feature')|raw }}
        </button>
        <input
          id="submit"
          type="submit"
          class="btn btn-primary save uppercase"
          value="{{ 'Save'|trans({}, 'Admin.Actions') }}"
          data-toggle="tooltip"
          title="{{ 'Save the product and stay on the current page: CTRL+S'|trans({}, 'Admin.Catalog.Help') }}"
          />

          <div class="btn-group hide dropdown pull-right">
            <div class="js-spinner spinner hide btn-primary-reverse onclick pull-left m-r-1"></div>
            <button
             class="btn btn-primary js-btn-save"
             type="submit"
             >
              <span>{{ 'Save'|trans({}, 'Admin.Actions') }}</span>
            </button>
            <button
              class="btn btn-primary dropdown-toggle"
              type="button"
              id="dropdownMenu"
              data-toggle="dropdown"
              aria-expanded="false"
            >

            </button>
            <div class="dropdown-menu" aria-labelledby="dropdownMenu">
              {% if is_shop_context %}
                <a
                 class="dropdown-item duplicate js-btn-save"
                 href="{{ path('admin_product_unit_action', {action: 'duplicate', id: id_product}) }}"
                >
                {{ 'Duplicate'|trans({}, 'Admin.Actions')|raw }}
                </a>
              {% endif %}
             <a
              class="dropdown-item go-catalog js-btn-save"
              href="{{ path('admin_product_catalog', {'offset': 'last', 'limit': 'last'}) }}"
              >
              {{ 'Go to catalog'|trans({}, 'Admin.Catalog.Feature')|raw }}
             </a>
             <a
              class="dropdown-item new-product js-btn-save"
              href="{{ path('admin_product_new') }}"
              >
              {{ 'Add new product'|trans({}, 'Admin.Catalog.Feature')|raw }}
            </a>
          </div>
        </div>
      </div>
    </div>
  </form>


  {% embed 'PrestaShopBundle:Admin/Helpers:bootstrap_popup.html.twig' with {
    'id': 'confirmation_modal',
    'title': "Warning"|trans({}, 'Admin.Notifications.Warning'),
    'closable': false,
    'actions': [
      {
        'type': 'button',
        'label': "No"|trans({}, 'Admin.Global'),
        'class': 'btn btn-tertiary-outline btn-lg cancel'
      },
      {
        'type': 'button',
        'label': "Yes"|trans({}, 'Admin.Global'),
        'class': 'btn btn-primary btn-lg continue'
      }
    ],
  } %}
    {% block content %}
      <div class="modal-body"></div>
    {% endblock %}
  {% endembed %}

{% endblock %}

{% block stylesheets %}
  {{ parent() }}
{% endblock %}

{% block javascripts %}
  {{ parent() }}
  <script src="{{ asset('themes/default/js/bundle/product/form.js') }}"></script>

  <script src="{{ asset('themes/default/js/bundle/product/product-manufacturer.js') }}"></script>
  <script src="{{ asset('themes/default/js/bundle/product/product-related.js') }}"></script>
  <script src="{{ asset('themes/default/js/bundle/product/product-category-tags.js') }}"></script>
  <script src="{{ asset('themes/default/js/bundle/product/default-category.js') }}"></script>
  <script src="{{ asset('themes/default/js/bundle/product/product-combinations.js') }}"></script>
  <script src="{{ asset('themes/default/js/bundle/category-tree.js') }}"></script>
  <script src="{{ asset('themes/default/js/bundle/module/module_card.js') }}"></script>
  <script src="{{ asset('themes/default/js/bundle/modal-confirmation.js') }}"></script>
  <script src="{{ asset('../js/tiny_mce/tiny_mce.js') }}"></script>
  <script src="{{ asset('../js/admin/tinymce.inc.js') }}"></script>
  <script src="{{ asset('../js/admin/tinymce_loader.js') }}"></script>
{% endblock %}

{% set js_translatable = {
"Are you sure to disable variations ? they will all be deleted": "This will delete all the combinations. Do you wish to proceed?"|trans({}, 'Admin.Catalog.Notification'),
}|merge(js_translatable) %}

{% set js_translatable = {
"Form update success": "Settings updated."|trans({}, 'Admin.Notifications.Success'),
"Form update errors": "Unable to update settings."|trans({}, 'Admin.Notifications.Error'),
"Delete": "Delete"|trans({}, 'Admin.Actions'),
"ToLargeFile": "The file is too large. Maximum size allowed is: [1]. The file you are trying to upload is [2]."|trans({}, 'Admin.Notifications.Error')|replace({ '[1]': '{{maxFilesize}}', '[2]': '{{filesize}}' }),
"Drop images here": "Drop images here"|trans({}, 'Admin.Catalog.Feature'),
"or select files": "or select files"|trans({}, 'Admin.Catalog.Feature'),
"files recommandations": "Recommended size 800 x 800px for default theme."|trans({}, 'Admin.Catalog.Feature'),
"files recommandations2": "JPG, GIF or PNG format."|trans({}, 'Admin.Catalog.Feature'),
"Cover": "Cover"|trans({}, 'Admin.Catalog.Feature'),
"Are you sure to delete this?": "Are you sure to delete this?"|trans({}, 'Admin.Notifications.Warning'),
"This will delete the specific price. Do you wish to proceed?": "This will delete the specific price. Do you wish to proceed?"|trans({}, 'Admin.Catalog.Notification'),
"Quantities": "Quantities"|trans({}, 'Admin.Catalog.Feature'),
"Combinations": "Combinations"|trans({}, 'Admin.Catalog.Feature'),
"Virtual product": "Virtual product"|trans({}, 'Admin.Catalog.Feature'),
"tax incl.": "tax incl."|trans({}, 'Admin.Catalog.Feature'),
"tax excl.": "tax excl."|trans({}, 'Admin.Catalog.Feature'),
"You can't create pack product with variations. Are you sure to disable variations ? they will all be deleted.": "A pack of products can't have combinations."|trans({}, "Admin.Catalog.Notification") ~ ' ' ~ js_translatable['Are you sure to disable variations ? they will all be deleted'],
"You can't create virtual product with variations. Are you sure to disable variations ? they will all be deleted.": "A virtual product can't have combinations."|trans({}, "Admin.Catalog.Notification") ~ ' ' ~ js_translatable['Are you sure to disable variations ? they will all be deleted'],
}|merge(js_translatable) %}<|MERGE_RESOLUTION|>--- conflicted
+++ resolved
@@ -416,11 +416,7 @@
                             </div>
                             <div id="form_step3_virtual_product_file_details" class="{{ form.step3.virtual_product.vars.value.filename is defined ? 'show' : 'hide' }}">
                               <a href="{{ form.step3.virtual_product.vars.value.file_download_link is defined ? form.step3.virtual_product.vars.value.file_download_link : '' }}" class="btn btn-default btn-sm download">{{ 'Download file'|trans({}, 'Admin.Actions') }}</a>
-<<<<<<< HEAD
-                              <a href="{{ path('admin_product_virtual_remove_file_action', { 'idProduct': 1 }) }}" class="btn btn-danger btn-sm delete">{{ 'Delete this file'|trans({}, 'Admin.Actions') }}</a>
-=======
                               <a href="{{ path('admin_product_virtual_remove_file_action', {'idProduct': id_product}) }}" class="btn btn-danger btn-sm delete">{{ 'Delete this file'|trans({}, 'Admin.Actions') }}</a>
->>>>>>> 1c0193e8
                             </div>
                           </fieldset>
                         </div>
