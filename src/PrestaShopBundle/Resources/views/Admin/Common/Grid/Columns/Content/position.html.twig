--- conflicted
+++ resolved
@@ -22,48 +22,24 @@
  * @license   https://opensource.org/licenses/OSL-3.0 Open Software License (OSL 3.0)
  * International Registered Trademark & Property of PrestaShop SA
  *#}
-<<<<<<< HEAD
+{% if grid.sorting.order_by == 'position' and grid.sorting.order_way == 'asc' %}
+    {% set updateRouteParams = record|array_pluck(column.options.route_params) %}
 
-{% if grid.sorting.order_by == 'position' and grid.sorting.order_way == 'asc' %}
-  <div class="js-drag-handle js-{{ grid.id }}-position"
-       style="cursor: move;"
-       data-id="{{ record[column.options.id_field] }}"
-       data-id-parent="{{ record[column.options.id_parent_field] }}"
-       data-position="{{ record[column.options.field] }}"
-       data-update-url="{{ url(column.options.update_route) }}"
-       data-update-method="{{ column.options.update_method }}"
-       data-pagination-offset="{{ grid.pagination.offset }}"
-  >
-    <i class="material-icons">swap_vert</i>
-    <span class="js-position">
-      {{ record[column.options.field] + 1 }}
-    </span>
-  </div>
+    <div class="js-drag-handle js-{{ grid.id }}-position"
+        style="cursor: move;"
+        data-id="{{ record[column.options.id_field] }}"
+        data-position="{{ record[column.options.position_field] }}"
+        data-update-url="{{ url(column.options.update_route, updateRouteParams) }}"
+        data-update-method="{{ column.options.update_method }}"
+        data-pagination-offset="{{ grid.pagination.offset }}"
+    >
+        <i class="material-icons">swap_vert</i>
+        <span class="badge badge-secondary rounded js-position">
+        {{ record[column.options.position_field] + 1 }}
+        </span>
+    </div>
 {% else %}
-  <div class="text-center">
-    {{ record[column.options.field] + 1 }}
-  </div>
-{% endif %}
-=======
- {% if grid.sorting.order_by == 'position' and grid.sorting.order_way == 'asc' %}
-     {% set updateRouteParams = record|array_pluck(column.options.route_params) %}
-
-     <div class="js-drag-handle js-{{ grid.id }}-position"
-          style="cursor: move;"
-          data-id="{{ record[column.options.id_field] }}"
-          data-position="{{ record[column.options.position_field] }}"
-          data-update-url="{{ url(column.options.update_route, updateRouteParams) }}"
-          data-update-method="{{ column.options.update_method }}"
-          data-pagination-offset="{{ grid.pagination.offset }}"
-     >
-         <i class="material-icons">swap_vert</i>
-         <span class="badge badge-secondary rounded js-position">
-            {{ record[column.options.position_field] + 1 }}
-         </span>
-     </div>
- {% else %}
-     <div class="text-center">
-         {{ record[column.options.position_field] + 1 }}
-     </div>
- {% endif %}
->>>>>>> 118a39a7
+    <div class="text-center">
+        {{ record[column.options.position_field] + 1 }}
+    </div>
+{% endif %}