--- conflicted
+++ resolved
@@ -13,65 +13,6 @@
 <div id="modules-{{display_type}}">
     <div class="row">
         {% for module in modules %}
-<<<<<<< HEAD
-                <div class="module-item-{{display_type}} {{col_lg}}" data-id="{{ module.id }}" data-name="{{ module.displayName }}"
-                data-logo="{{ module.media.img }}" data-author="{{ module.author }}" data-version="{{ module.version }}" data-description="{{ module.description }}"
-                data-tech-name="{{module.name}}" data-categories="{{ module.refs|join('|') }}" data-type="{{module.productType}}" data-price="{{module.price.EUR}}">
-                     <div class="module-item-wrapper-{{display_type}}">
-                        <div class="module-item-heading-{{display_type}}" data-toggle="modal" data-target="#module-modal-read-more-{{module.name}}">
-                            <img class="module-logo-thumb-{{display_type}}" src="{{ module.media.img }}" alt="{{ module.displayName }}" />
-                            <div class="text-ellipsis module-name-{{display_type}}" data-toggle="tooltip" data-placement="top" title="{{ module.displayName }}">
-                                {{ module.displayName }}
-                            </div>
-                            <div class="text-ellipsis x-small-text module-version-author-{{display_type}}">
-                                {% if module.productType == "service" %}
-                                    Service by {{ module.author }}
-                                {% else %}
-                                    v{{ module.version }} by {{ module.author }}
-                                {% endif %}
-                            </div>
-                        </div>
-                        <div class="module-quick-description-{{display_type}} no-padding">
-                            {{ module.description|raw }}
-                            {% if module.fullDescription is defined and module.description|length < module.fullDescription|length %}
-                                ...
-                            {% endif %}
-                            <div class="module-read-more-{{display_type}}">
-                                <a class="module-read-more-{{display_type}}-btn" href="#" data-toggle="modal" data-target="#module-modal-read-more-{{module.name}}">Read More</a>
-                            </div>
-                        </div>
-                        <div class="module-quick-action-{{display_type}} clearfix">
-                            <div class="pull-right btn-group">
-                                {% for module_action, module_url in module.urls %}
-                                    {% if module.url_active is not defined or module.url_active  == module_action %}
-                                        <a class="btn btn-default  btn-xs light-button {% if module_action  != 'configure' %}module-install-btn{% endif %}" href="{{module_url}}">{{module_action|capitalize}}</a>
-                                    {% endif %}
-                                {% endfor %}
-                                {% if module.url is defined and  (module.url_active is not defined or module.url_active  == '') %}
-                                    <a class="btn btn-default btn-xs light-button" href="{{module.url}}">{% if module.price.EUR > 0 %}{{module.price.EUR}}{% else %}Discover{% endif %}</a>
-                                {% endif %}
-                                <button type="button" class="btn btn-default dropdown-toggle light-button" data-toggle="dropdown" aria-haspopup="true" aria-expanded="false">
-                                  <span class="caret"></span>
-                                  <span class="sr-only">Toggle Dropdown</span>
-                                </button>
-                                <ul class="dropdown-menu">
-                                {% for module_action, module_url in module.urls %}
-                                    <li><a href="{{module_url}}" class="{% if module_action  != 'configure' %}module-install-btn{% endif %}">{{module_action|capitalize}}</a></li>
-                                {% endfor %}
-                                </ul>
-
-                                <div class="loader module-install-loader">
-                                    <svg class="circular" viewBox="25 25 50 50">
-                                        <circle class="path" cx="50" cy="50" r="20" fill="none" stroke-width="2" stroke-miterlimit="10"/>
-                                   </svg>
-                                </div>
-
-                            </div>
-                        </div>
-                        {% include 'PrestaShopBundle:Admin/Module/_partials:_modules_modal_read_more.html.twig' with { 'module': module } %}
-                    </div>
-                </div>
-=======
             {# Module Card #}
             {% include 'PrestaShopBundle:Admin/Module/_partials:_modules_card.html.twig'
                 with {
@@ -80,7 +21,6 @@
                     'col_lg': col_lg
                 }
             %}
->>>>>>> 96d0ca42
         {% endfor %}
     </div>
 </div>