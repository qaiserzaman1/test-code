{#**
  * Copyright since 2007 PrestaShop SA and Contributors
  * PrestaShop is an International Registered Trademark & Property of PrestaShop SA
  *
  * NOTICE OF LICENSE
  *
  * This source file is subject to the Open Software License (OSL 3.0)
  * that is bundled with this package in the file LICENSE.md.
  * It is also available through the world-wide-web at this URL:
  * https://opensource.org/licenses/OSL-3.0
  * If you did not receive a copy of the license and are unable to
  * obtain it through the world-wide-web, please send an email
  * to license@prestashop.com so we can send you a copy immediately.
  *
  * DISCLAIMER
  *
  * Do not edit or add to this file if you wish to upgrade PrestaShop to newer
  * versions in the future. If you wish to customize PrestaShop for your
  * needs please refer to https://devdocs.prestashop.com/ for more information.
  *
  * @author    PrestaShop SA and Contributors <contact@prestashop.com>
  * @copyright Since 2007 PrestaShop SA and Contributors
  * @license   https://opensource.org/licenses/OSL-3.0 Open Software License (OSL 3.0)
  *#}

<div id="customerCard" class="customer card">
  <div class="card-header">
    <h3 class="card-header-title">
      {{ 'Customer'|trans({}, 'Admin.Global') }}
    </h3>
  </div>

  <div class="card-body">
    <div id="customerInfo" class="info-block">
      <div class="row">
<<<<<<< HEAD
        {% if orderForViewing.customer is not null %}
        <div class="col-xxl-7">
          <h2 class="mb-0">
            <i class="material-icons">account_box</i>

            {{ orderForViewing.customer.gender }}
            {{ orderForViewing.customer.firstName }}
            {{ orderForViewing.customer.lastName }}

            <strong class="text-muted ml-2">#{{ orderForViewing.customer.id }}</strong>
          </h2>
          {%  if orderForViewing.customer.isGuest %}
            <strong class="text-muted">Guest</strong>
          {% endif %}
        </div>
        <div id="viewFullDetails" class="col-xxl-5 text-xxl-right">
          <a class="d-print-none" href="{{ path('admin_customers_view', {'customerId': orderForViewing.customer.id }) }}">
            {{ 'View full details'|trans({}, 'Admin.Actions') }}
          </a>
        </div>
=======
        {% if orderForViewing.customer is not null and orderForViewing.customer.id != 0 %}
          <div class="col-md-6">
            <h2 class="mb-0">
              <i class="material-icons">account_box</i>

              {{ orderForViewing.customer.gender }}
              {{ orderForViewing.customer.firstName }}
              {{ orderForViewing.customer.lastName }}

              <strong class="text-muted ml-2">#{{ orderForViewing.customer.id }}</strong>
            </h2>
            {% if orderForViewing.customer.isGuest %}
              <strong class="text-muted">Guest</strong>
            {% endif %}
          </div>

          <div id="viewFullDetails" class="col-md-6 text-right">
            <a class="d-print-none" href="{{ path('admin_customers_view', {'customerId': orderForViewing.customer.id }) }}">
              {{ 'View full details'|trans({}, 'Admin.Actions') }}
            </a>
          </div>
>>>>>>> cd845125
        {% else %}
          <div class="col">
            <h2 class="mb-0">{{ 'Deleted customer'|trans({}, 'Admin.Global') }}</h2>
          </div>
        {% endif %}
      </div>
    </div>
<<<<<<< HEAD
    {% if orderForViewing.customer is not null %}
    <div class="row mt-3">
      <div id="customerEmail" class="col-xxl-6">
        <p class="mb-1">
          <strong>{{ 'Email:'|trans({}, 'Admin.Global') }}</strong>
        </p>
        <p>
          <a href="mailto:{{ orderForViewing.customer.email }}">
            {{ orderForViewing.customer.email }}
          </a>
        </p>

        {%  if orderForViewing.customer.isGuest is same as(false) %}
          <p class="mb-1">
            <strong>{{ 'Account registered:'|trans({}, 'Admin.Orderscustomers.Feature') }}</strong>
          </p>
          <p>{{ orderForViewing.customer.accountRegistrationDate|date_format_full }}</p>
        {% endif %}
=======
>>>>>>> cd845125

    {% if orderForViewing.customer is not null and orderForViewing.customer.id != 0 %}
      <div class="row mt-3">
        <div id="customerEmail" class="col-md-6">
          <p class="mb-1">
            <strong>{{ 'Email:'|trans({}, 'Admin.Global') }}</strong>
          </p>
          <p>
            <a href="mailto:{{ orderForViewing.customer.email }}">
              {{ orderForViewing.customer.email }}
            </a>
          </p>
<<<<<<< HEAD
          <p class="d-block d-md-none">{{ orderForViewing.customer.ape }}</p>
        {% endif %}
      </div>
      <div id="validatedOrders" class="col-xxl-6">
        <p class="mb-1">
          <strong>{{ 'Validated orders placed:'|trans({}, 'Admin.Orderscustomers.Feature') }}</strong>
        </p>
        <p>
          <span class="badge rounded badge-dark">{{ orderForViewing.customer.validOrdersPlaced }}</span>
        </p>

        {%  if orderForViewing.customer.isGuest is same as(false) %}
=======

          {%  if orderForViewing.customer.isGuest is same as(false) %}
            <p class="mb-1">
              <strong>{{ 'Account registered:'|trans({}, 'Admin.Orderscustomers.Feature') }}</strong>
            </p>
            <p>{{ orderForViewing.customer.accountRegistrationDate|date_format_full }}</p>
          {% endif %}

          {%  if orderForViewing.customer.siret is not empty %}
            <p class="mb-1">
              <strong>{{ 'SIRET'|trans({}, 'Admin.Orderscustomers.Feature') }}</strong>
            </p>
            <p>{{ orderForViewing.customer.siret }}</p>
          {% endif %}

          {%  if orderForViewing.customer.ape is not empty %}
            <p class="mb-1 d-block d-md-none">
              <strong>{{ 'APE'|trans({}, 'Admin.Orderscustomers.Feature') }}</strong>
            </p>
            <p class="d-block d-md-none">{{ orderForViewing.customer.ape }}</p>
          {% endif %}
        </div>
        <div id="validatedOrders" class="col-md-6">
>>>>>>> cd845125
          <p class="mb-1">
            <strong>{{ 'Validated orders placed:'|trans({}, 'Admin.Orderscustomers.Feature') }}</strong>
          </p>
          <p>
            <span class="badge rounded badge-dark">{{ orderForViewing.customer.validOrdersPlaced }}</span>
          </p>

          {%  if orderForViewing.customer.isGuest is same as(false) %}
            <p class="mb-1">
              <strong>{{ 'Total spent since registration:'|trans({}, 'Admin.Orderscustomers.Feature') }}</strong>
            </p>
            <p>
              <span class="badge rounded badge-dark">{{ orderForViewing.customer.totalSpentSinceRegistration }}</span>
            </p>
          {% endif %}

          {%  if orderForViewing.customer.ape is not empty %}
            <p class="mb-1 d-none d-md-block">
              <strong>{{ 'APE'|trans({}, 'Admin.Orderscustomers.Feature') }}</strong>
            </p>
            <p class="d-none d-md-block">{{ orderForViewing.customer.ape }}</p>
          {% endif %}
        </div>
      </div>
    {% endif %}
    <div class="info-block mt-2">
      <div class="row">
        {% if orderForViewing.virtual is same as(false) %}
          <div id="addressShipping" class="info-block-col col-xl-6">
            <div class="row justify-content-between no-gutters">
              <strong>{{ 'Shipping address'|trans({}, 'Admin.Orderscustomers.Feature') }}</strong>
              {% if orderForViewing.customer is not null and orderForViewing.customer.id != 0 %}
                <a class="tooltip-link d-print-none" href="#" data-toggle="dropdown">
                  <i class="material-icons">more_vert</i>
                </a>

                <div class="dropdown-menu dropdown-menu-right">
                  <a class="dropdown-item" id="js-delivery-address-edit-btn"
                     href="{{ path('admin_order_addresses_edit', {'orderId': orderForViewing.id, 'addressType': 'delivery', 'liteDisplaying': 1, 'submitFormAjax': 1}) }}"
                  >
                    {{ 'Edit existing address'|trans({}, 'Admin.Actions') }}
                  </a>

                  <a href="#"
                     class="dropdown-item js-update-customer-address-modal-btn"
                     data-toggle="modal"
                     data-target="#updateCustomerAddressModal"
                     data-address-type="shipping"
                  >
                    {{ 'Select another address'|trans({}, 'Admin.Actions') }}
                  </a>
                </div>
              {% endif %}
            </div>

            {% for line in orderForViewing.shippingAddressFormatted|split("\n") %}
              <p class="mb-0">{{ line }}</p>
            {% endfor %}
          </div>
        {% endif %}
        <div id="addressInvoice" class="info-block-col {% if orderForViewing.virtual %}col-md-12{% else %}col-xl-6{% endif %}">
          <div class="row justify-content-between no-gutters">
            <strong>{{ 'Invoice address'|trans({}, 'Admin.Orderscustomers.Feature') }}</strong>

            {% if orderForViewing.customer is not null and orderForViewing.customer.id != 0 %}
              <a class="tooltip-link d-print-none" href="#" data-toggle="dropdown">
                <i class="material-icons">more_vert</i>
              </a>

              <div class="dropdown-menu dropdown-menu-right">
                <a class="dropdown-item" id="js-invoice-address-edit-btn"
                   href="{{ path('admin_order_addresses_edit', {'orderId': orderForViewing.id, 'addressType': 'invoice', 'liteDisplaying': 1, 'submitFormAjax': 1}) }}"
                >
                  {{ 'Edit existing address'|trans({}, 'Admin.Actions') }}
                </a>

                <a href="#"
                   class="dropdown-item js-update-customer-address-modal-btn"
                   data-toggle="modal"
                   data-target="#updateCustomerAddressModal"
                   data-address-type="invoice"
                >
                  {{ 'Select another address'|trans({}, 'Admin.Actions') }}
                </a>
              </div>
            {% endif %}
          </div>

          {% for line in orderForViewing.invoiceAddressFormatted|split("\n") %}
            <p class="mb-0">{{ line }}</p>
          {% endfor %}
        </div>
      </div>
    </div>

    {% if orderForViewing.customer is not null and orderForViewing.customer.id != 0 and privateNoteForm is not null %}
      <div id="privateNote" class="mt-2 info-block">
        <div class="row">
          {% set isPrivateNoteOpen = not orderForViewing.customer.privateNote is empty %}

          <div class="col-md-6">
            <h3 class="mb-0{{ not isPrivateNoteOpen ? ' d-print-none': '' }}">
              {{ 'Private note'|trans({}, 'Admin.Orderscustomers.Feature') }}
            </h3>
          </div>
          <div class="col-md-6 text-right d-print-none">
            <a href="#"
               class="float-right tooltip-link js-private-note-toggle-btn {% if isPrivateNoteOpen %}is-opened{% endif %}"
            >
              {% if isPrivateNoteOpen %}
                <i class="material-icons">remove</i>
              {% else %}
                <i class="material-icons">add</i>
              {% endif %}
            </a>
          </div>

          <div class="col-md-12 mt-3 js-private-note-block {% if not isPrivateNoteOpen %}d-none{% endif %}">
            {{ form_start(privateNoteForm, {
              'action': path('admin_customers_set_private_note', {
                'customerId': orderForViewing.customer.id,
                'back': path('admin_orders_view', {'orderId': orderForViewing.id})
              })
              }) }}

              {{ form_widget(privateNoteForm.note) }}
              <div class="d-none">
                {{ form_rest(privateNoteForm) }}
              </div>

              <div class="mt-2 text-right">
                <button type="submit"
                        class="btn btn-primary btn-sm js-private-note-btn"
                        {% if orderForViewing.customer.privateNote is empty %}disabled{% endif %}
                >
                  {{ 'Save'|trans({}, 'Admin.Actions') }}
                </button>
              </div>
            {{ form_end(privateNoteForm) }}
          </div>
        </div>
      </div>
    {% endif %}
  </div>
</div><|MERGE_RESOLUTION|>--- conflicted
+++ resolved
@@ -33,30 +33,8 @@
   <div class="card-body">
     <div id="customerInfo" class="info-block">
       <div class="row">
-<<<<<<< HEAD
-        {% if orderForViewing.customer is not null %}
-        <div class="col-xxl-7">
-          <h2 class="mb-0">
-            <i class="material-icons">account_box</i>
-
-            {{ orderForViewing.customer.gender }}
-            {{ orderForViewing.customer.firstName }}
-            {{ orderForViewing.customer.lastName }}
-
-            <strong class="text-muted ml-2">#{{ orderForViewing.customer.id }}</strong>
-          </h2>
-          {%  if orderForViewing.customer.isGuest %}
-            <strong class="text-muted">Guest</strong>
-          {% endif %}
-        </div>
-        <div id="viewFullDetails" class="col-xxl-5 text-xxl-right">
-          <a class="d-print-none" href="{{ path('admin_customers_view', {'customerId': orderForViewing.customer.id }) }}">
-            {{ 'View full details'|trans({}, 'Admin.Actions') }}
-          </a>
-        </div>
-=======
         {% if orderForViewing.customer is not null and orderForViewing.customer.id != 0 %}
-          <div class="col-md-6">
+          <div class="col-xxl-7">
             <h2 class="mb-0">
               <i class="material-icons">account_box</i>
 
@@ -70,13 +48,11 @@
               <strong class="text-muted">Guest</strong>
             {% endif %}
           </div>
-
-          <div id="viewFullDetails" class="col-md-6 text-right">
+          <div id="viewFullDetails" class="col-xxl-5 text-xxl-right">
             <a class="d-print-none" href="{{ path('admin_customers_view', {'customerId': orderForViewing.customer.id }) }}">
               {{ 'View full details'|trans({}, 'Admin.Actions') }}
             </a>
           </div>
->>>>>>> cd845125
         {% else %}
           <div class="col">
             <h2 class="mb-0">{{ 'Deleted customer'|trans({}, 'Admin.Global') }}</h2>
@@ -84,31 +60,9 @@
         {% endif %}
       </div>
     </div>
-<<<<<<< HEAD
-    {% if orderForViewing.customer is not null %}
-    <div class="row mt-3">
-      <div id="customerEmail" class="col-xxl-6">
-        <p class="mb-1">
-          <strong>{{ 'Email:'|trans({}, 'Admin.Global') }}</strong>
-        </p>
-        <p>
-          <a href="mailto:{{ orderForViewing.customer.email }}">
-            {{ orderForViewing.customer.email }}
-          </a>
-        </p>
-
-        {%  if orderForViewing.customer.isGuest is same as(false) %}
-          <p class="mb-1">
-            <strong>{{ 'Account registered:'|trans({}, 'Admin.Orderscustomers.Feature') }}</strong>
-          </p>
-          <p>{{ orderForViewing.customer.accountRegistrationDate|date_format_full }}</p>
-        {% endif %}
-=======
->>>>>>> cd845125
-
     {% if orderForViewing.customer is not null and orderForViewing.customer.id != 0 %}
       <div class="row mt-3">
-        <div id="customerEmail" class="col-md-6">
+        <div id="customerEmail" class="col-xxl-6">
           <p class="mb-1">
             <strong>{{ 'Email:'|trans({}, 'Admin.Global') }}</strong>
           </p>
@@ -117,20 +71,6 @@
               {{ orderForViewing.customer.email }}
             </a>
           </p>
-<<<<<<< HEAD
-          <p class="d-block d-md-none">{{ orderForViewing.customer.ape }}</p>
-        {% endif %}
-      </div>
-      <div id="validatedOrders" class="col-xxl-6">
-        <p class="mb-1">
-          <strong>{{ 'Validated orders placed:'|trans({}, 'Admin.Orderscustomers.Feature') }}</strong>
-        </p>
-        <p>
-          <span class="badge rounded badge-dark">{{ orderForViewing.customer.validOrdersPlaced }}</span>
-        </p>
-
-        {%  if orderForViewing.customer.isGuest is same as(false) %}
-=======
 
           {%  if orderForViewing.customer.isGuest is same as(false) %}
             <p class="mb-1">
@@ -153,8 +93,7 @@
             <p class="d-block d-md-none">{{ orderForViewing.customer.ape }}</p>
           {% endif %}
         </div>
-        <div id="validatedOrders" class="col-md-6">
->>>>>>> cd845125
+        <div id="validatedOrders" class="col-xxl-6">
           <p class="mb-1">
             <strong>{{ 'Validated orders placed:'|trans({}, 'Admin.Orderscustomers.Feature') }}</strong>
           </p>
