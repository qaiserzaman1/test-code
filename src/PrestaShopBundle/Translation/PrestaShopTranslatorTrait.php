--- conflicted
+++ resolved
@@ -37,30 +37,18 @@
         if (null !== $domain) {
             $domain = str_replace('.', '', $domain);
         }
-<<<<<<< HEAD
-        
-        if (isset($parameters['legacy'])) {
-            $legacy = $parameters['legacy'];
-            unset($parameters['legacy']);
-        }
-        
-=======
 
         if (isset($parameters['legacy'])) {
             $id = call_user_func($parameters['legacy'], $id);
             unset($parameters['legacy']);
         }
 
->>>>>>> 94a2f0f3
         if (!empty($parameters) && $this->isSprintfString($id)) {
             $translated = vsprintf(parent::trans($id, array(), $domain, $locale), $parameters);
         } else {
             $translated = parent::trans($id, $parameters, $domain, $locale);
         }
 
-        if (isset($legacy)) {
-            $translated = call_user_func($legacy, $translated);
-        }
         return $translated;
     }
 
