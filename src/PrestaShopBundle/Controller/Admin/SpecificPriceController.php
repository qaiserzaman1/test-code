<?php
/**
 * 2007-2018 PrestaShop.
 *
 * NOTICE OF LICENSE
 *
 * This source file is subject to the Open Software License (OSL 3.0)
 * that is bundled with this package in the file LICENSE.txt.
 * It is also available through the world-wide-web at this URL:
 * https://opensource.org/licenses/OSL-3.0
 * If you did not receive a copy of the license and are unable to
 * obtain it through the world-wide-web, please send an email
 * to license@prestashop.com so we can send you a copy immediately.
 *
 * DISCLAIMER
 *
 * Do not edit or add to this file if you wish to upgrade PrestaShop to newer
 * versions in the future. If you wish to customize PrestaShop for your
 * needs please refer to http://www.prestashop.com for more information.
 *
 * @author    PrestaShop SA <contact@prestashop.com>
 * @copyright 2007-2018 PrestaShop SA
 * @license   https://opensource.org/licenses/OSL-3.0 Open Software License (OSL 3.0)
 * International Registered Trademark & Property of PrestaShop SA
 */

namespace PrestaShopBundle\Controller\Admin;

use DateTime;
use Exception;
use PrestaShop\PrestaShop\Adapter\Product\AdminProductWrapper;
use PrestaShop\PrestaShop\Core\Foundation\Database\EntityDataInconsistencyException;
use PrestaShop\PrestaShop\Core\Foundation\Database\EntityNotFoundException;
use PrestaShopBundle\Form\Admin\Product\ProductSpecificPrice as SpecificPriceFormType;
use Sensio\Bundle\FrameworkExtraBundle\Configuration\Template;
use Symfony\Component\HttpFoundation\JsonResponse;
use Symfony\Component\HttpFoundation\Request;
use Symfony\Component\HttpFoundation\Response;

/**
 * Admin controller for the attribute / attribute group.
 */
class SpecificPriceController extends FrameworkBundleAdminController
{
    /**
     * get specific price list for a product.
     *
     * @param $idProduct The product ID
     *
     * @return string JSON
     */
    public function listAction($idProduct)
    {
        $response = new JsonResponse();

        $contextAdapter = $this->get('prestashop.adapter.legacy.context');
        $locales = $contextAdapter->getLanguages();
        $productAdapter = $this->get('prestashop.adapter.data_provider.product');
        $adminProductWrapper = $this->get('prestashop.adapter.admin.wrapper.product');
        $shopContextAdapter = $this->get('prestashop.adapter.shop.context');
        $shops = $shopContextAdapter->getShops();
        $countries = $this->get('prestashop.adapter.data_provider.country')->getCountries($locales[0]['id_lang']);
        $currencies = $this->get('prestashop.adapter.data_provider.currency')->getCurrencies();
        $groups = $this->get('prestashop.adapter.data_provider.group')->getGroups($locales[0]['id_lang']);

        //get product
        $product = $productAdapter->getProduct((int) $idProduct);
        if (!is_object($product) || empty($product->id)) {
<<<<<<< HEAD
            $response->setStatusCode(Response::HTTP_BAD_REQUEST);
=======
            $response->setStatusCode(400);

>>>>>>> 590427e6
            return $response;
        }

        $response->setData($adminProductWrapper->getSpecificPricesList(
            $product,
            $contextAdapter->getContext()->currency,
            $shops,
            $currencies,
            $countries,
            $groups
        ));

        return $response;
    }

    /**
     * Add specific price Form process.
     *
     * @param Request $request The request
     *
     * @return string
     */
    public function addAction(Request $request)
    {
        $response = new JsonResponse();
        $idProduct = isset($request->get('form')['id_product']) ? $request->get('form')['id_product'] : null;

        $adminProductWrapper = $this->get('prestashop.adapter.admin.wrapper.product');
        $errors = $adminProductWrapper->processProductSpecificPrice($idProduct, $request->get('form')['step2']['specific_price']);

        if (!empty($errors)) {
            $response->setData(implode(', ', $errors));
            $response->setStatusCode(Response::HTTP_BAD_REQUEST);
        }

        return $response;
    }

    /**
<<<<<<< HEAD
     * Get one specific price list for a product
     *
     * @Template("@PrestaShop/Admin/Product/ProductPage/Forms/form_specific_price.html.twig")
     *
     * @param int $idSpecificPrice
     *
     * @return array
     */
    public function getUpdateFormAction($idSpecificPrice)
    {
        /** @var AdminProductWrapper $adminProductWrapper */
        $adminProductWrapper = $this->get('prestashop.adapter.admin.wrapper.product');
        try {
            $price = $adminProductWrapper->getSpecificPriceDataById($idSpecificPrice);
        } catch (EntityNotFoundException $e) {
            $message = $this->trans(
                'Cannot find specific price %price%',
                'Admin.Catalog.Notification',
                ['price' => $idSpecificPrice]
            );
            return new Response($message, Response::HTTP_BAD_REQUEST);
        }
        $formData = $this->formatSpecificPriceToPrefillForm($idSpecificPrice, $price);

        $options = [
            'id_product' => $price->id_product,
            'selected_product_attribute' => $price->id_product_attribute
        ];

        $formBuilder = $this->createFormBuilder();
        $formBuilder->add('modal', SpecificPriceFormType::class, $options);

        $form = $formBuilder->getForm();
        $form->setData($formData);

        $productAdapter = $this->get('prestashop.adapter.data_provider.product');
        $product = $productAdapter->getProduct((int)$price->id_product);

        return [
            'form' => $form->createView()->offsetGet('modal'),
            'has_combinations' => ($product->hasCombinations()),
            'is_modal' => true,
        ];
    }

    /**
     * Update specific price Form process
     *
     * @param int idSpecificPrice
     * @param Request $request
     *
     * @return string
     */
    public function updateAction($idSpecificPrice, Request $request)
    {
        $response = new JsonResponse();
        $formData = $request->get('form');

        $idProduct = isset($formData['id_product']) ? $formData['id_product'] : null;
        $formValues = $formData['modal'];

        /** @var AdminProductWrapper $adminProductWrapper */
        $adminProductWrapper = $this->get('prestashop.adapter.admin.wrapper.product');
        $errors = $adminProductWrapper->processProductSpecificPrice($idProduct, $formValues, $idSpecificPrice);

        if (!empty($errors)) {
            $response->setData(implode(', ', $errors));
            $response->setStatusCode(Response::HTTP_BAD_REQUEST);
        }

        return $response;
    }


    /**
     * Delete a specific price
=======
     * Delete a specific price.
>>>>>>> 590427e6
     *
     * @param int $idSpecificPrice The specific price ID
     * @param Request $request The request
     *
     * @return string
     */
    public function deleteAction($idSpecificPrice, Request $request)
    {
        $response = new JsonResponse();

        $adminProductWrapper = $this->get('prestashop.adapter.admin.wrapper.product');
        $res = $adminProductWrapper->deleteSpecificPrice((int) $idSpecificPrice);

        if ($res['status'] == 'error') {
            $response->setStatusCode(Response::HTTP_BAD_REQUEST);
        }

        $response->setData($res['message']);

        return $response;
    }


    /**
     * @param int $id
     * @param \SpecificPrice $price
     *
     * @return array
     */
    private function formatSpecificPriceToPrefillForm($id, $price)
    {
        if ($price->reduction_type === 'percentage') {
            $reduction = $price->reduction*100;
        } else {
            $reduction = $price->reduction;
        }
        $formattedFormData = [
            'sp_update_id' => $id,
            'sp_id_shop' => $price->id_shop,
            'sp_id_currency' => $price->id_currency,
            'sp_id_country' => $price->id_country,
            'sp_id_group' => $price->id_group,
            'sp_id_customer' => null,
            'sp_id_product_attribute' => $price->id_product_attribute,
            'sp_from' => self::formatForDatePicker($price->from),
            'sp_to' => self::formatForDatePicker($price->to),
            'sp_from_quantity' => $price->from_quantity,
            'sp_price' => ($price->price !== '-1.000000') ? $price->price : '',
            'leave_bprice' => ($price->price === '-1.000000'),
            'sp_reduction' => $reduction,
            'sp_reduction_type' => $price->reduction_type,
            'sp_reduction_tax' => $price->reduction_tax,
        ];
        if ($price->id_customer !== '0') {
            $formattedFormData['sp_id_customer'] = ['data' => [$price->id_customer]];
        }
        $cleanedFormData = array_map(function ($item) {
            if (!$item) {
                return null;
            }

            return $item;
        }, $formattedFormData);
        return ['modal' => $cleanedFormData];
    }

    /**
     * @param string $dateAsString
     *
     * @return null|string If date is 0000-00-00 00:00:00, null is returned
     *
     * @throws \PrestaShopDatabaseExceptionCore if date is not valid
     */
    private static function formatForDatePicker($dateAsString)
    {
        if ('0000-00-00 00:00:00' === $dateAsString) {
            return null;
        }
        try {
            $dateTime = new DateTime($dateAsString);
        } catch (Exception $e) {
            throw new EntityDataInconsistencyException(sprintf('Found bad date for specific price: %s', $dateAsString));
        }
        return $dateTime->format('Y-m-d');
    }
}<|MERGE_RESOLUTION|>--- conflicted
+++ resolved
@@ -66,12 +66,8 @@
         //get product
         $product = $productAdapter->getProduct((int) $idProduct);
         if (!is_object($product) || empty($product->id)) {
-<<<<<<< HEAD
-            $response->setStatusCode(Response::HTTP_BAD_REQUEST);
-=======
-            $response->setStatusCode(400);
-
->>>>>>> 590427e6
+            $response->setStatusCode(Response::HTTP_BAD_REQUEST);
+
             return $response;
         }
 
@@ -111,7 +107,6 @@
     }
 
     /**
-<<<<<<< HEAD
      * Get one specific price list for a product
      *
      * @Template("@PrestaShop/Admin/Product/ProductPage/Forms/form_specific_price.html.twig")
@@ -187,10 +182,7 @@
 
 
     /**
-     * Delete a specific price
-=======
      * Delete a specific price.
->>>>>>> 590427e6
      *
      * @param int $idSpecificPrice The specific price ID
      * @param Request $request The request
