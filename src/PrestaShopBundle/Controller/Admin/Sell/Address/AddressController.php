--- conflicted
+++ resolved
@@ -300,15 +300,6 @@
             }
         } catch (Exception $e) {
             $this->addFlash('error', $this->getErrorMessageForException($e, $this->getErrorMessages($e)));
-<<<<<<< HEAD
-
-            if ($customerId) {
-                return $this->redirectToRoute('admin_customers_view', ['customerId' => $customerId]);
-            }
-
-            return $this->redirectToRoute('admin_addresses_index');
-=======
->>>>>>> 788718b6
         }
 
         return $this->render('@PrestaShop/Admin/Sell/Address/add.html.twig', [
