--- conflicted
+++ resolved
@@ -537,11 +537,8 @@
             'nextOrderId' => $orderSiblingProvider->getNextOrderId($orderId),
             'paginationNum' => $paginationNum,
             'paginationNumOptions' => $paginationNumOptions,
-<<<<<<< HEAD
+            'isAvailableQuantityDisplayed' => $this->configuration->getBoolean('PS_STOCK_MANAGEMENT'),
             'internalNoteForm' => $internalNoteForm->createView(),
-=======
-            'isAvailableQuantityDisplayed' => $this->configuration->getBoolean('PS_STOCK_MANAGEMENT'),
->>>>>>> ce0eb218
         ]);
     }
 
