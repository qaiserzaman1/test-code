<?php
/**
 * Copyright since 2007 PrestaShop SA and Contributors
 * PrestaShop is an International Registered Trademark & Property of PrestaShop SA
 *
 * NOTICE OF LICENSE
 *
 * This source file is subject to the Open Software License (OSL 3.0)
 * that is bundled with this package in the file LICENSE.md.
 * It is also available through the world-wide-web at this URL:
 * https://opensource.org/licenses/OSL-3.0
 * If you did not receive a copy of the license and are unable to
 * obtain it through the world-wide-web, please send an email
 * to license@prestashop.com so we can send you a copy immediately.
 *
 * DISCLAIMER
 *
 * Do not edit or add to this file if you wish to upgrade PrestaShop to newer
 * versions in the future. If you wish to customize PrestaShop for your
 * needs please refer to https://devdocs.prestashop.com/ for more information.
 *
 * @author    PrestaShop SA and Contributors <contact@prestashop.com>
 * @copyright Since 2007 PrestaShop SA and Contributors
 * @license   https://opensource.org/licenses/OSL-3.0 Open Software License (OSL 3.0)
 */

namespace PrestaShopBundle\Controller\Admin\Sell\Order;

use Currency;
use Exception;
use InvalidArgumentException;
use PrestaShop\PrestaShop\Core\Domain\Cart\Query\GetCartInformation;
use PrestaShop\PrestaShop\Core\Domain\CartRule\Exception\InvalidCartRuleDiscountValueException;
use PrestaShop\PrestaShop\Core\Domain\CustomerMessage\Command\AddOrderCustomerMessageCommand;
use PrestaShop\PrestaShop\Core\Domain\CustomerMessage\Exception\CannotSendEmailException;
use PrestaShop\PrestaShop\Core\Domain\CustomerMessage\Exception\CustomerMessageConstraintException;
use PrestaShop\PrestaShop\Core\Domain\Order\Command\AddCartRuleToOrderCommand;
use PrestaShop\PrestaShop\Core\Domain\Order\Command\AddOrderFromBackOfficeCommand;
use PrestaShop\PrestaShop\Core\Domain\Order\Command\BulkChangeOrderStatusCommand;
use PrestaShop\PrestaShop\Core\Domain\Order\Command\ChangeOrderCurrencyCommand;
use PrestaShop\PrestaShop\Core\Domain\Order\Command\ChangeOrderDeliveryAddressCommand;
use PrestaShop\PrestaShop\Core\Domain\Order\Command\ChangeOrderInvoiceAddressCommand;
use PrestaShop\PrestaShop\Core\Domain\Order\Command\DeleteCartRuleFromOrderCommand;
use PrestaShop\PrestaShop\Core\Domain\Order\Command\DuplicateOrderCartCommand;
use PrestaShop\PrestaShop\Core\Domain\Order\Command\ResendOrderEmailCommand;
use PrestaShop\PrestaShop\Core\Domain\Order\Command\SendProcessOrderEmailCommand;
use PrestaShop\PrestaShop\Core\Domain\Order\Command\SetInternalOrderNoteCommand;
use PrestaShop\PrestaShop\Core\Domain\Order\Command\UpdateOrderShippingDetailsCommand;
use PrestaShop\PrestaShop\Core\Domain\Order\Command\UpdateOrderStatusCommand;
use PrestaShop\PrestaShop\Core\Domain\Order\Exception\CannotEditDeliveredOrderProductException;
use PrestaShop\PrestaShop\Core\Domain\Order\Exception\CannotFindProductInOrderException;
use PrestaShop\PrestaShop\Core\Domain\Order\Exception\ChangeOrderStatusException;
use PrestaShop\PrestaShop\Core\Domain\Order\Exception\DuplicateProductInOrderException;
use PrestaShop\PrestaShop\Core\Domain\Order\Exception\DuplicateProductInOrderInvoiceException;
use PrestaShop\PrestaShop\Core\Domain\Order\Exception\InvalidAmountException;
use PrestaShop\PrestaShop\Core\Domain\Order\Exception\InvalidCancelProductException;
use PrestaShop\PrestaShop\Core\Domain\Order\Exception\InvalidOrderStateException;
use PrestaShop\PrestaShop\Core\Domain\Order\Exception\InvalidProductQuantityException;
use PrestaShop\PrestaShop\Core\Domain\Order\Exception\NegativePaymentAmountException;
use PrestaShop\PrestaShop\Core\Domain\Order\Exception\OrderConstraintException;
use PrestaShop\PrestaShop\Core\Domain\Order\Exception\OrderEmailSendException;
use PrestaShop\PrestaShop\Core\Domain\Order\Exception\OrderException;
use PrestaShop\PrestaShop\Core\Domain\Order\Exception\OrderNotFoundException;
use PrestaShop\PrestaShop\Core\Domain\Order\Exception\TransistEmailSendingException;
use PrestaShop\PrestaShop\Core\Domain\Order\Invoice\Command\GenerateInvoiceCommand;
use PrestaShop\PrestaShop\Core\Domain\Order\Invoice\Command\UpdateInvoiceNoteCommand;
use PrestaShop\PrestaShop\Core\Domain\Order\OrderConstraints;
use PrestaShop\PrestaShop\Core\Domain\Order\Payment\Command\AddPaymentCommand;
use PrestaShop\PrestaShop\Core\Domain\Order\Product\Command\AddProductToOrderCommand;
use PrestaShop\PrestaShop\Core\Domain\Order\Product\Command\DeleteProductFromOrderCommand;
use PrestaShop\PrestaShop\Core\Domain\Order\Product\Command\UpdateProductInOrderCommand;
use PrestaShop\PrestaShop\Core\Domain\Order\Query\GetOrderForViewing;
use PrestaShop\PrestaShop\Core\Domain\Order\Query\GetOrderPreview;
use PrestaShop\PrestaShop\Core\Domain\Order\QueryResult\OrderForViewing;
use PrestaShop\PrestaShop\Core\Domain\Order\QueryResult\OrderPreview;
use PrestaShop\PrestaShop\Core\Domain\Order\QueryResult\OrderProductCustomizationForViewing;
use PrestaShop\PrestaShop\Core\Domain\Order\QueryResult\OrderProductForViewing;
use PrestaShop\PrestaShop\Core\Domain\Order\ValueObject\OrderId;
use PrestaShop\PrestaShop\Core\Domain\Product\Exception\ProductOutOfStockException;
use PrestaShop\PrestaShop\Core\Domain\Product\Query\SearchProducts;
use PrestaShop\PrestaShop\Core\Domain\Product\QueryResult\FoundProduct;
use PrestaShop\PrestaShop\Core\Form\ConfigurableFormChoiceProviderInterface;
use PrestaShop\PrestaShop\Core\Grid\Definition\Factory\OrderGridDefinitionFactory;
use PrestaShop\PrestaShop\Core\Multistore\MultistoreContextCheckerInterface;
use PrestaShop\PrestaShop\Core\Order\OrderSiblingProviderInterface;
use PrestaShop\PrestaShop\Core\Search\Filters\OrderFilters;
use PrestaShopBundle\Component\CsvResponse;
use PrestaShopBundle\Controller\Admin\FrameworkBundleAdminController;
use PrestaShopBundle\Exception\InvalidModuleException;
use PrestaShopBundle\Form\Admin\Sell\Customer\PrivateNoteType;
use PrestaShopBundle\Form\Admin\Sell\Order\AddOrderCartRuleType;
use PrestaShopBundle\Form\Admin\Sell\Order\AddProductRowType;
use PrestaShopBundle\Form\Admin\Sell\Order\CartSummaryType;
use PrestaShopBundle\Form\Admin\Sell\Order\ChangeOrderAddressType;
use PrestaShopBundle\Form\Admin\Sell\Order\ChangeOrderCurrencyType;
use PrestaShopBundle\Form\Admin\Sell\Order\ChangeOrdersStatusType;
use PrestaShopBundle\Form\Admin\Sell\Order\EditProductRowType;
use PrestaShopBundle\Form\Admin\Sell\Order\InternalNoteType;
use PrestaShopBundle\Form\Admin\Sell\Order\OrderMessageType;
use PrestaShopBundle\Form\Admin\Sell\Order\OrderPaymentType;
use PrestaShopBundle\Form\Admin\Sell\Order\UpdateOrderShippingType;
use PrestaShopBundle\Form\Admin\Sell\Order\UpdateOrderStatusType;
use PrestaShopBundle\Security\Annotation\AdminSecurity;
use PrestaShopBundle\Security\Annotation\DemoRestricted;
use PrestaShopBundle\Service\Grid\ResponseBuilder;
use Symfony\Component\Filesystem\Filesystem;
use Symfony\Component\HttpFoundation\BinaryFileResponse;
use Symfony\Component\HttpFoundation\File\File;
use Symfony\Component\HttpFoundation\JsonResponse;
use Symfony\Component\HttpFoundation\RedirectResponse;
use Symfony\Component\HttpFoundation\Request;
use Symfony\Component\HttpFoundation\Response;

/**
 * Manages "Sell > Orders" page
 */
class OrderController extends FrameworkBundleAdminController
{
    /**
     * Default number of products per page (in case invalid value is used)
     */
    const DEFAULT_PRODUCTS_NUMBER = 8;

    /**
     * Options used for the number of products per page
     */
    const PRODUCTS_PAGINATION_OPTIONS = [8, 20, 50, 100];

    /**
     * Shows list of orders
     *
     * @AdminSecurity("is_granted('read', request.get('_legacy_controller'))")
     *
     * @param Request $request
     * @param OrderFilters $filters
     *
     * @return Response
     */
    public function indexAction(Request $request, OrderFilters $filters)
    {
        $orderKpiFactory = $this->get('prestashop.core.kpi_row.factory.orders');
        $orderGrid = $this->get('prestashop.core.grid.factory.order')->getGrid($filters);

        $changeOrderStatusesForm = $this->createForm(ChangeOrdersStatusType::class);

        return $this->render(
            '@PrestaShop/Admin/Sell/Order/Order/index.html.twig',
            [
                'orderGrid' => $this->presentGrid($orderGrid),
                'help_link' => $this->generateSidebarLink($request->attributes->get('_legacy_controller')),
                'enableSidebar' => true,
                'changeOrderStatusesForm' => $changeOrderStatusesForm->createView(),
                'orderKpi' => $orderKpiFactory->build(),
                'layoutHeaderToolbarBtn' => $this->getOrderToolbarButtons(),
            ]
        );
    }

    /**
     * @return array
     */
    private function getOrderToolbarButtons(): array
    {
        $toolbarButtons = [];

        $toolbarButtons['add'] = [
            'href' => $this->generateUrl('admin_orders_create'),
            'desc' => $this->trans('Add new order', 'Admin.Orderscustomers.Feature'),
            'icon' => 'add_circle_outline',
        ];

        return $toolbarButtons;
    }

    /**
     * Places an order from BO
     *
     * @AdminSecurity("is_granted('create', request.get('_legacy_controller'))")
     *
     * @param Request $request
     *
     * @return RedirectResponse
     */
    public function placeAction(Request $request)
    {
        $summaryForm = $this->createForm(CartSummaryType::class);
        $summaryForm->handleRequest($request);

        if ($summaryForm->isSubmitted() && $summaryForm->isValid()) {
            $formData = $summaryForm->getData();
            try {
                $orderId = $this->getCommandBus()->handle(new AddOrderFromBackOfficeCommand(
                    (int) $formData['cart_id'],
                    $this->getContext()->employee->id,
                    $formData['order_message'],
                    $formData['payment_module'],
                    (int) $formData['order_state']
                ));

                return $this->redirectToRoute('admin_orders_view', [
                    'orderId' => $orderId->getValue(),
                ]);
            } catch (Exception $e) {
                $this->addFlash('error', $this->getErrorMessageForException($e, $this->getErrorMessages($e)));
            }
        }

        return $this->redirectToRoute('admin_orders_create');
    }

    /**
     * Renders create order page.
     * Whole page dynamics are on javascript side.
     * To load specific cart pass cartId to url query params (handled by javascript)
     *
     * @AdminSecurity("is_granted('create', request.get('_legacy_controller'))")
     *
     * @param Request $request
     *
     * @return Response
     */
    public function createAction(Request $request)
    {
        /** @var MultistoreContextCheckerInterface $shopContextChecker */
        $shopContextChecker = $this->container->get('prestashop.adapter.shop.context');

        if (!$shopContextChecker->isSingleShopContext()) {
            $this->addFlash('error', $this->trans(
                'You have to select a shop before creating new orders.',
                'Admin.Orderscustomers.Notification'
            ));

            return $this->redirectToRoute('admin_orders_index');
        }

        $summaryForm = $this->createForm(CartSummaryType::class);
        $languages = $this->get('prestashop.core.form.choice_provider.language_by_id')->getChoices();
        $currencies = $this->get('prestashop.core.form.choice_provider.currency_by_id')->getChoices();

        $configuration = $this->get('prestashop.adapter.legacy.configuration');

        return $this->render('@PrestaShop/Admin/Sell/Order/Order/create.html.twig', [
            'currencies' => $currencies,
            'languages' => $languages,
            'summaryForm' => $summaryForm->createView(),
            'help_link' => $this->generateSidebarLink($request->attributes->get('_legacy_controller')),
            'enableSidebar' => true,
            'recycledPackagingEnabled' => (bool) $configuration->get('PS_RECYCLABLE_PACK'),
            'giftSettingsEnabled' => (bool) $configuration->get('PS_GIFT_WRAPPING'),
        ]);
    }

    /**
     * @AdminSecurity("is_granted('read', request.get('_legacy_controller'))", redirectRoute="admin_orders_index")
     *
     * @param Request $request
     *
     * @return RedirectResponse
     */
    public function searchAction(Request $request)
    {
        /** @var ResponseBuilder $responseBuilder */
        $responseBuilder = $this->get('prestashop.bundle.grid.response_builder');

        return $responseBuilder->buildSearchResponse(
            $this->get('prestashop.core.grid.definition.factory.order'),
            $request,
            OrderGridDefinitionFactory::GRID_ID,
            'admin_orders_index'
        );
    }

    /**
     * Generates invoice PDF for given order
     *
     * @AdminSecurity("is_granted('read', request.get('_legacy_controller'))", redirectRoute="admin_orders_index")
     *
     * @param int $orderId
     */
    public function generateInvoicePdfAction($orderId)
    {
        $this->get('prestashop.adapter.pdf.order_invoice_pdf_generator')->generatePDF([$orderId]);

        // When using legacy generator,
        // we want to be sure that displaying PDF is the last thing this controller will do
        die();
    }

    /**
     * Generates delivery slip PDF for given order
     *
     * @AdminSecurity("is_granted('read', request.get('_legacy_controller'))", redirectRoute="admin_orders_index")
     *
     * @param int $orderId
     */
    public function generateDeliverySlipPdfAction($orderId)
    {
        $this->get('prestashop.adapter.pdf.delivery_slip_pdf_generator')->generatePDF([$orderId]);

        // When using legacy generator,
        // we want to be sure that displaying PDF is the last thing this controller will do
        die();
    }

    /**
     * @param Request $request
     *
     * @AdminSecurity("is_granted('update', request.get('_legacy_controller'))", redirectRoute="admin_orders_index")
     *
     * @return RedirectResponse
     */
    public function changeOrdersStatusAction(Request $request)
    {
        $changeOrdersStatusForm = $this->createForm(ChangeOrdersStatusType::class);
        $changeOrdersStatusForm->handleRequest($request);

        $data = $changeOrdersStatusForm->getData();

        try {
            $this->getCommandBus()->handle(
                new BulkChangeOrderStatusCommand($data['order_ids'], (int) $data['new_order_status_id'])
            );

            $this->addFlash('success', $this->trans('Successful update.', 'Admin.Notifications.Success'));
        } catch (ChangeOrderStatusException $e) {
            $this->handleChangeOrderStatusException($e);
        } catch (Exception $e) {
            $this->addFlash('error', $this->getErrorMessageForException($e, $this->getErrorMessages($e)));
        }

        return $this->redirectToRoute('admin_orders_index');
    }

    /**
     * @AdminSecurity("is_granted('read', request.get('_legacy_controller'))", redirectRoute="admin_orders_index")
     *
     * @param OrderFilters $filters
     *
     * @return CsvResponse
     */
    public function exportAction(OrderFilters $filters)
    {
        $isB2bEnabled = $this->get('prestashop.adapter.legacy.configuration')->get('PS_B2B_ENABLE');

        $orderGrid = $this->get('prestashop.core.grid.factory.order')->getGrid($filters);

        $headers = [
            'id_order' => $this->trans('ID', 'Admin.Global'),
            'reference' => $this->trans('Reference', 'Admin.Global'),
            'new' => $this->trans('New client', 'Admin.Orderscustomers.Feature'),
            'country_name' => $this->trans('Delivery', 'Admin.Global'),
            'customer' => $this->trans('Customer', 'Admin.Global'),
            'total_paid_tax_incl' => $this->trans('Total', 'Admin.Global'),
            'payment' => $this->trans('Payment', 'Admin.Global'),
            'osname' => $this->trans('Status', 'Admin.Global'),
            'date_add' => $this->trans('Date', 'Admin.Global'),
        ];

        if ($isB2bEnabled) {
            $headers['company'] = $this->trans('Company', 'Admin.Global');
        }

        $data = [];

        foreach ($orderGrid->getData()->getRecords()->all() as $record) {
            $item = [
                'id_order' => $record['id_order'],
                'reference' => $record['reference'],
                'new' => $record['new'],
                'country_name' => $record['country_name'],
                'customer' => $record['customer'],
                'total_paid_tax_incl' => $record['total_paid_tax_incl'],
                'payment' => $record['payment'],
                'osname' => $record['osname'],
                'date_add' => $record['date_add'],
            ];

            if ($isB2bEnabled) {
                $item['company'] = $record['company'];
            }

            $data[] = $item;
        }

        return (new CsvResponse())
            ->setData($data)
            ->setHeadersData($headers)
            ->setFileName('order_' . date('Y-m-d_His') . '.csv');
    }

    /**
     * @AdminSecurity("is_granted('read', request.get('_legacy_controller'))")
     *
     * @param int $orderId
     * @param Request $request
     *
     * @return Response
     */
    public function viewAction(int $orderId, Request $request): Response
    {
        try {
            /** @var OrderForViewing $orderForViewing */
            $orderForViewing = $this->getQueryBus()->handle(new GetOrderForViewing($orderId));
        } catch (OrderException $e) {
            $this->addFlash('error', $this->getErrorMessageForException($e, $this->getErrorMessages($e)));

            return $this->redirectToRoute('admin_orders_index');
        }

        $formFactory = $this->get('form.factory');
        $updateOrderStatusForm = $formFactory->createNamed(
            'update_order_status',
            UpdateOrderStatusType::class, [
                'new_order_status_id' => $orderForViewing->getHistory()->getCurrentOrderStatusId(),
            ]
        );
        $updateOrderStatusActionBarForm = $formFactory->createNamed(
            'update_order_status_action_bar',
            UpdateOrderStatusType::class, [
                'new_order_status_id' => $orderForViewing->getHistory()->getCurrentOrderStatusId(),
            ]
        );

        $addOrderCartRuleForm = $this->createForm(AddOrderCartRuleType::class, [], [
            'order_id' => $orderId,
        ]);
        $addOrderPaymentForm = $this->createForm(OrderPaymentType::class, [
            'id_currency' => $orderForViewing->getCurrencyId(),
        ], [
            'id_order' => $orderId,
        ]);

        $orderMessageForm = $this->createForm(OrderMessageType::class, [], [
            'action' => $this->generateUrl('admin_orders_send_message', ['orderId' => $orderId]),
        ]);
        $orderMessageForm->handleRequest($request);

        $changeOrderCurrencyForm = $this->createForm(ChangeOrderCurrencyType::class, [], [
            'current_currency_id' => $orderForViewing->getCurrencyId(),
        ]);

        $changeOrderAddressForm = null;
        $privateNoteForm = null;

        if (null !== $orderForViewing->getCustomer()) {
            $changeOrderAddressForm = $this->createForm(ChangeOrderAddressType::class, [], [
                'customer_id' => $orderForViewing->getCustomer()->getId(),
            ]);

            $privateNoteForm = $this->createForm(PrivateNoteType::class, [
                'note' => $orderForViewing->getCustomer()->getPrivateNote(),
            ]);
        }

        $updateOrderShippingForm = $this->createForm(UpdateOrderShippingType::class, [
            'new_carrier_id' => $orderForViewing->getCarrierId(),
        ], [
            'order_id' => $orderId,
        ]);

        $currencyDataProvider = $this->container->get('prestashop.adapter.data_provider.currency');
        $orderCurrency = $currencyDataProvider->getCurrencyById($orderForViewing->getCurrencyId());

        $addProductRowForm = $this->createForm(AddProductRowType::class, [], [
            'order_id' => $orderId,
            'currency_id' => $orderForViewing->getCurrencyId(),
            'symbol' => $orderCurrency->symbol,
        ]);
        $editProductRowForm = $this->createForm(EditProductRowType::class, [], [
            'order_id' => $orderId,
            'symbol' => $orderCurrency->symbol,
        ]);

        $internalNoteForm = $this->createForm(InternalNoteType::class, [
            'note' => $orderForViewing->getNote(),
        ]);

        $formBuilder = $this->get('prestashop.core.form.identifiable_object.builder.cancel_product_form_builder');
        $backOfficeOrderButtons = new ActionsBarButtonsCollection();

        try {
            $this->dispatchHook(
                'actionGetAdminOrderButtons', [
                    'controller' => $this,
                    'id_order' => $orderId,
                    'actions_bar_buttons_collection' => $backOfficeOrderButtons,
                ]);

            $cancelProductForm = $formBuilder->getFormFor($orderId);
        } catch (Exception $e) {
            $this->addFlash('error', $this->getErrorMessageForException($e, $this->getErrorMessages($e)));

            return $this->redirectToRoute('admin_orders_index');
        }

        $this->handleOutOfStockProduct($orderForViewing);

        $merchandiseReturnEnabled = (bool) $this->configuration->get('PS_ORDER_RETURN');

        /** @var OrderSiblingProviderInterface $orderSiblingProvider */
        $orderSiblingProvider = $this->get('prestashop.adapter.order.order_sibling_provider');

        $paginationNum = (int) $this->configuration->get('PS_ORDER_PRODUCTS_NB_PER_PAGE', self::DEFAULT_PRODUCTS_NUMBER);
        $paginationNumOptions = self::PRODUCTS_PAGINATION_OPTIONS;
        if (!in_array($paginationNum, $paginationNumOptions)) {
            $paginationNumOptions[] = $paginationNum;
        }
        sort($paginationNumOptions);

        return $this->render('@PrestaShop/Admin/Sell/Order/Order/view.html.twig', [
            'showContentHeader' => true,
            'enableSidebar' => true,
            'orderCurrency' => $orderCurrency,
            'meta_title' => $this->trans('Orders', 'Admin.Orderscustomers.Feature'),
            'help_link' => $this->generateSidebarLink($request->attributes->get('_legacy_controller')),
            'orderForViewing' => $orderForViewing,
            'addOrderCartRuleForm' => $addOrderCartRuleForm->createView(),
            'updateOrderStatusForm' => $updateOrderStatusForm->createView(),
            'updateOrderStatusActionBarForm' => $updateOrderStatusActionBarForm->createView(),
            'addOrderPaymentForm' => $addOrderPaymentForm->createView(),
            'changeOrderCurrencyForm' => $changeOrderCurrencyForm->createView(),
            'privateNoteForm' => $privateNoteForm ? $privateNoteForm->createView() : null,
            'updateOrderShippingForm' => $updateOrderShippingForm->createView(),
            'cancelProductForm' => $cancelProductForm->createView(),
            'invoiceManagementIsEnabled' => $orderForViewing->isInvoiceManagementIsEnabled(),
            'changeOrderAddressForm' => $changeOrderAddressForm ? $changeOrderAddressForm->createView() : null,
            'orderMessageForm' => $orderMessageForm->createView(),
            'addProductRowForm' => $addProductRowForm->createView(),
            'editProductRowForm' => $editProductRowForm->createView(),
            'backOfficeOrderButtons' => $backOfficeOrderButtons,
            'merchandiseReturnEnabled' => $merchandiseReturnEnabled,
            'priceSpecification' => $this->getContextLocale()->getPriceSpecification($orderCurrency->iso_code)->toArray(),
            'previousOrderId' => $orderSiblingProvider->getPreviousOrderId($orderId),
            'nextOrderId' => $orderSiblingProvider->getNextOrderId($orderId),
            'paginationNum' => $paginationNum,
            'paginationNumOptions' => $paginationNumOptions,
            'internalNoteForm' => $internalNoteForm->createView(),
        ]);
    }

    /**
     * @AdminSecurity(
     *     "is_granted(['update', 'delete'], request.get('_legacy_controller'))",
     *     redirectRoute="admin_orders_view",
     *     redirectQueryParamsToKeep={"orderId"},
     *     message="You do not have permission to edit this."
     * )
     *
     * @param int $orderId
     * @param Request $request
     *
     * @return RedirectResponse
     */
    public function partialRefundAction(int $orderId, Request $request)
    {
        $formBuilder = $this->get('prestashop.core.form.identifiable_object.builder.cancel_product_form_builder');
        $formHandler = $this->get('prestashop.core.form.identifiable_object.partial_refund_form_handler');
        $form = $formBuilder->getFormFor($orderId);

        try {
            $form->handleRequest($request);
            $result = $formHandler->handleFor($orderId, $form);
            if ($result->isSubmitted()) {
                if ($result->isValid()) {
                    $this->addFlash('success', $this->trans('A partial refund was successfully created.', 'Admin.Orderscustomers.Notification'));
                } else {
                    $this->addFlashFormErrors($form);
                }
            }
        } catch (Exception $e) {
            $this->addFlash('error', $this->getErrorMessageForException($e, $this->getErrorMessages($e)));
        }

        return $this->redirectToRoute('admin_orders_view', [
            'orderId' => $orderId,
        ]);
    }

    /**
     * @AdminSecurity("is_granted(['update', 'delete'], request.get('_legacy_controller'))")
     *
     * @param int $orderId
     * @param Request $request
     *
     * @return RedirectResponse
     */
    public function standardRefundAction(int $orderId, Request $request)
    {
        $formBuilder = $this->get('prestashop.core.form.identifiable_object.builder.cancel_product_form_builder');
        $formHandler = $this->get('prestashop.core.form.identifiable_object.standard_refund_form_handler');
        $form = $formBuilder->getFormFor($orderId);

        try {
            $form->handleRequest($request);
            $result = $formHandler->handleFor($orderId, $form);
            if ($result->isSubmitted()) {
                if ($result->isValid()) {
                    $this->addFlash('success', $this->trans('A standard refund was successfully created.', 'Admin.Orderscustomers.Notification'));
                } else {
                    $this->addFlashFormErrors($form);
                }
            }
        } catch (Exception $e) {
            $this->addFlash('error', $this->getErrorMessageForException($e, $this->getErrorMessages($e)));
        }

        return $this->redirectToRoute('admin_orders_view', [
            'orderId' => $orderId,
        ]);
    }

    /**
     * @AdminSecurity("is_granted(['update', 'delete'], request.get('_legacy_controller'))")
     *
     * @param int $orderId
     * @param Request $request
     *
     * @return RedirectResponse
     */
    public function returnProductAction(int $orderId, Request $request)
    {
        $formBuilder = $this->get('prestashop.core.form.identifiable_object.builder.cancel_product_form_builder');
        $formHandler = $this->get('prestashop.core.form.identifiable_object.return_product_form_handler');
        $form = $formBuilder->getFormFor($orderId);

        try {
            $form->handleRequest($request);
            $result = $formHandler->handleFor($orderId, $form);
            if ($result->isSubmitted()) {
                if ($result->isValid()) {
                    $this->addFlash('success', $this->trans('The product was successfully returned.', 'Admin.Orderscustomers.Notification'));
                } else {
                    $this->addFlashFormErrors($form);
                }
            }
        } catch (Exception $e) {
            $this->addFlash('error', $this->getErrorMessageForException($e, $this->getErrorMessages($e)));
        }

        return $this->redirectToRoute('admin_orders_view', [
            'orderId' => $orderId,
        ]);
    }

    /**
     * @param OrderForViewing $orderForViewing
     */
    private function handleOutOfStockProduct(OrderForViewing $orderForViewing)
    {
        $isStockManagementEnabled = $this->configuration->get('PS_STOCK_MANAGEMENT');
        if (!$isStockManagementEnabled || $orderForViewing->isDelivered() || $orderForViewing->isShipped()) {
            return;
        }

        foreach ($orderForViewing->getProducts()->getProducts() as $product) {
            if ($product->getAvailableQuantity() <= 0) {
                $this->addFlash(
                    'warning',
                    $this->trans('This product is out of stock:', 'Admin.Orderscustomers.Notification') . ' ' . $product->getName()
                );
            }
        }
    }

    /**
     * @AdminSecurity("is_granted(['create'], request.get('_legacy_controller'))", redirectRoute="admin_orders_index")
     *
     * @param int $orderId
     * @param Request $request
     *
     * @return Response
     */
    public function addProductAction(int $orderId, Request $request): Response
    {
        /** @var OrderForViewing $orderForViewing */
        $orderForViewing = $this->getQueryBus()->handle(new GetOrderForViewing($orderId));

        $previousProducts = $orderForViewing->getProducts()->getProducts();

        $invoiceId = (int) $request->get('invoice_id');
        try {
            if ($invoiceId > 0) {
                $addProductCommand = AddProductToOrderCommand::toExistingInvoice(
                    $orderId,
                    $invoiceId,
                    (int) $request->get('product_id'),
                    (int) $request->get('combination_id'),
                    $request->get('price_tax_incl'),
                    $request->get('price_tax_excl'),
                    (int) $request->get('quantity')
                );
            } else {
                $hasFreeShipping = null;
                if ($request->request->has('free_shipping')) {
                    $hasFreeShipping = (bool) filter_var($request->get('free_shipping'), FILTER_VALIDATE_BOOLEAN);
                }
                $addProductCommand = AddProductToOrderCommand::withNewInvoice(
                    $orderId,
                    (int) $request->get('product_id'),
                    (int) $request->get('combination_id'),
                    $request->get('price_tax_incl'),
                    $request->get('price_tax_excl'),
                    (int) $request->get('quantity'),
                    $hasFreeShipping
                );
            }
            $this->getCommandBus()->handle($addProductCommand);
        } catch (Exception $e) {
            return $this->json(
                ['message' => $this->getErrorMessageForException($e, $this->getErrorMessages($e))],
                Response::HTTP_BAD_REQUEST
            );
        }

        /** @var OrderForViewing $orderForViewing */
        $orderForViewing = $this->getQueryBus()->handle(new GetOrderForViewing($orderId));

        $updatedProducts = $orderForViewing->getProducts()->getProducts();
        $newProducts = [];
        for ($i = count($previousProducts); $i < count($updatedProducts); ++$i) {
            $newProducts[] = $updatedProducts[$i];
        }

        $formBuilder = $this->get('prestashop.core.form.identifiable_object.builder.cancel_product_form_builder');
        $cancelProductForm = $formBuilder->getFormFor($orderId);

        $currencyDataProvider = $this->container->get('prestashop.adapter.data_provider.currency');
        $orderCurrency = $currencyDataProvider->getCurrencyById($orderForViewing->getCurrencyId());

        $addedGridRows = '';
        foreach ($newProducts as $newProduct) {
            $addedGridRows .= $this->renderView('@PrestaShop/Admin/Sell/Order/Order/Blocks/View/product.html.twig', [
                'orderForViewing' => $orderForViewing,
                'product' => $newProduct,
                'isColumnLocationDisplayed' => $newProduct->getLocation() !== '',
                'isColumnRefundedDisplayed' => $newProduct->getQuantityRefunded() > 0,
                'cancelProductForm' => $cancelProductForm->createView(),
                'orderCurrency' => $orderCurrency,
            ]);
        }

        return new Response($addedGridRows);
    }

    /**
     * @AdminSecurity("is_granted(['read'], request.get('_legacy_controller'))", redirectRoute="admin_orders_index")
     *
     * @param int $orderId
     *
     * @return Response
     */
    public function getProductPricesAction(int $orderId): Response
    {
        try {
            $orderForViewing = $this->getQueryBus()->handle(new GetOrderForViewing($orderId));
            $productsForViewing = $orderForViewing->getProducts();
            $productList = $productsForViewing->getProducts();

            $result = [];
            foreach ($productList as $product) {
                $result[] = [
                    'orderDetailId' => $product->getOrderDetailId(),
                    'unitPrice' => $product->getUnitPrice(),
                    'unitPriceTaxExclRaw' => $product->getUnitPriceTaxExclRaw(),
                    'unitPriceTaxInclRaw' => $product->getUnitPriceTaxInclRaw(),
                    'quantity' => $product->getQuantity(),
                    'availableQuantity' => $product->getAvailableQuantity(),
                    'totalPrice' => $product->getTotalPrice(),
                ];
            }
        } catch (Exception $e) {
            return $this->json(
                ['message' => $this->getErrorMessageForException($e, $this->getErrorMessages($e))],
                Response::HTTP_INTERNAL_SERVER_ERROR
            );
        }

        return $this->json($result);
    }

    /**
     * @AdminSecurity("is_granted(['create', 'update'], request.get('_legacy_controller'))", redirectRoute="admin_orders_index")
     *
     * @param int $orderId
     */
    public function getInvoicesAction(int $orderId)
    {
        /** @var ConfigurableFormChoiceProviderInterface $choiceProvider */
        $choiceProvider = $this->get('prestashop.adapter.form.choice_provider.order_invoice_by_id');
        $choices = $choiceProvider->getChoices([
            'id_order' => $orderId,
            'id_lang' => $this->getContextLangId(),
            'display_total' => true,
        ]);

        return $this->json([
            'invoices' => $choices,
        ]);
    }

    /**
     * @AdminSecurity("is_granted(['create', 'update'], request.get('_legacy_controller'))", redirectRoute="admin_orders_index")
     *
     * @param int $orderId
     */
    public function getDocumentsAction(int $orderId)
    {
        /** @var OrderForViewing $orderForViewing */
        $orderForViewing = $this->getQueryBus()->handle(new GetOrderForViewing($orderId));

        return $this->json([
            'total' => count($orderForViewing->getDocuments()->getDocuments()),
            'html' => $this->render('@PrestaShop/Admin/Sell/Order/Order/Blocks/View/documents.html.twig', [
                'orderForViewing' => $orderForViewing,
            ])->getContent(),
        ]);
    }

    /**
     * @AdminSecurity(
     *     "is_granted('update', request.get('_legacy_controller'))",
     *     redirectRoute="admin_orders_view",
     *     redirectQueryParamsToKeep={"orderId"},
     *     message="You do not have permission to edit this."
     * )
     *
     * @param int $orderId
     * @param Request $request
     *
     * @return RedirectResponse
     */
    public function updateShippingAction(int $orderId, Request $request): RedirectResponse
    {
        $form = $this->createForm(UpdateOrderShippingType::class, [], [
            'order_id' => $orderId,
        ]);
        $form->handleRequest($request);

        if ($form->isSubmitted() && $form->isValid()) {
            $data = $form->getData();

            try {
                $this->getCommandBus()->handle(
                    new UpdateOrderShippingDetailsCommand(
                        $orderId,
                        (int) $data['current_order_carrier_id'],
                        (int) $data['new_carrier_id'],
                        $data['tracking_number']
                    )
                );

                $this->addFlash('success', $this->trans('Successful update.', 'Admin.Notifications.Success'));
            } catch (TransistEmailSendingException $e) {
                $this->addFlash(
                    'error',
                    $this->trans(
                        'An error occurred while sending an email to the customer.',
                        'Admin.Orderscustomers.Notification'
                    )
                );
            } catch (Exception $e) {
                $this->addFlash('error', $this->getErrorMessageForException($e, $this->getErrorMessages($e)));
            }
        }

        return $this->redirectToRoute('admin_orders_view', [
            'orderId' => $orderId,
        ]);
    }

    /**
     * @AdminSecurity(
     *     "is_granted('update', 'AdminOrders')",
     *     redirectRoute="admin_orders_view",
     *     redirectQueryParamsToKeep={"orderId"},
     *     message="You do not have permission to edit this."
     * )
     *
     * @param int $orderId
     * @param int $orderCartRuleId
     *
     * @return RedirectResponse
     */
    public function removeCartRuleAction(int $orderId, int $orderCartRuleId): RedirectResponse
    {
        $this->getCommandBus()->handle(
            new DeleteCartRuleFromOrderCommand($orderId, $orderCartRuleId)
        );

        $this->addFlash('success', $this->trans('Successful update.', 'Admin.Notifications.Success'));

        return $this->redirectToRoute('admin_orders_view', [
            'orderId' => $orderId,
        ]);
    }

    /**
     * @AdminSecurity(
     *     "is_granted('update', 'AdminOrders')",
     *     redirectRoute="admin_orders_view",
     *     redirectQueryParamsToKeep={"orderId"},
     *     message="You do not have permission to edit this."
     * )
     *
     * @param int $orderId
     * @param int $orderInvoiceId
     * @param Request $request
     *
     * @return RedirectResponse
     */
    public function updateInvoiceNoteAction(int $orderId, int $orderInvoiceId, Request $request): RedirectResponse
    {
        $this->getCommandBus()->handle(new UpdateInvoiceNoteCommand(
            $orderInvoiceId,
            $request->request->get('invoice_note')
        ));

        $this->addFlash('success', $this->trans('Successful update.', 'Admin.Notifications.Success'));

        return $this->redirectToRoute('admin_orders_view', [
            'orderId' => $orderId,
        ]);
    }

    /**
     * @AdminSecurity("is_granted('update', request.get('_legacy_controller'))", redirectRoute="admin_orders_index")
     *
     * @param int $orderId
     * @param int $orderDetailId
     * @param Request $request
     *
     * @return Response
     */
    public function updateProductAction(int $orderId, int $orderDetailId, Request $request): Response
    {
        try {
            $this->getCommandBus()->handle(
                new UpdateProductInOrderCommand(
                    $orderId,
                    $orderDetailId,
                    $request->get('price_tax_incl'),
                    $request->get('price_tax_excl'),
                    (int) $request->get('quantity'),
                    (int) $request->get('invoice')
                )
            );
        } catch (Exception $e) {
            return $this->json(
                ['message' => $this->getErrorMessageForException($e, $this->getErrorMessages($e))],
                Response::HTTP_BAD_REQUEST
            );
        }

        /** @var OrderForViewing $orderForViewing */
        $orderForViewing = $this->getQueryBus()->handle(new GetOrderForViewing($orderId));

        $products = $orderForViewing->getProducts()->getProducts();
        $product = array_reduce($products, function ($result, OrderProductForViewing $item) use ($orderDetailId) {
            return $item->getOrderDetailId() == $orderDetailId ? $item : $result;
        });

        $formBuilder = $this->get('prestashop.core.form.identifiable_object.builder.cancel_product_form_builder');
        $cancelProductForm = $formBuilder->getFormFor($orderId);

        $currencyDataProvider = $this->container->get('prestashop.adapter.data_provider.currency');
        $orderCurrency = $currencyDataProvider->getCurrencyById($orderForViewing->getCurrencyId());

        return $this->render('@PrestaShop/Admin/Sell/Order/Order/Blocks/View/product.html.twig', [
            'cancelProductForm' => $cancelProductForm->createView(),
            'isColumnLocationDisplayed' => $product->getLocation() !== '',
            'isColumnRefundedDisplayed' => $product->getQuantityRefunded() > 0,
            'orderCurrency' => $orderCurrency,
            'orderForViewing' => $orderForViewing,
            'product' => $product,
        ]);
    }

    /**
     * @AdminSecurity(
     *     "is_granted('update', 'AdminOrders')",
     *     redirectRoute="admin_orders_view",
     *     redirectQueryParamsToKeep={"orderId"},
     *     message="You do not have permission to edit this."
     * )
     *
     * @param int $orderId
     * @param Request $request
     *
     * @return RedirectResponse
     */
    public function addCartRuleAction(int $orderId, Request $request): RedirectResponse
    {
        $addOrderCartRuleForm = $this->createForm(AddOrderCartRuleType::class, [], [
            'order_id' => $orderId,
        ]);
        $addOrderCartRuleForm->handleRequest($request);

        if ($addOrderCartRuleForm->isSubmitted()) {
            if ($addOrderCartRuleForm->isValid()) {
                $data = $addOrderCartRuleForm->getData();

                try {
                    $this->getCommandBus()->handle(
                        new AddCartRuleToOrderCommand(
                            $orderId,
                            $data['name'],
                            $data['type'],
                            $data['value'] ?? null,
                            empty($data['invoice_id']) ? null : (int) $data['invoice_id']
                        )
                    );

                    $this->addFlash('success', $this->trans('Successful update.', 'Admin.Notifications.Success'));
                } catch (Exception $e) {
                    $this->addFlash('error', $this->getErrorMessageForException($e, $this->getErrorMessages($e)));
                }
            } else {
                foreach ($addOrderCartRuleForm->getErrors(true) as $error) {
                    $this->addFlash('error', $error->getMessage());
                }
            }
        }

        return $this->redirectToRoute('admin_orders_view', [
            'orderId' => $orderId,
        ]);
    }

    /**
     * @param int $orderId
     * @param Request $request
     *
     * @AdminSecurity("is_granted('update', request.get('_legacy_controller'))", redirectRoute="admin_orders_index")
     *
     * @return RedirectResponse
     */
    public function updateStatusAction(int $orderId, Request $request): RedirectResponse
    {
        $formFactory = $this->get('form.factory');

        $form = $formFactory->createNamed(
            'update_order_status',
            UpdateOrderStatusType::class
        );
        $form->handleRequest($request);

        if (!$form->isSubmitted() || !$form->isValid()) {
            // Check if the form is submit from the action bar
            $form = $formFactory->createNamed(
                'update_order_status_action_bar',
                UpdateOrderStatusType::class
            );
            $form->handleRequest($request);
        }

        if ($form->isSubmitted() && $form->isValid()) {
            $this->handleOrderStatusUpdate($orderId, (int) $form->getData()['new_order_status_id']);
        }

        return $this->redirectToRoute('admin_orders_view', [
            'orderId' => $orderId,
        ]);
    }

    /**
     * Updates order status directly from list page.
     *
     * @param int $orderId
     * @param Request $request
     *
     * @AdminSecurity("is_granted('update', request.get('_legacy_controller'))", redirectRoute="admin_orders_index")
     *
     * @return RedirectResponse
     */
    public function updateStatusFromListAction(int $orderId, Request $request): RedirectResponse
    {
        $this->handleOrderStatusUpdate($orderId, $request->request->getInt('value'));

        return $this->redirectToRoute('admin_orders_index');
    }

    /**
     * @AdminSecurity(
     *     "is_granted('update', 'AdminOrders')",
     *     redirectRoute="admin_orders_view",
     *     redirectQueryParamsToKeep={"orderId"},
     *     message="You do not have permission to edit this."
     * )
     *
     * @param int $orderId
     * @param Request $request
     *
     * @return RedirectResponse
     */
    public function addPaymentAction(int $orderId, Request $request): RedirectResponse
    {
        $form = $this->createForm(OrderPaymentType::class, [], [
            'id_order' => $orderId,
        ]);
        $form->handleRequest($request);

        if ($form->isSubmitted()) {
            if ($form->isValid()) {
                $data = $form->getData();

                try {
                    $this->getCommandBus()->handle(
                        new AddPaymentCommand(
                            $orderId,
                            $data['date'],
                            $data['payment_method'],
                            $data['amount'],
                            $data['id_currency'],
                            $data['id_invoice'],
                            $data['transaction_id']
                        )
                    );

                    $this->addFlash('success', $this->trans('Successful update.', 'Admin.Notifications.Success'));
                } catch (Exception $e) {
                    $this->addFlash('error', $this->getErrorMessageForException($e, $this->getPaymentErrorMessages($e)));
                }
            } else {
                foreach ($form->getErrors(true) as $error) {
                    $this->addFlash('error', $error->getMessage());
                }
            }
        }

        return $this->redirectToRoute('admin_orders_view', [
            'orderId' => $orderId,
        ]);
    }

    /**
     * @AdminSecurity("is_granted('read', request.get('_legacy_controller'))")
     *
     * @param int $orderId
     *
     * @return JsonResponse
     */
    public function previewAction(int $orderId): JsonResponse
    {
        try {
            /** @var OrderPreview $orderPreview */
            $orderPreview = $this->getQueryBus()->handle(new GetOrderPreview($orderId));

            return $this->json([
                'preview' => $this->renderView('@PrestaShop/Admin/Sell/Order/Order/preview.html.twig', [
                    'orderPreview' => $orderPreview,
                    'productsPreviewLimit' => OrderConstraints::PRODUCTS_PREVIEW_LIMIT,
                    'orderId' => $orderId,
                ]),
            ]);
        } catch (Exception $e) {
            return $this->json(
                ['message' => $this->getErrorMessageForException($e, $this->getErrorMessages($e))],
                Response::HTTP_BAD_REQUEST
            );
        }
    }

    /**
     * Duplicates cart from specified order
     *
     * @AdminSecurity("is_granted('update', request.get('_legacy_controller')) || is_granted('create', 'AdminOrders')")
     *
     * @param int $orderId
     *
     * @return JsonResponse
     */
    public function duplicateOrderCartAction(int $orderId)
    {
        $cartId = $this->getCommandBus()->handle(new DuplicateOrderCartCommand($orderId))->getValue();

        return $this->json(
            $this->getQueryBus()->handle(new GetCartInformation($cartId))
        );
    }

    /**
     * @AdminSecurity(
     *     "is_granted('update', request.get('_legacy_controller'))",
     *     redirectRoute="admin_orders_view",
     *     redirectQueryParamsToKeep={"orderId"},
     *     message="You do not have permission to edit this."
     * )
     * @DemoRestricted(
     *     redirectRoute="admin_orders_view",
     *     redirectQueryParamsToKeep={"orderId"}
     * )
     *
     * @param Request $request
     * @param int $orderId
     *
     * @return Response
     */
    public function sendMessageAction(Request $request, int $orderId): Response
    {
        $orderMessageForm = $this->createForm(OrderMessageType::class);

        $orderMessageForm->handleRequest($request);

        if ($orderMessageForm->isSubmitted() && $orderMessageForm->isValid()) {
            $data = $orderMessageForm->getData();

            try {
                $this->getCommandBus()->handle(new AddOrderCustomerMessageCommand(
                    $orderId,
                    $data['message'],
                    !$data['is_displayed_to_customer']
                ));

                $this->addFlash(
                    'success',
                    $this->trans('Comment successfully added.', 'Admin.Notifications.Success')
                );
            } catch (CannotSendEmailException $exception) {
                $this->addFlash(
                    'success',
                    $this->trans('Comment successfully added.', 'Admin.Notifications.Success')
                );

                $this->addFlash(
                    'error',
                    $this->trans(
                        'An error occurred while sending an email to the customer.',
                        'Admin.Orderscustomers.Notification'
                    )
                );
            } catch (Exception $exception) {
                $this->addFlash(
                    'error',
                    $this->getErrorMessageForException($exception, $this->getCustomerMessageErrorMapping($exception))
                );
            }
        }

        $routesCollection = $this->get('router')->getRouteCollection();

        if (null !== $routesCollection &&
            !$orderMessageForm->isValid() &&
            $viewRoute = $routesCollection->get('admin_orders_view')
        ) {
            $attributes = $viewRoute->getDefaults();
            $attributes['orderId'] = $orderId;

            return $this->forward(
                $viewRoute->getDefault('_controller'),
                $attributes
            );
        }

        return $this->redirectToRoute('admin_orders_view', [
            'orderId' => $orderId,
        ]);
    }

    /**
     * @AdminSecurity(
     *     "is_granted('update', 'AdminOrders')",
     *     redirectRoute="admin_orders_view",
     *     redirectQueryParamsToKeep={"orderId"},
     *     message="You do not have permission to edit this."
     * )
     *
     * @param Request $request
     *
     * @return RedirectResponse
     */
    public function changeCustomerAddressAction(Request $request): RedirectResponse
    {
        $orderId = $request->query->get('orderId');
        if (!$orderId) {
            return $this->redirectToRoute('admin_orders_index');
        }

        $customerId = $request->query->get('customerId');
        if (!$customerId) {
            return $this->redirectToRoute('admin_orders_index');
        }

        $changeOrderAddressForm = $this->createForm(ChangeOrderAddressType::class, [], [
            'customer_id' => (int) $request->query->get('customerId'),
        ]);
        $changeOrderAddressForm->handleRequest($request);

        if (!$changeOrderAddressForm->isSubmitted() || !$changeOrderAddressForm->isValid()) {
            return $this->redirectToRoute('admin_orders_view', [
                'orderId' => $orderId,
            ]);
        }

        $data = $changeOrderAddressForm->getData();

        try {
            if ($data['address_type'] === ChangeOrderAddressType::SHIPPING_TYPE) {
                $command = new ChangeOrderDeliveryAddressCommand((int) $orderId, (int) $data['new_address_id']);
            } else {
                $command = new ChangeOrderInvoiceAddressCommand((int) $orderId, (int) $data['new_address_id']);
            }

            $this->getCommandBus()->handle($command);

            $this->addFlash('success', $this->trans('Successful update.', 'Admin.Notifications.Success'));
        } catch (Exception $e) {
            $this->addFlash('error', $this->getErrorMessageForException($e, $this->getErrorMessages($e)));
        }

        return $this->redirectToRoute('admin_orders_view', [
            'orderId' => $orderId,
        ]);
    }

    /**
     * @AdminSecurity(
     *     "is_granted('update', request.get('_legacy_controller'))",
     *     redirectRoute="admin_orders_view",
     *     redirectQueryParamsToKeep={"orderId"},
     *     message="You do not have permission to edit this."
     * )
     *
     * @param int $orderId
     * @param Request $request
     *
     * @return RedirectResponse
     */
    public function changeCurrencyAction(int $orderId, Request $request): RedirectResponse
    {
        $changeOrderCurrencyForm = $this->createForm(ChangeOrderCurrencyType::class);
        $changeOrderCurrencyForm->handleRequest($request);

        if (!$changeOrderCurrencyForm->isSubmitted() || !$changeOrderCurrencyForm->isValid()) {
            return $this->redirectToRoute('admin_orders_view', [
                'orderId' => $orderId,
            ]);
        }

        $data = $changeOrderCurrencyForm->getData();

        try {
            $this->getCommandBus()->handle(
                new ChangeOrderCurrencyCommand($orderId, (int) $data['new_currency_id'])
            );

            $this->addFlash('success', $this->trans('Successful update.', 'Admin.Notifications.Success'));
        } catch (Exception $e) {
            $this->addFlash('error', $this->getErrorMessageForException($e, $this->getErrorMessages($e)));
        }

        return $this->redirectToRoute('admin_orders_view', [
            'orderId' => $orderId,
        ]);
    }

    /**
     * @AdminSecurity(
     *     "is_granted('update', 'AdminOrders')",
     *     redirectRoute="admin_orders_view",
     *     redirectQueryParamsToKeep={"orderId"},
     *     message="You do not have permission to edit this."
     * )
     *
     * @param int $orderId
     * @param int $orderStatusId
     * @param int $orderHistoryId
     *
     * @return RedirectResponse
     */
    public function resendEmailAction(int $orderId, int $orderStatusId, int $orderHistoryId): RedirectResponse
    {
        try {
            $this->getCommandBus()->handle(
                new ResendOrderEmailCommand($orderId, $orderStatusId, $orderHistoryId)
            );

            $this->addFlash(
                'success',
                $this->trans('The message was successfully sent to the customer.', 'Admin.Orderscustomers.Notification')
            );
        } catch (Exception $e) {
            $this->addFlash('error', $this->getErrorMessageForException($e, $this->getErrorMessages($e)));
        }

        return $this->redirectToRoute('admin_orders_view', [
            'orderId' => $orderId,
        ]);
    }

    /**
     * @AdminSecurity("is_granted('delete', request.get('_legacy_controller'))", redirectRoute="admin_orders_index")
     *
     * @param int $orderId
     * @param int $orderDetailId
     *
     * @return JsonResponse
     */
    public function deleteProductAction(int $orderId, int $orderDetailId): JsonResponse
    {
        try {
            $this->getCommandBus()->handle(
                new DeleteProductFromOrderCommand($orderId, $orderDetailId)
            );

            return $this->json(null, Response::HTTP_NO_CONTENT);
        } catch (Exception $e) {
            return $this->json(
                ['message' => $this->getErrorMessageForException($e, $this->getErrorMessages($e))],
                Response::HTTP_BAD_REQUEST
            );
        }
    }

    /**
     * @AdminSecurity("is_granted('read', request.get('_legacy_controller'))", redirectRoute="admin_orders_index")
     *
     * @param int $orderId
     *
     * @return Response
     */
    public function getDiscountsAction(int $orderId): Response
    {
        /** @var OrderForViewing $orderForViewing */
        $orderForViewing = $this->getQueryBus()->handle(new GetOrderForViewing($orderId));

        return $this->render('@PrestaShop/Admin/Sell/Order/Order/Blocks/View/discount_list.html.twig', [
            'discounts' => $orderForViewing->getDiscounts()->getDiscounts(),
            'orderId' => $orderId,
        ]);
    }

    /**
     * @AdminSecurity("is_granted('read', request.get('_legacy_controller'))", redirectRoute="admin_orders_index")
     *
     * @param int $orderId
     *
     * @return JsonResponse
     */
    public function getPricesAction(int $orderId): JsonResponse
    {
        /** @var OrderForViewing $orderForViewing */
        $orderForViewing = $this->getQueryBus()->handle(new GetOrderForViewing($orderId));
        $orderForViewingPrices = $orderForViewing->getPrices();

        return $this->json([
            'orderTotalFormatted' => $orderForViewingPrices->getTotalAmountFormatted(),
            'discountsAmountFormatted' => $orderForViewingPrices->getDiscountsAmountFormatted(),
            'discountsAmountDisplayed' => $orderForViewingPrices->getDiscountsAmountRaw()->isGreaterThanZero(),
            'productsTotalFormatted' => $orderForViewingPrices->getProductsPriceFormatted(),
            'shippingTotalFormatted' => $orderForViewingPrices->getShippingPriceFormatted(),
            'taxesTotalFormatted' => $orderForViewingPrices->getTaxesAmountFormatted(),
        ]);
    }

    /**
     * @AdminSecurity(
     *     "is_granted('update', request.get('_legacy_controller'))",
     *     message="You do not have permission to generate this."
     * )
     *
     * Generates invoice for given order
     *
     * @param int $orderId
     *
     * @return RedirectResponse
     */
    public function generateInvoiceAction(int $orderId): RedirectResponse
    {
        try {
            $this->getCommandBus()->handle(new GenerateInvoiceCommand($orderId));

            $this->addFlash('success', $this->trans('Successful update.', 'Admin.Notifications.Success'));
        } catch (Exception $e) {
            $this->addFlash('error', $this->getErrorMessageForException($e, $this->getErrorMessages($e)));
        }

        return $this->redirectToRoute('admin_orders_view', [
            'orderId' => $orderId,
        ]);
    }

    /**
     * Sends email with process order link to customer
     *
     * @AdminSecurity("is_granted('update', request.get('_legacy_controller')) || is_granted('create', 'AdminOrders')")
     *
     * @param Request $request
     *
     * @return JsonResponse
     */
    public function sendProcessOrderEmailAction(Request $request): JsonResponse
    {
        try {
            $this->getCommandBus()->handle(new SendProcessOrderEmailCommand($request->request->getInt('cartId')));

            return $this->json([
                'message' => $this->trans('The email was sent to your customer.', 'Admin.Orderscustomers.Notification'),
            ]);
        } catch (Exception $e) {
            return $this->json(
                ['message' => $this->getErrorMessageForException($e, $this->getErrorMessages($e))],
                Response::HTTP_INTERNAL_SERVER_ERROR
            );
        }
    }

    /**
     * @AdminSecurity(
     *     "is_granted(['update', 'delete'], request.get('_legacy_controller'))",
     *     redirectRoute="admin_orders_view",
     *     redirectQueryParamsToKeep={"orderId"},
     *     message="You do not have permission to edit this."
     * )
     *
     * @param int $orderId
     * @param Request $request
     *
     * @return RedirectResponse
     */
    public function cancellationAction(int $orderId, Request $request)
    {
        $formBuilder = $this->get('prestashop.core.form.identifiable_object.builder.cancel_product_form_builder');
        $formHandler = $this->get('prestashop.core.form.identifiable_object.cancellation_form_handler');
        $form = $formBuilder->getFormFor($orderId);
        try {
            $form->handleRequest($request);
            $result = $formHandler->handleFor($orderId, $form);
            if ($result->isSubmitted()) {
                if ($result->isValid()) {
                    $this->addFlash('success', $this->trans('Selected products were successfully canceled.', 'Admin.Catalog.Notification'));
                } else {
                    $this->addFlashFormErrors($form);
                }
            }
        } catch (Exception $e) {
            $this->addFlash('error', $this->getErrorMessageForException($e, $this->getErrorMessages($e)));
        }

        return $this->redirectToRoute('admin_orders_view', [
            'orderId' => $orderId,
        ]);
    }

    /**
     * @AdminSecurity("is_granted('update', request.get('_legacy_controller'))")
     *
     * @param Request $request
     *
     * @return JsonResponse
     */
    public function configureProductPaginationAction(Request $request): JsonResponse
    {
        $numPerPage = (int) $request->request->get('numPerPage');
        if ($numPerPage < 1) {
            $numPerPage = self::DEFAULT_PRODUCTS_NUMBER;
        }

        try {
            $this->configuration->set('PS_ORDER_PRODUCTS_NB_PER_PAGE', $numPerPage);
        } catch (Exception $e) {
            return $this->json(
                ['message' => $this->getErrorMessageForException($e, $this->getErrorMessages($e))],
                Response::HTTP_BAD_REQUEST
            );
        }

        return $this->json(null, Response::HTTP_NO_CONTENT);
    }

    /**
     * Method for downloading customization picture
     *
     * @AdminSecurity("is_granted('read', request.get('_legacy_controller'))")
     *
     * @param int $orderId
     * @param int $type
     * @param string $name
     * @param string $value
     *
     * @return BinaryFileResponse|RedirectResponse
     */
    public function displayCustomizationImageAction(int $orderId, int $type, string $name, string $value)
    {
        $uploadDir = $this->get('prestashop.adapter.legacy.context')->getUploadDirectory();
        $customizationForViewing = new OrderProductCustomizationForViewing($type, $name, $value);
        $filePath = $uploadDir . $customizationForViewing->getValue();
        $filesystem = new Filesystem();

        try {
            if (!$filesystem->exists($filePath)) {
                $this->addFlash('error', $this->trans('The product customization picture could not be found.', 'Admin.Notifications.Error'));

                return $this->redirectToRoute('admin_orders_view', [
                    'orderId' => $orderId,
                ]);
            }

            $imageFile = new File($filePath);
            $fileName = sprintf('%s-customization-%s.%s', $orderId, $name, $imageFile->guessExtension() ?? 'jpg');

            return $this->file($filePath, $fileName);
        } catch (Exception $e) {
            $this->addFlash('error', $this->getErrorMessageForException($e, $this->getErrorMessages($e)));
        }

        return $this->redirectToRoute('admin_orders_view', [
            'orderId' => $orderId,
        ]);
    }

    /**
<<<<<<< HEAD
     * Set order internal note.
     *
     * @AdminSecurity(
     *     "is_granted(['update', 'create'], request.get('_legacy_controller'))",
     *     redirectRoute="admin_orders_index"
     * )
     *
     * @param mixed $orderId
     * @param Request $request
     *
     * @return Response
     */
    public function setInternalNoteAction($orderId, Request $request)
    {
        $internalNoteForm = $this->createForm(InternalNoteType::class);
        $internalNoteForm->handleRequest($request);

        if ($internalNoteForm->isSubmitted()) {
            $data = $internalNoteForm->getData();

            try {
                $this->getCommandBus()->handle(new SetInternalOrderNoteCommand(
                    (int) $orderId,
                    $data['note']
                ));

                if ($request->isXmlHttpRequest()) {
                    return $this->json([
                        'success' => true,
                        'message' => $this->trans('Update successful', 'Admin.Notifications.Success'),
                    ]);
                }

                $this->addFlash('success', $this->trans('Update successful', 'Admin.Notifications.Success'));
            } catch (OrderException $e) {
                $this->addFlash(
                    'error',
                    $this->getErrorMessageForException($e, $this->getErrorMessages($e))
                );
            }
        }

        return $this->redirectToRoute('admin_orders_view', [
            'orderId' => $orderId,
        ]);
=======
     * @AdminSecurity(
     *     "is_granted(['create', 'update'], request.get('_legacy_controller'))",
     *     message="You do not have permission to perform this search."
     * )
     *
     * @param Request $request
     *
     * @return JsonResponse
     */
    public function searchProductsAction(Request $request): JsonResponse
    {
        try {
            $defaultCurrencyId = (int) $this->get('prestashop.adapter.legacy.configuration')->get('PS_CURRENCY_DEFAULT');

            $searchPhrase = $request->query->get('search_phrase');
            $currencyId = $request->query->get('currency_id');
            $currencyIsoCode = $currencyId !== null
                ? Currency::getIsoCodeById((int) $currencyId)
                : Currency::getIsoCodeById($defaultCurrencyId);
            $orderId = null;
            if ($request->query->has('order_id')) {
                $orderId = (int) $request->query->get('order_id');
            }

            /** @var FoundProduct[] $foundProducts */
            $foundProducts = $this->getQueryBus()->handle(new SearchProducts($searchPhrase, 10, $currencyIsoCode, $orderId));

            return $this->json([
                'products' => $foundProducts,
            ]);
        } catch (Exception $e) {
            return $this->json(
                [$e, 'message' => $this->getErrorMessageForException($e, [])],
                Response::HTTP_INTERNAL_SERVER_ERROR
            );
        }
>>>>>>> b3d2282a
    }

    /**
     * Initializes order status update
     *
     * @param int $orderId
     * @param int $orderStatusId
     */
    private function handleOrderStatusUpdate(int $orderId, int $orderStatusId): void
    {
        try {
            $this->getCommandBus()->handle(
                new UpdateOrderStatusCommand(
                    $orderId,
                    $orderStatusId
                )
            );
            $this->addFlash('success', $this->trans('Successful update.', 'Admin.Notifications.Success'));
        } catch (ChangeOrderStatusException $e) {
            $this->handleChangeOrderStatusException($e);
        } catch (Exception $e) {
            $this->addFlash('error', $this->getErrorMessageForException($e, $this->getErrorMessages($e)));
        }
    }

    /**
     * @param Exception $e
     *
     * @return array
     */
    private function getErrorMessages(Exception $e)
    {
        $refundableQuantity = 0;
        if ($e instanceof InvalidCancelProductException) {
            $refundableQuantity = $e->getRefundableQuantity();
        }
        $orderInvoiceNumber = '#unknown';
        if ($e instanceof DuplicateProductInOrderInvoiceException) {
            $orderInvoiceNumber = $e->getOrderInvoiceNumber();
        }

        return [
            CannotEditDeliveredOrderProductException::class => $this->trans('You cannot edit the cart once the order delivered.', 'Admin.Orderscustomers.Notification'),
            OrderNotFoundException::class => $e instanceof OrderNotFoundException ?
                $this->trans(
                    'Order #%d cannot be loaded.',
                    'Admin.Orderscustomers.Notification',
                    ['#%d' => $e->getOrderId()->getValue()]
                ) : '',
            OrderEmailSendException::class => $this->trans(
                'An error occurred while sending the e-mail to the customer.',
                'Admin.Orderscustomers.Notification'
            ),
            OrderException::class => $this->trans(
                $e->getMessage(),
                'Admin.Orderscustomers.Notification'
            ),
            InvalidAmountException::class => $this->trans(
                'Only numbers and decimal points (".") are allowed in the amount fields, e.g. 10.50 or 1050.',
                'Admin.Orderscustomers.Notification'
            ),
            InvalidCartRuleDiscountValueException::class => [
                InvalidCartRuleDiscountValueException::INVALID_MIN_PERCENT => $this->trans(
                    'Percent value must be greater than 0.',
                    'Admin.Orderscustomers.Notification'
                ),
                InvalidCartRuleDiscountValueException::INVALID_MAX_PERCENT => $this->trans(
                    'Percent value cannot exceed 100.',
                    'Admin.Orderscustomers.Notification'
                ),
                InvalidCartRuleDiscountValueException::INVALID_MIN_AMOUNT => $this->trans(
                    'Amount value must be greater than 0.',
                    'Admin.Orderscustomers.Notification'
                ),
                InvalidCartRuleDiscountValueException::INVALID_MAX_AMOUNT => $this->trans(
                    'Discount value cannot exceed the total price of this order.',
                    'Admin.Orderscustomers.Notification'
                ),
                InvalidCartRuleDiscountValueException::INVALID_FREE_SHIPPING => $this->trans(
                    'Shipping discount value cannot exceed the total price of this order.',
                    'Admin.Orderscustomers.Notification'
                ),
            ],
            InvalidCancelProductException::class => [
                InvalidCancelProductException::INVALID_QUANTITY => $this->trans(
                    'Positive product quantity is required.',
                    'Admin.Notifications.Error'
                ),
                InvalidCancelProductException::QUANTITY_TOO_HIGH => $this->trans(
                    'Please enter a maximum quantity of [1].',
                    'Admin.Orderscustomers.Notification',
                    ['[1]' => $refundableQuantity]
                ),
                InvalidCancelProductException::NO_REFUNDS => $this->trans(
                    'Please select at least one product.',
                    'Admin.Orderscustomers.Notification'
                ),
                InvalidCancelProductException::INVALID_AMOUNT => $this->trans(
                    'Please enter a positive amount.',
                    'Admin.Orderscustomers.Notification'
                ),
                InvalidCancelProductException::NO_GENERATION => $this->trans(
                    'Please generate at least one credit slip or voucher.',
                    'Admin.Orderscustomers.Notification'
                ),
            ],
            InvalidModuleException::class => $this->trans(
                'You must choose a payment module to create the order.',
                'Admin.Orderscustomers.Notification'
            ),
            ProductOutOfStockException::class => $this->trans(
                'There are not enough products in stock.',
                'Admin.Catalog.Notification'
            ),
            NegativePaymentAmountException::class => $this->trans(
                'Invalid value: the payment must be a positive amount.',
                'Admin.Notifications.Error'
            ),
            InvalidOrderStateException::class => [
                InvalidOrderStateException::ALREADY_PAID => $this->trans(
                    'Invalid action: this order has already been paid.',
                    'Admin.Notifications.Error'
                ),
                InvalidOrderStateException::DELIVERY_NOT_FOUND => $this->trans(
                    'Invalid action: this order has not been delivered.',
                    'Admin.Notifications.Error'
                ),
                InvalidOrderStateException::UNEXPECTED_DELIVERY => $this->trans(
                    'Invalid action: this order has already been delivered.',
                    'Admin.Notifications.Error'
                ),
                InvalidOrderStateException::NOT_PAID => $this->trans(
                    'Invalid action: this order has not been paid.',
                    'Admin.Notifications.Error'
                ),
                InvalidOrderStateException::INVALID_ID => $this->trans(
                    'You must choose an order status to create the order.',
                    'Admin.Orderscustomers.Notification'
                ),
            ],

            OrderConstraintException::class => [
                OrderConstraintException::INVALID_CUSTOMER_MESSAGE => $this->trans(
                    'The order message given is invalid.',
                    'Admin.Orderscustomers.Notification'
                ),
            ],
            InvalidProductQuantityException::class => $this->trans(
                'Positive product quantity is required.',
                'Admin.Notifications.Error'
            ),
            DuplicateProductInOrderException::class => $this->trans(
                'This product is already in your order, please edit the quantity instead.',
                'Admin.Notifications.Error'
            ),
            DuplicateProductInOrderInvoiceException::class => $this->trans(
                'This product is already in the invoice [1], please edit the quantity instead.',
                'Admin.Notifications.Error',
                ['[1]' => $orderInvoiceNumber]
            ),
            CannotFindProductInOrderException::class => $this->trans(
                'You cannot edit the price of a product that no longer exists in your catalog.',
                'Admin.Notifications.Error'
            ),
        ];
    }

    private function getPaymentErrorMessages(Exception $e)
    {
        return array_merge($this->getErrorMessages($e), [
            InvalidArgumentException::class => $this->trans(
                'Only numbers and decimal points (".") are allowed in the amount fields of the payment block, e.g. 10.50 or 1050.',
                'Admin.Orderscustomers.Notification'
            ),
        ]);
    }

    /**
     * @param ChangeOrderStatusException $e
     */
    private function handleChangeOrderStatusException(ChangeOrderStatusException $e)
    {
        $orderIds = array_merge(
            $e->getOrdersWithFailedToUpdateStatus(),
            $e->getOrdersWithFailedToSendEmail()
        );

        /** @var OrderId $orderId */
        foreach ($orderIds as $orderId) {
            $this->addFlash(
                'error',
                $this->trans(
                    'An error occurred while changing the status for order #%d, or we were unable to send an email to the customer.',
                    'Admin.Orderscustomers.Notification',
                    ['#%d' => $orderId->getValue()]
                )
            );
        }

        foreach ($e->getOrdersWithAssignedStatus() as $orderId) {
            $this->addFlash(
                'error',
                $this->trans(
                    'Order #%d has already been assigned this status.',
                    'Admin.Orderscustomers.Notification',
                    ['#%d' => $orderId->getValue()]
                )
            );
        }
    }

    private function getCustomerMessageErrorMapping(Exception $exception): array
    {
        return [
            OrderNotFoundException::class => $exception instanceof OrderNotFoundException ?
                $this->trans(
                    'Order #%d cannot be loaded.',
                    'Admin.Orderscustomers.Notification',
                    ['#%d' => $exception->getOrderId()->getValue()]
                ) : '',
            CustomerMessageConstraintException::class => [
                CustomerMessageConstraintException::MISSING_MESSAGE => $this->trans(
                        'The %s field is not valid',
                        'Admin.Notifications.Error',
                        [
                            sprintf('"%s"', $this->trans('Message', 'Admin.Global')),
                        ]
                    ),
                CustomerMessageConstraintException::INVALID_MESSAGE => $this->trans(
                        'The %s field is not valid',
                        'Admin.Notifications.Error',
                        [
                            sprintf('"%s"', $this->trans('Message', 'Admin.Global')),
                        ]
                    ),
            ],
        ];
    }
}<|MERGE_RESOLUTION|>--- conflicted
+++ resolved
@@ -1609,7 +1609,6 @@
     }
 
     /**
-<<<<<<< HEAD
      * Set order internal note.
      *
      * @AdminSecurity(
@@ -1655,7 +1654,9 @@
         return $this->redirectToRoute('admin_orders_view', [
             'orderId' => $orderId,
         ]);
-=======
+    }
+
+    /**
      * @AdminSecurity(
      *     "is_granted(['create', 'update'], request.get('_legacy_controller'))",
      *     message="You do not have permission to perform this search."
@@ -1692,7 +1693,6 @@
                 Response::HTTP_INTERNAL_SERVER_ERROR
             );
         }
->>>>>>> b3d2282a
     }
 
     /**
