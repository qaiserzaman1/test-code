--- conflicted
+++ resolved
@@ -69,14 +69,10 @@
     /**
      * Show categories listing.
      *
-<<<<<<< HEAD
-     * @AdminSecurity("is_granted(['read'], request.get('_legacy_controller'))")
-=======
      * @AdminSecurity(
      *     "is_granted(['read', 'update', 'create', 'delete'], request.get('_legacy_controller'))",
      *     message="You do not have permission to list this."
      * )
->>>>>>> 7311e446
      *
      * @param Request $request
      * @param CategoryFilters $filters
@@ -140,13 +136,8 @@
      *
      * @AdminSecurity(
      *     "is_granted(['create'], request.get('_legacy_controller'))",
-<<<<<<< HEAD
-     *     redirectRoute="admin_categories_index",
-     *     message="You do not have permission to create this."
-=======
      *     message="You do not have permission to create this.",
      *     redirectRoute="admin_categories_index"
->>>>>>> 7311e446
      * )
      *
      * @param Request $request
@@ -196,13 +187,8 @@
      *
      * @AdminSecurity(
      *     "is_granted(['create'], request.get('_legacy_controller'))",
-<<<<<<< HEAD
-     *     redirectRoute="admin_categories_index",
-     *     message="You do not have permission to create this."
-=======
      *     message="You do not have permission to create this.",
      *     redirectRoute="admin_categories_index"
->>>>>>> 7311e446
      * )
      *
      * @param Request $request
@@ -250,13 +236,8 @@
      *
      * @AdminSecurity(
      *     "is_granted(['update'], request.get('_legacy_controller'))",
-<<<<<<< HEAD
-     *     redirectRoute="admin_categories_index",
-     *     message="You do not have permission to edit this."
-=======
      *     message="You do not have permission to edit this.",
      *     redirectRoute="admin_categories_index"
->>>>>>> 7311e446
      * )
      *
      * @param int $categoryId
@@ -326,13 +307,8 @@
      *
      * @AdminSecurity(
      *     "is_granted(['update'], request.get('_legacy_controller'))",
-<<<<<<< HEAD
-     *     redirectRoute="admin_categories_index",
-     *     message="You do not have permission to edit this."
-=======
      *     message="You do not have permission to edit this.",
      *     redirectRoute="admin_categories_index"
->>>>>>> 7311e446
      * )
      *
      * @param int $categoryId
@@ -397,15 +373,9 @@
      *
      * @AdminSecurity(
      *     "is_granted(['update'], request.get('_legacy_controller'))",
-<<<<<<< HEAD
-     *     redirectRoute="admin_categories_edit",
-     *     redirectQueryParamsToKeep={"categoryId"},
-     *     message="You do not have permission to edit this."
-=======
      *     message="You do not have permission to edit this.",
      *     redirectRoute="admin_categories_edit",
      *     redirectQueryParamsToKeep={"categoryId"}
->>>>>>> 7311e446
      * )
      *
      * @param Request $request
@@ -444,15 +414,9 @@
      *
      * @AdminSecurity(
      *     "is_granted(['update'], request.get('_legacy_controller'))",
-<<<<<<< HEAD
-     *     redirectRoute="admin_categories_edit",
-     *     redirectQueryParamsToKeep={"categoryId"},
-     *     message="You do not have permission to edit this."
-=======
      *     message="You do not have permission to edit this.",
      *     redirectRoute="admin_categories_edit",
      *     redirectQueryParamsToKeep={"categoryId"}
->>>>>>> 7311e446
      * )
      *
      * @param Request $request
