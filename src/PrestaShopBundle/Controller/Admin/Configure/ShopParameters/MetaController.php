--- conflicted
+++ resolved
@@ -90,24 +90,6 @@
                         'icon' => 'add_circle_outline',
                     ],
                 ],
-<<<<<<< HEAD
-            ],
-            'grid' => $presentedGrid,
-            'metaForm' => $metaForm->createView(),
-            'robotsForm' => $this->createFormBuilder()->getForm()->createView(),
-            'routeKeywords' => $defaultRoutesProvider->getKeywords(),
-            'isModRewriteActive' => $tools->isModRewriteActive(),
-            'isHtaccessFileValid' => $urlFileChecker->isHtaccessFileWritable(),
-            'isRobotsTextFileValid' => $urlFileChecker->isRobotsFileWritable(),
-            'isShopContext' => $isShopContext,
-            'isShopFeatureActive' => $isShopFeatureActive,
-            'isHostMode' => $hostingInformation->isHostMode(),
-            'enableSidebar' => true,
-            'help_link' => $this->generateSidebarLink('AdminMeta'),
-            'helperDocLink' => $helperBlockLinkProvider->getLink('meta'),
-            'indexPageId' => $metaDataProvider->getIdByPage('index'),
-        ]);
-=======
                 'grid' => $presentedGrid,
                 'metaForm' => $metaForm->createView(),
                 'robotsForm' => $this->createFormBuilder()->getForm()->createView(),
@@ -126,7 +108,6 @@
                 'showcaseCardIsClosed' => $showcaseCardIsClosed,
             ]
         );
->>>>>>> 404ba209
     }
 
     /**
