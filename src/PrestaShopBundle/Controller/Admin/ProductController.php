<?php
/**
 * 2007-2018 PrestaShop.
 *
 * NOTICE OF LICENSE
 *
 * This source file is subject to the Open Software License (OSL 3.0)
 * that is bundled with this package in the file LICENSE.txt.
 * It is also available through the world-wide-web at this URL:
 * https://opensource.org/licenses/OSL-3.0
 * If you did not receive a copy of the license and are unable to
 * obtain it through the world-wide-web, please send an email
 * to license@prestashop.com so we can send you a copy immediately.
 *
 * DISCLAIMER
 *
 * Do not edit or add to this file if you wish to upgrade PrestaShop to newer
 * versions in the future. If you wish to customize PrestaShop for your
 * needs please refer to http://www.prestashop.com for more information.
 *
 * @author    PrestaShop SA <contact@prestashop.com>
 * @copyright 2007-2018 PrestaShop SA
 * @license   https://opensource.org/licenses/OSL-3.0 Open Software License (OSL 3.0)
 * International Registered Trademark & Property of PrestaShop SA
 */

namespace PrestaShopBundle\Controller\Admin;

use Exception;
use PrestaShop\PrestaShop\Adapter\Product\ListParametersUpdater;
use PrestaShop\PrestaShop\Adapter\Tax\TaxRuleDataProvider;
use PrestaShop\PrestaShop\Adapter\Warehouse\WarehouseDataProvider;
use PrestaShopBundle\Component\CsvResponse;
use PrestaShopBundle\Entity\AdminFilter;
use PrestaShopBundle\Form\Admin\Product\ProductCombination;
use PrestaShopBundle\Form\Admin\Product\ProductCombinationBulk;
use PrestaShopBundle\Form\Admin\Product\ProductInformation;
use PrestaShopBundle\Form\Admin\Product\ProductOptions;
use PrestaShopBundle\Form\Admin\Product\ProductPrice;
use PrestaShopBundle\Form\Admin\Product\ProductQuantity;
use PrestaShopBundle\Form\Admin\Product\ProductShipping;
use PrestaShopBundle\Form\Admin\Product\ProductSeo;
use PrestaShopBundle\Model\Product\AdminModelAdapter;
use PrestaShopBundle\Security\Voter\PageVoter;
use PrestaShopBundle\Service\DataProvider\StockInterface;
use Symfony\Component\Form\Extension\Core\Type\HiddenType;
use Symfony\Component\Form\Form;
use Symfony\Component\Form\FormInterface;
use Symfony\Component\HttpFoundation\File\UploadedFile;
use Symfony\Component\HttpFoundation\RedirectResponse;
use Symfony\Component\HttpFoundation\Request;
use PrestaShopBundle\Service\Hook\HookFinder;
use PrestaShopBundle\Service\DataProvider\Admin\ProductInterface as ProductInterfaceProvider;
use PrestaShopBundle\Service\DataUpdater\Admin\ProductInterface as ProductInterfaceUpdater;
use Symfony\Component\HttpFoundation\Response;
use Psr\Log\LoggerInterface;
use PrestaShopBundle\Exception\UpdateProductException;
use PrestaShopBundle\Model\Product\AdminModelAdapter as ProductAdminModelAdapter;
use Symfony\Component\HttpFoundation\JsonResponse;
use Sensio\Bundle\FrameworkExtraBundle\Configuration\Template;
use PrestaShopBundle\Form\Admin\Product\ProductCategories;
use Product;
use Category;
use Tools;

/**
 * Admin controller for the Product pages using the Symfony architecture:
 * - categories
 * - product list
 * - product details
 * - product attributes
 * - ...
 *
 * This controller is the first one to be refactored to the new Symfony Architecture.
 * The retro-compatibility is dropped for the corresponding Admin pages.
 * A set of hooks are integrated and an Adapter is made to wrap the new EventDispatcher
 * component to the existing hook system. So existing hooks are always triggered, but from the new
 * code (and so needs to be adapted on the module side ton comply on the new parameters formats,
 * the new UI style, etc...).
 */
class ProductController extends FrameworkBundleAdminController
{
    /**
     * Used to validate connected user authorizations.
     */
    const PRODUCT_OBJECT = 'ADMINPRODUCTS_';

    /**
     * Get the Catalog page with KPI banner, product list, bulk actions, filters, search, etc...
     *
     * URL example: /product/catalog/40/20/id_product/asc
     *
     * @Template("@PrestaShop/Admin/Product/CatalogPage/catalog.html.twig")
     *
     * @param Request $request
     * @param int $limit The size of the listing
     * @param int $offset The offset of the listing
     * @param string $orderBy To order product list
     * @param string $sortOrder To order product list
     *
     * @return array|Template|RedirectResponse|Response
     *
     * @throws \Symfony\Component\Translation\Exception\InvalidArgumentException
     * @throws \Symfony\Component\Routing\Exception\RouteNotFoundException
     * @throws \LogicException
     * @throws \Symfony\Component\Routing\Exception\MissingMandatoryParametersException
     * @throws \Symfony\Component\Routing\Exception\InvalidParameterException
     * @throws \Symfony\Component\Form\Exception\LogicException
     * @throws \Symfony\Component\Form\Exception\AlreadySubmittedException
     */
    public function catalogAction(
        Request $request,
        $limit = 10,
        $offset = 0,
        $orderBy = 'id_product',
        $sortOrder = 'desc'
    ) {
        if (!$this->isGranted(array(PageVoter::READ, PageVoter::UPDATE, PageVoter::CREATE), self::PRODUCT_OBJECT)) {
            return $this->redirect('admin_dashboard');
        }

        $language = $this->getContext()->language;
        $request->getSession()->set('_locale', $language->locale);
        $request = $this->get('prestashop.adapter.product.filter_categories_request_purifier')->purify($request);

        /** @var ProductInterfaceProvider $productProvider */
        $productProvider = $this->get('prestashop.core.admin.data_provider.product_interface');

        // Set values from persistence and replace in the request
        $persistedFilterParameters = $productProvider->getPersistedFilterParameters();
        /** @var ListParametersUpdater $listParametersUpdater */
        $listParametersUpdater = $this->get('prestashop.adapter.product.list_parameters_updater');
        $listParameters = $listParametersUpdater->buildListParameters(
            $request->query->all(),
            $persistedFilterParameters,
            compact('offset', 'limit', 'orderBy', 'sortOrder')
        );
        $offset = $listParameters['offset'];
        $limit = $listParameters['limit'];
        $orderBy = $listParameters['orderBy'];
        $sortOrder = $listParameters['sortOrder'];

        //The product provider performs the same merge internally, so we do the same so that the displayed filters are
        //consistent with the request ones
        $combinedFilterParameters = array_replace($persistedFilterParameters, $request->request->all());

        $toolbarButtons = $this->getToolbarButtons();

        // Fetch product list (and cache it into view subcall to listAction)
        $products = $productProvider->getCatalogProductList(
            $offset,
            $limit,
            $orderBy,
            $sortOrder,
            $request->request->all()
        );
        $lastSql = $productProvider->getLastCompiledSql();

        $hasCategoryFilter = $productProvider->isCategoryFiltered();
        $hasColumnFilter = $productProvider->isColumnFiltered();
        $totalFilteredProductCount = (count($products) > 0) ? $products[0]['total'] : 0;
        // Alternative layout for empty list
        if ((!$hasCategoryFilter && !$hasColumnFilter && $totalFilteredProductCount === 0)
            || ($totalProductCount = $productProvider->countAllProducts()) === 0
        ) {
            // no filter, total filtered == 0, and then total count == 0 too.
            $legacyUrlGenerator = $this->get('prestashop.core.admin.url_generator_legacy');

            return $this->render(
                '@PrestaShop/Admin/Product/CatalogPage/catalog_empty.html.twig',
                [
                    'layoutHeaderToolbarBtn' => $toolbarButtons,
                    'import_url' => $legacyUrlGenerator->generate('AdminImport'),
                ]
            );
        }

        // Pagination
        $paginationParameters = $request->attributes->all();
        $paginationParameters['_route'] = 'admin_product_catalog';
        $categoriesForm = $this->createForm(ProductCategories::class);
        if (!empty($persistedFilterParameters['filter_category'])) {
            $categoriesForm->setData(
                [
                    'categories' => [
                        'tree' => [0 => $combinedFilterParameters['filter_category']],
                    ],
                ]
            );
        }

        $cleanFilterParameters = $listParametersUpdater->cleanFiltersForPositionOrdering(
            $combinedFilterParameters,
            $orderBy,
            $hasCategoryFilter
        );

        $permissionError = null;
        if ($this->get('session')->getFlashBag()->has('permission_error')) {
            $permissionError = $this->get('session')->getFlashBag()->get('permission_error')[0];
        }

        $categoriesFormView = $categoriesForm->createView();
        $selectedCategory = !empty($combinedFilterParameters['filter_category']) ? new Category($combinedFilterParameters['filter_category']) : null;

        //Drag and drop is ONLY activated when EXPLICITLY requested by the user
        //Meaning a category is selected and the user clicks on REORDER button
        $activateDragAndDrop = 'position_ordering' === $orderBy && $hasCategoryFilter;

        // Template vars injection
        return array_merge(
            $cleanFilterParameters,
            [
                'limit' => $limit,
                'offset' => $offset,
                'orderBy' => $orderBy,
                'sortOrder' => $sortOrder,
                'has_filter' => $hasCategoryFilter || $hasColumnFilter,
                'has_category_filter' => $hasCategoryFilter,
                'selected_category' => $selectedCategory,
                'has_column_filter' => $hasColumnFilter,
                'products' => $products,
                'last_sql' => $lastSql,
                'product_count_filtered' => $totalFilteredProductCount,
                'product_count' => $totalProductCount,
                'activate_drag_and_drop' => $activateDragAndDrop,
                'pagination_parameters' => $paginationParameters,
                'layoutHeaderToolbarBtn' => $toolbarButtons,
                'categories' => $categoriesFormView,
                'pagination_limit_choices' => $productProvider->getPaginationLimitChoices(),
                'import_link' => $this->generateUrl('admin_import', ['import_type' => 'products']),
<<<<<<< HEAD
                'sql_manager_add_link' => $this->generateUrl('admin_sql_requests_create'),
=======
                'sql_manager_add_link' => $this->get('prestashop.adapter.legacy.context')->getAdminLink(
                    'AdminRequestSql',
                    true,
                    ['addrequest_sql' => 1]
                ),
>>>>>>> e8347961
                'enableSidebar' => true,
                'help_link' => $this->generateSidebarLink('AdminProducts'),
                'is_shop_context' => $this->get('prestashop.adapter.shop.context')->isShopContext(),
                'permission_error' => $permissionError,
                'layoutTitle' => $this->trans('Products', 'Admin.Global'),
            ]
        );
    }

    /**
     * Get only the list of products to display on the main Admin Product page.
     * The full page that shows products list will subcall this action (from catalogAction).
     * URL example: /product/list/html/40/20/id_product/asc.
     *
     * @Template("@PrestaShop/Admin/Product/CatalogPage/Lists/list.html.twig")
     *
     * @param Request $request
     * @param int $limit The size of the listing
     * @param int $offset The offset of the listing
     * @param string $orderBy To order product list
     * @param string $sortOrder To order product list
     * @param string $view full|quicknav To change default template used to render the content
     *
     * @return array|Template|Response
     */
    public function listAction(
        Request $request,
        $limit = 10,
        $offset = 0,
        $orderBy = 'id_product',
        $sortOrder = 'asc',
        $view = 'full'
    ) {
        /** @var ProductInterfaceProvider $productProvider */
        $productProvider = $this->get('prestashop.core.admin.data_provider.product_interface');
        $adminProductWrapper = $this->get('prestashop.adapter.admin.wrapper.product');
        $totalCount = 0;

        $this->get('prestashop.service.product')->cleanupOldTempProducts();

        $products = $request->attributes->get('products', null); // get from action subcall data, if any
        $lastSql = $request->attributes->get('last_sql', null); // get from action subcall data, if any

        if ($products === null) {
            // get old values from persistence (before the current update)
            $persistedFilterParameters = $productProvider->getPersistedFilterParameters();
            /** @var ListParametersUpdater $listParametersUpdater */
            $listParametersUpdater = $this->get('prestashop.adapter.product.list_parameters_updater');
            $listParameters = $listParametersUpdater->buildListParameters(
                $request->query->all(),
                $persistedFilterParameters,
                compact('offset', 'limit', 'orderBy', 'sortOrder')
            );
            $offset = $listParameters['offset'];
            $limit = $listParameters['limit'];
            $orderBy = $listParameters['orderBy'];
            $sortOrder = $listParameters['sortOrder'];

            /**
             * 2 hooks are triggered here:
             * - actionAdminProductsListingFieldsModifier
             * - actionAdminProductsListingResultsModifier.
             */
            $products = $productProvider->getCatalogProductList($offset, $limit, $orderBy, $sortOrder);
            $lastSql = $productProvider->getLastCompiledSql();
        }

        $hasCategoryFilter = $productProvider->isCategoryFiltered();

        // Adds controller info (URLs, etc...) to product list
        foreach ($products as &$product) {
            $totalCount = isset($product['total']) ? $product['total'] : $totalCount;
            $product['url'] = $this->generateUrl(
                'admin_product_form',
                ['id' => $product['id_product']]
            );
            $product['unit_action_url'] = $this->generateUrl(
                'admin_product_unit_action',
                [
                    'action' => 'duplicate',
                    'id' => $product['id_product'],
                ]
            );
            $product['preview_url'] = $adminProductWrapper->getPreviewUrlFromId($product['id_product']);
        }

        //Drag and drop is ONLY activated when EXPLICITLY requested by the user
        //Meaning a category is selected and the user clicks on REORDER button
        $activateDragAndDrop = 'position_ordering' === $orderBy && $hasCategoryFilter;

        // Template vars injection
        $vars = array(
            'activate_drag_and_drop' => $activateDragAndDrop,
            'products' => $products,
            'product_count' => $totalCount,
            'last_sql_query' => $lastSql,
            'has_category_filter' => $productProvider->isCategoryFiltered(),
            'is_shop_context' => $this->get('prestashop.adapter.shop.context')->isShopContext(),
        );
        if ($view !== 'full') {
            return $this->render(
                '@Product/CatalogPage/Lists/list_' . $view . '.html.twig',
                array_merge(
                    $vars,
                    [
                        'limit' => $limit,
                        'offset' => $offset,
                        'total' => $totalCount,
                    ]
                )
            );
        }

        return $vars;
    }

    /**
     * Gets the header toolbar buttons.
     *
     * @return array
     */
    private function getToolbarButtons()
    {
        $toolbarButtons = array();
        $toolbarButtons['add'] = array(
            'href' => $this->generateUrl('admin_product_new'),
            'desc' => $this->trans('New product', 'Admin.Actions'),
            'icon' => 'add_circle_outline',
            'help' => $this->trans('Create a new product: CTRL+P', 'Admin.Catalog.Help'),
        );

        return $toolbarButtons;
    }

    /**
     * Create a new basic product
     * Then return to form action.
     *
     * @return RedirectResponse
     *
     * @throws \LogicException
     * @throws \PrestaShopException
     */
    public function newAction()
    {
        if (!$this->isGranted(PageVoter::CREATE, self::PRODUCT_OBJECT)) {
            $errorMessage = $this->trans('You do not have permission to add this.', 'Admin.Notifications.Error');
            $this->get('session')->getFlashBag()->add('permission_error', $errorMessage);

            return $this->redirectToRoute('admin_product_catalog');
        }

        $productProvider = $this->get('prestashop.core.admin.data_provider.product_interface');
        $languages = $this->get('prestashop.adapter.legacy.context')->getLanguages();

        /** @var ProductInterfaceProvider $productProvider */
        $productAdapter = $this->get('prestashop.adapter.data_provider.product');
        $productShopCategory = $this->getContext()->shop->id_category;

        /** @var Product $product */
        $product = $productAdapter->getProductInstance();
        $product->id_category_default = $productShopCategory;

        /** @var TaxRuleDataProvider $taxRuleDataProvider */
        $taxRuleDataProvider = $this->get('prestashop.adapter.data_provider.tax');
        $product->id_tax_rules_group = $taxRuleDataProvider->getIdTaxRulesGroupMostUsed();
        $product->active = $productProvider->isNewProductDefaultActivated() ? 1 : 0;
        $product->state = Product::STATE_TEMP;

        //set name and link_rewrite in each lang
        foreach ($languages as $lang) {
            $product->name[$lang['id_lang']] = '';
            $product->link_rewrite[$lang['id_lang']] = '';
        }

        $product->save();
        $product->addToCategories([$productShopCategory]);

        return $this->redirectToRoute('admin_product_form', ['id' => $product->id]);
    }

    /**
     * Product form.
     *
     * @Template("@PrestaShop/Admin/Product/ProductPage/product.html.twig")
     *
     * @param int $id The product ID
     * @param Request $request
     *
     * @return array|Response Template vars
     *
     * @throws \LogicException
     */
    public function formAction($id, Request $request)
    {
        gc_disable();

        if (!$this->isGranted(array(PageVoter::READ, PageVoter::UPDATE, PageVoter::CREATE), self::PRODUCT_OBJECT)) {
            return $this->redirect('admin_dashboard');
        }

        $productAdapter = $this->get('prestashop.adapter.data_provider.product');
        $product = $productAdapter->getProduct($id);

        if (!$product || empty($product->id)) {
            return $this->redirectToRoute('admin_product_catalog');
        }

        $shopContext = $this->get('prestashop.adapter.shop.context');
        $legacyContextService = $this->get('prestashop.adapter.legacy.context');
        $isMultiShopContext = count($shopContext->getContextListShopID()) > 1;

        $modelMapper = $this->get('prestashop.adapter.admin.model.product');
        $adminProductWrapper = $this->get('prestashop.adapter.admin.wrapper.product');

        $form = $this->createProductForm($product, $modelMapper);

        $formBulkCombinations = $this->createForm(
            ProductCombinationBulk::class,
            null,
            [
                'iso_code' => $this
                    ->get('prestashop.adapter.legacy.context')
                    ->getContext()->currency->iso_code,
                'price_display_precision' => $this->configuration
                    ->get('_PS_PRICE_DISPLAY_PRECISION_'),
            ]
        );

        // Legacy code. To fix when Object model will change. But report Hooks.
        $postData = $request->request->all();
        $combinationsList = [];
        if (!empty($postData)) {
            foreach ($postData as $postKey => $postValue) {
                if (preg_match('/^combination_.*/', $postKey)) {
                    $combinationsList[$postKey] = $postValue;
                    $postData['form'][$postKey] = $postValue; // need to validate the form
                }
            }

            // Duplicate Request to be a valid form (like it was real) with postData modified ..
            $request = $request->duplicate(
                $request->query->all(),
                $postData,
                $request->attributes->all(),
                $request->cookies->all(),
                $request->files->all(),
                $request->server->all()
            );
        }

        /* @var Form $form */
        $form->handleRequest($request);
        $formData = $form->getData();
        $formData['step3']['combinations'] = $combinationsList;

        try {
            if ($form->isSubmitted()) {
                if ($this->isDemoModeEnabled() && $request->isXmlHttpRequest()) {
                    $errorMessage = $this->getDemoModeErrorMessage();

                    return $this->returnErrorJsonResponse(
                        ['error' => [$errorMessage]],
                        Response::HTTP_SERVICE_UNAVAILABLE
                    );
                }

                if ($form->isValid()) {
                    //define POST values for keeping legacy adminController skills
                    $_POST = $modelMapper->getModelData($formData, $isMultiShopContext) + $_POST;
                    $_POST['form'] = $formData;
                    $_POST['state'] = Product::STATE_SAVED;

                    $adminProductController = $adminProductWrapper->getInstance();
                    $adminProductController->setIdObject($formData['id_product']);
                    $adminProductController->setAction('save');

                    // Hooks: this will trigger legacy AdminProductController, postProcess():
                    // actionAdminSaveBefore; actionAdminProductsControllerSaveBefore
                    // actionProductAdd or actionProductUpdate (from processSave() -> processAdd() or processUpdate())
                    // actionAdminSaveAfter; actionAdminProductsControllerSaveAfter
                    $productSaveResult = $adminProductController->postCoreProcess();

                    if (false == $productSaveResult) {
                        return $this->returnErrorJsonResponse(
                            ['error' => $adminProductController->errors],
                            Response::HTTP_BAD_REQUEST
                        );
                    }

                    $product = $productSaveResult;

                    /* @var Product $product */
                    $adminProductController->processSuppliers($product->id);
                    $adminProductController->processFeatures($product->id);
                    $adminProductController->processSpecificPricePriorities();
                    foreach ($_POST['combinations'] as $combinationValues) {
                        $adminProductWrapper->processProductAttribute($product, $combinationValues);
                        // For now, each attribute set the same value.
                        $adminProductWrapper->processDependsOnStock(
                            $product,
                            ($_POST['depends_on_stock'] == '1'),
                            $combinationValues['id_product_attribute']
                        );
                    }
                    $adminProductWrapper->processDependsOnStock($product, ($_POST['depends_on_stock'] == '1'));

                    // If there is no combination, then quantity and location are managed for the whole product (as combination ID 0)
                    // In all cases, legacy hooks are triggered: actionProductUpdate and actionUpdateQuantity
                    if (count($_POST['combinations']) === 0 && isset($_POST['qty_0'])) {
                        $adminProductWrapper->processQuantityUpdate($product, $_POST['qty_0']);
                        $adminProductWrapper->processLocation($product, (string) $_POST['location']);
                    }
                    // else quantities are managed from $adminProductWrapper->processProductAttribute() above.

                    $adminProductWrapper->processProductOutOfStock($product, $_POST['out_of_stock']);

                    $customizationFieldsIds = $adminProductWrapper
                        ->processProductCustomization($product, $_POST['custom_fields']);

                    $adminProductWrapper->processAttachments($product, $_POST['attachments']);

                    $adminProductController->processWarehouses();

                    $response = new JsonResponse();
                    $response->setData([
                        'product' => $product,
                        'customization_fields_ids' => $customizationFieldsIds,
                    ]);

                    if ($request->isXmlHttpRequest()) {
                        return $response;
                    }
                } elseif ($request->isXmlHttpRequest()) {
                    return $this->returnErrorJsonResponse(
                        $this->getFormErrorsForJS($form),
                        Response::HTTP_BAD_REQUEST
                    );
                }
            }
        } catch (Exception $e) {
            // this controller can be called as an AJAX JSON route or a HTML page
            // so we need to return the right type of response if an exception it thrown
            if ($request->isXmlHttpRequest()) {
                return $this->returnErrorJsonResponse(
                    [],
                    Response::HTTP_INTERNAL_SERVER_ERROR
                );
            }
            throw $e;
        }

        /** @var StockInterface $stockManager */
        $stockManager = $this->get('prestashop.core.data_provider.stock_interface');

        /** @var WarehouseDataProvider $warehouseProvider */
        $warehouseProvider = $this->get('prestashop.adapter.data_provider.warehouse');

        //If context shop is define to a group shop, disable the form
        if ($shopContext->isShopGroupContext()) {
            return $this->render('@Product/ProductPage/disabled_form_alert.html.twig', ['showContentHeader' => false]);
        }

        // languages for switch dropdown
        $languages = $legacyContextService->getLanguages();

        // generate url preview
        if ($product->active) {
            $preview_url = $adminProductWrapper->getPreviewUrl($product);
            $preview_url_deactive = $adminProductWrapper->getPreviewUrlDeactivate($preview_url);
        } else {
            $preview_url_deactive = $adminProductWrapper->getPreviewUrl($product, false);
            $preview_url = $adminProductWrapper->getPreviewUrlDeactivate($preview_url_deactive);
        }

        $doctrine = $this->getDoctrine()->getManager();
        $language = empty($languages[0]) ? ['id_lang' => 1, 'id_shop' => 1] : $languages[0];
        $attributeGroups = $doctrine->getRepository('PrestaShopBundle:Attribute')->findByLangAndShop((int) $language['id_lang'], (int) $language['id_shop']);

        $drawerModules = (new HookFinder())->setHookName('displayProductPageDrawer')
            ->setParams(['product' => $product])
            ->addExpectedInstanceClasses('PrestaShop\PrestaShop\Core\Product\ProductAdminDrawer')
            ->present();

        return [
            'form' => $form->createView(),
            'formCombinations' => $formBulkCombinations->createView(),
            'categories' => $this->get('prestashop.adapter.data_provider.category')->getCategoriesWithBreadCrumb(),
            'id_product' => $id,
            'ids_product_attribute' => (isset($formData['step3']['id_product_attributes']) ? implode(',', $formData['step3']['id_product_attributes']) : ''),
            'has_combinations' => (isset($formData['step3']['id_product_attributes']) && count($formData['step3']['id_product_attributes']) > 0),
            'combinations_count' => isset($formData['step3']['id_product_attributes']) ? count($formData['step3']['id_product_attributes']) : 0,
            'asm_globally_activated' => $stockManager->isAsmGloballyActivated(),
            'warehouses' => ($stockManager->isAsmGloballyActivated()) ? $warehouseProvider->getWarehouses() : [],
            'is_multishop_context' => $isMultiShopContext,
            'is_combination_active' => $this->get('prestashop.adapter.legacy.configuration')->combinationIsActive(),
            'showContentHeader' => false,
            'preview_link' => $preview_url,
            'preview_link_deactivate' => $preview_url_deactive,
            'stats_link' => $this->getAdminLink('AdminStats', ['module' => 'statsproduct', 'id_product' => $id]),
            'help_link' => $this->generateSidebarLink('AdminProducts'),
            'languages' => $languages,
            'default_language_iso' => $languages[0]['iso_code'],
            'attribute_groups' => $attributeGroups,
            'max_upload_size' => Tools::formatBytes(UploadedFile::getMaxFilesize()),
            'is_shop_context' => $this->get('prestashop.adapter.shop.context')->isShopContext(),
            'editable' => $this->isGranted(PageVoter::UPDATE, self::PRODUCT_OBJECT),
            'drawerModules' => $drawerModules,
            'layoutTitle' => $this->trans('Product', 'Admin.Global'),
        ];
    }

    /**
     * Builds the product form.
     *
     * @param Product $product
     * @param AdminModelAdapter $modelMapper
     *
     * @return FormInterface
     *
     * @throws \Symfony\Component\Process\Exception\LogicException
     */
    private function createProductForm(Product $product, AdminModelAdapter $modelMapper)
    {
        $formBuilder = $this->createFormBuilder(
            $modelMapper->getFormData($product),
            ['allow_extra_fields' => true]
        )
            ->add('id_product', HiddenType::class)
            ->add('step1', ProductInformation::class)
            ->add('step2', ProductPrice::class, ['id_product' => $product->id])
            ->add('step3', ProductQuantity::class)
            ->add('step4', ProductShipping::class)
            ->add('step5', ProductSeo::class, [
                'mapping_type' => $product->getRedirectType(),
            ])
            ->add('step6', ProductOptions::class)
        ;

        // Prepare combination form (fake but just to validate the form)
        $combinations = $product->getAttributesResume(
            $this->getContext()->language->id
        );

        if (is_array($combinations)) {
            $maxInputVars = (int) ini_get('max_input_vars');
            $combinationsCount = count($combinations) * 25;
            $combinationsInputs = ceil($combinationsCount / 1000) * 1000;

            if ($combinationsInputs > $maxInputVars) {
                $this->addFlash(
                    'error',
                    $this->trans(
                        'The value of the PHP.ini setting "max_input_vars" must be increased to %value% in order to be able to submit the product form.',
                        'Admin.Notifications.Error',
                        array('%value%' => $combinationsInputs)
                    )
                );
            }

            foreach ($combinations as $combination) {
                $formBuilder->add(
                    'combination_' . $combination['id_product_attribute'],
                    ProductCombination::class
                );
            }
        }

        return $formBuilder->getForm();
    }

    /**
     * Do bulk action on a list of Products. Used with the 'selection action' dropdown menu on the Catalog page.
     *
     * @param Request $request
     * @param string $action The action to apply on the selected products
     *
     * @throws Exception if action not properly set or unknown
     *
     * @return \Symfony\Component\HttpFoundation\Response
     */
    public function bulkAction(Request $request, $action)
    {
        if (!$this->actionIsAllowed($action, self::PRODUCT_OBJECT, '_all')) {
            $this->addFlash('permission_error', $this->getForbiddenActionMessage($action));

            return $this->redirectToRoute('admin_product_catalog');
        }

        $productIdList = $request->request->get('bulk_action_selected_products');
        /** @var ProductInterfaceUpdater $productUpdater */
        $productUpdater = $this->get('prestashop.core.admin.data_updater.product_interface');

        /** @var LoggerInterface $logger */
        $logger = $this->get('logger');

        $hookEventParameters = ['product_list_id' => $productIdList];
        /** @var HookDispatcher $hookDispatcher */
        $hookDispatcher = $this->get('prestashop.core.hook.dispatcher');

        try {
            $hasMessages = $this->get('session')->getFlashBag()->has('success');

            if ($this->isDemoModeEnabled()) {
                throw new UpdateProductException($this->getDemoModeErrorMessage());
            }

            switch ($action) {
                case 'activate_all':
                    $hookDispatcher->dispatchWithParameters(
                        'actionAdminActivateBefore',
                        $hookEventParameters
                    );
                    $hookDispatcher->dispatchWithParameters(
                        'actionAdminProductsControllerActivateBefore',
                        $hookEventParameters
                    );
                    // Hooks: managed in ProductUpdater
                    $productUpdater->activateProductIdList($productIdList);
                    if (empty($hasMessages)) {
                        $this->addFlash(
                            'success',
                            $this->trans('Product(s) successfully activated.', 'Admin.Catalog.Notification')
                        );
                    }

                    $logger->info('Products activated: (' . implode(',', $productIdList) . ').');
                    $hookDispatcher->dispatchWithParameters(
                        'actionAdminActivateAfter',
                        $hookEventParameters
                    );
                    $hookDispatcher->dispatchWithParameters(
                        'actionAdminProductsControllerActivateAfter',
                        $hookEventParameters
                    );
                    break;
                case 'deactivate_all':
                    $hookDispatcher->dispatchWithParameters(
                        'actionAdminDeactivateBefore',
                        $hookEventParameters
                    );
                    $hookDispatcher->dispatchWithParameters(
                        'actionAdminProductsControllerDeactivateBefore',
                        $hookEventParameters
                    );
                    // Hooks: managed in ProductUpdater
                    $productUpdater->activateProductIdList($productIdList, false);
                    if (empty($hasMessages)) {
                        $this->addFlash(
                            'success',
                            $this->trans('Product(s) successfully deactivated.', 'Admin.Catalog.Notification')
                        );
                    }

                    $logger->info('Products deactivated: (' . implode(',', $productIdList) . ').');
                    $hookDispatcher->dispatchWithParameters(
                        'actionAdminDeactivateAfter',
                        $hookEventParameters
                    );
                    $hookDispatcher->dispatchWithParameters(
                        'actionAdminProductsControllerDeactivateAfter',
                        $hookEventParameters
                    );
                    break;
                case 'delete_all':
                    $hookDispatcher->dispatchWithParameters(
                        'actionAdminDeleteBefore',
                        $hookEventParameters
                    );
                    $hookDispatcher->dispatchWithParameters(
                        'actionAdminProductsControllerDeleteBefore',
                        $hookEventParameters
                    );
                    // Hooks: managed in ProductUpdater
                    $productUpdater->deleteProductIdList($productIdList);
                    if (empty($hasMessages)) {
                        $this->addFlash(
                            'success',
                            $this->trans('Product(s) successfully deleted.', 'Admin.Catalog.Notification')
                        );
                    }

                    $logger->info('Products deleted: (' . implode(',', $productIdList) . ').');
                    $hookDispatcher->dispatchWithParameters(
                        'actionAdminDeleteAfter',
                        $hookEventParameters
                    );
                    $hookDispatcher->dispatchWithParameters(
                        'actionAdminProductsControllerDeleteAfter',
                        $hookEventParameters
                    );
                    break;
                case 'duplicate_all':
                    $hookDispatcher->dispatchWithParameters(
                        'actionAdminDuplicateBefore',
                        $hookEventParameters
                    );
                    $hookDispatcher->dispatchWithParameters(
                        'actionAdminProductsControllerDuplicateBefore',
                        $hookEventParameters
                    );
                    // Hooks: managed in ProductUpdater
                    $productUpdater->duplicateProductIdList($productIdList);
                    if (empty($hasMessages)) {
                        $this->addFlash(
                            'success',
                            $this->trans('Product(s) successfully duplicated.', 'Admin.Catalog.Notification')
                        );
                    }

                    $logger->info('Products duplicated: (' . implode(',', $productIdList) . ').');
                    $hookDispatcher->dispatchWithParameters(
                        'actionAdminDuplicateAfter',
                        $hookEventParameters
                    );
                    $hookDispatcher->dispatchWithParameters(
                        'actionAdminProductsControllerDuplicateAfter',
                        $hookEventParameters
                    );
                    break;
                default:
                    /*
                     * should never happens since the route parameters are
                     * restricted to a set of action values in YML file.
                     */
                    $logger->error('Bulk action from ProductController received a bad parameter.');
                    throw new Exception(
                        'Bad action received from call to ProductController::bulkAction: "' . $action . '"',
                        2001
                    );
            }
        } catch (UpdateProductException $due) {
            //TODO : need to translate this with an domain name
            $message = $due->getMessage();
            $this->addFlash('failure', $message);
            $logger->warning($message);
        }

        return new Response(json_encode(['result' => 'ok']));
    }

    /**
     * Do mass edit action on the current page of products.
     * Used with the 'grouped action' dropdown menu on the Catalog page.
     *
     * @param Request $request
     * @param string $action The action to apply on the selected products
     *
     * @throws Exception if action not properly set or unknown
     *
     * @return \Symfony\Component\HttpFoundation\Response
     */
    public function massEditAction(Request $request, $action)
    {
        if (!$this->isGranted(PageVoter::UPDATE, self::PRODUCT_OBJECT)) {
            $errorMessage = $this->trans(
                'You do not have permission to edit this.',
                'Admin.Notifications.Error'
            );
            $this->get('session')->getFlashBag()->add('permission_error', $errorMessage);

            return $this->redirectToRoute('admin_product_catalog');
        }

        /* @var ProductInterfaceProvider $productProvider */
        $productProvider = $this->get('prestashop.core.admin.data_provider.product_interface');

        /* @var ProductInterfaceUpdater $productUpdater */
        $productUpdater = $this->get('prestashop.core.admin.data_updater.product_interface');

        /* @var LoggerInterface $logger */
        $logger = $this->get('logger');

        /* @var HookDispatcher $hookDispatcher */
        $hookDispatcher = $this->get('prestashop.core.hook.dispatcher');

        /* Initialize router params variable. */
        $routerParams = [];
        try {
            switch ($action) {
                case 'sort':
                    /* Change position_ordering to position */
                    $routerParams['orderBy'] = 'position';

                    $productIdList = $request->request->get('mass_edit_action_sorted_products');
                    $productPositionList = $request->request->get('mass_edit_action_sorted_positions');
                    $hookEventParameters = [
                        'product_list_id' => $productIdList,
                        'product_list_position' => $productPositionList,
                    ];

                    $hookDispatcher->dispatchWithParameters(
                        'actionAdminSortBefore',
                        $hookEventParameters
                    );
                    $hookDispatcher->dispatchWithParameters(
                        'actionAdminProductsControllerSortBefore',
                        $hookEventParameters
                    );

                    // Hooks: managed in ProductUpdater
                    $persistedFilterParams = $productProvider->getPersistedFilterParameters();
                    $productList = array_combine($productIdList, $productPositionList);
                    $productUpdater->sortProductIdList(
                        $productList,
                        ['filter_category' => $persistedFilterParams['filter_category']]
                    );

                    $this->addFlash(
                        'success',
                        $this->trans('Products successfully sorted.', 'Admin.Catalog.Notification')
                    );
                    $logger->info(
                        'Products sorted: (' . implode(',', $productIdList) .
                        ') with positions (' . implode(',', $productPositionList) . ').'
                    );
                    $hookEventParameters = [
                        'product_list_id' => $productIdList,
                        'product_list_position' => $productPositionList,
                    ];
                    $hookDispatcher->dispatchWithParameters(
                        'actionAdminSortAfter',
                        $hookEventParameters
                    );
                    $hookDispatcher->dispatchWithParameters(
                        'actionAdminProductsControllerSortAfter',
                        $hookEventParameters
                    );
                    break;
                default:
                    /*
                     * should never happens since the route parameters are
                     * restricted to a set of action values in YML file.
                     */
                    $logger->error('Mass edit action from ProductController received a bad parameter.');
                    throw new Exception(
                        'Bad action received from call to ProductController::massEditAction: "' . $action . '"',
                        2001
                    );
            }
        } catch (UpdateProductException $due) {
            //TODO : need to translate with domain name
            $message = $due->getMessage();
            $this->addFlash('failure', $message);
            $logger->warning($message);
        }

        $urlGenerator = $this->get('prestashop.core.admin.url_generator');

        return $this->redirect($urlGenerator->generate('admin_product_catalog', $routerParams));
    }

    /**
     * Do action on one product at a time. Can be used at many places in the controller's page.
     *
     * @param string $action The action to apply on the selected product
     * @param int $id the product ID to apply the action on
     *
     * @throws Exception if action not properly set or unknown
     *
     * @return \Symfony\Component\HttpFoundation\Response
     */
    public function unitAction($action, $id)
    {
        if (!$this->actionIsAllowed($action, self::PRODUCT_OBJECT)) {
            $this->addFlash('permission_error', $this->getForbiddenActionMessage($action));

            return $this->redirectToRoute('admin_product_catalog');
        }

        $productUpdater = $this->get('prestashop.core.admin.data_updater.product_interface');
        /** @var ProductInterfaceUpdater $productUpdater */

        /** @var LoggerInterface $logger */
        $logger = $this->get('logger');

        $hookEventParameters = ['product_id' => $id];
        /** @var HookDispatcher $hookDispatcher */
        $hookDispatcher = $this->get('prestashop.core.hook.dispatcher');

        try {
            if ($this->isDemoModeEnabled()) {
                throw new UpdateProductException($this->getDemoModeErrorMessage());
            }

            switch ($action) {
                case 'delete':
                    $hookDispatcher->dispatchWithParameters(
                        'actionAdminDeleteBefore',
                        $hookEventParameters
                    );
                    $hookDispatcher->dispatchWithParameters(
                        'actionAdminProductsControllerDeleteBefore',
                        $hookEventParameters
                    );
                    // Hooks: managed in ProductUpdater
                    $productUpdater->deleteProduct($id);
                    $this->addFlash(
                        'success',
                        $this->trans('Product successfully deleted.', 'Admin.Catalog.Notification')
                    );
                    $logger->info('Product deleted: (' . $id . ').');
                    $hookDispatcher->dispatchWithParameters(
                        'actionAdminDeleteAfter',
                        $hookEventParameters
                    );
                    $hookDispatcher->dispatchWithParameters(
                        'actionAdminProductsControllerDeleteAfter',
                        $hookEventParameters
                    );
                    break;
                case 'duplicate':
                    $hookDispatcher->dispatchWithParameters(
                        'actionAdminDuplicateBefore',
                        $hookEventParameters
                    );
                    $hookDispatcher->dispatchWithParameters(
                        'actionAdminProductsControllerDuplicateBefore',
                        $hookEventParameters
                    );
                    // Hooks: managed in ProductUpdater
                    $duplicateProductId = $productUpdater->duplicateProduct($id);
                    $this->addFlash(
                        'success',
                        $this->trans('Product successfully duplicated.', 'Admin.Catalog.Notification')
                    );
                    $logger->info('Product duplicated: (from ' . $id . ' to ' . $duplicateProductId . ').');
                    $hookDispatcher->dispatchWithParameters(
                        'actionAdminDuplicateAfter',
                        $hookEventParameters
                    );
                    $hookDispatcher->dispatchWithParameters(
                        'actionAdminProductsControllerDuplicateAfter',
                        $hookEventParameters
                    );
                    // stops here and redirect to the new product's page.
                    return $this->redirectToRoute('admin_product_form', ['id' => $duplicateProductId]);
                case 'activate':
                    $hookDispatcher->dispatchWithParameters(
                        'actionAdminActivateBefore',
                        $hookEventParameters
                    );
                    $hookDispatcher->dispatchWithParameters(
                        'actionAdminProductsControllerActivateBefore',
                        $hookEventParameters
                    );
                    // Hooks: managed in ProductUpdater
                    $productUpdater->activateProductIdList([$id]);
                    $this->addFlash(
                        'success',
                        $this->trans('Product successfully activated.', 'Admin.Catalog.Notification')
                    );
                    $logger->info('Product activated: ' . $id);
                    $hookDispatcher->dispatchWithParameters(
                        'actionAdminActivateAfter',
                        $hookEventParameters
                    );
                    $hookDispatcher->dispatchWithParameters(
                        'actionAdminProductsControllerActivateAfter',
                        $hookEventParameters
                    );
                    break;
                case 'deactivate':
                    $hookDispatcher->dispatchWithParameters(
                        'actionAdminDeactivateBefore',
                        $hookEventParameters
                    );
                    $hookDispatcher->dispatchWithParameters(
                        'actionAdminProductsControllerDeactivateBefore',
                        $hookEventParameters
                    );
                    // Hooks: managed in ProductUpdater
                    $productUpdater->activateProductIdList([$id], false);
                    $this->addFlash(
                        'success',
                        $this->trans('Product successfully deactivated.', 'Admin.Catalog.Notification')
                    );
                    $logger->info('Product deactivated: ' . $id);
                    $hookDispatcher->dispatchWithParameters(
                        'actionAdminDeactivateAfter',
                        $hookEventParameters
                    );
                    $hookDispatcher->dispatchWithParameters(
                        'actionAdminProductsControllerDeactivateAfter',
                        $hookEventParameters
                    );
                    break;
                default:
                    /*
                     * should never happens since the route parameters are
                     * restricted to a set of action values in YML file.
                     */
                    $logger->error('Unit action from ProductController received a bad parameter.');
                    throw new Exception(
                        'Bad action received from call to ProductController::unitAction: "' . $action . '"',
                        2002
                    );
            }
        } catch (UpdateProductException $due) {
            //TODO : need to translate with a domain name
            $message = $due->getMessage();
            $this->addFlash('failure', $message);
            $logger->warning($message);
        }

        return $this->redirect($this->get('prestashop.core.admin.url_generator')->generate('admin_product_catalog'));
    }

    /**
     * @return CsvResponse
     *
     * @throws \Symfony\Component\Translation\Exception\InvalidArgumentException
     */
    public function exportAction()
    {
        return $this->get('prestashop.core.product.csv_exporter')->export();
    }

    /**
     * Set the Catalog filters values and redirect to the catalogAction.
     *
     * URL example: /product/catalog_filters/42/last/32
     *
     * @param int|string $quantity the quantity to set on the catalog filters persistence
     * @param string $active the activation state to set on the catalog filters persistence
     *
     * @return RedirectResponse
     */
    public function catalogFiltersAction($quantity = 'none', $active = 'none')
    {
        $quantity = urldecode($quantity);

        /** @var ProductInterfaceProvider $productProvider */
        $productProvider = $this->get('prestashop.core.admin.data_provider.product_interface');

        // we merge empty filter set with given values, to reset the other filters!
        $productProvider->persistFilterParameters(
            array_merge(
                AdminFilter::getProductCatalogEmptyFilter(),
                [
                    'filter_column_sav_quantity' => ($quantity == 'none') ? '' : $quantity,
                    'filter_column_active' => ($active == 'none') ? '' : $active,
                ]
            )
        );

        return $this->redirectToRoute('admin_product_catalog');
    }

    /**
     * @deprecated since 1.7.5.0, to be removed in 1.8 rely on CommonController::renderFieldAction
     *
     * @throws \OutOfBoundsException
     * @throws \LogicException
     * @throws \PrestaShopException
     */
    public function renderFieldAction($productId, $step, $fieldName)
    {
        @trigger_error(
            'This function is deprecated, use CommonController::renderFieldAction instead.',
            E_USER_DEPRECATED
        );

        $productAdapter = $this->get('prestashop.adapter.data_provider.product');
        $product = $productAdapter->getProduct($productId);
        $modelMapper = new ProductAdminModelAdapter(
            $product,
            $this->get('prestashop.adapter.legacy.context'),
            $this->get('prestashop.adapter.admin.wrapper.product'),
            $this->get('prestashop.adapter.tools'),
            $productAdapter,
            $this->get('prestashop.adapter.data_provider.supplier'),
            $this->get('prestashop.adapter.data_provider.warehouse'),
            $this->get('prestashop.adapter.data_provider.feature'),
            $this->get('prestashop.adapter.data_provider.pack'),
            $this->get('prestashop.adapter.shop.context'),
            $this->get('prestashop.adapter.data_provider.tax')
        );
        $form = $this->createFormBuilder($modelMapper->getFormData());
        switch ($step) {
            case 'step1':
                $form->add('step1', 'PrestaShopBundle\Form\Admin\Product\ProductInformation');
                break;
            case 'step2':
                $form->add('step2', 'PrestaShopBundle\Form\Admin\Product\ProductPrice');
                break;
            case 'step3':
                $form->add('step3', 'PrestaShopBundle\Form\Admin\Product\ProductQuantity');
                break;
            case 'step4':
                $form->add('step4', 'PrestaShopBundle\Form\Admin\Product\ProductShipping');
                break;
            case 'step5':
                $form->add('step5', 'PrestaShopBundle\Form\Admin\Product\ProductSeo');
                break;
            case 'step6':
                $form->add('step6', 'PrestaShopBundle\Form\Admin\Product\ProductOptions');
                break;
            case 'default':
        }

        return $this->render('@PrestaShop/Admin/Common/_partials/_form_field.html.twig', [
            'form' => $form->getForm()->get($step)->get($fieldName)->createView(),
            'formId' => $step . '_' . $fieldName . '_rendered',
        ]);
    }
}<|MERGE_RESOLUTION|>--- conflicted
+++ resolved
@@ -229,15 +229,7 @@
                 'categories' => $categoriesFormView,
                 'pagination_limit_choices' => $productProvider->getPaginationLimitChoices(),
                 'import_link' => $this->generateUrl('admin_import', ['import_type' => 'products']),
-<<<<<<< HEAD
                 'sql_manager_add_link' => $this->generateUrl('admin_sql_requests_create'),
-=======
-                'sql_manager_add_link' => $this->get('prestashop.adapter.legacy.context')->getAdminLink(
-                    'AdminRequestSql',
-                    true,
-                    ['addrequest_sql' => 1]
-                ),
->>>>>>> e8347961
                 'enableSidebar' => true,
                 'help_link' => $this->generateSidebarLink('AdminProducts'),
                 'is_shop_context' => $this->get('prestashop.adapter.shop.context')->isShopContext(),
