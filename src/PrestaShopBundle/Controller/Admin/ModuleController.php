<?php
/**
 * 2007-2017 PrestaShop
 *
 * NOTICE OF LICENSE
 *
 * This source file is subject to the Open Software License (OSL 3.0)
 * that is bundled with this package in the file LICENSE.txt.
 * It is also available through the world-wide-web at this URL:
 * http://opensource.org/licenses/osl-3.0.php
 * If you did not receive a copy of the license and are unable to
 * obtain it through the world-wide-web, please send an email
 * to license@prestashop.com so we can send you a copy immediately.
 *
 * DISCLAIMER
 *
 * Do not edit or add to this file if you wish to upgrade PrestaShop to newer
 * versions in the future. If you wish to customize PrestaShop for your
 * needs please refer to http://www.prestashop.com for more information.
 *
 * @author    PrestaShop SA <contact@prestashop.com>
 * @copyright 2007-2017 PrestaShop SA
 * @license   http://opensource.org/licenses/osl-3.0.php Open Software License (OSL 3.0)
 * International Registered Trademark & Property of PrestaShop SA
 */


namespace PrestaShopBundle\Controller\Admin;

use Exception;
use PrestaShop\PrestaShop\Core\Addon\AddonListFilter;
use PrestaShop\PrestaShop\Core\Addon\AddonListFilterStatus;
use PrestaShop\PrestaShop\Core\Addon\AddonListFilterType;
use PrestaShop\PrestaShop\Core\Addon\Module\ModuleRepository;
use PrestaShopBundle\Security\Voter\PageVoter;
use PrestaShopBundle\Entity\ModuleHistory;
use Symfony\Component\HttpFoundation\Request;
use Symfony\Component\HttpFoundation\Response;
use Symfony\Component\HttpFoundation\JsonResponse;
use Symfony\Component\Validator\Constraints as Assert;
use PrestaShop\PrestaShop\Core\Addon\AddonListFilterOrigin;

class ModuleController extends FrameworkBundleAdminController
{
    /**
     * Controller responsible for displaying "Catalog" section of Module management pages.
     *
     * @return Response
     */
    public function catalogAction()
    {
        if (
            !$this->isGranted(PageVoter::READ, 'ADMINMODULESSF_')
            && !$this->isGranted(PageVoter::UPDATE, 'ADMINMODULESSF_')
            && !$this->isGranted(PageVoter::CREATE, 'ADMINMODULESSF_')
        ) {
            return $this->redirect('admin_dashboard');
        }

        $translator = $this->container->get('translator');
        $errorMessage = $translator->trans(
                'You do not have permission to add this.',
                array(),
                'Admin.Notifications.Error'
            );

        return $this->render('PrestaShopBundle:Admin/Module:catalog.html.twig', array(
                'layoutHeaderToolbarBtn' => $this->getToolbarButtons(),
                'layoutTitle' => $translator->trans('Module selection', array(), 'Admin.Navigation.Menu'),
                'requireAddonsSearch' => true,
                'requireBulkActions' => false,
                'showContentHeader' => true,
                'enableSidebar' => true,
                'help_link' => $this->generateSidebarLink('AdminModules'),
                'requireFilterStatus' => false,
                'level' => $this->authorizationLevel(),
                'errorMessage' => $errorMessage,
            ));
    }

    /**
     * Controller responsible for displaying "Catalog Module Grid" section of Module management pages with ajax.
     *
     * @param Request $request
     *
     * @return Response
     */
    public function refreshCatalogAction(Request $request)
    {
        if (!$request->isXmlHttpRequest()) {
            // Bad request
            return new Response('', 400);
        }

        $modulesProvider = $this->get('prestashop.core.admin.data_provider.module_interface');
        $translator = $this->get('translator');
        $moduleRepository = $this->get('prestashop.core.admin.module.repository');
        $responseArray = array();

        $filters = new AddonListFilter();
        $filters->setType(AddonListFilterType::MODULE | AddonListFilterType::SERVICE)
            ->setStatus(~AddonListFilterStatus::INSTALLED)
        ;

        try {
            $modules = $modulesProvider->generateAddonsUrls(
                $moduleRepository->getFilteredList($filters)
            );

            $categoriesMenu = $this->get('prestashop.categories_provider')->getCategoriesMenu($modules);
            shuffle($modules);
            $responseArray['domElements'][] = $this->constructJsonCatalogCategoriesMenuResponse($categoriesMenu, $modules);
            $responseArray['domElements'][] = $this->constructJsonCatalogBodyResponse($modulesProvider, $modules);
            $responseArray['status'] = true;
        } catch (Exception $e) {
            $responseArray['msg'] = $translator->trans(
                'Cannot get catalog data, please try again later. Reason: '.
                print_r($e->getMessage(), true),
                array(),
                'AdminModules'
            );
            $responseArray['status'] = false;
        }

        return new JsonResponse($responseArray, 200);
    }

    private function constructJsonCatalogBodyResponse($modulesProvider, $modules)
    {
        $modules = $modulesProvider->generateAddonsUrls($modules);
        $formattedContent = array();
        $formattedContent['selector'] = '.module-catalog-page';
        $formattedContent['content'] = $this->render(
            'PrestaShopBundle:Admin/Module/Includes:sorting.html.twig',
            array(
                'totalModules' => count($modules),
            )
        )->getContent();

        $translator = $this->container->get('translator');
        $errorMessage = $translator->trans(
            'You do not have permission to add this.',
            array(),
            'Admin.Notifications.Error'
        );

        $formattedContent['content'] .= $this->render(
            'PrestaShopBundle:Admin/Module/Includes:grid.html.twig',
            array(
                'modules' => $this->getPresentedProducts($modules),
                'requireAddonsSearch' => true,
                'id' => 'all',
                'level' => $this->authorizationLevel(),
                'errorMessage' => $errorMessage,
            )
        )->getContent();

        return $formattedContent;
    }

    private function constructJsonCatalogCategoriesMenuResponse($categoriesMenu)
    {
        $formattedContent = array();
        $formattedContent['selector'] = '.module-menu-item';
        $formattedContent['content'] = $this->render(
            'PrestaShopBundle:Admin/Module/Includes:dropdown_categories.html.twig',
            array(
                'topMenuData' => $this->getTopMenuData($categoriesMenu),
            )
        )->getContent();

        return $formattedContent;
    }

    public function manageAction()
    {
        $translator = $this->get('translator');
        $modulesProvider = $this->get('prestashop.core.admin.data_provider.module_interface');
        $shopService = $this->get('prestashop.adapter.shop.context');
        $moduleRepository = $this->get('prestashop.core.admin.module.repository');
        $themeRepository = $this->get('prestashop.core.addon.theme.repository');

        // Retrieve current shop
        $shopID = $shopService->getContextShopID();
        $shops = $shopService->getShops();

        if (!empty($shopID) && is_array($shops) && array_key_exists($shopID, $shops)) {
            $shop = $shops[$shopID];
            $currentTheme = $themeRepository->getInstanceByName($shop['theme_name']);
            $modulesTheme = $currentTheme->getModulesToEnable();
        } else {
            $modulesTheme = array();
        }

        $filters = new AddonListFilter();
        $filters->setType(AddonListFilterType::MODULE | AddonListFilterType::SERVICE)
            ->removeStatus(AddonListFilterStatus::UNINSTALLED);
        $installedProducts = $moduleRepository->getFilteredList($filters);

        $modules = new \stdClass();
        foreach (array('native_modules', 'theme_bundle', 'modules') as $subpart) {
            $modules->{$subpart} = array();
        }

        foreach ($installedProducts as $installedProduct) {
            if (in_array($installedProduct->attributes->get('name'), $modulesTheme)) {
                $row = 'theme_bundle';
            } elseif (
                $installedProduct->attributes->has('origin_filter_value')
                && in_array(
                    $installedProduct->attributes->get('origin_filter_value'),
                    array(
                        AddonListFilterOrigin::ADDONS_NATIVE,
                        AddonListFilterOrigin::ADDONS_NATIVE_ALL,
                    )
                )
                && 'PrestaShop' === $installedProduct->attributes->get('author')
            ) {
                $row = 'native_modules';
            } else {
                $row = 'modules';
            }
            $modules->{$row}[] = (object) $installedProduct;
        }

        foreach ($modules as $moduleLabel => $modulesPart) {
            $modules->{$moduleLabel} = $modulesProvider->generateAddonsUrls($modulesPart);
            $modules->{$moduleLabel} = $this->getPresentedProducts($modulesPart);
        }

        $categoriesMenu = $this->get('prestashop.categories_provider')->getCategoriesMenu($installedProducts);

        $errorMessage = $translator->trans(
            'You do not have permission to add this.',
            array(),
            'Admin.Notifications.Error'
        );

        return $this->render('PrestaShopBundle:Admin/Module:manage.html.twig', array(
                'layoutHeaderToolbarBtn' => $this->getToolbarButtons(),
                'layoutTitle' => $translator->trans('Manage installed modules', array(), 'Admin.Modules.Feature'),
                'modules' => $modules,
                'topMenuData' => $this->getTopMenuData($categoriesMenu),
                'requireAddonsSearch' => false,
                'requireBulkActions' => true,
                'enableSidebar' => true,
                'help_link' => $this->generateSidebarLink('AdminModules'),
                'requireFilterStatus' => true,
                'level' => $this->authorizationLevel(),
                'errorMessage' => $errorMessage,
            ));
    }

    public function moduleAction(Request $request)
    {
        if (!in_array($this->authorizationLevel(), array(PageVoter::LEVEL_CREATE, PageVoter::LEVEL_UPDATE, PageVoter::LEVEL_DELETE))) {
            return $this->redirect('admin_dashboard');
        }

        $action = $request->get('action');
        $module = $request->get('module_name');
        $forceDeletion = $request->query->has('deletion');

        $moduleManager = $this->get('prestashop.module.manager');
        $moduleRepository = $this->get('prestashop.core.admin.module.repository');
        $modulesProvider = $this->get('prestashop.core.admin.data_provider.module_interface');
        $translator = $this->get('translator');

        $response = array();
        if (method_exists($moduleManager, $action)) {
            if ($this->isDemoModeEnabled()) {
                return $this->getDisabledFunctionalityResponse($request);
            }

            // ToDo : Check if allowed to call this action
            try {
                if ($action == 'uninstall') {
                    $response[$module]['status'] = $moduleManager->{$action}($module, $forceDeletion);
                } else {
                    $response[$module]['status'] = $moduleManager->{$action}($module);
                }

                if ($response[$module]['status'] === null) {
                    $response[$module]['status'] = false;
                    $response[$module]['msg'] = $translator->trans(
                        '%module% did not return a valid response on %action% action.',
                        array(
                            '%module%' => $module,
                            '%action%' => $action, ),
                        'Admin.Notifications.Error'
                        );
                } elseif ($response[$module]['status'] === false) {
                    $error = $moduleManager->getError($module);
                    $response[$module]['msg'] = $translator->trans(
                        'Cannot %action% module %module%. %error_details%',
                        array(
                            '%action%' => str_replace('_', ' ', $action),
                            '%module%' => $module,
                            '%error_details%' => $error, ),
                        'Admin.Notifications.Error'
                    );
                } else {
                    $response[$module]['msg'] = $translator->trans(
                        '%action% action on module %module% succeeded.',
                        array(
                            '%action%' => ucfirst(str_replace('_', ' ', $action)),
                            '%module%' => $module, ),
                        'Admin.Notifications.Success'
                    );
                }
            } catch (Exception $e) {
                $response[$module]['status'] = false;
                $response[$module]['msg'] = $translator->trans(
                    'Exception thrown by module %module% on %action%. %error_details%',
                    array(
                            '%action%' => str_replace('_', ' ', $action),
                            '%module%' => $module,
                            '%error_details%' => $e->getMessage(), ),
                    'Admin.Notifications.Error'
                );

                $logger = $this->get('logger');
                $logger->error($response[$module]['msg']);
            }
        } else {
            $response[$module]['status'] = false;
            $response[$module]['msg'] = $translator->trans(
                'Invalid action',
                array(),
                'Admin.Notifications.Error'
            );
        }

        if ($request->isXmlHttpRequest()) {
            if ($response[$module]['status'] === true && $action != 'uninstall') {
                $moduleInstance = $moduleRepository->getModule($module);
                $moduleInstanceWithUrl = $modulesProvider->generateAddonsUrls(array($moduleInstance));
                $response[$module]['action_menu_html'] = $this->render('PrestaShopBundle:Admin/Module/Includes:action_menu.html.twig', array(
                        'module' => $this->getPresentedProducts($moduleInstanceWithUrl)[0],
                        'level' => $this->authorizationLevel(),
                    ))->getContent();
            }

            return new JsonResponse($response, 200);
        }

        // We need a better error handler here. Meanwhile, I throw an exception
        if (!$response[$module]['status']) {
            $this->addFlash('error', $response[$module]['msg']);
        } else {
            $this->addFlash('success', $response[$module]['msg']);
        }

        if ($request->server->get('HTTP_REFERER')) {
            return $this->redirect($request->server->get('HTTP_REFERER'));
        } else {
            return $this->redirect($this->generateUrl('admin_module_catalog'));
        }
    }

    /**
     * @param \Symfony\Component\HttpFoundation\Request $request
     * @return JsonResponse
     */
    protected function getDisabledFunctionalityResponse($request)
    {
        $module = $request->get('module_name');
        $content = array(
            $module => array(
                'status' => false,
                'msg' => $this->getDemoModeErrorMessage(),
            ),
        );

        return new JsonResponse($content);
    }

    /**
     * @return Response
     */
    public function notificationAction()
    {
        $modulesPresenter = function (array &$modules) {
            return $this->getPresentedProducts($modules);
        };

        $moduleManager = $this->get('prestashop.module.manager');
        $translator = $this->get('translator');
        $layoutTitle = $translator->trans(
            'Module notifications',
            array(),
            'Admin.Modules.Feature'
        );

        $translator = $this->container->get('translator');
        $errorMessage = $translator->trans(
            'You do not have permission to add this.',
            array(),
            'Admin.Notifications.Error'
        );

        return $this->render('PrestaShopBundle:Admin/Module:notifications.html.twig', array(
            'enableSidebar' => true,
            'layoutHeaderToolbarBtn' => $this->getToolbarButtons(),
            'layoutTitle' => $layoutTitle,
            'help_link' => $this->generateSidebarLink('AdminModules'),
            'modules' => $moduleManager->getModulesWithNotifications($modulesPresenter),
            'requireAddonsSearch' => false,
            'requireBulkActions' => false,
            'requireFilterStatus' => false,
<<<<<<< HEAD
=======
            'level' => $this->authorizationLevel(),
            'errorMessage' => $errorMessage,
>>>>>>> 916e112e
        ));
    }

    /**
     * @param Request $request
     * @return Response
     */
    public function getPreferredModulesAction(Request $request)
    {
        $tabModulesList = $request->get('tab_modules_list');

        if ($tabModulesList) {
            $tabModulesList = explode(',', $tabModulesList);
            $modulesListUnsorted = $this->getModulesByInstallation($tabModulesList, $request->request->get('admin_list_from_source'));
        }

        $installed = $uninstalled = array();

        if (!empty($tabModulesList)) {
            foreach ($tabModulesList as $key => $value) {
                $continue = 0;
                foreach ($modulesListUnsorted['installed'] as $moduleInstalled) {
                    if ($moduleInstalled['attributes']['name'] == $value) {
                        $continue = 1;
                        $installed[] = $moduleInstalled;
                    }
                }
                if ($continue) {
                    continue;
                }
                foreach ($modulesListUnsorted['not_installed'] as $moduleNotInstalled) {
                    if ($moduleNotInstalled['attributes']['name'] == $value) {
                        $uninstalled[] = $moduleNotInstalled;
                    }
                }
            }
        }

        $moduleListSorted = array(
            'installed' => $installed,
            'notInstalled' => $uninstalled,
        );

        $twigParams = array(
            'currentIndex' => '',
            'modulesList' => $moduleListSorted,
        );

        if ($request->request->has('admin_list_from_source')) {
            $twigParams['adminListFromSource'] = $request->request->get('admin_list_from_source');
        }

        return $this->render('PrestaShopBundle:Admin/Module:tab-modules-list.html.twig', $twigParams);
    }

    private function getModulesByInstallation($modulesSelectList = null)
    {
        $addonsProvider = $this->get('prestashop.core.admin.data_provider.module_interface');
        $moduleRepository = $this->get('prestashop.core.admin.module.repository');
        $modulePresenter = $this->get('prestashop.adapter.presenter.module');
        $tabRepository = $this->get('prestashop.core.admin.tab.repository');

        $modulesOnDisk = $moduleRepository->getList();

        $modulesList = array(
            'installed' => array(),
            'not_installed' => array(),
        );

        $modulesOnDisk = $addonsProvider->generateAddonsUrls($modulesOnDisk);
        foreach ($modulesOnDisk as $module) {
            if (!isset($modulesSelectList) || in_array($module->get('name'), $modulesSelectList)) {
                $perm = true;
                if ($module->get('id')) {
                    $perm &= \Module::getPermissionStatic($module->get('id'), 'configure');
                } else {
                    $id_admin_module = $tabRepository->findOneIdByClassName('AdminModules');
                    $access = \Profile::getProfileAccess($this->getContext()->employee->id_profile, $id_admin_module);
                    if (!$access['edit']) {
                        $perm &= false;
                    }
                }

                if ($module->get('author') === ModuleRepository::PARTNER_AUTHOR) {
                    $module->set('type', 'addonsPartner');
                }

                if ($perm) {
                    $module->fillLogo();
                    if ($module->database->get('installed') == 1) {
                        $modulesList['installed'][] = $modulePresenter->present($module);
                    } else {
                        $modulesList['not_installed'][] = $modulePresenter->present($module);
                    }
                }
            }
        }

        return $modulesList;
    }

    /**
     * Controller responsible for importing new module from DropFile zone in BO.
     *
     * @param Request $request
     *
     * @return JsonResponse
     */
    public function importModuleAction(Request $request)
    {
        $translator = $this->get('translator');
        $moduleManager = $this->get('prestashop.module.manager');
        $moduleZipManager = $this->get('prestashop.module.zip.manager');

        if ($this->isDemoModeEnabled()) {
            return new JsonResponse(array(
                'status' => false,
                'msg' => $this->getDemoModeErrorMessage(),
            ));
        }

        try {
            if( !in_array($this->authorizationLevel(), array( PageVoter::LEVEL_CREATE, PageVoter::LEVEL_DELETE))){
                return new JsonResponse(
                    array(
                        'status' => false,
                        'msg' => $translator->trans(
                            'You do not have permission to add this.',
                            array(),
                            'Admin.Notifications.Error'),
                    ),
                    200,
                    array('Content-Type' => 'application/json')
                );
            }
            $file_uploaded = $request->files->get('file_uploaded');
            $constraints = array(
                new Assert\NotNull(),
                new Assert\File(array(
                    'maxSize' => ini_get('upload_max_filesize'),
                    'mimeTypes' => array(
                        'application/zip',
                        'application/x-gzip',
                        'application/gzip',
                        'application/x-gtar',
                        'application/x-tgz',
            ), )), );

            $violations = $this->get('validator')->validateValue($file_uploaded, $constraints);
            if (0 !== count($violations)) {
                $violationsMessages = '';
                foreach ($violations as $violation) {
                    $violationsMessages .= $violation->getMessage().PHP_EOL;
                }
                throw new Exception($violationsMessages);
            }

            $module_name = $moduleZipManager->getName($file_uploaded->getPathname());

            // Install the module
            $installation_response = array(
                'status' => $moduleManager->install($file_uploaded->getPathname()),
                'msg' => '',
                'module_name' => $module_name,
            );

            if ($installation_response['status'] === null) {
                $installation_response['status'] = false;
                $installation_response['msg'] = $translator->trans(
                    '%module% did not return a valid response on installation.',
                    array('%module%' => $module_name),
                    'Admin.Modules.Notification');
            } elseif ($installation_response['status'] === true) {
                $installation_response['msg'] = $translator->trans(
                    'Installation of module %module% was successful.',
                    array('%module%' => $module_name),
                    'Admin.Modules.Notification');
                $installation_response['is_configurable'] = (bool) $this->get('prestashop.core.admin.module.repository')->getModule($module_name)->attributes->get('is_configurable');
            } else {
                $error = $moduleManager->getError($module_name);
                $installation_response['msg'] = $translator->trans(
                    'Installation of module %module% failed. %error%',
                    array(
                        '%module%' => $module_name,
                        '%error%' => $error, ),
                    'Admin.Modules.Notification');
            }

            return new JsonResponse(
                $installation_response,
                200,
                array('Content-Type' => 'application/json')
            );
        } catch (Exception $e) {
            if (isset($module_name)) {
                $moduleManager->disable($module_name);
            }

            return new JsonResponse(
                array(
                'status' => false,
                'msg' => $e->getMessage(), ),
                200,
                array('Content-Type' => 'application/json')
            );
        }
    }

    public function configureModuleAction($module_name)
    {
        /* @var $legacyUrlGenerator UrlGeneratorInterface */
        $legacyUrlGenerator = $this->get('prestashop.core.admin.url_generator_legacy');
        $legacyContextProvider = $this->get('prestashop.adapter.legacy.context');
        $legacyContext = $legacyContextProvider->getContext();
        $moduleRepository = $this->get('prestashop.core.admin.module.repository');
        // Get accessed module object
        $moduleAccessed = $moduleRepository->getModule($module_name);

        // Get current employee ID
        $currentEmployeeID = $legacyContext->employee->id;
        // Get accessed module DB ID
        $moduleAccessedID = (int) $moduleAccessed->database->get('id');

        // Save history for this module
        $moduleHistory = $this->getDoctrine()
            ->getRepository('PrestaShopBundle:ModuleHistory')
            ->findOneBy(array(
                'idEmployee' => $currentEmployeeID,
                'idModule' => $moduleAccessedID,
            ));

        if (is_null($moduleHistory)) {
            $moduleHistory = new ModuleHistory();
        }

        $moduleHistory->setIdEmployee($currentEmployeeID);
        $moduleHistory->setIdModule($moduleAccessedID);
        $moduleHistory->setDateUpd(new \DateTime(date('Y-m-d H:i:s')));

        $em = $this->getDoctrine()->getManager();
        $em->persist($moduleHistory);
        $em->flush();

        $redirectionParams = array(
            // do not transmit limit & offset: go to the first page when redirecting
            'configure' => $module_name,
        );

        return $this->redirect(
            $legacyUrlGenerator->generate('admin_module_configure_action', $redirectionParams),
            302
        );
    }

    protected function getToolbarButtons()
    {
        $translator = $this->get('translator');

        // toolbarButtons
        $toolbarButtons = array();
        $toolbarButtons['add_module'] = array(
            'href' => '#',
            'desc' => $translator->trans('Upload a module', array(), 'Admin.Modules.Feature'),
            'icon' => 'cloud_upload',
            'help' => $translator->trans('Upload a module', array(), 'Admin.Modules.Feature'),
        );

        return array_merge($toolbarButtons, $this->getAddonsConnectToolbar());
    }

    private function getPresentedProducts(array &$modules)
    {
        $modulePresenter = $this->get('prestashop.adapter.presenter.module');
        $presentedProducts = array();
        foreach ($modules as $name => $product) {
            $presentedProducts[$name] = $modulePresenter->present($product);
        }

        return $presentedProducts;
    }

    private function getTopMenuData(array $topMenuData, $activeMenu = null)
    {
        if (isset($activeMenu)) {
            if (!isset($topMenuData[$activeMenu])) {
                throw new Exception("Menu '$activeMenu' not found in Top Menu data", 1);
            } else {
                $topMenuData[$activeMenu]->class = 'active';
            }
        }

        return (array) $topMenuData;
    }

    private function getAddonsConnectToolbar()
    {
        $addonsProvider = $this->get('prestashop.core.admin.data_provider.addons_interface');
        $translator = $this->get('translator');
        $addonsConnect = array();

        if ($addonsProvider->isAddonsAuthenticated()) {
            $addonsEmail = $addonsProvider->getAddonsEmail();
            $addonsConnect['addons_logout'] = array(
                'href' => '#',
                'desc' => $addonsEmail['username_addons'],
                'icon' => 'exit_to_app',
                'help' => $translator->trans('Synchronized with Addons marketplace!', array(), 'Admin.Modules.Notification'),
                'data-trololo' => 'lol',
            );
        } else {
            $addonsConnect['addons_connect'] = array(
                'href' => '#',
                'desc' => $translator->trans('Connect to Addons marketplace', array(), 'Admin.Modules.Feature'),
                'icon' => 'vpn_key',
                'help' => $translator->trans('Connect to Addons marketplace', array(), 'Admin.Modules.Feature'),
            );
        }

        return $addonsConnect;
    }

    public function getModuleCartAction($moduleId)
    {
        $adminModuleRepository = $this->get('prestashop.core.admin.module.repository');
        $module = $adminModuleRepository->getModuleById($moduleId);

        $addOnsAdminDataProvider = $this->get('prestashop.core.admin.data_provider.module_interface');
        $addOnsAdminDataProvider->generateAddonsUrls(array($module));

        $modulePresenter = $this->get('prestashop.adapter.presenter.module');
        $moduleToPresent = $modulePresenter->present($module);

        return $this->render(
            '@PrestaShop/Admin/Module/Includes/modal_read_more_content.html.twig',
            array(
                'module' => $moduleToPresent,
                'level' => $this->authorizationLevel(),
            )
        );
    }

    /**
     * Return the type of authorization on module page.
     *
     * @return int(integer)
     */
    public function authorizationLevel()
    {
        switch (true) {
            case ($this->isGranted(PageVoter::DELETE, 'ADMINMODULESSF_')) :
                return PageVoter::LEVEL_DELETE;
            case ($this->isGranted(PageVoter::CREATE, 'ADMINMODULESSF_')) :
                return PageVoter::LEVEL_CREATE;
            case ($this->isGranted(PageVoter::UPDATE, 'ADMINMODULESSF_')) :
                return PageVoter::LEVEL_UPDATE;
            case ($this->isGranted(PageVoter::READ, 'ADMINMODULESSF_')) :
                return PageVoter::LEVEL_READ;
            default :
                return 0;
        }
    }
}<|MERGE_RESOLUTION|>--- conflicted
+++ resolved
@@ -408,11 +408,8 @@
             'requireAddonsSearch' => false,
             'requireBulkActions' => false,
             'requireFilterStatus' => false,
-<<<<<<< HEAD
-=======
             'level' => $this->authorizationLevel(),
             'errorMessage' => $errorMessage,
->>>>>>> 916e112e
         ));
     }
 
