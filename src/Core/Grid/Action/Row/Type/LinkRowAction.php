--- conflicted
+++ resolved
@@ -56,13 +56,10 @@
             ->setDefaults([
                 'confirm_message' => '',
                 'accessibility_checker' => null,
-<<<<<<< HEAD
                 //pass extra_route_params in case one param is not enough.
                 //route_param_name and route_param_field becomes redundant, but it cannot be removed due to BC break
                 'extra_route_params' => [],
-=======
                 'clickable_row' => false,
->>>>>>> ef0387a9
             ])
             ->setAllowedTypes('route', 'string')
             ->setAllowedTypes('route_param_name', 'string')
