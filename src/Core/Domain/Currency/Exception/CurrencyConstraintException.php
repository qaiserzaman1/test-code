--- conflicted
+++ resolved
@@ -80,16 +80,6 @@
     const INVALID_PRECISION = 8;
 
     /**
-<<<<<<< HEAD
-     * @var int Code is used when empty data is used when deleting currencies
-     */
-    const EMPTY_BULK_DELETE = 9;
-
-    /**
-     * @var int Code is used when empty data is used when toggling currencies
-     */
-    const EMPTY_BULK_TOGGLE = 10;
-=======
      * Code used when an invalid name is used
      */
     const INVALID_NAME = 9;
@@ -103,5 +93,14 @@
      * Code used when an invalid pattern is used
      */
     const INVALID_PATTERN = 11;
->>>>>>> bf85c2e5
+
+    /**
+     * @var int Code is used when empty data is used when deleting currencies
+     */
+    const EMPTY_BULK_DELETE = 12;
+
+    /**
+     * @var int Code is used when empty data is used when toggling currencies
+     */
+    const EMPTY_BULK_TOGGLE = 13;
 }