<?php
/**
 * 2007-2020 PrestaShop SA and Contributors
 *
 * NOTICE OF LICENSE
 *
 * This source file is subject to the Open Software License (OSL 3.0)
 * that is bundled with this package in the file LICENSE.txt.
 * It is also available through the world-wide-web at this URL:
 * https://opensource.org/licenses/OSL-3.0
 * If you did not receive a copy of the license and are unable to
 * obtain it through the world-wide-web, please send an email
 * to license@prestashop.com so we can send you a copy immediately.
 *
 * DISCLAIMER
 *
 * Do not edit or add to this file if you wish to upgrade PrestaShop to newer
 * versions in the future. If you wish to customize PrestaShop for your
 * needs please refer to https://www.prestashop.com for more information.
 *
 * @author    PrestaShop SA <contact@prestashop.com>
 * @copyright 2007-2020 PrestaShop SA and Contributors
 * @license   https://opensource.org/licenses/OSL-3.0 Open Software License (OSL 3.0)
 * International Registered Trademark & Property of PrestaShop SA
 */

namespace PrestaShop\PrestaShop\Core\Domain\Currency\Exception;

/**
 * Is thrown when currency constraints are violated
 */
class CurrencyConstraintException extends CurrencyException
{
    /**
     * Code used when the ISO code doesn't respect it's appropriate format
     *
     * @see AlphaIsoCode::PATTERN
     */
    const INVALID_ISO_CODE = 1;

    /**
     * Code used when an invalid exchange rate is used (positive float expected)
     *
     * @see ExchangeRate
     */
    const INVALID_EXCHANGE_RATE = 2;

    /**
     * Code used when trying to insert a currency already in database
     */
    const CURRENCY_ALREADY_EXISTS = 3;

    /**
     * Code used when an invalid liveExchangeRate is used (boolean expected)
     */
    const INVALID_LIVE_EXCHANGE_RATES = 4;

    /**
     * Code used when the numeric ISO code doesn't respect it's appropriate format
     *
     * @see NumericIsoCode::PATTERN
     */
    const INVALID_NUMERIC_ISO_CODE = 5;

    /**
     * Code used when trying to set an empty array of names
     */
    const EMPTY_NAME = 6;

    /**
     * Code used when trying to set an empty array of symbols
     */
    const EMPTY_SYMBOL = 7;

    /**
     * Code used when an invalid precision is used (positive integer expected)
     *
     * @see Precision
     */
    const INVALID_PRECISION = 8;
<<<<<<< HEAD

    /**
     * @var int Code is used when empty data is used when deleting currencies
     */
    const EMPTY_BULK_DELETE = 10;
=======
>>>>>>> 13d0bdb1
}<|MERGE_RESOLUTION|>--- conflicted
+++ resolved
@@ -73,17 +73,20 @@
     const EMPTY_SYMBOL = 7;
 
     /**
+     * Code used when trying to insert a currency referenced in CLDR database but ISO code and
+     * numeric ISO code are not matching the expected ones
+     */
+    const ISO_CODES_MISMATCH = 8;
+
+    /**
      * Code used when an invalid precision is used (positive integer expected)
      *
      * @see Precision
      */
-    const INVALID_PRECISION = 8;
-<<<<<<< HEAD
+    const INVALID_PRECISION = 9;
 
     /**
      * @var int Code is used when empty data is used when deleting currencies
      */
     const EMPTY_BULK_DELETE = 10;
-=======
->>>>>>> 13d0bdb1
 }