--- conflicted
+++ resolved
@@ -110,12 +110,7 @@
         ModuleRepository $moduleRepository,
         ModuleZipManager $moduleZipManager,
         TranslatorInterface $translator,
-<<<<<<< HEAD
         EventDispatcherInterface $eventDispatcher
-=======
-        EventDispatcherInterface $dispatcher,
-        Employee $employee = null
->>>>>>> e1ed70f0
         ) {
         $this->adminModuleProvider = $adminModuleProvider;
         $this->moduleProvider = $modulesProvider;
@@ -183,11 +178,7 @@
             'to_update' => array(),
         );
 
-<<<<<<< HEAD
-        /**
-=======
         /*
->>>>>>> e1ed70f0
          * @var \PrestaShop\PrestaShop\Adapter\Module\Module
          */
         foreach ($installedProducts as $installedProduct) {
@@ -360,15 +351,9 @@
     /**
      * Disable a module without uninstalling it.
      * Allows the merchant to temporarly remove a module without uninstalling it.
-<<<<<<< HEAD
      *
      * @param string $name The module name to disable
      *
-=======
-     *
-     * @param string $name The module name to disable
-     *
->>>>>>> e1ed70f0
      * @return bool True for success
      */
     public function disable($name)
@@ -546,15 +531,9 @@
 
     /**
      * Actions to perform to restaure default settings.
-<<<<<<< HEAD
      *
      * @param string $name The theme name to reset
      *
-=======
-     *
-     * @param string $name The theme name to reset
-     *
->>>>>>> e1ed70f0
      * @return bool True for success
      */
     public function reset($name, $keep_data = false)
@@ -665,11 +644,7 @@
     /**
      * This function is a refacto of the event dispatching.
      *
-<<<<<<< HEAD
      * @param string $event
-=======
-     * @param strig $event
->>>>>>> e1ed70f0
      * @param \PrestaShop\PrestaShop\Core\Addon\Module\Module $module
      */
     private function dispatch($event, $module)
