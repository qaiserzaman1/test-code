<?php
/**
 * 2007-2019 PrestaShop and Contributors
 *
 * NOTICE OF LICENSE
 *
 * This source file is subject to the Open Software License (OSL 3.0)
 * that is bundled with this package in the file LICENSE.txt.
 * It is also available through the world-wide-web at this URL:
 * https://opensource.org/licenses/OSL-3.0
 * If you did not receive a copy of the license and are unable to
 * obtain it through the world-wide-web, please send an email
 * to license@prestashop.com so we can send you a copy immediately.
 *
 * DISCLAIMER
 *
 * Do not edit or add to this file if you wish to upgrade PrestaShop to newer
 * versions in the future. If you wish to customize PrestaShop for your
 * needs please refer to https://www.prestashop.com for more information.
 *
 * @author    PrestaShop SA <contact@prestashop.com>
 * @copyright 2007-2019 PrestaShop SA and Contributors
 * @license   https://opensource.org/licenses/OSL-3.0 Open Software License (OSL 3.0)
 * International Registered Trademark & Property of PrestaShop SA
 */

/**
 * This class is used to create a release of PrestaShop,
 * see ReleaseCreator::createRelease() function.
 */
class ReleaseCreator
{
    /**
     * Path where the releases will be stored.
     *
     * @var string
     */
    const RELEASES_DIR_RELATIVE_PATH = 'tools/build/releases';

    /**
     * Name of the release's zip.
     *
     * @var string
     */
    const INSTALLER_ZIP_FILENAME = 'prestashop.zip';

    /**
     * Directory's name of the prestashop release in creation.
     * Deleted at the end.
     *
     * @var string
     */
    const PRESTASHOP_TMP_DIR = 'prestashop';

    /**
     * Use to write on terminal.
     *
     * @var ConsoleWriter
     */
    protected $consoleWriter;

    /**
     * Line separator used for all messages.
     *
     * @var string
     */
    protected $lineSeparator = PHP_EOL;

    /**
     * Files to remove.
     *
     * @var array
     */
    protected $filesRemoveList = [
        '.DS_Store',
        '.gitignore',
        '.gitmodules',
        '.travis.yml',
<<<<<<< HEAD
        'composer.lock',
=======
>>>>>>> 4981f608
        'package-lock.json',
        '.babelrc',
        'postcss.config.js',
    ];

    /**
     * Folders to remove.
     *
     * @var array
     */
    protected $foldersRemoveList = [];

    /**
     * Pattern of files or directories to remove.
     *
     * @var array
     */
    protected $patternsRemoveList = [
        'tests(\-legacy)?$',
        'tools/contrib$',
        'travis\-scripts$',
        'CONTRIBUTING\.md$',
        'composer\.json$',
        'diff\-hooks\.php',
        '((?<!_dev\/)package\.json)$',
        '(.*)?\.composer$',
        '(.*)?\.git(.*)?$',
        '.*\.map$',
        '.*\.psd$',
        '.*\.md$',
        '.*\.rst$',
        '.*phpunit(.*)?',
        '(.*)?\.travis\.',
        '.*\.DS_Store$',
        '.*\.eslintrc$',
        '.*\.editorconfig$',
        'web/.*$',
        'app/config/parameters\.yml$',
        'app/config/parameters\.php$',
        'config/settings\.inc\.php$',
        'app/cache/..*$',
        '\.t9n\.yml$',
        '\.scrutinizer\.yml$',
        'admin/(.*/)?webpack\.config\.js$',
        'admin/(.*/)?package\.json$',
        'admin/(.*/)?bower\.json$',
        'admin/(.*/)?config\.rb$',
        'admin/themes/default/sass$',
        //'admin/themes/new\-theme/js$',
        //'admin/themes/new\-theme/scss$',
        'themes/_core$',
        'themes/classic/_dev',
        'themes/webpack\.config\.js$',
        'themes/package\.json$',
        'vendor\/[a-zA-Z0-0_-]+\/[a-zA-Z0-0_-]+\/[Tt]ests?$',
        'vendor/tecnickcom/tcpdf/examples$',
        'app/cache/..*$',
        '.idea',
        'tools/build$',
        'tools/foreignkeyGenerator$',
        '.*node_modules.*',
        '\.eslintignore$',
        '\.eslintrc\.js$',
        '\.php_cs\.dist$',
        '\.docker-compose\.yml$',
        'tools/assets$',
        '\.webpack$',
    ];

    /**
     * Contains all files and directories of the PrestaShop release.
     *
     * @var array
     */
    protected $filesList = [];

    /**
     * Absolute path of the temp PrestaShop release.
     *
     * @var string
     */
    protected $tempProjectPath;

    /**
     * Absolute path of the current user's PrestaShop (root path).
     *
     * @var string
     */
    protected $projectPath;

    /**
     * Release version which user wants.
     *
     * @var string
     */
    protected $version;

    /**
     * Do we include the installer?
     * Do not work with $useZip = false.
     *
     * @var bool
     */
    protected $useInstaller;

    /**
     * Do we zip the release?
     *
     * @var bool
     */
    protected $useZip;

    /**
     * Consisting of prestashop_ and the version. e.g prestashop_1.7.3.4.zip
     *
     * @var string
     */
    protected $zipFileName;

    /**
     * Where the release will be moved when done.
     *
     * @var string
     */
    protected $destinationDir;

    /**
     * Set the release wanted version, and some options.
     *
     * @param string $version
     * @param bool $useInstaller
     * @param bool $useZip
     * @param string $destinationDir
     */
    public function __construct($version = null, $useInstaller = true, $useZip = true, $destinationDir = '')
    {
        $this->consoleWriter = new ConsoleWriter();
        $tmpDir = sys_get_temp_dir();
        $prestashopTmpDir = self::PRESTASHOP_TMP_DIR;
        $this->tempProjectPath = "{$tmpDir}/$prestashopTmpDir";
        $this->consoleWriter->displayText(
            "--- Temp dir used will be '{$tmpDir}'{$this->lineSeparator}",
            ConsoleWriter::COLOR_GREEN
        );
        $this->projectPath = realpath(__DIR__ . '/../../..');
        $this->version = $version ? $version : $this->getCurrentVersion();
        $this->zipFileName = "prestashop_$this->version.zip";

        if (empty($this->version)) {
            throw new Exception('Version is not provided and cannot be found in project.');
        }

        if (empty($destinationDir)) {
            $releasesDir = self::RELEASES_DIR_RELATIVE_PATH;
            $reference = $this->version . "_" . date("Ymd_His");
            $destinationDir = "{$this->projectPath}/$releasesDir/$reference";
        }
        $this->destinationDir = $destinationDir;
        $this->consoleWriter->displayText(
            "--- Destination dir used will be '{$this->destinationDir}'{$this->lineSeparator}",
            ConsoleWriter::COLOR_GREEN
        );
        $this->useZip = $useZip;
        $this->useInstaller = $useInstaller;

        if ($this->useZip && $this->useInstaller) {
            $this->consoleWriter->displayText(
                "--- Release will have the installer and will be zipped.{$this->lineSeparator}",
                ConsoleWriter::COLOR_GREEN
            );
        } elseif ($this->useZip) {
            $this->consoleWriter->displayText(
                "--- Release will be zipped.{$this->lineSeparator}",
                ConsoleWriter::COLOR_GREEN
            );
        } elseif ($this->useInstaller) {
            $this->consoleWriter->displayText(
                "--- Release will have the installer.{$this->lineSeparator}",
                ConsoleWriter::COLOR_GREEN
            );
        }
    }

    /**
     * Create a new release.
     *
     * @return $this
     * @throws BuildException
     */
    public function createRelease()
    {
        if (!file_exists($this->destinationDir) && !mkdir($this->destinationDir, 0777, true)) {
            throw new BuildException("ERROR: can not create directory '{$this->destinationDir}'");
        }
        $startTime = date('H:i:s');
        $this->consoleWriter->displayText(
            "--- Script started at {$startTime}{$this->lineSeparator}{$this->lineSeparator}",
            ConsoleWriter::COLOR_GREEN
        );
        $this->createTmpProjectDir()
            ->setFilesConstants()
            ->setupShopVersion()
            ->generateLicensesFile()
            ->runComposerInstall()
            ->createPackage();
        $endTime = date('H:i:s');
        $this->consoleWriter->displayText(
            "{$this->lineSeparator}--- Script ended at {$endTime}{$this->lineSeparator}",
            ConsoleWriter::COLOR_GREEN
        );

        if ($this->useZip) {
            $argReleaseZipFilePath = escapeshellarg("{$this->destinationDir}/{$this->zipFileName}");
            $releaseSize = exec("du -hs {$argReleaseZipFilePath} | cut -f1");
        } else {
            $argReleaseDirectoryPath = escapeshellarg("{$this->destinationDir}");
            $releaseSize = exec("du -hs {$argReleaseDirectoryPath} | cut -f1");
        }
        $this->consoleWriter->displayText(
            "--- Release size: {$releaseSize}{$this->lineSeparator}",
            ConsoleWriter::COLOR_GREEN
        );

        return $this;
    }

    /**
     * Copy current user PrestaShop dir to a tmp directory
     * where we'll clean it for the release.
     *
     * @return $this
     */
    protected function createTmpProjectDir()
    {
        $this->consoleWriter->displayText("Copy project in {$this->tempProjectPath}...", ConsoleWriter::COLOR_YELLOW);
        $argProjectPath = escapeshellarg($this->projectPath);
        $argTmpDestination = escapeshellarg("{$this->tempProjectPath}");

        if (file_exists("{$this->tempProjectPath}")) {
            exec("rm -rf $argTmpDestination");
        }
        exec("mkdir $argTmpDestination && \
            cd {$argProjectPath} && \
            git archive HEAD | tar -xC {$argTmpDestination} && \
            cd -");
        $this->consoleWriter->displayText(" DONE{$this->lineSeparator}", ConsoleWriter::COLOR_GREEN);

        return $this;
    }

    /**
     * Define all constants of the project to the desired version.
     *
     * @return $this
     */
    protected function setFilesConstants()
    {
        $this->consoleWriter->displayText("Setting files constants...", ConsoleWriter::COLOR_YELLOW);
        $this->setConfigDefinesConstants()
            ->setInstallDevConfigurationConstants()
            ->setInstallDevInstallVersionConstants();
        $this->consoleWriter->displayText(" DONE{$this->lineSeparator}", ConsoleWriter::COLOR_GREEN);

        return $this;
    }

    /**
     * Define all config/defines.inc.php constants to the desired version.
     *
     * @return $this
     * @throws BuildException
     */
    protected function setConfigDefinesConstants()
    {
        $configDefinesPath = $this->tempProjectPath . '/config/defines.inc.php';
        $configDefinesContent = file_get_contents($configDefinesPath);
        $configDefinesNewContent = preg_replace('/(.*(define).*)_PS_MODE_DEV_(.*);/Ui', 'define(\'_PS_MODE_DEV_\', false);', $configDefinesContent);
        $configDefinesNewContent = preg_replace('/(.*)_PS_DISPLAY_COMPATIBILITY_WARNING_(.*);/Ui', 'define(\'_PS_DISPLAY_COMPATIBILITY_WARNING_\', false);', $configDefinesNewContent);

        if (!file_put_contents($configDefinesPath, $configDefinesNewContent)) {
            throw new BuildException("Unable to update contents of '$configDefinesPath'");
        }

        return $this;
    }

    /**
     * Get the current version in the project
     *
     * @return string PrestaShop version
     */
    protected function getCurrentVersion()
    {
        $kernelFile = $this->projectPath.'/app/AppKernel.php';
        $matches = [];

        $kernelFileContent = file_get_contents($kernelFile);
        $kernelFileContent = preg_match(
            '~const VERSION = \'(.*)\';~',
            $kernelFileContent,
            $matches
        );

        return $matches[1];
    }

    /**
     * Define the PrestaShop version to the desired version.
     *
     * @return self
     * @throws BuildException
     */
    protected function setupShopVersion()
    {
        $kernelFile = $this->tempProjectPath.'/app/AppKernel.php';
        $version = new Version($this->version);

        $kernelFileContent = file_get_contents($kernelFile);
        $kernelFileContent = preg_replace(
            '~const VERSION = \'(.*)\';~',
            "const VERSION = '".$version->getVersion()."';",
            $kernelFileContent
        );
        $kernelFileContent = preg_replace(
            '~const MAJOR_VERSION_STRING = \'(.*)\';~',
            "const MAJOR_VERSION_STRING = '".$version->getMajorVersionString()."';",
            $kernelFileContent
        );
        $kernelFileContent = preg_replace(
            '~const MAJOR_VERSION = (.*);~',
            "const MAJOR_VERSION = ".$version->getMajorVersion().";",
            $kernelFileContent
        );
        $kernelFileContent = preg_replace(
            '~const MINOR_VERSION = (.*);~',
            "const MINOR_VERSION = ".$version->getMinorVersion().";",
            $kernelFileContent
        );
        $kernelFileContent = preg_replace(
            '~const RELEASE_VERSION = (.*);~',
            "const RELEASE_VERSION = ".$version->getReleaseVersion().";",
            $kernelFileContent
        );

        if (!file_put_contents($kernelFile, $kernelFileContent)) {
            throw new BuildException("Unable to update contents of $kernelFile.");
        }

        return $this;
    }

    /**
     * Define all install-dev/data/xml/configuration.xml constants to the desired version.
     *
     * @return $this
     * @throws BuildException
     */
    protected function setInstallDevConfigurationConstants()
    {
        $configPath = $this->tempProjectPath.'/install-dev/data/xml/configuration.xml';

        if (file_exists($configPath)) {
            $configPathContent = file_get_contents($configPath);
            $configPathNewContent = preg_replace('/name="PS_SMARTY_FORCE_COMPILE"(.*?)value>([\d]*)/si', 'name="PS_SMARTY_FORCE_COMPILE"$1value>0', $configPathContent);
            $configPathNewContent = preg_replace('/name="PS_SMARTY_CONSOLE"(.*?)value>([\d]*)/si', 'name="PS_SMARTY_CONSOLE"$1value>0', $configPathNewContent);

            if (!file_put_contents($configPath, $configPathNewContent)) {
                throw new BuildException("Unable to update contents of '$configPath'.");
            }
        }

        return $this;
    }

    /**
     * Define all install-dev/install_version.php constants to the desired version.
     *
     * @return $this
     * @throws BuildException
     */
    protected function setInstallDevInstallVersionConstants()
    {
        $installVersionPath = $this->tempProjectPath . '/install-dev/install_version.php';
        $installVersionContent = file_get_contents($installVersionPath);
        $installVersionNewContent = preg_replace('#_PS_INSTALL_VERSION_\', \'(.*)\'\)#', '_PS_INSTALL_VERSION_\', \'' . $this->version . '\')', $installVersionContent);

        if (!file_put_contents($installVersionPath, $installVersionNewContent)) {
            throw new BuildException("Unable to update contents of '$installVersionPath'.");
        }

        return $this;
    }

    /**
     * Generate the /LICENCES file. Concatenate all text files which contains the 'licence' word
     * in their filename into this unique one.
     *
     * @return $this
     * @throws BuildException
     */
    protected function generateLicensesFile()
    {
        $this->consoleWriter->displayText("Generating licences file...", ConsoleWriter::COLOR_YELLOW);
        $content = null;
        $directory = new \RecursiveDirectoryIterator($this->tempProjectPath);
        $iterator = new \RecursiveIteratorIterator($directory);
        $regex = new \RegexIterator($iterator, '/^.*\/.*license(\.txt)?$/i', \RecursiveRegexIterator::GET_MATCH);

        foreach($regex as $file => $value) {
            $content .= file_get_contents($file) . "\r\n\r\n";
        }

        if (!file_put_contents($this->tempProjectPath . '/LICENSES', $content)) {
            throw new BuildException('Unable to create LICENSES file.');
        }
        $this->consoleWriter->displayText(" DONE{$this->lineSeparator}", ConsoleWriter::COLOR_GREEN);

        return $this;
    }

    /**
     * Install all dependencies.
     *
     * @return $this
     * @throws BuildException
     */
    protected function runComposerInstall()
    {
        $this->consoleWriter->displayText("Running composer install...", ConsoleWriter::COLOR_YELLOW);
        $argProjectPath = escapeshellarg($this->tempProjectPath);
        $command = "cd {$argProjectPath} && export SYMFONY_ENV=prod && composer install --no-dev --optimize-autoloader --classmap-authoritative --no-interaction 2>&1";
        exec($command, $output, $returnCode);

        if ($returnCode != 0) {
            throw new BuildException('Unable to run composer install.');
        }
        $this->consoleWriter->displayText(" DONE{$this->lineSeparator}", ConsoleWriter::COLOR_GREEN);

        return $this;
    }

    /**
     * Create some required folders and rename a few.
     *
     * @return $this
     * @throws BuildException
     */
    protected function createAndRenameFolders()
    {
        if (!file_exists($this->tempProjectPath . '/var/cache/')) {
            mkdir($this->tempProjectPath . '/var/cache', 0777, true);
        }

        if (!file_exists($this->tempProjectPath . '/var/logs/')) {
            mkdir($this->tempProjectPath . '/var/logs', 0777, true);
        }
        $itemsToRename = ['admin-dev' => 'admin', 'install-dev' => 'install'];
        $basePath = $this->tempProjectPath;

        foreach ($itemsToRename as $oldName => $newName) {
            if (file_exists("$basePath/$oldName")) {
                rename("{$basePath}/$oldName", "{$basePath}/$newName");
            } else {
                throw new BuildException("Unable to rename $oldName to $newName, file does not exist.");
            }
        }

        return $this;
    }

    /**
     * Clean project with unwanted files and folders, generate a checksum xml file,
     * zip the directory and move it to the final destination.
     *
     * @return $this
     */
    protected function createPackage()
    {
        $this->consoleWriter->displayText("Creating package...{$this->lineSeparator}", ConsoleWriter::COLOR_YELLOW);
        $this->cleanTmpProject();
        $this->generateXMLChecksum();
        $this->createZipArchive();
        $this->movePackage();
        $this->consoleWriter->displayText("Package successfully created...{$this->lineSeparator}", ConsoleWriter::COLOR_GREEN);

        return $this;
    }

    /**
     * Create a copy of PrestaShop in a tmp location and
     * remove unwanted files and folders.
     *
     * @return $this
     */
    protected function cleanTmpProject()
    {
        $this->consoleWriter->displayText("--- Cleaning project...", ConsoleWriter::COLOR_YELLOW);
        $this->createAndRenameFolders();
        $this->filesList = $this->getDirectoryStructure($this->tempProjectPath);
        $this->removeUnnecessaryFiles(
            $this->filesList,
            $this->filesRemoveList,
            $this->foldersRemoveList,
            $this->patternsRemoveList,
            $this->tempProjectPath
        );
        $this->consoleWriter->displayText(" DONE{$this->lineSeparator}", ConsoleWriter::COLOR_GREEN);

        return $this;
    }

    /**
     * Return the directory structure of a given path as an array.
     *
     * @param string $path
     * @return array
     */
    protected function getDirectoryStructure($path)
    {
        $flags = FilesystemIterator::SKIP_DOTS | RecursiveIteratorIterator::CHILD_FIRST;
        $iterator = new RecursiveDirectoryIterator($path, $flags);
        $childrens = iterator_count($iterator);
        $structure = [];

        if ($childrens > 0) {
            $children = $iterator->getChildren();

            for ($index = 0; $index < $childrens; $index += 1) {
                $pathname = $children->getPathname();

                if ($children->hasChildren() === true) {
                    $structure[$pathname] = $this->getDirectoryStructure($pathname);
                } else {
                    $structure[] = $pathname;
                }
                $children->next();
            }
        }
        ksort($structure);

        return $structure;
    }

    /**
     * Delete unwanted files and folders in the PrestaShop tmp directory.
     *
     * @param array $filesList
     * @param array $filesRemoveList
     * @param array $foldersRemoveList
     * @param array $patternsRemoveList
     * @param string $folder
     * @return $this
     * @throws BuildException
     */
    protected function removeUnnecessaryFiles(
        array &$filesList,
        array &$filesRemoveList,
        array &$foldersRemoveList,
        array &$patternsRemoveList,
        $folder
    ) {
        $tmpDir = sys_get_temp_dir();
        $tmpDirPathLength = strlen($tmpDir);

        foreach ($filesList as $key => $value) {
            $pathToTest = $value;

            if (!is_string($pathToTest)) {
                $pathToTest = $key;
            }

            if (substr($pathToTest, 0, $tmpDirPathLength) != $tmpDir) {
                throw new BuildException("Trying to delete a file somewhere else than in $tmpDir, path: $pathToTest");
            }

            if (is_numeric($key)) {
                $argValue = escapeshellarg($value);

                // Remove files.
                foreach ($filesRemoveList as $file_to_remove) {
                    if ($folder.'/'.$file_to_remove == $value) {
                        unset($filesList[$key]);
                        exec("rm -f {$argValue}");

                        continue 2;
                    }
                }

                // Remove folders.
                foreach ($foldersRemoveList as $folder_to_remove) {
                    if ($folder.'/'.$folder_to_remove == $value) {
                        unset($filesList[$key]);
                        exec("rm -rf {$argValue}");

                        continue 2;
                    }
                }

                // Pattern to remove.
                foreach ($patternsRemoveList as $pattern_to_remove) {
                    if (preg_match('#'.$pattern_to_remove.'#', $value) == 1) {
                        unset($filesList[$key]);
                        exec("rm -rf {$argValue}");

                        continue 2;
                    }
                }
            } else {
                $argKey = escapeshellarg($key);

                // Remove folders.
                foreach ($foldersRemoveList as $folder_to_remove) {
                    if ($folder.'/'.$folder_to_remove == $key) {
                        unset($filesList[$key]);
                        exec("rm -rf {$argKey}");

                        continue 2;
                    }
                }

                // Pattern to remove.
                foreach ($patternsRemoveList as $pattern_to_remove) {
                    if (preg_match('#'.$pattern_to_remove.'#', $key) == 1) {
                        unset($filesList[$key]);
                        exec("rm -rf {$argKey}");

                        continue 2;
                    }
                }
                $this->removeUnnecessaryFiles($filesList[$key], $filesRemoveList, $foldersRemoveList, $patternsRemoveList, $folder);
            }
        }

        return $this;
    }

    /**
     * Zip the release if needed.
     *
     * @return $this
     */
    protected function createZipArchive()
    {
        if (!$this->useZip) {
            return $this;
        }
        $this->consoleWriter->displayText("--- Creating zip archive...", ConsoleWriter::COLOR_YELLOW);
        $installerZipFilename = self::INSTALLER_ZIP_FILENAME;
        $argTempProjectPath = escapeshellarg($this->tempProjectPath);
        $argInstallerZipFilename = escapeshellarg($installerZipFilename);
        $argProjectPath = escapeshellarg($this->projectPath);
        $cmd = "cd {$argTempProjectPath} \
            && zip -rq {$argInstallerZipFilename} . \
            && cd -";
        exec($cmd);

        if ($this->useInstaller) {
            exec("cd {$argProjectPath}/tools/build/Library/InstallUnpacker && php compile.php {$this->version} && cd -");
            $zip = new ZipArchive();
            $zip->open("{$this->tempProjectPath}/{$this->zipFileName}", ZipArchive::CREATE | ZipArchive::OVERWRITE);
            $zip->addFile("{$this->tempProjectPath}/{$installerZipFilename}", $installerZipFilename);
            $zip->addFile("{$this->projectPath}/tools/build/Library/InstallUnpacker/index.php", 'index.php');

            // add docs at the root
            $zip->addGlob(
                "{$this->projectPath}/tools/build/doc/*",
                0,
                array('remove_all_path' => true)
            );

            $zip->close();
            exec("rm {$argProjectPath}/tools/build/Library/InstallUnpacker/index.php");
        } else {
            rename(
                "{$this->tempProjectPath}/$installerZipFilename",
                "{$this->tempProjectPath}/{$this->zipFileName}"
            );
        }
        $this->consoleWriter->displayText(" DONE{$this->lineSeparator}", ConsoleWriter::COLOR_GREEN);

        return $this;
    }

    /**
     * Move the final release to the desired location.
     *
     * @return $this
     */
    protected function movePackage()
    {
        $this->consoleWriter->displayText("--- Move package...", ConsoleWriter::COLOR_YELLOW);
        $tmpDir = sys_get_temp_dir();
        $argTempProjectPath = escapeshellarg($this->tempProjectPath);

        if ($this->useZip) {
            rename(
                "{$this->tempProjectPath}/{$this->zipFileName}",
                "{$this->destinationDir}/prestashop_$this->version.zip"
            );
        } else {
            $argDestinationDir = escapeshellarg($this->destinationDir);
            exec("mv {$argTempProjectPath} {$argDestinationDir}");
        }
        rename(
            "{$tmpDir}/prestashop_$this->version.xml",
            "{$this->destinationDir}/prestashop_$this->version.xml"
        );
        exec("rm -rf {$argTempProjectPath}");
        $this->consoleWriter->displayText(" DONE{$this->lineSeparator}", ConsoleWriter::COLOR_GREEN);
    }

    /**
     * Create a XML file with the checksum of all the PrestaShop release files.
     *
     * @return $this
     * @throws BuildException
     */
    protected function generateXMLChecksum()
    {
        $this->consoleWriter->displayText("--- Generating XML checksum...", ConsoleWriter::COLOR_YELLOW);
        $tmpDir = sys_get_temp_dir();
        $xmlPath = "{$tmpDir}/prestashop_$this->version.xml";
        $content = "<?xml version=\"1.0\" encoding=\"UTF-8\" ?>{$this->lineSeparator}"
            . "<checksum_list>{$this->lineSeparator}"
            . "\t<ps_root_dir version=\"$this->version\">{$this->lineSeparator}"
            . $this->generateXMLDirectoryChecksum($this->filesList)
            . "\t</ps_root_dir>{$this->lineSeparator}"
            . "</checksum_list>{$this->lineSeparator}";

        if (!file_put_contents($xmlPath, $content)) {
            throw new BuildException('Unable to generate XML checksum.');
        }
        $this->consoleWriter->displayText(" DONE{$this->lineSeparator}", ConsoleWriter::COLOR_GREEN);

        return $this;
    }

    /**
     * Return the checksum of the files and folders given as parameter.
     *
     * @param array $files
     * @return string
     */
    protected function generateXMLDirectoryChecksum(array $files)
    {
        $content = null;
        $subCount = substr_count($this->tempProjectPath, DIRECTORY_SEPARATOR);

        foreach ($files as $key => $value) {
            if (is_numeric($key)) {
                $md5 = md5_file($value);
                $count = substr_count($value, DIRECTORY_SEPARATOR) - $subCount + 1;
                $file_name = str_replace($this->tempProjectPath, null, $value);
                $file_name = pathinfo($file_name, PATHINFO_BASENAME);
                $content .= str_repeat("\t", $count) . "<md5file name=\"$file_name\">$md5</md5file>" . PHP_EOL;
            } else {
                $count = substr_count($key, DIRECTORY_SEPARATOR) - $subCount + 1;
                $dir_name = str_replace($this->tempProjectPath, null, $key);
                $dir_name = pathinfo($dir_name, PATHINFO_BASENAME);
                $content .= str_repeat("\t", $count) . "<dir name=\"$dir_name\">" . PHP_EOL;
                $content .= $this->generateXMLDirectoryChecksum($value);
                $content .= str_repeat("\t", $count) . "</dir>" . PHP_EOL;
            }
        }

        return $content;
    }
}<|MERGE_RESOLUTION|>--- conflicted
+++ resolved
@@ -76,10 +76,6 @@
         '.gitignore',
         '.gitmodules',
         '.travis.yml',
-<<<<<<< HEAD
-        'composer.lock',
-=======
->>>>>>> 4981f608
         'package-lock.json',
         '.babelrc',
         'postcss.config.js',
