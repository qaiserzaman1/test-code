<?php
/**
 * Copyright since 2007 PrestaShop SA and Contributors
 * PrestaShop is an International Registered Trademark & Property of PrestaShop SA
 *
 * NOTICE OF LICENSE
 *
 * This source file is subject to the Open Software License (OSL 3.0)
 * that is bundled with this package in the file LICENSE.md.
 * It is also available through the world-wide-web at this URL:
 * https://opensource.org/licenses/OSL-3.0
 * If you did not receive a copy of the license and are unable to
 * obtain it through the world-wide-web, please send an email
 * to license@prestashop.com so we can send you a copy immediately.
 *
 * DISCLAIMER
 *
 * Do not edit or add to this file if you wish to upgrade PrestaShop to newer
 * versions in the future. If you wish to customize PrestaShop for your
 * needs please refer to https://devdocs.prestashop.com/ for more information.
 *
 * @author    PrestaShop SA and Contributors <contact@prestashop.com>
 * @copyright Since 2007 PrestaShop SA and Contributors
 * @license   https://opensource.org/licenses/OSL-3.0 Open Software License (OSL 3.0)
 */
declare(strict_types=1);

class Profiler
{
    /** @var array */
    protected $hooksPerfs = [];

    /** @var array */
    protected $modulesPerfs = [];

    /** @var array */
    protected $profiler = [];
<<<<<<< HEAD
    protected $globalVarSize = [];
=======
    /** @var array */
    protected $globalVarSize = [];

    /** @var array */
>>>>>>> 90f747e1
    protected $queries = [];

    /** @var int */
    protected $totalFilesize = 0;

    /** @var int */
    protected $totalGlobalVarSize = 0;

    /** @var float */
    protected $totalQueryTime = 0;

    /** @var float */
    protected $totalModulesTime = 0;

    /** @var int */
    protected $totalModulesMemory = 0;

    /** @var float */
    protected $totalHooksTime = 0;

    /** @var int */
    protected $totalHooksMemory = 0;

    /** @var float */
    protected $startTime = 0;
    protected $totalCacheSize = 0;

    /** @var int */
    protected $totalCacheSize = 0;

    protected static $instance = null;

    private function __construct()
    {
        $this->startTime = microtime(true);
    }

    /**
     * Return profiler instance
     *
     * @return self
     */
    public static function getInstance()
    {
        if (static::$instance === null) {
            static::$instance = new static();
        }

        return static::$instance;
    }

    /**
     * Sort array by query time
     *
     * @param array $a
     * @param array $b
     *
     * @return int
     */
    public function sortByQueryTime(array $a, array $b): int
    {
        if ($a['time'] == $b['time']) {
            return 0;
        }

        return ($a['time'] > $b['time']) ? -1 : 1;
    }

    /**
     * Stamp the profiling
     *
     * @param string $block
     */
    public function stamp(string $block)
    {
        $this->profiler[] = [
            'block' => $block,
            'memory_usage' => memory_get_usage(),
            'peak_memory_usage' => memory_get_peak_usage(),
            'time' => microtime(true),
        ];
    }

    /**
     * Get var size
     *
     * @param mixed $var
     */
    private function getVarSize($var)
    {
        $start_memory = memory_get_usage();

        try {
            $tmp = Tools::unSerialize(serialize($var));
        } catch (Exception $e) {
            $tmp = $this->getVarData($var);
        }

        $size = memory_get_usage() - $start_memory;

        return $size;
    }

    /**
     * Get var data
     *
     * @param mixed $var
     *
     * @return string|object
     */
    private function getVarData($var)
    {
        if (is_object($var)) {
            return $var;
        }

        return (string) $var;
    }

    /**
     * Intercept hook and register its data
     *
     * @param string $hookName
     * @param array $params
     */
    public function interceptHook(string $hookName, array $params)
    {
        if (empty($this->hooksPerfs[$hookName])) {
            $this->hooksPerfs[$hookName] = [
                'time' => 0,
                'memory' => 0,
                'modules' => [],
            ];
        }

        $this->hooksPerfs[$hookName]['time'] += $params['time'];
        $this->hooksPerfs[$hookName]['memory'] += $params['memory'];
        $this->hooksPerfs[$hookName]['modules'][] = $params;
        $this->totalHooksMemory += $params['memory'];
        $this->totalHooksTime += $params['time'];
    }

    /**
     * Intercept module
     *
     * @param array $params
     */
    public function interceptModule(array $params)
    {
        $this->modulesPerfs[$params['module']][] = $params;

        $this->totalModulesTime += $params['time'];
        $this->totalModulesMemory += $params['memory'];
    }

    /**
     * Process all data such as Global vars and
     * database queries
     */
    public function processData()
    {
        // Including a lot of files uses memory
        foreach (get_included_files() as $file) {
            $this->totalFilesize += filesize($file);
        }

        foreach ($GLOBALS as $key => $value) {
            if ($key === 'GLOBALS') {
                continue;
            }
            $this->totalGlobalVarSize += ($size = $this->getVarSize($value));

            if ($size > 1024) {
                $this->globalVarSize[$key] = round($size / 1024);
            }
        }

        arsort($this->globalVarSize);

        $cache = Cache::retrieveAll();
        $this->totalCacheSize = $this->getVarSize($cache);

        // Sum querying time
        $queries = Db::getInstance()->queries;
        uasort($queries, [$this, 'sortByQueryTime']);
        foreach ($queries as $data) {
            $this->totalQueryTime += $data['time'];

            $queryRow = [
                'time' => $data['time'],
                'query' => $data['query'],
                'location' => str_replace('\\', '/', substr($data['stack'][0]['file'], strlen(_PS_ROOT_DIR_))) . ':' . $data['stack'][0]['line'],
                'filesort' => false,
                'rows' => 1,
                'group_by' => false,
                'stack' => [],
            ];

            if (preg_match('/^\s*select\s+/i', $data['query'])) {
                $explain = Db::getInstance()->executeS('explain ' . $data['query']);
                if (isset($explain[0]['Extra']) && stristr($explain[0]['Extra'], 'filesort')) {
                    $queryRow['filesort'] = true;
                }

                foreach ($explain as $row) {
                    $queryRow['rows'] *= (int) $row['rows'];
                }

                if (stristr($data['query'], 'group by') && !preg_match('/(avg|count|min|max|group_concat|sum)\s*\(/i', $data['query'])) {
                    $queryRow['group_by'] = true;
                }
            }

            array_shift($data['stack']);
            foreach ($data['stack'] as $call) {
                $queryRow['stack'][] = str_replace('\\', '/', substr($call['file'], strlen(_PS_ROOT_DIR_))) . ':' . $call['line'];
            }

            $this->queries[] = $queryRow;
        }

        uasort(ObjectModel::$debug_list, function ($a, $b) { return (count($a) < count($b)) ? 1 : -1; });
        arsort(Db::getInstance()->tables);
        arsort(Db::getInstance()->uniqQueries);
        uasort($this->hooksPerfs, [$this, 'sortByQueryTime']);
    }

    /**
     * Format performance details for modules
     *
     * @return array
     */
    public function getFormattedModulePerfs(): array
    {
        $formattedOutput = [];
        foreach ($this->modulesPerfs as $moduleName => $perfs) {
            $formattedOutput[$moduleName] = [
                'total_time' => array_reduce(
                    $perfs,
                    function (&$res, $item) {
                        return $res + $item['time'];
                    },
                    0
                ),
                'total_memory' => array_reduce(
                    $perfs,
                    function (&$res, $item) {
                        return $res + $item['memory'];
                    },
                    0
                ),
                'details' => $perfs,
            ];
        }

        return $formattedOutput;
    }

    /**
     * Prepare and return smarty variables
     *
     * @return array
     */
    public function getSmartyVariables(): array
    {
        return [
            'summary' => [
                'loadTime' => $this->profiler[count($this->profiler) - 1]['time'] - $this->startTime,
                'queryTime' => round(1000 * $this->totalQueryTime),
                'nbQueries' => count($this->queries),
                'peakMemoryUsage' => $this->profiler[count($this->profiler) - 1]['peak_memory_usage'],
                'globalVarSize' => $this->globalVarSize,
                'includedFiles' => count(get_included_files()),
                'totalFileSize' => $this->totalFilesize,
                'totalCacheSize' => $this->totalCacheSize,
                'totalGlobalVarSize' => $this->totalGlobalVarSize,
            ],
            'configuration' => [
                'psVersion' => _PS_VERSION_,
                'phpVersion' => PHP_VERSION,
                'mysqlVersion' => Db::getInstance()->getVersion(),
                'memoryLimit' => ini_get('memory_limit'),
                'maxExecutionTime' => ini_get('max_execution_time'),
                'smartyCache' => Configuration::get('PS_SMARTY_CACHE'),
                'smartyCompilation' => Configuration::get('PS_SMARTY_FORCE_COMPILE'),
            ],
            'run' => [
                'startTime' => $this->startTime,
                'profiler' => $this->profiler,
            ],
            'hooks' => [
                'perfs' => $this->hooksPerfs,
                'totalHooksTime' => $this->totalHooksTime,
                'totalHooksMemory' => $this->totalHooksMemory,
            ],
            'modules' => [
                'perfs' => $this->getFormattedModulePerfs(),
                'totalHooksTime' => $this->totalModulesTime,
                'totalHooksMemory' => $this->totalModulesMemory,
            ],
            'stopwatchQueries' => $this->queries,
            'doublesQueries' => Db::getInstance()->uniqQueries,
            'tableStress' => Db::getInstance()->tables,
            'objectmodel' => ObjectModel::$debug_list,
            'files' => get_included_files(),
        ];
    }
}<|MERGE_RESOLUTION|>--- conflicted
+++ resolved
@@ -35,14 +35,11 @@
 
     /** @var array */
     protected $profiler = [];
-<<<<<<< HEAD
+
+    /** @var array */
     protected $globalVarSize = [];
-=======
-    /** @var array */
-    protected $globalVarSize = [];
-
-    /** @var array */
->>>>>>> 90f747e1
+
+    /** @var array */
     protected $queries = [];
 
     /** @var int */
