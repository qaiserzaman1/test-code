--- conflicted
+++ resolved
@@ -23,12 +23,8 @@
 
 // Import data
 const {PaymentMethods} = require('@data/demo/paymentMethods');
-<<<<<<< HEAD
 const {DefaultAccount} = require('@data/demo/customer');
 const employee = require('@data/demo/employees');
-=======
-const {DefaultCustomer} = require('@data/demo/customer');
->>>>>>> 69ee6fad
 
 let browserContext;
 let page;
@@ -259,11 +255,7 @@
             testIdentifier: 'filterByEmployee',
             filterType: 'input',
             filterBy: 'employee',
-<<<<<<< HEAD
             filterValue: employee.DefaultAccount.lastName,
-=======
-            filterValue: DefaultCustomer.firstName,
->>>>>>> 69ee6fad
           },
       },
       {
