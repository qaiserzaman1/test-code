require('module-alias/register');
// Using chai
const {expect} = require('chai');
const helper = require('@utils/helpers');
const loginCommon = require('@commonTests/loginBO');
const {Statuses} = require('@data/demo/orderStatuses');
const files = require('@utils/files');

// Importing pages
const dashboardPage = require('@pages/BO/dashboard');
const invoicesPage = require('@pages/BO/orders/invoices/index');
const ordersPage = require('@pages/BO/orders/index');
const viewOrderPage = require('@pages/BO/orders/view');

// Test context imports
const testContext = require('@utils/testContext');

const baseContext = 'functional_BO_orders_invoices_generateInvoiceByDate';


let browserContext;
let page;
let filePath;

const today = new Date();

// Get today date format (yyyy-mm-dd
const todayDate = today.toISOString().slice(0, 10);

// Create a future date that there is no invoices (yyyy-mm-dd)
today.setFullYear(today.getFullYear() + 1);
const futureDate = today.toISOString().slice(0, 10);


// Generate PDF file by date
describe('Generate PDF file by date', async () => {
  // before and after functions
  before(async function () {
    browserContext = await helper.createBrowserContext(this.browser);
    page = await helper.newTab(browserContext);
  });

  after(async () => {
    await helper.closeBrowserContext(browserContext);
  });

  it('should login in BO', async function () {
    await loginCommon.loginBO(this, page);
  });

  describe('Create invoice', async () => {
    const tests = [
      {args: {orderRow: 1, status: Statuses.shipped.status}},
      {args: {orderRow: 2, status: Statuses.paymentAccepted.status}},
    ];

    tests.forEach((orderToEdit, index) => {
      it('should go to the orders page', async function () {
        await testContext.addContextItem(this, 'testIdentifier', `goToOrdersPage${index + 1}`, baseContext);

        await dashboardPage.goToSubMenu(
          page,
          dashboardPage.ordersParentLink,
          dashboardPage.ordersLink,
        );

        await ordersPage.closeSfToolBar(page);

        const pageTitle = await ordersPage.getPageTitle(page);
        await expect(pageTitle).to.contains(ordersPage.pageTitle);
      });

      it(`should go to the order page number '${orderToEdit.args.orderRow}'`, async function () {
        await testContext.addContextItem(this, 'testIdentifier', `goToOrderPage${index + 1}`, baseContext);

        // View order
        await ordersPage.goToOrder(page, orderToEdit.args.orderRow);

        const pageTitle = await viewOrderPage.getPageTitle(page);
        await expect(pageTitle).to.contains(viewOrderPage.pageTitle);
      });

      it(`should change the order status to '${orderToEdit.args.status}' and check it`, async function () {
        await testContext.addContextItem(this, 'testIdentifier', `updateOrderStatus${index + 1}`, baseContext);

        const result = await viewOrderPage.modifyOrderStatus(page, orderToEdit.args.status);
        await expect(result).to.equal(orderToEdit.args.status);
      });
    });
  });

  describe('Generate invoice by date', async () => {
    it('should go to invoices page', async function () {
      await testContext.addContextItem(this, 'testIdentifier', 'goToInvoicesPage', baseContext);

      await viewOrderPage.goToSubMenu(
        page,
        viewOrderPage.ordersParentLink,
        viewOrderPage.invoicesLink,
      );

      const pageTitle = await invoicesPage.getPageTitle(page);
      await expect(pageTitle).to.contains(invoicesPage.pageTitle);
    });

    it('should generate PDF file by date and check the file existence', async function () {
      await testContext.addContextItem(this, 'testIdentifier', 'checkGeneratedInvoicesPdfFile', baseContext);

      // Generate PDF
<<<<<<< HEAD
      filePath = await this.pageObjects.invoicesPage.generatePDFByDateAndDownload(todayDate, todayDate);
=======
      filePath = await invoicesPage.generatePDFByDateAndDownload(page);
>>>>>>> 788718b6

      const exist = await files.doesFileExist(filePath);
      await expect(exist, 'File does not exist').to.be.true;
    });

    it('should check the error message when there is no invoice in the entered date', async function () {
      await testContext.addContextItem(this, 'testIdentifier', 'checkErrorMessageNonexistentInvoice', baseContext);

      // Generate PDF
      const textMessage = await invoicesPage.generatePDFByDateAndFail(page, futureDate, futureDate);

      await expect(textMessage).to.equal(invoicesPage.errorMessageWhenGenerateFileByDate);
    });
  });
});<|MERGE_RESOLUTION|>--- conflicted
+++ resolved
@@ -107,11 +107,7 @@
       await testContext.addContextItem(this, 'testIdentifier', 'checkGeneratedInvoicesPdfFile', baseContext);
 
       // Generate PDF
-<<<<<<< HEAD
-      filePath = await this.pageObjects.invoicesPage.generatePDFByDateAndDownload(todayDate, todayDate);
-=======
-      filePath = await invoicesPage.generatePDFByDateAndDownload(page);
->>>>>>> 788718b6
+      filePath = await this.pageObjects.invoicesPage.generatePDFByDateAndDownload(page, todayDate, todayDate);
 
       const exist = await files.doesFileExist(filePath);
       await expect(exist, 'File does not exist').to.be.true;
