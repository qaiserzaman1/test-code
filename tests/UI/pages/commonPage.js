--- conflicted
+++ resolved
@@ -318,11 +318,7 @@
     }
 
     if (isDate) {
-<<<<<<< HEAD
-      return arrayToSort.sort((a, b) => new Date(b) - new Date(a));
-=======
       return arrayToSort.sort((a, b) => new Date(a) - new Date(b));
->>>>>>> bf85c2e5
     }
 
     return arrayToSort.sort((a, b) => a.localeCompare(b));
