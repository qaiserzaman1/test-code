require('module-alias/register');
const FOBasePage = require('@pages/FO/FObasePage');

class Product extends FOBasePage {
  constructor() {
    super();

    // Selectors for product page
<<<<<<< HEAD
    this.productName = '#main h1';
=======
    this.productName = '#main h1[itemprop="name"]';
    this.productCoverImg = '#content .product-cover img';
>>>>>>> fa6f2d0a
    this.productQuantity = '#quantity_wanted';
    this.productDescription = '#description';
    this.colorInput = color => `#group_2 li input[title=${color}]`;
    this.addToCartButton = '#add-to-cart-or-refresh button[data-button-action="add-to-cart"]';
    this.blockCartModal = '#blockcart-modal';
    this.proceedToCheckoutButton = `${this.blockCartModal} div.cart-content-btn a`;
    this.productQuantitySpan = '#product-details div.product-quantities label';
    this.productDetail = 'div.product-information a[href=\'#product-details\']';
    this.continueShoppingButton = `${this.blockCartModal} div.cart-content-btn button`;
    this.productAvailabilityIcon = '#product-availability i';
    this.productAvailability = '#product-availability';
    this.productSizeOption = size => `#group_1 option[title=${size}]`;
    this.productColorInput = color => `#group_2 input[title=${color}]`;
    this.metaLink = '#main > meta';
    // Product prices block
    this.productPricesBlock = 'div.product-prices';
    this.discountAmountSpan = `${this.productPricesBlock} .discount.discount-amount`;
    this.discountPercentageSpan = `${this.productPricesBlock} .discount.discount-percentage`;
    this.regularPrice = `${this.productPricesBlock} .regular-price`;
    this.productPrice = `${this.productPricesBlock} .current-price span`;
    this.taxShippingDeliveryBlock = `${this.productPricesBlock} div.tax-shipping-delivery-label`;
    this.deliveryInformationSpan = `${this.taxShippingDeliveryBlock} span.delivery-information`;
    // Volume discounts table
    this.discountTable = '.table-product-discounts';
    this.quantityDiscountValue = `${this.discountTable} td:nth-child(1)`;
    this.unitDiscountColumn = `${this.discountTable} th:nth-child(2)`;
    this.unitDiscountValue = `${this.discountTable} td:nth-child(2)`;
  }

  /**
   * Get Product information (Product name, price, description)
   * @param page
   * @returns {Promise<{price: (number), name: (string), description: (string)}>}
   */
  async getProductInformation(page) {
    return {
      name: await this.getTextContent(page, this.productName),
      price: parseFloat(await this.getAttributeContent(page, this.productPrice, 'content')),
      description: await this.getTextContent(page, this.productDescription),
      coverImage: await this.getAttributeContent(page, this.productCoverImg, 'src'),
    };
  }

  /**
   * Click on Add to cart button then on Proceed to checkout button in the modal
   * @param page
   * @param quantity
   * @param attributeToChoose
   * @param proceedToCheckout
   * @returns {Promise<void>}
   */
  async addProductToTheCart(page, quantity = 1, attributeToChoose = '', proceedToCheckout = true) {
    await page.waitForTimeout(1000);
    if (attributeToChoose.color) {
      await Promise.all([
        this.waitForVisibleSelector(page, this.colorInput(attributeToChoose.color)),
        page.click(this.colorInput(attributeToChoose.color)),
      ]);
    }
    if (quantity !== 1 && attributeToChoose !== '') {
      await this.setValue(page, this.productQuantity, attributeToChoose.quantity.toString());
    } else if (quantity !== 1) {
      await this.setValue(page, this.productQuantity, quantity.toString());
    }

    await this.waitForSelectorAndClick(page, this.addToCartButton);
    await this.waitForVisibleSelector(page, `${this.blockCartModal}[style*='display: block;']`);

    if (proceedToCheckout) {
      await this.waitForVisibleSelector(page, this.proceedToCheckoutButton);
      await this.clickAndWaitForNavigation(page, this.proceedToCheckoutButton);
    } else {
      await this.waitForSelectorAndClick(page, this.continueShoppingButton);
      await page.waitForSelector(this.continueShoppingButton, {hidden: true});
    }
  }

  /**
   * Set quantity
   * @param page
   * @param quantity
   * @returns {Promise<void>}
   */
  async setQuantity(page, quantity) {
    await this.setValue(page, this.productQuantity, quantity);
  }

  /**
   * Is quantity displayed
   * @param page
   * @returns {Promise<boolean>}
   */
  async isQuantityDisplayed(page) {
    await this.waitForSelectorAndClick(page, this.productDetail);
    return this.elementVisible(page, this.productQuantitySpan, 1000);
  }

  /**
   * Is availability product displayed
   * @param page
   * @returns {boolean}
   */
  isAvailabilityQuantityDisplayed(page) {
    return this.elementVisible(page, this.productAvailabilityIcon, 1000);
  }

  /**
   * Is price displayed
   * @param page
   * @returns {boolean}
   */
  isPriceDisplayed(page) {
    return this.elementVisible(page, this.productPrice, 1000);
  }

  /**
   * Is add to cart button displayed
   * @param page
   * @returns {boolean}
   */
  isAddToCartButtonDisplayed(page) {
    return this.elementVisible(page, this.addToCartButton, 1000);
  }

  /**
   * Is unavailable product size displayed
   * @param page
   * @param size
   * @returns {Promise<boolean>}
   */
  async isUnavailableProductSizeDisplayed(page, size) {
    await page.waitForTimeout(2000);
    const exist = await page.$(this.productSizeOption(size)) !== null;

    return exist;
  }

  /**
   * Is unavailable product color displayed
   * @param page
   * @param color
   * @returns {boolean}
   */
  isUnavailableProductColorDisplayed(page, color) {
    return this.elementVisible(page, this.productColorInput(color), 1000);
  }

  /**
   * Get product page URL
   * @param page
   * @returns {Promise<string>}
   */
  getProductPageURL(page) {
    return this.getAttributeContent(page, this.metaLink, 'content');
  }

  /**
   * Get discount column title
   * @param page
   * @returns {Promise<string>}
   */
  getDiscountColumnTitle(page) {
    return this.getTextContent(page, this.unitDiscountColumn);
  }

  /**
   * Get quantity discount value from volume discounts table
   * @param page
   * @returns {Promise<number>}
   */
  getQuantityDiscountValue(page) {
    return this.getNumberFromText(page, this.quantityDiscountValue);
  }

  /**
   * Get discount value from volume discounts table
   * @param page
   * @returns {Promise<string>}
   */
  getDiscountValue(page) {
    return this.getTextContent(page, this.unitDiscountValue);
  }

  /**
   * Get discount amount
   * @param page
   * @returns {Promise<string>}
   */
  getDiscountAmount(page) {
    return this.getTextContent(page, this.discountAmountSpan);
  }

  /**
   * Get discount percentage
   * @param page
   * @returns {Promise<string>}
   */
  getDiscountPercentage(page) {
    return this.getTextContent(page, this.discountPercentageSpan);
  }

  /**
   * Is add to cart button enabled
   * @param page
   * @returns {boolean}
   */
  isAddToCartButtonEnabled(page) {
    return this.elementNotVisible(page, `${this.addToCartButton}:disabled`, 1000);
  }

  /**
   * Get product availability label
   * @param page
   * @returns {Promise<string>}
   */
  getProductAvailabilityLabel(page) {
    return this.getTextContent(page, this.productAvailability, false);
  }

  /**
   * Check if delivery information text is visible
   * @param page
   * @return {boolean}
   */
  isDeliveryInformationVisible(page) {
    return this.elementVisible(page, this.deliveryInformationSpan, 1000);
  }

  /**
   * Get delivery information text
   * @param page
   * @return {Promise<string>}
   */
  getDeliveryInformationText(page) {
    return this.getTextContent(page, this.deliveryInformationSpan);
  }
}

module.exports = new Product();<|MERGE_RESOLUTION|>--- conflicted
+++ resolved
@@ -6,12 +6,8 @@
     super();
 
     // Selectors for product page
-<<<<<<< HEAD
     this.productName = '#main h1';
-=======
-    this.productName = '#main h1[itemprop="name"]';
     this.productCoverImg = '#content .product-cover img';
->>>>>>> fa6f2d0a
     this.productQuantity = '#quantity_wanted';
     this.productDescription = '#description';
     this.colorInput = color => `#group_2 li input[title=${color}]`;
