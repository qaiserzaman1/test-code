require('module-alias/register');
const CommonPage = require('@pages/commonPage');

module.exports = class FOBasePage extends CommonPage {
  constructor() {
    super();

    // Selectors for home page
    // Header links
    this.content = '#content';
    this.desktopLogo = '#_desktop_logo';
    this.desktopLogoLink = `${this.desktopLogo} a`;
    this.cartProductsCount = '#_desktop_cart span.cart-products-count';
    this.cartLink = '#_desktop_cart a';
    this.userInfoLink = '#_desktop_user_info';
    this.accountLink = `${this.userInfoLink} .user-info a.account`;
    this.logoutLink = `${this.userInfoLink} .user-info a.logout`;
    this.contactLink = '#contact-link';
    this.categoryMenu = id => `#category-${id} a`;
    this.languageSelectorDiv = '#_desktop_language_selector';
    this.defaultLanguageSpan = `${this.languageSelectorDiv} button span`;
    this.languageSelectorExpandIcon = `${this.languageSelectorDiv} i.expand-more`;
    this.languageSelectorMenuItemLink = language => `${this.languageSelectorDiv} ul li a[data-iso-code='${language}']`;
    this.currencySelectorDiv = '#_desktop_currency_selector';
    this.defaultCurrencySpan = `${this.currencySelectorDiv} button span`;
    this.currencySelect = 'select[aria-labelledby=\'currency-selector-label\']';
<<<<<<< HEAD
=======
    this.searchInput = '#search_widget input.ui-autocomplete-input';
>>>>>>> d17bfb5e

    // Footer links
    // Products links selectors
    this.pricesDropLink = '#link-product-page-prices-drop-1';
    this.newProductsLink = '#link-product-page-new-products-1';
    this.bestSalesLink = '#link-product-page-best-sales-1';
    // Our company links selectors
    this.deliveryLink = '#link-cms-page-1-2';
    this.legalNoticeLink = '#link-cms-page-2-2';
    this.termsAndConditionsOfUseLink = '#link-cms-page-3-2';
    this.aboutUsLink = '#link-cms-page-4-2';
    this.securePaymentLink = '#link-cms-page-5-2';
    this.contactUsLink = '#link-static-page-contact-2';
    this.siteMapLink = '#link-static-page-sitemap-2';
    this.storesLink = '#link-static-page-stores-2';
    // Your account links selectors
    this.footerAccountList = '#footer_account_list';
    this.personalInfoLink = `${this.footerAccountList} a[title='Personal info']`;
    this.ordersLink = `${this.footerAccountList} a[title='Orders']`;
    this.creditSlipsLink = `${this.footerAccountList} a[title='Credit slips']`;
    this.addressesLink = `${this.footerAccountList} a[title='Addresses']`;
    // Store information
    this.wrapperContactBlockDiv = '#footer div.block-contact';

    this.footerLinksDiv = '#footer div.links';
    this.wrapperDiv = position => `${this.footerLinksDiv}:nth-child(1) > div > div.wrapper:nth-child(${position})`;
    this.wrapperTitle = position => `${this.wrapperDiv(position)} p`;
    this.wrapperSubmenu = position => `${this.wrapperDiv(position)} ul[id*='footer_sub_menu']`;
    this.wrapperSubmenuItemLink = position => `${this.wrapperSubmenu(position)} li a`;

    // Alert block selectors
    this.alertSuccessBlock = '.alert-success ul li';
  }

  // Methods

  /**
   * Go to Fo page
   * @param page
   * @return {Promise<void>}
   */
  async goToFo(page) {
    await this.goTo(page, global.FO.URL);
  }

  // Header methods
  /**
<<<<<<< HEAD
   * Go to the home page
   * @param page
   * @returns {Promise<void>}
   */
  async goToHomePage(page) {
    await this.waitForVisibleSelector(page, this.desktopLogo);
    await this.clickAndWaitForNavigation(page, this.desktopLogoLink);
=======
   * Go to header link
   * @param page
   * @param link
   * @returns {Promise<void>}
   */
  async clickOnHeaderLink(page, link) {
    let selector;

    switch (link) {
      case 'Contact us':
        selector = this.contactLink;
        break;

      case 'Sign in':
        selector = this.userInfoLink;
        break;

      case 'Cart':
        selector = this.cartLink;
        break;

      case 'Logo':
        selector = this.desktopLogoLink;
        break;

      default:
        throw new Error(`The page ${link} was not found`);
    }

    return this.clickAndWaitForNavigation(page, selector);
>>>>>>> d17bfb5e
  }

  // Header methods
  /**
<<<<<<< HEAD
   * Go to login Page
   * @param page
   * @return {Promise<void>}
   */
  async goToLoginPage(page) {
    await this.clickAndWaitForNavigation(page, this.userInfoLink);
=======
   * Go to the home page
   * @param page
   * @returns {Promise<void>}
   */
  async goToHomePage(page) {
    await this.waitForVisibleSelector(page, this.desktopLogo);
    await this.clickOnHeaderLink(page, 'Logo');
>>>>>>> d17bfb5e
  }

  /**
   * Logout from FO
   * @param page
   * @return {Promise<void>}
   */
<<<<<<< HEAD
=======
  async goToLoginPage(page) {
    await this.clickOnHeaderLink(page, 'Sign in');
  }

  /**
   * Logout from FO
   * @param page
   * @return {Promise<void>}
   */
>>>>>>> d17bfb5e
  async logout(page) {
    await this.clickAndWaitForNavigation(page, this.logoutLink);
  }

  /**
   * Check if customer is connected
   * @param page
   * @return {Promise<boolean>}
   */
  async isCustomerConnected(page) {
    return this.elementVisible(page, this.logoutLink, 1000);
  }

  /**
   * Click on link to go to account page
   * @param page
   * @return {Promise<void>}
   */
  async goToMyAccountPage(page) {
    await this.clickAndWaitForNavigation(page, this.accountLink);
  }

  /**
   * Change language in FO
   * @param page
   * @param lang
   * @return {Promise<void>}
   */
  async changeLanguage(page, lang = 'en') {
    await Promise.all([
      page.click(this.languageSelectorExpandIcon),
      this.waitForVisibleSelector(page, this.languageSelectorMenuItemLink(lang)),
    ]);
    await this.clickAndWaitForNavigation(page, this.languageSelectorMenuItemLink(lang));
  }

  /**
   * Get shop language
   * @param page
   * @returns {Promise<string>}
   */
  getShopLanguage(page) {
    return this.getTextContent(page, this.defaultLanguageSpan);
  }

  /**
   * Return true if language exist in FO
   * @param page
   * @param lang
   * @return {Promise<boolean>}
   */
  async languageExists(page, lang = 'en') {
    await page.click(this.languageSelectorExpandIcon);
    return this.elementVisible(page, this.languageSelectorMenuItemLink(lang), 1000);
  }

  /**
   * Change currency in FO
   * @param page
   * @param isoCode
   * @param symbol
   * @return {Promise<void>}
   */
  async changeCurrency(page, isoCode = 'EUR', symbol = '€') {
    // If isoCode and symbol are the same, only isoCode id displayed in FO
    const currency = isoCode === symbol ? isoCode : `${isoCode} ${symbol}`;

    await Promise.all([
      this.selectByVisibleText(page, this.currencySelect, currency),
      page.waitForNavigation('newtorkidle'),
    ]);
  }

  /**
   * Get default currency
   * @param page
   * @returns {Promise<string>}
   */
  getDefaultCurrency(page) {
    return this.getTextContent(page, this.defaultCurrencySpan);
  }

  /**
   * Go to category
   * @param page
   * @param categoryID, category id from the BO
   * @returns {Promise<void>}
   */
  async goToCategory(page, categoryID) {
    await this.waitForSelectorAndClick(page, this.categoryMenu(categoryID));
  }

  /**
   * Go to subcategory
   * @param page
   * @param categoryID, category id from the BO
   * @param subCategoryID, subcategory id from the BO
   * @returns {Promise<void>}
   */
  async goToSubCategory(page, categoryID, subCategoryID) {
    await page.hover(this.categoryMenu(categoryID));
    await this.waitForSelectorAndClick(page, this.categoryMenu(subCategoryID));
  }

  /**
   * Get cart notifications number
   * @param page
   * @returns {Promise<number>}
   */
  async getCartNotificationsNumber(page) {
    return this.getNumberFromText(page, this.cartProductsCount);
  }

  /**
   * Go to cart page
   * @param page
   * @returns {Promise<void>}
   */
  async goToCartPage(page) {
    await this.clickOnHeaderLink(page, 'Cart');
  }

  // Footer methods
  /**
<<<<<<< HEAD
=======
   * Search product
   * @param page
   * @param productName
   * @returns {Promise<void>}
   */
  async searchProduct(page, productName) {
    await this.setValue(page, this.searchInput, productName);
    await page.keyboard.press('Enter');
    await page.waitForNavigation('networkidle');
  }

  // Footer methods
  /**
>>>>>>> d17bfb5e
   * Get Title of Block that contains links in footer
   * @param page
   * @param position
   * @returns {Promise<string>}
   */
  async getFooterLinksBlockTitle(page, position) {
    return this.getTextContent(page, this.wrapperTitle(position));
  }

  /**
   * Get text content of footer links
   * @param page
   * @param position, position of links
   * @return {Promise<!Promise<!Object|undefined>|any>}
   */
  async getFooterLinksTextContent(page, position) {
    return page.$$eval(
      this.wrapperSubmenuItemLink(position),
      all => all.map(el => el.textContent.trim()),
    );
  }

  /**
   * Get store information
   * @param page
   * @returns {Promise<string>}
   */
  async getStoreInformation(page) {
    return this.getTextContent(page, this.wrapperContactBlockDiv);
  }

  /**
   * Go to footer link
   * @param page
   * @param pageTitle
   * @returns {Promise<void>}
   */
  async goToFooterLink(page, pageTitle) {
    let selector;

    switch (pageTitle) {
      case 'Prices drop':
        selector = this.pricesDropLink;
        break;

      case 'New products':
        selector = this.newProductsLink;
        break;

      case 'Best sales':
        selector = this.bestSalesLink;
        break;

      case 'Delivery':
        selector = this.deliveryLink;
        break;

      case 'Legal Notice':
        selector = this.legalNoticeLink;
        break;

      case 'Terms and conditions of use':
        selector = this.termsAndConditionsOfUseLink;
        break;

      case 'About us':
        selector = this.aboutUsLink;
        break;

      case 'Secure payment':
        selector = this.securePaymentLink;
        break;

      case 'Contact us':
        selector = this.contactUsLink;
        break;

      case 'Sitemap':
        selector = this.siteMapLink;
        break;

      case 'Stores':
        selector = this.storesLink;
        break;

      case 'Personal info':
        selector = this.personalInfoLink;
        break;

      case 'Orders':
        selector = this.ordersLink;
        break;

      case 'Credit slips':
        selector = this.creditSlipsLink;
        break;

      case 'Addresses':
        selector = this.addressesLink;
        break;

      default:
        throw new Error(`The page ${pageTitle} was not found`);
    }
    return this.clickAndWaitForNavigation(page, selector);
  }
};<|MERGE_RESOLUTION|>--- conflicted
+++ resolved
@@ -24,23 +24,7 @@
     this.currencySelectorDiv = '#_desktop_currency_selector';
     this.defaultCurrencySpan = `${this.currencySelectorDiv} button span`;
     this.currencySelect = 'select[aria-labelledby=\'currency-selector-label\']';
-<<<<<<< HEAD
-=======
-    this.searchInput = '#search_widget input.ui-autocomplete-input';
->>>>>>> d17bfb5e
-
-    // Footer links
-    // Products links selectors
-    this.pricesDropLink = '#link-product-page-prices-drop-1';
-    this.newProductsLink = '#link-product-page-new-products-1';
-    this.bestSalesLink = '#link-product-page-best-sales-1';
-    // Our company links selectors
-    this.deliveryLink = '#link-cms-page-1-2';
-    this.legalNoticeLink = '#link-cms-page-2-2';
-    this.termsAndConditionsOfUseLink = '#link-cms-page-3-2';
-    this.aboutUsLink = '#link-cms-page-4-2';
-    this.securePaymentLink = '#link-cms-page-5-2';
-    this.contactUsLink = '#link-static-page-contact-2';
+    // footer
     this.siteMapLink = '#link-static-page-sitemap-2';
     this.storesLink = '#link-static-page-stores-2';
     // Your account links selectors
@@ -62,8 +46,6 @@
     this.alertSuccessBlock = '.alert-success ul li';
   }
 
-  // Methods
-
   /**
    * Go to Fo page
    * @param page
@@ -73,9 +55,7 @@
     await this.goTo(page, global.FO.URL);
   }
 
-  // Header methods
-  /**
-<<<<<<< HEAD
+  /**
    * Go to the home page
    * @param page
    * @returns {Promise<void>}
@@ -83,67 +63,35 @@
   async goToHomePage(page) {
     await this.waitForVisibleSelector(page, this.desktopLogo);
     await this.clickAndWaitForNavigation(page, this.desktopLogoLink);
-=======
-   * Go to header link
-   * @param page
-   * @param link
-   * @returns {Promise<void>}
-   */
-  async clickOnHeaderLink(page, link) {
-    let selector;
-
-    switch (link) {
-      case 'Contact us':
-        selector = this.contactLink;
-        break;
-
-      case 'Sign in':
-        selector = this.userInfoLink;
-        break;
-
-      case 'Cart':
-        selector = this.cartLink;
-        break;
-
-      case 'Logo':
-        selector = this.desktopLogoLink;
-        break;
-
-      default:
-        throw new Error(`The page ${link} was not found`);
-    }
-
-    return this.clickAndWaitForNavigation(page, selector);
->>>>>>> d17bfb5e
-  }
-
-  // Header methods
-  /**
-<<<<<<< HEAD
+  }
+
+  /**
+   * Go to category
+   * @param page
+   * @param categoryID, category id from the BO
+   * @returns {Promise<void>}
+   */
+  async goToCategory(page, categoryID) {
+    await this.waitForSelectorAndClick(page, this.categoryMenu(categoryID));
+  }
+
+  /**
+   * Go to subcategory
+   * @param page
+   * @param categoryID, category id from the BO
+   * @param subCategoryID, subcategory id from the BO
+   * @returns {Promise<void>}
+   */
+  async goToSubCategory(page, categoryID, subCategoryID) {
+    await page.hover(this.categoryMenu(categoryID));
+    await this.waitForSelectorAndClick(page, this.categoryMenu(subCategoryID));
+  }
+
+  /**
    * Go to login Page
    * @param page
    * @return {Promise<void>}
    */
-  async goToLoginPage(page) {
-    await this.clickAndWaitForNavigation(page, this.userInfoLink);
-=======
-   * Go to the home page
-   * @param page
-   * @returns {Promise<void>}
-   */
-  async goToHomePage(page) {
-    await this.waitForVisibleSelector(page, this.desktopLogo);
-    await this.clickOnHeaderLink(page, 'Logo');
->>>>>>> d17bfb5e
-  }
-
-  /**
-   * Logout from FO
-   * @param page
-   * @return {Promise<void>}
-   */
-<<<<<<< HEAD
-=======
   async goToLoginPage(page) {
     await this.clickOnHeaderLink(page, 'Sign in');
   }
@@ -153,7 +101,15 @@
    * @param page
    * @return {Promise<void>}
    */
->>>>>>> d17bfb5e
+  async logout(page) {
+    await this.clickAndWaitForNavigation(page, this.logoutLink);
+  }
+
+  /**
+   * Logout from FO
+   * @param page
+   * @return {Promise<void>}
+   */
   async logout(page) {
     await this.clickAndWaitForNavigation(page, this.logoutLink);
   }
@@ -259,6 +215,15 @@
   }
 
   /**
+   * Get store information
+   * @param page
+   * @returns {Promise<string>}
+   */
+  async getStoreInformation(page) {
+    return this.getTextContent(page, this.wrapperContactBlockDiv);
+  }
+
+  /**
    * Get cart notifications number
    * @param page
    * @returns {Promise<number>}
@@ -278,22 +243,6 @@
 
   // Footer methods
   /**
-<<<<<<< HEAD
-=======
-   * Search product
-   * @param page
-   * @param productName
-   * @returns {Promise<void>}
-   */
-  async searchProduct(page, productName) {
-    await this.setValue(page, this.searchInput, productName);
-    await page.keyboard.press('Enter');
-    await page.waitForNavigation('networkidle');
-  }
-
-  // Footer methods
-  /**
->>>>>>> d17bfb5e
    * Get Title of Block that contains links in footer
    * @param page
    * @param position
