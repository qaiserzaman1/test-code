--- conflicted
+++ resolved
@@ -128,22 +128,15 @@
 
   /**
    * Change currency in FO
-<<<<<<< HEAD
+   * @param page
    * @param isoCode
    * @param symbol
    * @return {Promise<void>}
    */
-  async changeCurrency(isoCode = 'EUR', symbol = '€') {
+  async changeCurrency(page, isoCode = 'EUR', symbol = '€') {
     // If isoCode and symbol are the same, only isoCode id displayed in FO
     const currency = isoCode === symbol ? isoCode : `${isoCode} ${symbol}`;
 
-=======
-   * @param page
-   * @param currency
-   * @return {Promise<void>}
-   */
-  async changeCurrency(page, currency = 'EUR €') {
->>>>>>> 788718b6
     await Promise.all([
       this.selectByVisibleText(page, this.currencySelect, currency),
       page.waitForNavigation('newtorkidle'),
