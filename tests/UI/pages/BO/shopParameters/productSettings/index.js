require('module-alias/register');
const BOBasePage = require('@pages/BO/BObasePage');

class ProductSettings extends BOBasePage {
  constructor() {
    super();

    this.pageTitle = 'Product Settings •';
    this.successfulUpdateMessage = 'Update successful';

    // Selectors
    // Products general form
    this.catalogModeToggleInput = toggle => `#general_catalog_mode_${toggle}`;
    this.showPricesToggleInput = toggle => `#general_catalog_mode_with_prices_${toggle}`;
    this.maxSizeShortDescriptionInput = '#general_short_description_limit';
    this.newDaysNumberInput = '#general_new_days_number';
    this.forceUpdateFriendlyUrlToggleInput = toggle => `#general_force_friendly_url_${toggle}`;
    this.quantityDiscountBasedOnSelect = '#general_quantity_discount';
    this.defaultActivationStatusToggleInput = toggle => `#general_default_status_${toggle}`;
    this.saveProductGeneralFormButton = '#form-general-save-button';

    // Product page form
    this.displayAvailableQuantitiesToggleInput = toggle => `#page_display_quantities_${toggle}`;
    this.remainingQuantityInput = '#page_display_last_quantities';
    this.displayUnavailableAttributesToggleInput = toggle => `#page_display_unavailable_attributes_${toggle}`;
    this.separatorAttributeOnProductPageSelect = '#page_attribute_anchor_separator';
    this.displayDiscountedPriceToggleInput = toggle => `#page_display_discount_price_${toggle}`;
    this.saveProductPageFormButton = '#form-page-save-button';

    // Products stock form
    this.productsStockForm = '#configuration_fieldset_stock';
    this.allowOrderingOosToggleInput = toggle => `#stock_allow_ordering_oos_${toggle}`;
    this.enableStockManagementToggleInput = toggle => `#stock_stock_management_${toggle}`;
    this.nameLangButton = '#stock_in_stock_label';
    this.nameLangSpan = lang => 'div.dropdown-menu[aria-labelledby=\'stock_in_stock_label\']'
      + ` span[data-locale='${lang}']`;
    this.labelInStock = idLang => `#stock_in_stock_label_${idLang}`;
    this.deliveryTimeInStockInput = '#stock_delivery_time_1';
    this.deliveryTimeOutOfStockInput = '#stock_oos_delivery_time_1';
    this.oosAllowedBackordersLabel = idLang => `#stock_oos_allowed_backorders_${idLang}`;
    this.oosDeniedBackordersLabel = idLang => `#stock_oos_denied_backorders_${idLang}`;
    this.defaultPackStockManagementSelect = '#stock_pack_stock_management';
    this.saveProductsStockForm = '#form-stock-save-button';
    this.saveProductsStockForm = `${this.productsStockForm} .card-footer button`;

    // Pagination form
    this.productsPerPageInput = '#pagination_products_per_page';
    this.productsDefaultOrderBySelect = '#pagination_default_order_by';
    this.productsDefaultOrderMethodSelect = '#pagination_default_order_way';
    this.savePaginationFormButton = '#form-pagination-save-button';
  }

  /*
    Methods
  */

  /**
   * Enable/disable catalog mode
   * @param page
   * @param toEnable, true to enable and false to disable
   * @return {Promise<string>}
   */
  async changeCatalogModeStatus(page, toEnable = true) {
    await page.check(this.catalogModeToggleInput(toEnable ? 1 : 0));
    await this.clickAndWaitForNavigation(page, this.saveProductGeneralFormButton);
    return this.getAlertSuccessBlockParagraphContent(page);
  }

  /**
   * Enable/disable show prices
   * @param page
   * @param toEnable, true to enable and false to disable
   * @return {Promise<string>}
   */
  async setShowPricesStatus(page, toEnable = true) {
    await page.check(this.showPricesToggleInput(toEnable ? 1 : 0));
    await this.clickAndWaitForNavigation(page, this.saveProductGeneralFormButton);
    return this.getAlertSuccessBlockParagraphContent(page);
  }

  /**
   * Update number of days
   * @param page
   * @param numberOfDays
   * @returns {Promise<string>}
   */
  async updateNumberOfDays(page, numberOfDays) {
    await this.setValue(page, this.newDaysNumberInput, numberOfDays.toString());
    await this.clickAndWaitForNavigation(page, this.saveProductGeneralFormButton);
    return this.getAlertSuccessBlockParagraphContent(page);
  }

  /**
   * Update max size of short description
   * @param page
   * @param size
   * @returns {Promise<string>}
   */
  async UpdateMaxSizeOfSummary(page, size) {
    await this.setValue(page, this.maxSizeShortDescriptionInput, size.toString());
    await this.clickAndWaitForNavigation(page, this.saveProductGeneralFormButton);
    return this.getAlertSuccessBlockParagraphContent(page);
  }

  /**
   * Enable/Disable force update of friendly URL
   * @param page
   * @param toEnable
   * @returns {Promise<string>}
   */
  async setForceUpdateFriendlyURLStatus(page, toEnable = true) {
    await page.check(this.forceUpdateFriendlyUrlToggleInput(toEnable ? 1 : 0));
    await this.clickAndWaitForNavigation(page, this.saveProductGeneralFormButton);
    return this.getAlertSuccessBlockParagraphContent(page);
  }

  /**
   * Change default activation status
   * @param page
   * @param toEnable
   * @returns {Promise<string>}
   */
  async setDefaultActivationStatus(page, toEnable = true) {
    await page.check(this.defaultActivationStatusToggleInput(toEnable ? 1 : 0));
    await this.clickAndWaitForNavigation(page, this.saveProductGeneralFormButton);
    return this.getAlertSuccessBlockParagraphContent(page);
  }

  /**
   * Choose quantity discounts based on
   * @param page
   * @param basedOn
   * @returns {Promise<string>}
   */
  async chooseQuantityDiscountsBasedOn(page, basedOn) {
    await this.selectByVisibleText(page, this.quantityDiscountBasedOnSelect, basedOn);
    await this.clickAndWaitForNavigation(page, this.saveProductGeneralFormButton);
    return this.getAlertSuccessBlockParagraphContent(page);
  }

  /**
   * Enable/ Disable display available quantities
   * @param page
   * @param toEnable
   * @returns {Promise<string>}
   */
  async setDisplayAvailableQuantitiesStatus(page, toEnable = true) {
    await page.check(this.displayAvailableQuantitiesToggleInput(toEnable ? 1 : 0));
    await this.clickAndWaitForNavigation(page, this.saveProductPageFormButton);
    return this.getAlertSuccessBlockParagraphContent(page);
  }

  /**
   * Set display remaining quantities
   * @param page
   * @param quantity
   * @returns {Promise<string>}
   */
  async setDisplayRemainingQuantities(page, quantity) {
    await this.setValue(page, this.remainingQuantityInput, quantity.toString());
    await this.clickAndWaitForNavigation(page, this.saveProductPageFormButton);
    return this.getAlertSuccessBlockParagraphContent(page);
  }

  /**
   * Set display unavailable product attributes
   * @param page
   * @param toEnable
   * @returns {Promise<string>}
   */
  async setDisplayUnavailableProductAttributesStatus(page, toEnable = true) {
    await page.check(this.displayUnavailableAttributesToggleInput(toEnable ? 1 : 0));
    await this.clickAndWaitForNavigation(page, this.saveProductPageFormButton);
    return this.getAlertSuccessBlockParagraphContent(page);
  }

  /**
   * Set separator of attribute anchor on the product links
   * @param page
   * @param separator
   * @returns {Promise<string>}
   */
  async setSeparatorOfAttributeOnProductLink(page, separator) {
    await this.selectByVisibleText(page, this.separatorAttributeOnProductPageSelect, separator);
    await this.clickAndWaitForNavigation(page, this.saveProductPageFormButton);
    return this.getAlertSuccessBlockParagraphContent(page);
  }

  /**
   * Enable/Disable allow ordering out of stock
   * @param page
   * @param toEnable
   * @returns {Promise<string>}
   */
  async setAllowOrderingOutOfStockStatus(page, toEnable = true) {
    await page.check(this.allowOrderingOosToggleInput(toEnable ? 1 : 0));
    await this.clickAndWaitForNavigation(page, this.saveProductsStockForm);
    return this.getAlertSuccessBlockParagraphContent(page);
  }

  /**
   * Enable/Disable stock management
   * @param page
   * @param toEnable
   * @returns {Promise<string>}
   */
  async setEnableStockManagementStatus(page, toEnable = true) {
    await page.check(this.enableStockManagementToggleInput(toEnable ? 1 : 0));
    if (toEnable) {
      await page.check(this.allowOrderingOosToggleInput(0));
    }
    await this.clickAndWaitForNavigation(page, this.saveProductsStockForm);
    return this.getAlertSuccessBlockParagraphContent(page);
  }

  /**
   * Set number of products displayed per page
   * @param page
   * @param numberOfProducts
   * @return {Promise<string>}
   */
  async setProductsDisplayedPerPage(page, numberOfProducts) {
    await this.setValue(page, this.productsPerPageInput, numberOfProducts.toString());
    await this.clickAndWaitForNavigation(page, this.savePaginationFormButton);
    return this.getAlertSuccessBlockParagraphContent(page);
  }

  /**
   * Change language for selectors
   * @param page
   * @param lang
   * @return {Promise<void>}
   */
  async changeLanguageForSelectors(page, lang = 'en') {
    await Promise.all([
      page.click(this.nameLangButton),
      this.waitForVisibleSelector(page, `${this.nameLangButton}[aria-expanded='true']`),
    ]);
    await Promise.all([
      page.click(this.nameLangSpan(lang)),
      this.waitForVisibleSelector(page, `${this.nameLangButton}[aria-expanded='false']`),
    ]);
  }

  /**
   * Set label of in_stock products
   * @param page
   * @param label
   * @returns {Promise<string>}
   */
  async setLabelOfInStockProducts(page, label) {
    // Fill label in english
    await this.changeLanguageForSelectors(page, 'en');
    await this.setValue(page, this.labelInStock(1), label);
    // Fill label in french
    await this.changeLanguageForSelectors(page, 'fr');
    await this.setValue(page, this.labelInStock(2), label);
    await this.clickAndWaitForNavigation(page, this.saveProductsStockForm);
    return this.getAlertSuccessBlockParagraphContent(page);
  }

  /**
   * Set delivery time text
   * @param page
   * @param deliveryTimeText
   * @return {Promise<string>}
   */
  async setDeliveryTimeInStock(page, deliveryTimeText) {
    await this.setValue(page, this.deliveryTimeInStockInput, deliveryTimeText);
    await this.clickAndWaitForNavigation(page, this.saveProductsStockForm);
    return this.getAlertSuccessBlockParagraphContent(page);
  }

  /**
   * Set display discounted price
   * @param page
   * @param toEnable
   * @returns {Promise<string>}
   */
  async setDisplayDiscountedPriceStatus(page, toEnable = true) {
    await page.check(this.displayDiscountedPriceToggleInput(toEnable ? 1 : 0));
    await this.clickAndWaitForNavigation(page, this.saveProductPageFormButton);
    return this.getAlertSuccessBlockParagraphContent(page);
  }

  /**
   * Set default order for products on products list in FO
   * @param page
   * @param orderBy, the order in which products will be displayed in the product list
   * @param orderMethod, order method for product list
   * @return {Promise<string>}
   */
  async setDefaultProductsOrder(page, orderBy, orderMethod = 'Ascending') {
    await this.selectByVisibleText(page, this.productsDefaultOrderBySelect, orderBy);
    await this.selectByVisibleText(page, this.productsDefaultOrderMethodSelect, orderMethod);
    await this.clickAndWaitForNavigation(page, this.savePaginationFormButton);
    return this.getAlertSuccessBlockParagraphContent(page);
  }

  /**
   * Set delivery time out-of-stock text
   * @param page
   * @param deliveryTimeText
   * @return {Promise<string>}
   */
  async setDeliveryTimeOutOfStock(page, deliveryTimeText = '') {
    await this.setValue(page, this.deliveryTimeOutOfStockInput, deliveryTimeText);
    await this.clickAndWaitForNavigation(page, this.saveProductsStockForm);
    return this.getAlertSuccessBlockParagraphContent(page);
  }

  /**
   * Set label out-of-stock allowed backorders
   * @param page
   * @param label
   * @returns {Promise<string>}
   */
  async setLabelOosAllowedBackorders(page, label) {
    // Fill label in english
    await this.changeLanguageForSelectors(page, 'en');
    await this.setValue(page, this.oosAllowedBackordersLabel(1), label);
    // Fill label in french
    await this.changeLanguageForSelectors(page, 'fr');
    await this.setValue(page, this.oosAllowedBackordersLabel(2), label);
<<<<<<< HEAD
    await this.clickAndWaitForNavigation(page, this.saveProductsStockForm);
    return this.getTextContent(page, this.alertSuccessBlock);
=======
    await this.clickAndWaitForNavigation(page, this.savePaginationFormButton);
    return this.getAlertSuccessBlockParagraphContent(page);
>>>>>>> 427b3d42
  }

  /**
   * Set label out-of-stock denied backorders
   * @param page
   * @param label
   * @returns {Promise<string>}
   */
  async setLabelOosDeniedBackorders(page, label) {
    // Fill label in english
    await this.changeLanguageForSelectors(page, 'en');
    await this.setValue(page, this.oosDeniedBackordersLabel(1), label);
    // Fill label in french
    await this.changeLanguageForSelectors(page, 'fr');
    await this.setValue(page, this.oosDeniedBackordersLabel(2), label);
<<<<<<< HEAD
    await this.clickAndWaitForNavigation(page, this.saveProductsStockForm);
    return this.getTextContent(page, this.alertSuccessBlock);
=======
    await this.clickAndWaitForNavigation(page, this.savePaginationFormButton);
    return this.getAlertSuccessBlockParagraphContent(page);
>>>>>>> 427b3d42
  }

  /**
   * Set default pack stock management
   * @param page
   * @param option
   * @returns {Promise<string>}
   */
  async setDefaultPackStockManagement(page, option) {
    await this.selectByVisibleText(page, this.defaultPackStockManagementSelect, option);
    await this.clickAndWaitForNavigation(page, this.saveProductsStockForm);
    return this.getAlertSuccessBlockParagraphContent(page);
  }
}

module.exports = new ProductSettings();<|MERGE_RESOLUTION|>--- conflicted
+++ resolved
@@ -322,13 +322,8 @@
     // Fill label in french
     await this.changeLanguageForSelectors(page, 'fr');
     await this.setValue(page, this.oosAllowedBackordersLabel(2), label);
-<<<<<<< HEAD
-    await this.clickAndWaitForNavigation(page, this.saveProductsStockForm);
-    return this.getTextContent(page, this.alertSuccessBlock);
-=======
-    await this.clickAndWaitForNavigation(page, this.savePaginationFormButton);
-    return this.getAlertSuccessBlockParagraphContent(page);
->>>>>>> 427b3d42
+    await this.clickAndWaitForNavigation(page, this.saveProductsStockForm);
+    return this.getAlertSuccessBlockParagraphContent(page);
   }
 
   /**
@@ -344,13 +339,8 @@
     // Fill label in french
     await this.changeLanguageForSelectors(page, 'fr');
     await this.setValue(page, this.oosDeniedBackordersLabel(2), label);
-<<<<<<< HEAD
-    await this.clickAndWaitForNavigation(page, this.saveProductsStockForm);
-    return this.getTextContent(page, this.alertSuccessBlock);
-=======
-    await this.clickAndWaitForNavigation(page, this.savePaginationFormButton);
-    return this.getAlertSuccessBlockParagraphContent(page);
->>>>>>> 427b3d42
+    await this.clickAndWaitForNavigation(page, this.saveProductsStockForm);
+    return this.getAlertSuccessBlockParagraphContent(page);
   }
 
   /**
