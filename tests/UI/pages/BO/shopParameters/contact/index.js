require('module-alias/register');
const BOBasePage = require('@pages/BO/BObasePage');

class Contacts extends BOBasePage {
  constructor() {
    super();

    this.pageTitle = 'Contacts';

    // Selectors
    // Header selectors
    this.addNewContactButton = '#page-header-desc-configuration-add';
    // List of contacts
    this.contactsGridPanel = '#contact_grid_panel';
    this.contactsGridTitle = `${this.contactsGridPanel} h3.card-header-title`;
    this.contactsListForm = '#contact_grid';
    this.contactsListTableRow = row => `${this.contactsListForm} tbody tr:nth-child(${row})`;
    this.contactsListTableColumn = (row, column) => `${this.contactsListTableRow(row)} td.column-${column}`;
    // Filters
    this.contactFilterInput = filterBy => `${this.contactsListForm} #contact_${filterBy}`;
    this.filterSearchButton = `${this.contactsListForm} .grid-search-button`;
    this.filterResetButton = `${this.contactsListForm} .grid-reset-button`;
    // Actions buttons in Row
    this.contactsListTableActionsColumn = row => this.contactsListTableColumn(row, 'actions');
    this.listTableToggleDropDown = row => `${this.contactsListTableActionsColumn(row)} a[data-toggle='dropdown']`;
    this.listTableEditLink = row => `${this.contactsListTableActionsColumn(row)} a.grid-edit-row-link`;
    this.deleteRowLink = row => `${this.contactsListTableActionsColumn(row)} a.grid-delete-row-link`;
    // Bulk Actions
    this.selectAllRowsLabel = `${this.contactsGridPanel} tr.column-filters .grid_bulk_action_select_all`;
    this.bulkActionsToggleButton = `${this.contactsGridPanel} button.js-bulk-actions-btn`;
    this.bulkActionsDeleteButton = '#contact_grid_bulk_action_delete_all';
    // Sort Selectors
    this.tableHead = `${this.contactsGridPanel} thead`;
    this.sortColumnDiv = column => `${this.tableHead} div.ps-sortable-column[data-sort-col-name='${column}']`;
    this.sortColumnSpanButton = column => `${this.sortColumnDiv(column)} span.ps-sort`;
    // Delete modal
    this.confirmDeleteModal = '#contact-grid-confirm-modal';
    this.confirmDeleteButton = `${this.confirmDeleteModal} button.btn-confirm-submit`;
  }

  /*
  Methods
   */

  /**
   * Reset input filters
   * @param page
   * @returns {Promise<void>}
   */
  async resetFilter(page) {
    if (!(await this.elementNotVisible(page, this.filterResetButton, 2000))) {
      await this.clickAndWaitForNavigation(page, this.filterResetButton);
    }
  }

  /**
   * Get number of elements in grid
   * @param page
   * @return {Promise<number>}
   */
  async getNumberOfElementInGrid(page) {
    return this.getNumberFromText(page, this.contactsGridTitle);
  }

  /**
   * Reset Filter And get number of elements in list
   * @param page
   * @return {Promise<number>}
   */
  async resetAndGetNumberOfLines(page) {
    await this.resetFilter(page);
    return this.getNumberOfElementInGrid(page);
  }

  /**
   * Filter list of contacts
   * @param page
   * @param filterBy, column to filter
   * @param value, value to filter with
   * @return {Promise<void>}
   */
  async filterContacts(page, filterBy, value = '') {
    await this.setValue(page, this.contactFilterInput(filterBy), value.toString());
    // click on search
    await this.clickAndWaitForNavigation(page, this.filterSearchButton);
  }

  /**
   * Get text from a column
   * @param page
   * @param row, row in table
   * @param column, which column
   * @returns {Promise<string>}
   */
  async getTextColumnFromTableContacts(page, row, column) {
    return this.getTextContent(page, this.contactsListTableColumn(row, column));
  }

  /**
   * Get content from all rows
   * @param page
   * @param column
   * @return {Promise<[]>}
   */
  async getAllRowsColumnContent(page, column) {
    const rowsNumber = await this.getNumberOfElementInGrid(page);
    const allRowsContentTable = [];
    for (let i = 1; i <= rowsNumber; i++) {
      const rowContent = await this.getTextColumnFromTableContacts(page, i, column);
      await allRowsContentTable.push(rowContent);
    }
    return allRowsContentTable;
  }

  /**
   * Go to new Contact page
   * @param page
   * @return {Promise<void>}
   */
  async goToAddNewContactPage(page) {
    await this.clickAndWaitForNavigation(page, this.addNewContactButton);
  }

  /**
   * Go to Edit Contact page
   * @param page
   * @param row, row in table
   * @return {Promise<void>}
   */
  async goToEditContactPage(page, row) {
    await this.clickAndWaitForNavigation(page, this.listTableEditLink(row));
  }

  /**
   * Delete Contact
   * @param page
   * @param row, row in table
   * @returns {Promise<string>}
   */
<<<<<<< HEAD
  async deleteContact(row) {
=======
  async deleteContact(page, row) {
    this.dialogListener(page);
>>>>>>> 788718b6
    // Click on dropDown
    await Promise.all([
      page.click(this.listTableToggleDropDown(row)),
      this.waitForVisibleSelector(
        page,
        `${this.listTableToggleDropDown(row)}[aria-expanded='true']`,
      ),
    ]);
    // Click on delete
<<<<<<< HEAD

    await Promise.all([
      this.page.click(this.deleteRowLink(row)),
      this.waitForVisibleSelector(`${this.confirmDeleteModal}.show`),
    ]);
    await this.confirmDeleteContact();
    return this.getTextContent(this.alertSuccessBlockParagraph);
=======
    await this.clickAndWaitForNavigation(page, this.deleteRowLink(row));
    return this.getTextContent(page, this.alertSuccessBlockParagraph);
>>>>>>> 788718b6
  }

  /**
   * Confirm delete with in modal
   * @return {Promise<void>}
   */
  async confirmDeleteContact() {
    await this.clickAndWaitForNavigation(this.confirmDeleteButton);
  }

  /**
   * Delete all contacts in table with Bulk Actions
   * @param page
   * @return {Promise<string>}
   */
  async deleteContactsBulkActions(page) {
    // Add listener to dialog to accept deletion
    this.dialogListener(page);
    // Click on Select All
    await Promise.all([
      page.$eval(this.selectAllRowsLabel, el => el.click()),
      this.waitForVisibleSelector(page, `${this.bulkActionsToggleButton}:not([disabled])`),
    ]);
    // Click on Button Bulk actions
    await Promise.all([
      page.click(this.bulkActionsToggleButton),
      this.waitForVisibleSelector(page, this.bulkActionsToggleButton),
    ]);
    // Click on delete and wait for modal
    await this.clickAndWaitForNavigation(page, this.bulkActionsDeleteButton);
    return this.getTextContent(page, this.alertSuccessBlockParagraph);
  }

  /* Sort methods */
  /**
   * Sort table by clicking on column name
   * @param page
   * @param sortBy, column to sort with
   * @param sortDirection, asc or desc
   * @return {Promise<void>}
   */
  async sortTable(page, sortBy, sortDirection = 'asc') {
    const sortColumnDiv = `${this.sortColumnDiv(sortBy)}[data-sort-direction='${sortDirection}']`;
    const sortColumnSpanButton = this.sortColumnSpanButton(sortBy);
    let i = 0;
    while (await this.elementNotVisible(page, sortColumnDiv, 1000) && i < 2) {
      await this.clickAndWaitForNavigation(page, sortColumnSpanButton);
      i += 1;
    }
    await this.waitForVisibleSelector(page, sortColumnDiv);
  }
}

module.exports = new Contacts();<|MERGE_RESOLUTION|>--- conflicted
+++ resolved
@@ -137,12 +137,7 @@
    * @param row, row in table
    * @returns {Promise<string>}
    */
-<<<<<<< HEAD
-  async deleteContact(row) {
-=======
   async deleteContact(page, row) {
-    this.dialogListener(page);
->>>>>>> 788718b6
     // Click on dropDown
     await Promise.all([
       page.click(this.listTableToggleDropDown(row)),
@@ -152,26 +147,22 @@
       ),
     ]);
     // Click on delete
-<<<<<<< HEAD
-
-    await Promise.all([
-      this.page.click(this.deleteRowLink(row)),
-      this.waitForVisibleSelector(`${this.confirmDeleteModal}.show`),
-    ]);
-    await this.confirmDeleteContact();
-    return this.getTextContent(this.alertSuccessBlockParagraph);
-=======
-    await this.clickAndWaitForNavigation(page, this.deleteRowLink(row));
+
+    await Promise.all([
+      page.click(this.deleteRowLink(row)),
+      this.waitForVisibleSelector(page, `${this.confirmDeleteModal}.show`),
+    ]);
+    await this.confirmDeleteContact(page);
     return this.getTextContent(page, this.alertSuccessBlockParagraph);
->>>>>>> 788718b6
   }
 
   /**
    * Confirm delete with in modal
-   * @return {Promise<void>}
-   */
-  async confirmDeleteContact() {
-    await this.clickAndWaitForNavigation(this.confirmDeleteButton);
+   * @param page
+   * @return {Promise<void>}
+   */
+  async confirmDeleteContact(page) {
+    await this.clickAndWaitForNavigation(page, this.confirmDeleteButton);
   }
 
   /**
