require('module-alias/register');
const BOBasePage = require('@pages/BO/BObasePage');

class SeoAndUrls extends BOBasePage {
  constructor() {
    super();

    this.pageTitle = 'SEO & URLs •';

    // Header selectors
    this.addNewSeoPageLink = '#page-header-desc-configuration-add';
    this.successfulSettingsUpdateMessage = 'Update successful';

    // Selectors grid panel
    this.gridPanel = '#meta_grid_panel';
    this.gridTable = '#meta_grid_table';
    this.gridHeaderTitle = `${this.gridPanel} h3.card-header-title`;
    // Filters
    this.filterColumn = filterBy => `${this.gridTable} #meta_${filterBy}`;
    this.filterSearchButton = `${this.gridTable} .grid-search-button`;
    this.filterResetButton = `${this.gridTable} .grid-reset-button`;
    // Table rows and columns
    this.tableBody = `${this.gridTable} tbody`;
    this.tableRow = row => `${this.tableBody} tr:nth-child(${row})`;
    this.tableEmptyRow = `${this.tableBody} tr.empty_row`;
    this.tableColumn = (row, column) => `${this.tableRow(row)} td.column-${column}`;
    // Actions buttons in Row
    this.actionsColumn = row => `${this.tableRow(row)} td.column-actions`;
    this.editRowLink = row => `${this.actionsColumn(row)} a.grid-edit-row-link`;
    this.dropdownToggleButton = row => `${this.actionsColumn(row)} a.dropdown-toggle`;
    this.dropdownToggleMenu = row => `${this.actionsColumn(row)} div.dropdown-menu`;
    this.deleteRowLink = row => `${this.dropdownToggleMenu(row)} a.grid-delete-row-link`;
    // Set up URL form
    this.switchFriendlyUrlLabel = toggle => `label[for='meta_settings_set_up_urls_form_friendly_url_${toggle}']`;
    this.switchAccentedUrlLabel = toggle => `label[for='meta_settings_set_up_urls_form_accented_url_${toggle}']`;
    this.saveSeoAndUrlFormButton = '#form-set-up-urls-save-button';
    // Delete modal
    this.confirmDeleteModal = '#meta-grid-confirm-modal';
    this.confirmDeleteButton = `${this.confirmDeleteModal} button.btn-confirm-submit`;
  }

  /* header methods */
  /**
   * Go to new seo page
   * @return {Promise<void>}
   */
  async goToNewSeoUrlPage(page) {
    await this.clickAndWaitForNavigation(page, this.addNewSeoPageLink);
  }

  /* Column methods */
  /**
   * Get text from a column
   * @param page
   * @param row, row in table
   * @param column, which column
   * @returns {Promise<string>}
   */
  async getTextColumnFromTable(page, row, column) {
    return this.getTextContent(page, this.tableColumn(row, column));
  }

  /**
   * Go to edit file
   * @param page
   * @param row, Which row of the list
   * @return {Promise<void>}
   */
  async goToEditSeoUrlPage(page, row = 1) {
    await this.clickAndWaitForNavigation(page, this.editRowLink(row));
  }

  /**
   * Delete Row in table
   * @param page
   * @param row, row to delete
   * @returns {Promise<string>}
   */
<<<<<<< HEAD
  async deleteSeoUrlPage(row = 1) {
=======
  async deleteSeoUrlPage(page, row = 1) {
    this.dialogListener(page, true);
>>>>>>> 788718b6
    await Promise.all([
      page.click(this.dropdownToggleButton(row)),
      this.waitForVisibleSelector(
        page,
        `${this.dropdownToggleButton(row)}[aria-expanded='true']`,
      ),
    ]);
<<<<<<< HEAD
    // Click on delete and wait for modal
    await Promise.all([
      this.page.click(this.deleteRowLink(row)),
      this.waitForVisibleSelector(`${this.confirmDeleteModal}.show`),
    ]);
    await this.confirmDeleteSeoUrlPage();
    return this.getTextContent(this.alertSuccessBlockParagraph);
=======
    await this.clickAndWaitForNavigation(page, this.deleteRowLink(row));
    return this.getTextContent(page, this.alertSuccessBlockParagraph);
>>>>>>> 788718b6
  }

  /**
   * Confirm delete with in modal
   * @return {Promise<void>}
   */
  async confirmDeleteSeoUrlPage() {
    await this.clickAndWaitForNavigation(this.confirmDeleteButton);
  }

  /* Reset methods */
  /**
   * Reset filters in table
   * @param page
   * @return {Promise<void>}
   */
  async resetFilter(page) {
    if (!(await this.elementNotVisible(page, this.filterResetButton, 2000))) {
      await this.clickAndWaitForNavigation(page, this.filterResetButton);
    }
  }

  /**
   * Get number of elements in grid
   * @param page
   * @return {Promise<number>}
   */
  async getNumberOfElementInGrid(page) {
    return this.getNumberFromText(page, this.gridHeaderTitle);
  }

  /**
   * Reset Filter And get number of elements in list
   * @param page
   * @return {Promise<number>}
   */
  async resetAndGetNumberOfLines(page) {
    await this.resetFilter(page);
    return this.getNumberOfElementInGrid(page);
  }

  /* Filter methods */
  /**
   * Filter Table
   * @param page
   * @param filterBy, which column
   * @param value, value to put in filter
   * @return {Promise<void>}
   */
  async filterTable(page, filterBy, value = '') {
    await this.setValue(page, this.filterColumn(filterBy), value.toString());
    // click on search
    await this.clickAndWaitForNavigation(page, this.filterSearchButton);
  }

  /**
   * Enable/disable friendly url
   * @param page
   * @param toEnable, true to enable and false to disable
   * @return {Promise<string>}
   */
  async enableDisableFriendlyURL(page, toEnable = true) {
    await this.waitForSelectorAndClick(page, this.switchFriendlyUrlLabel(toEnable ? 1 : 0));
    await this.clickAndWaitForNavigation(page, this.saveSeoAndUrlFormButton);
    return this.getTextContent(page, this.alertSuccessBlock);
  }

  /**
   * Enable/disable accented url
   * @param page
   * @param toEnable, true to enable and false to disable
   * @return {Promise<string>}
   */
  async enableDisableAccentedURL(page, toEnable = true) {
    await this.waitForSelectorAndClick(page, this.switchAccentedUrlLabel(toEnable ? 1 : 0));
    await this.clickAndWaitForNavigation(page, this.saveSeoAndUrlFormButton);
    return this.getTextContent(page, this.alertSuccessBlock);
  }
}

module.exports = new SeoAndUrls();<|MERGE_RESOLUTION|>--- conflicted
+++ resolved
@@ -76,12 +76,7 @@
    * @param row, row to delete
    * @returns {Promise<string>}
    */
-<<<<<<< HEAD
-  async deleteSeoUrlPage(row = 1) {
-=======
   async deleteSeoUrlPage(page, row = 1) {
-    this.dialogListener(page, true);
->>>>>>> 788718b6
     await Promise.all([
       page.click(this.dropdownToggleButton(row)),
       this.waitForVisibleSelector(
@@ -89,26 +84,22 @@
         `${this.dropdownToggleButton(row)}[aria-expanded='true']`,
       ),
     ]);
-<<<<<<< HEAD
     // Click on delete and wait for modal
     await Promise.all([
-      this.page.click(this.deleteRowLink(row)),
-      this.waitForVisibleSelector(`${this.confirmDeleteModal}.show`),
+      page.click(this.deleteRowLink(row)),
+      this.waitForVisibleSelector(page, `${this.confirmDeleteModal}.show`),
     ]);
-    await this.confirmDeleteSeoUrlPage();
-    return this.getTextContent(this.alertSuccessBlockParagraph);
-=======
-    await this.clickAndWaitForNavigation(page, this.deleteRowLink(row));
+    await this.confirmDeleteSeoUrlPage(page);
     return this.getTextContent(page, this.alertSuccessBlockParagraph);
->>>>>>> 788718b6
   }
 
   /**
    * Confirm delete with in modal
+   * @param page
    * @return {Promise<void>}
    */
-  async confirmDeleteSeoUrlPage() {
-    await this.clickAndWaitForNavigation(this.confirmDeleteButton);
+  async confirmDeleteSeoUrlPage(page) {
+    await this.clickAndWaitForNavigation(page, this.confirmDeleteButton);
   }
 
   /* Reset methods */
