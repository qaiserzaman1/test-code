require('module-alias/register');
const BOBasePage = require('@pages/BO/BObasePage');

class Customers extends BOBasePage {
  constructor() {
    super();

    this.pageTitle = 'Manage your Customers • ';
    this.successfulUpdateStatusMessage = 'The status has been successfully updated.';

    // Selectors
    // Header links
    this.addNewCustomerLink = '#page-header-desc-configuration-add[title=\'Add new customer\']';
    // List of customers
    this.customerGridPanel = '#customer_grid_panel';
    this.customerGridTitle = `${this.customerGridPanel} h3.card-header-title`;
    this.customersListForm = '#customer_grid';
    this.customersListTableRow = row => `${this.customersListForm} tbody tr:nth-child(${row})`;
    this.customersListTableColumn = (row, column) => `${this.customersListTableRow(row)} td.column-${column}`;
    this.customersListToggleColumn = (row, column) => `${this.customersListTableColumn(row, column)} .ps-switch`;
    this.customersListToggleColumnInput = (row, column) => `${this.customersListToggleColumn(row, column)} input`;
    this.customersListTableActionsColumn = row => this.customersListTableColumn(row, 'actions');
    this.customersListTableEditLink = row => `${this.customersListTableActionsColumn(row)} a.grid-edit-row-link`;
    this.customersListTableToggleDropDown = row => `${this.customersListTableActionsColumn(row)}`
      + ' a[data-toggle=\'dropdown\']';
    this.customersListTableViewLink = row => `${this.customersListTableActionsColumn(row)} a.grid-view-row-link`;
    this.customersListTableDeleteLink = row => `${this.customersListTableActionsColumn(row)} a.grid-delete-row-link`;
    // Filters
    this.customerFilterColumnInput = filterBy => `${this.customersListForm} #customer_${filterBy}`;
    this.filterSearchButton = `${this.customersListForm} .grid-search-button`;
    this.filterResetButton = `${this.customersListForm} .grid-reset-button`;
    // Bulk Actions
    this.selectAllRowsLabel = `${this.customersListForm} tr.column-filters .grid_bulk_action_select_all`;
    this.bulkActionsToggleButton = `${this.customersListForm} button.dropdown-toggle`;
    this.bulkActionsEnableButton = `${this.customersListForm} #customer_grid_bulk_action_enable_selection`;
    this.bulkActionsDisableButton = `${this.customersListForm} #customer_grid_bulk_action_disable_selection`;
    this.bulkActionsDeleteButton = `${this.customersListForm} #customer_grid_bulk_action_delete_selection`;
    // Sort Selectors
    this.tableHead = `${this.customersListForm} thead`;
    this.sortColumnDiv = column => `${this.tableHead} div.ps-sortable-column[data-sort-col-name='${column}']`;
    this.sortColumnSpanButton = column => `${this.sortColumnDiv(column)} span.ps-sort`;
    // Pagination selectors
    this.paginationLimitSelect = '#paginator_select_page_limit';
    this.paginationLabel = `${this.customerGridPanel} .col-form-label`;
    this.paginationNextLink = `${this.customerGridPanel} #pagination_next_url`;
    this.paginationPreviousLink = `${this.customerGridPanel} [aria-label='Previous']`;
    // Required field section
    this.setRequiredFieldsButton = 'button[data-target=\'#customerRequiredFieldsContainer\']';
    this.requiredFieldCheckBox = id => `#required_fields_required_fields_${id}`;
    this.requiredFieldsForm = '#customerRequiredFieldsContainer';
    this.saveButton = `${this.requiredFieldsForm} button`;
    // Modal Dialog
    this.deleteCustomerModal = '#customer_grid_delete_customers_modal.show';
    this.deleteCustomerModalDeleteButton = `${this.deleteCustomerModal} button.js-submit-delete-customers`;
    this.deleteCustomerModalMethodInput = id => `${this.deleteCustomerModal} #delete_customers_delete_method_${id}`;
    // Grid Actions
    this.customerGridActionsButton = '#customer-grid-actions-button';
    this.gridActionDropDownMenu = '#customer-grid-actions-dropdown-menu';
    this.gridActionExportLink = '#customer-grid-action-export';
  }

  /*
  Methods
   */
  /**
   * Reset input filters
   * @param page
   * @returns {Promise<void>}
   */
  async resetFilter(page) {
    if (!(await this.elementNotVisible(page, this.filterResetButton, 2000))) {
      await this.clickAndWaitForNavigation(page, this.filterResetButton);
    }
  }

  /**
   * Get number of elements in grid
   * @param page
   * @returns {Promise<number>}
   */
  async getNumberOfElementInGrid(page) {
    return this.getNumberFromText(page, this.customerGridTitle);
  }

  /**
   * Reset Filter And get number of elements in list
   * @param page
   * @returns {Promise<number>}
   */
  async resetAndGetNumberOfLines(page) {
    await this.resetFilter(page);
    return this.getNumberOfElementInGrid(page);
  }

  /**
   * Filter list of customers
   * @param page
   * @param filterType, input or select to choose method of filter
   * @param filterBy, column to filter
   * @param value, value to filter with
   * @return {Promise<void>}
   */
  async filterCustomers(page, filterType, filterBy, value = '') {
    switch (filterType) {
      case 'input':
        await this.setValue(page, this.customerFilterColumnInput(filterBy), value);
        break;
      case 'select':
        await this.selectByVisibleText(
          page,
          this.customerFilterColumnInput(filterBy),
          value,
        );
        break;
      default:
      // Do nothing
    }
    // click on search
    await this.clickAndWaitForNavigation(page, this.filterSearchButton);
  }

  /**
   * Filter Customers by select that contains values (Yes/No)
   * @param page
   * @param filterBy
   * @param value
   * @return {Promise<void>}
   */
  async filterCustomersSwitch(page, filterBy, value) {
    await this.filterCustomers(
      page,
      'select',
      filterBy,
      value ? 'Yes' : 'No',
    );
  }

  /**
   * Get Value of columns Enabled, Newsletter or Partner Offers
   * @param page
   * @param row, row in table
   * @param column, column to check
   * @return {Promise<boolean>}
   */
<<<<<<< HEAD
  async getToggleColumnValue(page, row, column) {
    // Get value of the check input
    const inputValue = await this.getAttributeContent(
      page,
      `${this.customersListToggleColumnInput(row, column)}:checked`,
      'value',
    );

    // Return status=false if value='0' and true otherwise
    return (inputValue !== '0');
=======
  getToggleColumnValue(page, row, column) {
    return this.elementVisible(page, this.customersListColumnValidIcon(row, column), 1000);
>>>>>>> ce0eb218
  }

  /**
   * Get customer status
   * @param page
   * @param row
   * @return {Promise<boolean>}
   */
  getCustomerStatus(page, row) {
    return this.getToggleColumnValue(page, row, 'active');
  }

  /**
   * Get newsletter status
   * @param page
   * @param row
   * @return {Promise<boolean>}
   */
  getNewsletterStatus(page, row) {
    return this.getToggleColumnValue(page, row, 'newsletter');
  }

  /**
   * Get partner offers status
   * @param page
   * @param row
   * @return {Promise<boolean>}
   */
  getPartnerOffersStatus(page, row) {
    return this.getToggleColumnValue(page, row, 'optin');
  }


  /**
   * Quick edit toggle column value
   * @param page
   * @param row, row in table
   * @param column, column to update
   * @param valueWanted, Value wanted in column
   * @return {Promise<boolean>}, return true if action is done, false otherwise
   */
  async updateToggleColumnValue(page, row, column, valueWanted = true) {
    if (await this.getToggleColumnValue(page, row, column) !== valueWanted) {
      await this.clickAndWaitForNavigation(page, this.customersListToggleColumn(row, column));
      return true;
    }

    return false;
  }

  /**
   * Set customer status in a row
   * @param page
   * @param row
   * @param valueWanted
   * @return {Promise<boolean>}
   */
  setCustomerStatus(page, row, valueWanted = true) {
    return this.updateToggleColumnValue(page, row, 'active', valueWanted);
  }

  /**
   * Set newsletter status in a row
   * @param page
   * @param row
   * @param valueWanted
   * @return {Promise<boolean>}
   */
  setNewsletterStatus(page, row, valueWanted = true) {
    return this.updateToggleColumnValue(page, row, 'newsletter', valueWanted);
  }

  /**
   * Set partner offers status in a row
   * @param page
   * @param row
   * @param valueWanted
   * @return {Promise<boolean>}
   */
  setPartnerOffersStatus(page, row, valueWanted = true) {
    return this.updateToggleColumnValue(page, row, 'optin', valueWanted);
  }

  /**
   * get text from a column
   * @param page
   * @param row, row in table
   * @param column, which column
   * @returns {Promise<string>}
   */
  async getTextColumnFromTableCustomers(page, row, column) {
    return this.getTextContent(page, this.customersListTableColumn(row, column));
  }

  /**
   * * Get all information for a customer in table
   * @param page
   * @param row, row of customer in table
   * @param row
   * @returns {Promise<{firstName: string, lastName: string, newsletter: boolean, socialTitle: string,
   * id: string, partnerOffers: boolean, email: string, sales: string, status: boolean}>}
   */
  async getCustomerFromTable(page, row) {
    return {
      id: await this.getTextColumnFromTableCustomers(page, row, 'id_customer'),
      socialTitle: await this.getTextColumnFromTableCustomers(page, row, 'social_title'),
      firstName: await this.getTextColumnFromTableCustomers(page, row, 'firstname'),
      lastName: await this.getTextColumnFromTableCustomers(page, row, 'lastname'),
      email: await this.getTextColumnFromTableCustomers(page, row, 'email'),
      sales: await this.getTextColumnFromTableCustomers(page, row, 'total_spent'),
      status: await this.getCustomerStatus(page, row),
      newsletter: await this.getNewsletterStatus(page, row, 'newsletter'),
      partnerOffers: await this.getPartnerOffersStatus(page, row, ''),
    };
  }

  /**
   * Get content from all rows
   * @param page
   * @param column
   * @return {Promise<[]>}
   */
  async getAllRowsColumnContent(page, column) {
    const rowsNumber = await this.getNumberOfElementInGrid(page);
    const allRowsContentTable = [];
    for (let i = 1; i <= rowsNumber; i++) {
      const rowContent = await this.getTextColumnFromTableCustomers(page, i, column);
      await allRowsContentTable.push(rowContent);
    }
    return allRowsContentTable;
  }

  /**
   * Go to Customer Page
   * @param page
   * @return {Promise<void>}
   */
  async goToAddNewCustomerPage(page) {
    await this.clickAndWaitForNavigation(page, this.addNewCustomerLink);
  }

  /**
   * View Customer in list
   * @param page
   * @param row, row in table
   * @return {Promise<void>}
   */
  async goToViewCustomerPage(page, row) {
    await Promise.all([
      page.click(this.customersListTableToggleDropDown(row)),
      this.waitForVisibleSelector(page, `${this.customersListTableToggleDropDown(row)}[aria-expanded='true']`),
    ]);
    await this.clickAndWaitForNavigation(page, this.customersListTableViewLink(row));
  }

  /**
   * Go to Edit customer page
   * @param page
   * @param row, row in table
   * @return {Promise<void>}
   */
  async goToEditCustomerPage(page, row) {
    await this.clickAndWaitForNavigation(page, this.customersListTableEditLink(row));
  }

  /**
   * Delete Customer
   * @param page
   * @param row, row in table
   * @param allowRegistrationAfterDelete, Deletion method to choose in modal
   * @returns {Promise<string>}
   */
  async deleteCustomer(page, row, allowRegistrationAfterDelete = true) {
    // Click on dropDown
    await Promise.all([
      page.click(this.customersListTableToggleDropDown(row)),
      this.waitForVisibleSelector(page, `${this.customersListTableToggleDropDown(row)}[aria-expanded='true']`),
    ]);
    // Click on delete and wait for modal
    await Promise.all([
      page.click(this.customersListTableDeleteLink(row)),
      this.waitForVisibleSelector(page, this.deleteCustomerModal),
    ]);
    await this.chooseRegistrationAndDelete(page, allowRegistrationAfterDelete);
    return this.getTextContent(page, this.alertSuccessBlockParagraph);
  }

  /**
   * Delete all Customers with Bulk Actions
   * @param page
   * @param allowRegistrationAfterDelete, Deletion method to choose in modal
   * @returns {Promise<string>}
   */
  async deleteCustomersBulkActions(page, allowRegistrationAfterDelete = true) {
    // Click on Select All
    await Promise.all([
      page.$eval(this.selectAllRowsLabel, el => el.click()),
      this.waitForVisibleSelector(page, `${this.bulkActionsToggleButton}:not([disabled])`),
    ]);
    // Click on Button Bulk actions
    await Promise.all([
      page.click(this.bulkActionsToggleButton),
      this.waitForVisibleSelector(page, `${this.bulkActionsToggleButton}[aria-expanded='true']`),
    ]);
    // Click on delete and wait for modal
    await Promise.all([
      page.click(this.bulkActionsDeleteButton),
      this.waitForVisibleSelector(page, this.deleteCustomerModal),
    ]);
    await this.chooseRegistrationAndDelete(page, allowRegistrationAfterDelete);
    return this.getTextContent(page, this.alertSuccessBlockParagraph);
  }

  /**
   * Choose if customer can register after delete and perform delete action
   * @param page
   * @param allowRegistrationAfterDelete
   * @return {Promise<void>}
   */
  async chooseRegistrationAndDelete(page, allowRegistrationAfterDelete) {
    // Choose deletion method
    await page.check(this.deleteCustomerModalMethodInput(allowRegistrationAfterDelete ? 0 : 1));

    // Click on delete button and wait for action to finish
    await this.clickAndWaitForNavigation(page, this.deleteCustomerModalDeleteButton);
    await this.waitForVisibleSelector(page, this.alertSuccessBlockParagraph);
  }

  /**
   * Enable / disable customers by Bulk Actions
   * @param page
   * @param enable
   * @returns {Promise<string>}
   */
  async bulkSetStatus(page, enable = true) {
    // Click on Select All
    await Promise.all([
      page.$eval(this.selectAllRowsLabel, el => el.click()),
      this.waitForVisibleSelector(page, `${this.bulkActionsToggleButton}:not([disabled])`),
    ]);
    // Click on Button Bulk actions
    await Promise.all([
      page.click(this.bulkActionsToggleButton),
      this.waitForVisibleSelector(page, `${this.bulkActionsToggleButton}[aria-expanded='true']`),
    ]);
    // Click on delete and wait for modal
    await this.clickAndWaitForNavigation(page, enable ? this.bulkActionsEnableButton : this.bulkActionsDisableButton);
    return this.getTextContent(page, this.alertSuccessBlockParagraph);
  }

  /* Sort functions */
  /**
   * Sort table by clicking on column name
   * @param page
   * @param sortBy, column to sort with
   * @param sortDirection, asc or desc
   * @return {Promise<void>}
   */
  async sortTable(page, sortBy, sortDirection) {
    const sortColumnDiv = `${this.sortColumnDiv(sortBy)}[data-sort-direction='${sortDirection}']`;
    const sortColumnSpanButton = this.sortColumnSpanButton(sortBy);

    let i = 0;
    while (await this.elementNotVisible(page, sortColumnDiv, 2000) && i < 2) {
      await this.clickAndWaitForNavigation(page, sortColumnSpanButton);
      i += 1;
    }

    await this.waitForVisibleSelector(page, sortColumnDiv, 20000);
  }

  /**
   * Set required fields
   * @param page
   * @param id
   * @param valueWanted
   * @returns {Promise<string>}
   */
  async setRequiredFields(page, id, valueWanted = true) {
    // Check if form is open
    if (await this.elementNotVisible(page, `${this.requiredFieldsForm}.show`, 1000)) {
      await Promise.all([
        this.waitForSelectorAndClick(page, this.setRequiredFieldsButton),
        this.waitForVisibleSelector(page, `${this.requiredFieldsForm}.show`),
      ]);
    }

    // Click on checkbox if not selected
    const isCheckboxSelected = await this.isCheckboxSelected(page, this.requiredFieldCheckBox(id));
    if (valueWanted !== isCheckboxSelected) {
      await page.$eval(`${this.requiredFieldCheckBox(id)} + i`, el => el.click());
    }

    // Save setting
    await this.clickAndWaitForNavigation(page, this.saveButton);
    return this.getTextContent(page, this.alertSuccessBlockParagraph);
  }

  // Export methods
  /**
   * Click on link to export customers to a csv file
   * @param page
   * @return {Promise<*>}
   */
  async exportDataToCsv(page) {
    await Promise.all([
      page.click(this.customerGridActionsButton),
      this.waitForVisibleSelector(page, `${this.gridActionDropDownMenu}.show`),
    ]);

    const [download] = await Promise.all([
      page.waitForEvent('download'),
      page.click(this.gridActionExportLink),
      page.waitForSelector(`${this.gridActionDropDownMenu}.show`, {state: 'hidden'}),
    ]);
    return download.path();
  }

  /**
   * Get customer from table in csv format
   * @param page
   * Adding an empty csv case after email is for company column which is always empty (Except when B2B mode is enabled)
   * @param row
   * @return {Promise<string>}
   */
  async getCustomerInCsvFormat(page, row) {
    const customer = await this.getCustomerFromTable(page, row);
    return `${customer.id};`
      + `${customer.socialTitle};`
      + `${customer.firstName};`
      + `${customer.lastName};`
      + `${customer.email};;`
      + `${customer.sales !== '--' ? customer.sales : ''};`
      + `${customer.status ? 1 : 0};`
      + `${customer.newsletter ? 1 : 0};`
      + `${customer.partnerOffers ? 1 : 0}`;
  }

  /* Pagination methods */
  /**
   * Get pagination label
   * @param page
   * @return {Promise<string>}
   */
  getPaginationLabel(page) {
    return this.getTextContent(page, this.paginationLabel);
  }

  /**
   * Select pagination limit
   * @param page
   * @param number
   * @returns {Promise<string>}
   */
  async selectPaginationLimit(page, number) {
    await Promise.all([
      this.selectByVisibleText(page, this.paginationLimitSelect, number),
      page.waitForNavigation({waitUntil: 'networkidle'}),
    ]);
    return this.getPaginationLabel(page);
  }

  /**
   * Click on next
   * @param page
   * @returns {Promise<string>}
   */
  async paginationNext(page) {
    await this.scrollTo(page, this.paginationNextLink);
    await this.clickAndWaitForNavigation(page, this.paginationNextLink);
    return this.getPaginationLabel(page);
  }

  /**
   * Click on previous
   * @param page
   * @returns {Promise<string>}
   */
  async paginationPrevious(page) {
    await this.scrollTo(page, this.paginationPreviousLink);
    await this.clickAndWaitForNavigation(page, this.paginationPreviousLink);
    return this.getPaginationLabel(page);
  }
}

module.exports = new Customers();<|MERGE_RESOLUTION|>--- conflicted
+++ resolved
@@ -142,21 +142,8 @@
    * @param column, column to check
    * @return {Promise<boolean>}
    */
-<<<<<<< HEAD
-  async getToggleColumnValue(page, row, column) {
-    // Get value of the check input
-    const inputValue = await this.getAttributeContent(
-      page,
-      `${this.customersListToggleColumnInput(row, column)}:checked`,
-      'value',
-    );
-
-    // Return status=false if value='0' and true otherwise
-    return (inputValue !== '0');
-=======
   getToggleColumnValue(page, row, column) {
     return this.elementVisible(page, this.customersListColumnValidIcon(row, column), 1000);
->>>>>>> ce0eb218
   }
 
   /**
