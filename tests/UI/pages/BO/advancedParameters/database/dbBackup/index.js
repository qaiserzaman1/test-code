require('module-alias/register');
const BOBasePage = require('@pages/BO/BObasePage');

class DbBackup extends BOBasePage {
  constructor() {
    super();

    this.pageTitle = 'DB Backup •';
    this.successfulBackupCreationMessage = 'It appears the backup was successful, however you must download '
      + 'and carefully verify the backup file before proceeding.';

    // Header selectors
    this.sqlManagerSubTabLink = '#subtab-AdminRequestSql';
    // New Backup for selectors
    this.newBackupForm = 'form[action*=\'backups/new\']';
    this.newBackupButton = `${this.newBackupForm} button`;
    // Download backup selectors
    this.downloadBackupButton = 'a[href*=\'backups/download\']';
    // DB backup grid selectors
    this.gridPanel = '#backup_grid_panel';
    this.gridTable = '#backup_grid_table';
    this.gridHeaderTitle = `${this.gridPanel} div.card-header h3`;
    this.tableBody = `${this.gridTable} tbody`;
    this.tableRow = row => `${this.tableBody} tr:nth-child(${row})`;
    this.tableEmptyRow = `${this.tableBody} tr.empty_row`;
    this.tableColumn = (row, column) => `${this.tableRow(row)} td.column-${column}`;
    // Actions buttons in Row
    this.actionsColumn = row => `${this.tableRow(row)} td.column-actions`;
    this.dropdownToggleButton = row => `${this.actionsColumn(row)} a.dropdown-toggle`;
    this.dropdownToggleMenu = row => `${this.actionsColumn(row)} div.dropdown-menu`;
    this.deleteRowLink = row => `${this.dropdownToggleMenu(row)} a.grid-delete-row-link`;
    // Bulk Actions
    this.selectAllRowsLabel = `${this.gridPanel} tr.column-filters .grid_bulk_action_select_all`;
    this.bulkActionsToggleButton = `${this.gridPanel} button.js-bulk-actions-btn`;
    this.bulkActionsDeleteButton = `${this.gridPanel} #backup_grid_bulk_action_delete_backups`;
    this.confirmDeleteModal = '#backup-grid-confirm-modal';
    this.confirmDeleteButton = `${this.confirmDeleteModal} button.btn-confirm-submit`;
  }

  /* Header methods */
  /**
   * Go to db Backup page
   * @param page
   * @returns {Promise<void>}
   */
  async goToSqlManagerPage(page) {
    await this.clickAndWaitForNavigation(page, this.sqlManagerSubTabLink);
  }

  /* Form and grid methods */
  /**
   * Get number of backups
   * @param page
   * @returns {Promise<number>}
   */
  async getNumberOfElementInGrid(page) {
    return this.getNumberFromText(page, this.gridHeaderTitle);
  }

  /**
   * Create new db backup
   * @param page
   * @returns {Promise<string>}
   */
  async createDbDbBackup(page) {
    await Promise.all([
      page.click(this.newBackupButton),
      page.waitForSelector(this.tableRow(1), {state: 'visible'}),
      page.waitForSelector(this.downloadBackupButton, {state: 'visible'}),
    ]);
    return this.getTextContent(page, this.alertSuccessBlockParagraph);
  }

  /**
   * Download backup
   * @param page
   * @return {Promise<void>}
   */
  async downloadDbBackup(page) {
    const [download] = await Promise.all([
      page.waitForEvent('download'),
      await page.click(this.downloadBackupButton),
    ]);
    return download.path();
  }

  /**
   * Delete backup
   * @param page
   * @param row
   * @returns {Promise<string>}
   */
<<<<<<< HEAD
  async deleteBackup(row) {
=======
  async deleteBackup(page, row) {
    this.dialogListener(page, true);
>>>>>>> 788718b6
    await Promise.all([
      page.click(this.dropdownToggleButton(row)),
      page.waitForSelector(`${this.dropdownToggleButton(row)}[aria-expanded='true']`),
    ]);
<<<<<<< HEAD
    // Click on delete and wait for modal
    await Promise.all([
      this.page.click(this.deleteRowLink(row)),
      this.waitForVisibleSelector(`${this.confirmDeleteModal}.show`),
    ]);
    await this.confirmDeleteDbBackups();
    return this.getTextContent(this.alertSuccessBlockParagraph);
=======
    await this.clickAndWaitForNavigation(page, this.deleteRowLink(row));
    return this.getTextContent(page, this.alertSuccessBlockParagraph);
>>>>>>> 788718b6
  }

  /**
   * Confirm delete with in modal
   * @return {Promise<void>}
   */
  async confirmDeleteDbBackups() {
    await this.clickAndWaitForNavigation(this.confirmDeleteButton);
  }

  /**
   * Delete with bulk actions
   * @param page
   * @returns {Promise<string>}
   */
  async deleteWithBulkActions(page) {
    this.dialogListener(page, true);
    // Click on Select All
    await Promise.all([
      page.$eval(this.selectAllRowsLabel, el => el.click()),
      this.waitForVisibleSelector(page, `${this.bulkActionsToggleButton}:not([disabled])`),
    ]);
    // Click on Button Bulk actions
    await Promise.all([
      page.click(this.bulkActionsToggleButton),
      this.waitForVisibleSelector(page, `${this.bulkActionsToggleButton}[aria-expanded='true']`),
    ]);
    // Click on delete and wait for modal
    await this.clickAndWaitForNavigation(page, this.bulkActionsDeleteButton);
    return this.getTextContent(page, this.alertSuccessBlockParagraph);
  }
}

module.exports = new DbBackup();<|MERGE_RESOLUTION|>--- conflicted
+++ resolved
@@ -90,36 +90,27 @@
    * @param row
    * @returns {Promise<string>}
    */
-<<<<<<< HEAD
-  async deleteBackup(row) {
-=======
   async deleteBackup(page, row) {
-    this.dialogListener(page, true);
->>>>>>> 788718b6
     await Promise.all([
       page.click(this.dropdownToggleButton(row)),
       page.waitForSelector(`${this.dropdownToggleButton(row)}[aria-expanded='true']`),
     ]);
-<<<<<<< HEAD
     // Click on delete and wait for modal
     await Promise.all([
-      this.page.click(this.deleteRowLink(row)),
-      this.waitForVisibleSelector(`${this.confirmDeleteModal}.show`),
+      page.click(this.deleteRowLink(row)),
+      this.waitForVisibleSelector(page, `${this.confirmDeleteModal}.show`),
     ]);
-    await this.confirmDeleteDbBackups();
-    return this.getTextContent(this.alertSuccessBlockParagraph);
-=======
-    await this.clickAndWaitForNavigation(page, this.deleteRowLink(row));
+    await this.confirmDeleteDbBackups(page);
     return this.getTextContent(page, this.alertSuccessBlockParagraph);
->>>>>>> 788718b6
   }
 
   /**
    * Confirm delete with in modal
+   * @param page
    * @return {Promise<void>}
    */
-  async confirmDeleteDbBackups() {
-    await this.clickAndWaitForNavigation(this.confirmDeleteButton);
+  async confirmDeleteDbBackups(page) {
+    await this.clickAndWaitForNavigation(page, this.confirmDeleteButton);
   }
 
   /**
