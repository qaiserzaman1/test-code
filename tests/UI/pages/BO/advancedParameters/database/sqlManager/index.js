--- conflicted
+++ resolved
@@ -195,19 +195,14 @@
         `${this.sqlQueryListTableToggleDropDown(row)}[aria-expanded='true']`,
       ),
     ]);
-<<<<<<< HEAD
     // Click on delete and wait for modal
     await Promise.all([
       page.click(this.sqlQueryListTableDeleteLink(row)),
       this.waitForVisibleSelector(page, `${this.confirmDeleteModal}.show`),
     ]);
+
     await this.confirmDeleteSQLQuery(page);
-    return this.getTextContent(page, this.alertSuccessBlockParagraph);
-=======
-    // Click on delete
-    await this.clickAndWaitForNavigation(page, this.sqlQueryListTableDeleteLink(row));
     return this.getAlertSuccessBlockParagraphContent(page);
->>>>>>> 427b3d42
   }
 
   /**
