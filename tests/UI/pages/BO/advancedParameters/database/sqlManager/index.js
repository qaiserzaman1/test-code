--- conflicted
+++ resolved
@@ -146,12 +146,7 @@
    * @param row
    * @returns {Promise<string>}
    */
-<<<<<<< HEAD
-  async deleteSQLQuery(row = 1) {
-=======
   async deleteSQLQuery(page, row = 1) {
-    this.dialogListener(page);
->>>>>>> 788718b6
     // Click on dropDown
     await Promise.all([
       page.click(this.sqlQueryListTableToggleDropDown(row)),
@@ -160,19 +155,13 @@
         `${this.sqlQueryListTableToggleDropDown(row)}[aria-expanded='true']`,
       ),
     ]);
-<<<<<<< HEAD
     // Click on delete and wait for modal
     await Promise.all([
-      this.page.click(this.sqlQueryListTableDeleteLink(row)),
-      this.waitForVisibleSelector(`${this.confirmDeleteModal}.show`),
+      page.click(this.sqlQueryListTableDeleteLink(row)),
+      this.waitForVisibleSelector(page, `${this.confirmDeleteModal}.show`),
     ]);
-    await this.confirmDeleteSQLQuery();
+    await this.confirmDeleteSQLQuery(page);
     return this.getTextContent(this.alertSuccessBlockParagraph);
-=======
-    // Click on delete
-    await this.clickAndWaitForNavigation(page, this.sqlQueryListTableDeleteLink(row));
-    return this.getTextContent(page, this.alertSuccessBlockParagraph);
->>>>>>> 788718b6
   }
 
   /**
@@ -188,18 +177,15 @@
     ]);
     return download.path();
   }
-<<<<<<< HEAD
 
   /**
    * Confirm delete with modal
+   * @param page
    * @return {Promise<void>}
    */
-  async confirmDeleteSQLQuery() {
-    await this.clickAndWaitForNavigation(this.confirmDeleteButton);
+  async confirmDeleteSQLQuery(page) {
+    await this.clickAndWaitForNavigation(page, this.confirmDeleteButton);
   }
-};
-=======
 }
 
-module.exports = new SqlManager();
->>>>>>> 788718b6
+module.exports = new SqlManager();