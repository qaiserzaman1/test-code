require('module-alias/register');
const BOBasePage = require('@pages/BO/BObasePage');

class Employees extends BOBasePage {
  constructor() {
    super();

    this.pageTitle = 'Employees';
    this.successfulUpdateStatusMessage = 'The status has been successfully updated.';

    // Selectors
    // Header links
    this.addNewEmployeeLink = '#page-header-desc-configuration-add[title=\'Add new employee\']';
    this.profilesTab = '#subtab-AdminProfiles';
    // List of employees
    this.employeeGridPanel = '#employee_grid_panel';
    this.employeeGridTitle = `${this.employeeGridPanel} h3.card-header-title`;
    this.employeesListForm = '#employee_grid';
    this.employeesListTableRow = row => `${this.employeesListForm} tbody tr:nth-child(${row})`;
    this.employeesListTableColumn = (row, column) => `${this.employeesListTableRow(row)} td.column-${column}`;
    this.employeesListTableColumnAction = row => this.employeesListTableColumn(row, 'actions');
    this.employeesListTableToggleDropDown = row => `${this.employeesListTableColumnAction(row)
    } a[data-toggle='dropdown']`;
    this.employeesListTableDeleteLink = row => `${this.employeesListTableColumnAction(row)} a.grid-delete-row-link`;
    this.employeesListTableEditLink = row => `${this.employeesListTableColumnAction(row)} a.grid-edit-row-link`;
    this.employeesListColumnValidIcon = row => `${this.employeesListTableColumn(row, 'active')
    } i.grid-toggler-icon-valid`;
    this.employeesListColumnNotValidIcon = row => `${this.employeesListTableColumn(row, 'active')
    } i.grid-toggler-icon-not-valid`;
    // Filters
    this.employeeFilterInput = filterBy => `${this.employeesListForm} #employee_${filterBy}`;
    this.filterSearchButton = `${this.employeesListForm} .grid-search-button`;
    this.filterResetButton = `${this.employeesListForm} .grid-reset-button`;
    // Bulk Actions
    this.selectAllRowsLabel = `${this.employeesListForm} tr.column-filters .grid_bulk_action_select_all`;
    this.bulkActionsToggleButton = `${this.employeesListForm} button.dropdown-toggle`;
    this.bulkActionsEnableButton = `${this.employeesListForm} #employee_grid_bulk_action_enable_selection`;
    this.bulkActionsDisableButton = `${this.employeesListForm} #employee_grid_bulk_action_disable_selection`;
    this.bulkActionsDeleteButton = `${this.employeesListForm} #employee_grid_bulk_action_delete_selection`;
<<<<<<< HEAD
    // Delete modal
    this.confirmDeleteModal = '#employee-grid-confirm-modal';
    this.confirmDeleteButton = `${this.confirmDeleteModal} button.btn-confirm-submit`;
=======
>>>>>>> bf85c2e5
    // Sort Selectors
    this.tableHead = `${this.employeeGridPanel} thead`;
    this.sortColumnDiv = column => `${this.tableHead} div.ps-sortable-column[data-sort-col-name='${column}']`;
    this.sortColumnSpanButton = column => `${this.sortColumnDiv(column)} span.ps-sort`;
    // Pages selectors
    this.paginationLimitSelect = '#paginator_select_page_limit';
    this.paginationLabel = `${this.employeesListForm} .col-form-label`;
    this.paginationNextLink = `${this.employeesListForm} #pagination_next_url`;
    this.paginationPreviousLink = `${this.employeesListForm} [aria-label='Previous']`;
  }

  /*
  Methods
   */

  // Header methods
  /**
   * Go to new Employee page
   * @param page
   * @returns {Promise<void>}
   */
  async goToAddNewEmployeePage(page) {
    await this.clickAndWaitForNavigation(page, this.addNewEmployeeLink);
  }

  // Tab methods
  /**
   * Go to Profiles page
   * @param page
   * @returns {Promise<void>}
   */
  async goToProfilesPage(page) {
    await this.clickAndWaitForNavigation(page, this.profilesTab);
  }

  // Columns methods
  /**
   * Get number of elements in grid
   * @param page
   * @returns {Promise<number>}
   */
  async getNumberOfElementInGrid(page) {
    return this.getNumberFromText(page, this.employeeGridTitle);
  }

  /**
   * Reset input filters
   * @param page
   * @returns {Promise<number>}
   */
  async resetAndGetNumberOfLines(page) {
    if (await this.elementVisible(page, this.filterResetButton, 2000)) {
      await this.clickAndWaitForNavigation(page, this.filterResetButton);
    }
    return this.getNumberOfElementInGrid(page);
  }

  /**
   * Get text from a column from table
   * @param page
   * @param row
   * @param column
   * @returns {Promise<string>}
   */
  async getTextColumnFromTable(page, row, column) {
    return this.getTextContent(page, this.employeesListTableColumn(row, column));
  }

  /**
   * Go to Edit employee page
   * @param page
   * @param row, row in table
   * @returns {Promise<void>}
   */
  async goToEditEmployeePage(page, row) {
    await this.clickAndWaitForNavigation(page, this.employeesListTableEditLink(row));
  }

  /**
   * Filter list of employees
   * @param page
   * @param filterType, input or select to choose method of filter
   * @param filterBy, column to filter
   * @param value, value to filter with
   * @returns {Promise<void>}
   */
  async filterEmployees(page, filterType, filterBy, value = '') {
    switch (filterType) {
      case 'input':
        await this.setValue(page, this.employeeFilterInput(filterBy), value.toString());
        break;
      case 'select':
        await this.selectByVisibleText(page, this.employeeFilterInput(filterBy), value ? 'Yes' : 'No');
        break;
      default:
      // Do nothing
    }
    // click on search
    await this.clickAndWaitForNavigation(page, this.filterSearchButton);
  }

  /**
   * Get Value of column Displayed
   * @param page
   * @param row, row in table
   * @returns {Promise<boolean>}
   */
  async getStatus(page, row) {
    return this.elementVisible(page, this.employeesListColumnValidIcon(row), 100);
  }

  /**
   * Quick edit toggle column value
   * @param page
   * @param row, row in table
   * @param valueWanted, Value wanted in column
   * @returns {Promise<boolean>} return true if action is done, false otherwise
   */
  async setStatus(page, row, valueWanted = true) {
    await this.waitForVisibleSelector(page, this.employeesListTableColumn(row, 'active'), 2000);
    if (await this.getStatus(page, row) !== valueWanted) {
      page.click(this.employeesListTableColumn(row, 'active'));
      await this.waitForVisibleSelector(
        page,
        (valueWanted ? this.employeesListColumnValidIcon(row) : this.employeesListColumnNotValidIcon(row)),
      );
      return true;
    }
    return false;
  }

  /**
   * Delete employee
   * @param page
   * @param row, row in table
   * @returns {Promise<string>}
   */
  async deleteEmployee(page, row) {
    // Click on dropDown
    await Promise.all([
      page.click(this.employeesListTableToggleDropDown(row)),
      this.waitForVisibleSelector(
        page,
        `${this.employeesListTableToggleDropDown(row)}[aria-expanded='true']`,
      ),
    ]);
    // Click on delete and wait for modal
    await Promise.all([
      page.click(this.employeesListTableDeleteLink(row)),
      this.waitForVisibleSelector(page, `${this.confirmDeleteModal}.show`),
    ]);
    await this.confirmDeleteEmployees(page);
    return this.getTextContent(page, this.alertSuccessBlockParagraph);
  }

  /**
   * Confirm delete in modal
   * @param page
   * @return {Promise<void>}
   */
  async confirmDeleteEmployees(page) {
    await this.clickAndWaitForNavigation(page, this.confirmDeleteButton);
  }

  /**
   * Enable / disable employees by Bulk Actions
   * @param page
   * @param enable
   * @returns {Promise<string>}
   */
  async bulkSetStatus(page, enable = true) {
    // Click on Select All
    await Promise.all([
      page.$eval(this.selectAllRowsLabel, el => el.click()),
      this.waitForVisibleSelector(page, `${this.bulkActionsToggleButton}:not([disabled])`),
    ]);
    // Click on Button Bulk actions
    await Promise.all([
      page.click(this.bulkActionsToggleButton),
      this.waitForVisibleSelector(page, `${this.bulkActionsToggleButton}`),
    ]);
    // Click on delete and wait for modal
    await this.clickAndWaitForNavigation(page, enable ? this.bulkActionsEnableButton : this.bulkActionsDisableButton);
    return this.getTextContent(page, this.alertSuccessBlockParagraph);
  }

  /**
   * Delete all employees with Bulk Actions
   * @param page
   * @returns {Promise<string>}
   */
  async deleteBulkActions(page) {
    // Click on Select All
    await Promise.all([
      page.$eval(this.selectAllRowsLabel, el => el.click()),
      this.waitForVisibleSelector(page, `${this.bulkActionsToggleButton}:not([disabled])`),
    ]);
    // Click on Button Bulk actions
    await Promise.all([
      page.click(this.bulkActionsToggleButton),
      this.waitForVisibleSelector(page, `${this.bulkActionsToggleButton}[aria-expanded='true']`),
    ]);

    // Click on delete and wait for modal
    await Promise.all([
      page.click(this.bulkActionsDeleteButton),
      this.waitForVisibleSelector(page, `${this.confirmDeleteModal}.show`),
    ]);
    await this.confirmDeleteEmployees(page);
    return this.getTextContent(page, this.alertSuccessBlockParagraph);
  }

  // Sort methods
  /**
   * Get content from all rows
   * @param page
   * @param column
   * @returns {Promise<[]>}
   */
  async getAllRowsColumnContent(page, column) {
    const rowsNumber = await this.getNumberOfElementInGrid(page);
    const allRowsContentTable = [];
    for (let i = 1; i <= rowsNumber; i++) {
      let rowContent = await this.getTextContent(page, this.employeesListTableColumn(i, column));
      if (column === 'active') {
<<<<<<< HEAD
        rowContent = await this.getToggleColumnValue(page, i).toString();
=======
        rowContent = await this.getStatus(page, i).toString();
>>>>>>> bf85c2e5
      }
      await allRowsContentTable.push(rowContent);
    }
    return allRowsContentTable;
  }

  /**
   * Sort table
   * @param page
   * @param sortBy, column to sort with
   * @param sortDirection, asc or desc
   * @returns {Promise<void>}
   */
  async sortTable(page, sortBy, sortDirection = 'asc') {
    const sortColumnDiv = `${this.sortColumnDiv(sortBy)}[data-sort-direction='${sortDirection}']`;
    const sortColumnSpanButton = this.sortColumnSpanButton(sortBy);

    let i = 0;
    while (await this.elementNotVisible(page, sortColumnDiv, 2000) && i < 2) {
      await this.clickAndWaitForNavigation(page, sortColumnSpanButton);
      i += 1;
    }

    await this.waitForVisibleSelector(page, sortColumnDiv, 20000);
  }

  // Pagination methods
  /**
   * Select pagination limit
   * @param page
   * @param number
   * @returns {Promise<string>}
   */
  async selectPaginationLimit(page, number) {
    await this.selectByVisibleText(page, this.paginationLimitSelect, number);

    return this.getTextContent(page, this.paginationLabel);
  }

  /**
   * Pagination next
   * @param page
   * @returns {Promise<string>}
   */
  async paginationNext(page) {
    await this.clickAndWaitForNavigation(page, this.paginationNextLink);

    return this.getTextContent(page, this.paginationLabel);
  }

  /**
   * Pagination previous
   * @param page
   * @returns {Promise<string>}
   */
  async paginationPrevious(page) {
    await this.clickAndWaitForNavigation(page, this.paginationPreviousLink);

    return this.getTextContent(page, this.paginationLabel);
  }
}

module.exports = new Employees();<|MERGE_RESOLUTION|>--- conflicted
+++ resolved
@@ -37,12 +37,9 @@
     this.bulkActionsEnableButton = `${this.employeesListForm} #employee_grid_bulk_action_enable_selection`;
     this.bulkActionsDisableButton = `${this.employeesListForm} #employee_grid_bulk_action_disable_selection`;
     this.bulkActionsDeleteButton = `${this.employeesListForm} #employee_grid_bulk_action_delete_selection`;
-<<<<<<< HEAD
     // Delete modal
     this.confirmDeleteModal = '#employee-grid-confirm-modal';
     this.confirmDeleteButton = `${this.confirmDeleteModal} button.btn-confirm-submit`;
-=======
->>>>>>> bf85c2e5
     // Sort Selectors
     this.tableHead = `${this.employeeGridPanel} thead`;
     this.sortColumnDiv = column => `${this.tableHead} div.ps-sortable-column[data-sort-col-name='${column}']`;
@@ -268,11 +265,7 @@
     for (let i = 1; i <= rowsNumber; i++) {
       let rowContent = await this.getTextContent(page, this.employeesListTableColumn(i, column));
       if (column === 'active') {
-<<<<<<< HEAD
-        rowContent = await this.getToggleColumnValue(page, i).toString();
-=======
         rowContent = await this.getStatus(page, i).toString();
->>>>>>> bf85c2e5
       }
       await allRowsContentTable.push(rowContent);
     }
