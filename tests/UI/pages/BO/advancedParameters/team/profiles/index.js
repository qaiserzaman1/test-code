--- conflicted
+++ resolved
@@ -128,12 +128,7 @@
    * @param row, row in table
    * @returns {Promise<string>}
    */
-<<<<<<< HEAD
-  async deleteProfile(row) {
-=======
   async deleteProfile(page, row) {
-    this.dialogListener(page);
->>>>>>> 788718b6
     // Click on dropDown
     await Promise.all([
       page.click(this.profilesListTableToggleDropDown(row)),
@@ -141,28 +136,23 @@
         page,
         `${this.profilesListTableToggleDropDown(row)}[aria-expanded='true']`),
     ]);
-<<<<<<< HEAD
     // Click on delete and wait for modal
     await Promise.all([
-      this.page.click(this.profilesListTableDeleteLink(row)),
-      this.waitForVisibleSelector(`${this.confirmDeleteModal}.show`),
-    ]);
-    await this.confirmDeleteProfiles();
-    return this.getTextContent(this.alertSuccessBlockParagraph);
-=======
-    // Click on delete
-    await this.clickAndWaitForNavigation(page, this.profilesListTableDeleteLink(row));
+      page.click(this.profilesListTableDeleteLink(row)),
+      this.waitForVisibleSelector(page, `${this.confirmDeleteModal}.show`),
+    ]);
+    await this.confirmDeleteProfiles(page);
     return this.getTextContent(page, this.alertSuccessBlockParagraph);
->>>>>>> 788718b6
   }
 
 
   /**
    * Confirm delete with in modal
+   * @param page
    * @return {Promise<void>}
    */
-  async confirmDeleteProfiles() {
-    await this.clickAndWaitForNavigation(this.confirmDeleteButton);
+  async confirmDeleteProfiles(page) {
+    await this.clickAndWaitForNavigation(page, this.confirmDeleteButton);
   }
 
   /**
