require('module-alias/register');
const BOBasePage = require('@pages/BO/BObasePage');

class Profiles extends BOBasePage {
  constructor() {
    super();

    this.pageTitle = 'Profiles';

    // Selectors
    // Header links
    this.addNewProfileLink = '#page-header-desc-configuration-add[title=\'Add new profile\']';
    // List of profiles
    this.profileGridPanel = '#profile_grid_panel';
    this.profileGridTitle = `${this.profileGridPanel} h3.card-header-title`;
    this.profilesListForm = '#profile_grid';
    this.profilesListTableRow = row => `${this.profilesListForm} tbody tr:nth-child(${row})`;
    this.profilesListTableColumn = (row, column) => `${this.profilesListTableRow(row)} td.column-${column}`;
    this.profilesListTableColumnAction = row => this.profilesListTableColumn(row, 'actions');
    this.profilesListTableToggleDropDown = row => `${this.profilesListTableColumnAction(row)
    } a[data-toggle='dropdown']`;
    this.profilesListTableDeleteLink = row => `${this.profilesListTableColumnAction(row)} a.grid-delete-row-link`;
    this.profilesListTableEditLink = row => `${this.profilesListTableColumnAction(row)} a.grid-edit-row-link`;
    // Filters
    this.profileFilterInput = filterBy => `${this.profilesListForm} #profile_${filterBy}`;
    this.filterSearchButton = `${this.profilesListForm} .grid-search-button`;
    this.filterResetButton = `${this.profilesListForm} .grid-reset-button`;
    // Bulk Actions
    this.selectAllRowsLabel = `${this.profilesListForm} tr.column-filters .grid_bulk_action_select_all`;
    this.bulkActionsToggleButton = `${this.profilesListForm} button.dropdown-toggle`;
    this.bulkActionsDeleteButton = `${this.profilesListForm} #profile_grid_bulk_action_delete_selection`;
    // Delete modal
    this.confirmDeleteModal = '#profile-grid-confirm-modal';
    this.confirmDeleteButton = `${this.confirmDeleteModal} button.btn-confirm-submit`;
    // Pages selectors
    this.pagesPaginationLimitSelect = '#paginator_select_page_limit';
    this.pagesPaginationLabel = `${this.profilesListForm} .col-form-label`;
    this.pagesPaginationNextLink = `${this.profilesListForm} #pagination_next_url`;
    this.pagesPaginationPreviousLink = `${this.profilesListForm} [aria-label='Previous']`;
    // Sort Selectors
    this.tableHead = `${this.profileGridPanel} thead`;
    this.sortColumnDiv = column => `${this.tableHead} div.ps-sortable-column[data-sort-col-name='${column}']`;
    this.sortColumnSpanButton = column => `${this.sortColumnDiv(column)} span.ps-sort`;
  }

  /*
  Methods
   */

  /**
   * Go to new profile page
   * @param page
   * @returns {Promise<void>}
   */
  async goToAddNewProfilePage(page) {
    await this.clickAndWaitForNavigation(page, this.addNewProfileLink);
  }

  /**
   * get text from a column from table
   * @param page
   * @param row
   * @param column
   * @returns {Promise<string>}
   */
  async getTextColumnFromTable(page, row, column) {
    return this.getTextContent(page, this.profilesListTableColumn(row, column));
  }

  /**
   * get number of elements in grid
   * @param page
   * @returns {Promise<number>}
   */
  async getNumberOfElementInGrid(page) {
    return this.getNumberFromText(page, this.profileGridTitle);
  }

  /**
   * Reset input filters
   * @param page
   * @returns {Promise<number>}
   */
  async resetAndGetNumberOfLines(page) {
    if (await this.elementVisible(page, this.filterResetButton, 2000)) {
      await this.clickAndWaitForNavigation(page, this.filterResetButton);
    }
    return this.getNumberOfElementInGrid(page);
  }

  /**
   * Go to Edit profile page
   * @param page
   * @param row, row in table
   * @returns {Promise<void>}
   */
  async goToEditProfilePage(page, row) {
    // Click on edit
    await this.clickAndWaitForNavigation(page, this.profilesListTableEditLink(row));
  }

  /**
   * Filter list of profiles
   * @param page
   * @param filterType, input or select to choose method of filter
   * @param filterBy, column to filter
   * @param value, value to filter with
   * @returns {Promise<void>}
   */
  async filterProfiles(page, filterType, filterBy, value = '') {
    switch (filterType) {
      case 'input':
        await this.setValue(page, this.profileFilterInput(filterBy), value.toString());
        break;
      case 'select':
        await this.selectByVisibleText(page, this.profileFilterInput(filterBy), value ? 'Yes' : 'No');
        break;
      default:
      // Do nothing
    }
    // click on search
    await this.clickAndWaitForNavigation(page, this.filterSearchButton);
  }

  /**
   * Delete profile
   * @param page
   * @param row, row in table
   * @returns {Promise<string>}
   */
  async deleteProfile(page, row) {
    // Click on dropDown
    await Promise.all([
      page.click(this.profilesListTableToggleDropDown(row)),
      this.waitForVisibleSelector(
        page,
        `${this.profilesListTableToggleDropDown(row)}[aria-expanded='true']`),
    ]);
<<<<<<< HEAD
    // Click on delete and wait for modal
    await Promise.all([
      page.click(this.profilesListTableDeleteLink(row)),
      this.waitForVisibleSelector(page, `${this.confirmDeleteModal}.show`),
    ]);
    await this.confirmDeleteProfiles(page);
    return this.getTextContent(page, this.alertSuccessBlockParagraph);
=======
    // Click on delete
    await this.clickAndWaitForNavigation(page, this.profilesListTableDeleteLink(row));
    return this.getAlertSuccessBlockParagraphContent(page);
>>>>>>> 427b3d42
  }


  /**
   * Confirm delete with in modal
   * @param page
   * @return {Promise<void>}
   */
  async confirmDeleteProfiles(page) {
    await this.clickAndWaitForNavigation(page, this.confirmDeleteButton);
  }

  /**
   * Delete all profiles with Bulk Actions
   * @param page
   * @returns {Promise<string>}
   */
  async deleteBulkActions(page) {
    // Click on Select All
    await Promise.all([
      page.$eval(this.selectAllRowsLabel, el => el.click()),
      this.waitForVisibleSelector(page, `${this.bulkActionsToggleButton}:not([disabled])`),
    ]);
    // Click on Button Bulk actions
    await Promise.all([
      page.click(this.bulkActionsToggleButton),
      this.waitForVisibleSelector(page, this.bulkActionsDeleteButton),
    ]);

    // Click on delete and wait for modal
<<<<<<< HEAD
    await Promise.all([
      page.click(this.bulkActionsDeleteButton),
      this.waitForVisibleSelector(page, `${this.confirmDeleteModal}.show`),
    ]);

    await this.confirmDeleteProfiles(page);
    return this.getTextContent(page, this.alertSuccessBlockParagraph);
=======
    await this.clickAndWaitForNavigation(page, this.bulkActionsDeleteButton);
    return this.getAlertSuccessBlockParagraphContent(page);
>>>>>>> 427b3d42
  }

  /**
   * Select profiles pagination limit
   * @param page
   * @param number
   * @returns {Promise<string>}
   */
  async selectPaginationLimit(page, number) {
    await this.selectByVisibleText(page, this.pagesPaginationLimitSelect, number);
    return this.getTextContent(page, this.pagesPaginationLabel);
  }

  /**
   * profiles pagination next
   * @param page
   * @returns {Promise<string>}
   */
  async paginationNext(page) {
    await this.clickAndWaitForNavigation(page, this.pagesPaginationNextLink);
    return this.getTextContent(page, this.pagesPaginationLabel);
  }

  /**
   * profiles pagination previous
   * @param page
   * @returns {Promise<string>}
   */
  async paginationPrevious(page) {
    await this.clickAndWaitForNavigation(page, this.pagesPaginationPreviousLink);
    return this.getTextContent(page, this.pagesPaginationLabel);
  }

  // Sort methods
  /**
   * Get content from all rows
   * @param page
   * @param column
   * @returns {Promise<[]>}
   */
  async getAllRowsColumnContent(page, column) {
    const rowsNumber = await this.getNumberOfElementInGrid(page);
    const allRowsContentTable = [];
    for (let i = 1; i <= rowsNumber; i++) {
      const rowContent = await this.getTextContent(page, this.profilesListTableColumn(i, column));
      await allRowsContentTable.push(rowContent);
    }
    return allRowsContentTable;
  }

  /**
   * Sort table
   * @param page
   * @param sortBy, column to sort with
   * @param sortDirection, asc or desc
   * @returns {Promise<void>}
   */
  async sortTable(page, sortBy, sortDirection = 'asc') {
    const sortColumnDiv = `${this.sortColumnDiv(sortBy)}[data-sort-direction='${sortDirection}']`;
    const sortColumnSpanButton = this.sortColumnSpanButton(sortBy);

    let i = 0;
    while (await this.elementNotVisible(page, sortColumnDiv, 2000) && i < 2) {
      await this.clickAndWaitForNavigation(page, sortColumnSpanButton);
      i += 1;
    }

    await this.waitForVisibleSelector(page, sortColumnDiv, 20000);
  }
}

module.exports = new Profiles();<|MERGE_RESOLUTION|>--- conflicted
+++ resolved
@@ -136,19 +136,13 @@
         page,
         `${this.profilesListTableToggleDropDown(row)}[aria-expanded='true']`),
     ]);
-<<<<<<< HEAD
     // Click on delete and wait for modal
     await Promise.all([
       page.click(this.profilesListTableDeleteLink(row)),
       this.waitForVisibleSelector(page, `${this.confirmDeleteModal}.show`),
     ]);
     await this.confirmDeleteProfiles(page);
-    return this.getTextContent(page, this.alertSuccessBlockParagraph);
-=======
-    // Click on delete
-    await this.clickAndWaitForNavigation(page, this.profilesListTableDeleteLink(row));
     return this.getAlertSuccessBlockParagraphContent(page);
->>>>>>> 427b3d42
   }
 
 
@@ -179,18 +173,13 @@
     ]);
 
     // Click on delete and wait for modal
-<<<<<<< HEAD
     await Promise.all([
       page.click(this.bulkActionsDeleteButton),
       this.waitForVisibleSelector(page, `${this.confirmDeleteModal}.show`),
     ]);
 
     await this.confirmDeleteProfiles(page);
-    return this.getTextContent(page, this.alertSuccessBlockParagraph);
-=======
-    await this.clickAndWaitForNavigation(page, this.bulkActionsDeleteButton);
     return this.getAlertSuccessBlockParagraphContent(page);
->>>>>>> 427b3d42
   }
 
   /**
