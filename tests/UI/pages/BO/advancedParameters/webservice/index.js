require('module-alias/register');
const BOBasePage = require('@pages/BO/BObasePage');

class WebService extends BOBasePage {
  constructor() {
    super();

    this.pageTitle = 'Webservice •';
    this.successfulUpdateStatusMessage = 'The status has been successfully updated.';

    // Selectors
    // Header links
    this.addNewWebserviceLink = '#page-header-desc-configuration-add[title=\'Add new webservice key\']';

    // List of webservices
    this.webserviceGridPanel = '#webservice_key_grid_panel';
    this.webserviceGridTitle = `${this.webserviceGridPanel} h3.card-header-title`;
    this.webserviceListForm = '#webservice_key_grid';
    this.webserviceListTableRow = row => `${this.webserviceListForm} tbody tr:nth-child(${row})`;
    this.webserviceListTableColumn = (row, column) => `${this.webserviceListTableRow(row)} td.column-${column}`;
    this.webserviceListTableStatusColumn = row => `${this.webserviceListTableColumn(row, 'active')} .ps-switch`;
    this.webserviceListTableStatusColumnToggleInput = row => `${this.webserviceListTableStatusColumn(row)} input`;
    this.webserviceListTableColumnAction = row => this.webserviceListTableColumn(row, 'actions');
    this.webserviceListTableToggleDropDown = row => `${this.webserviceListTableColumnAction(row)
    } a[data-toggle='dropdown']`;
    this.webserviceListTableDeleteLink = row => `${this.webserviceListTableColumnAction(row)} a.grid-delete-row-link`;
    this.webserviceListTableEditLink = row => `${this.webserviceListTableColumnAction(row)} a.grid-edit-row-link`;
    this.webserviceListColumnValidIcon = row => `${this.webserviceListTableColumn(row, 'active')
    } i.grid-toggler-icon-valid`;
    this.webserviceListColumnNotValidIcon = row => `${this.webserviceListTableColumn(row, 'active')
    } i.grid-toggler-icon-not-valid`;

    // Filters
    this.webserviceFilterInput = filterBy => `${this.webserviceListForm} #webservice_key_${filterBy}`;
    this.filterSearchButton = `${this.webserviceListForm} .grid-search-button`;
    this.filterResetButton = `${this.webserviceListForm} .grid-reset-button`;

    // Delete modal
    this.confirmDeleteModal = '#webservice_key-grid-confirm-modal';
    this.confirmDeleteButton = `${this.confirmDeleteModal} button.btn-confirm-submit`;

    // Sort Selectors
    this.tableHead = `${this.webserviceListForm} thead`;
    this.sortColumnDiv = column => `${this.tableHead} div.ps-sortable-column[data-sort-col-name='${column}']`;
    this.sortColumnSpanButton = column => `${this.sortColumnDiv(column)} span.ps-sort`;

    // Bulk Actions
    this.selectAllRowsDiv = `${this.webserviceListForm} tr.column-filters .grid_bulk_action_select_all`;
    this.bulkActionsToggleButton = `${this.webserviceListForm} button.dropdown-toggle`;
    this.bulkActionsDeleteButton = `${this.webserviceListForm} #webservice_key_grid_bulk_action_delete_selection`;
    this.bulkActionsEnableButton = `${this.webserviceListForm}
    #webservice_key_grid_bulk_action_webservice_enable_selection`;
    this.bulkActionsDisableButton = `${this.webserviceListForm}
    #webservice_key_grid_bulk_action_webservice_disable_selection`;

    // Modal Dialog
    this.deleteModal = '#webservice_key-grid-confirm-modal.show';
    this.modalDeleteButton = `${this.deleteModal} button.btn-confirm-submit`;

    // Pagination selectors
    this.paginationLimitSelect = '#paginator_select_page_limit';
    this.paginationLabel = `${this.webserviceGridPanel} .col-form-label`;
    this.paginationNextLink = `${this.webserviceGridPanel} #pagination_next_url`;
    this.paginationPreviousLink = `${this.webserviceGridPanel} [aria-label='Previous']`;
  }

  /*
  Methods
   */

  /**
   * Go to new webservice key page
   * @param page
   * @returns {Promise<void>}
   */
  async goToAddNewWebserviceKeyPage(page) {
    await this.clickAndWaitForNavigation(page, this.addNewWebserviceLink);
  }

  /**
   * Get number of elements in grid
   * @param page
   * @returns {Promise<number>}
   */
  async getNumberOfElementInGrid(page) {
    return this.getNumberFromText(page, this.webserviceGridTitle);
  }

  /**
   * Reset input filters
   * @param page
   * @returns {Promise<number>}
   */
  async resetAndGetNumberOfLines(page) {
    if (await this.elementVisible(page, this.filterResetButton, 2000)) {
      await this.clickAndWaitForNavigation(page, this.filterResetButton);
    }
    return this.getNumberOfElementInGrid(page);
  }

  /**
   * get text from a column from table
   * @param page
   * @param row
   * @param column
   * @returns {Promise<string>}
   */
  async getTextColumnFromTable(page, row, column) {
    return this.getTextContent(page, this.webserviceListTableColumn(row, column));
  }

  /**
   * Go to edit webservice key page
   * @param page
   * @param row, row in table
   * @returns {Promise<void>}
   */
  async goToEditWebservicePage(page, row) {
    await this.clickAndWaitForNavigation(page, this.webserviceListTableEditLink(row));
  }

  /**
   * Filter list of webservice
   * @param page
   * @param filterType, input or select to choose method of filter
   * @param filterBy, column to filter
   * @param value, value to filter with
   * @returns {Promise<void>}
   */
  async filterWebserviceTable(page, filterType, filterBy, value = '') {
    switch (filterType) {
      case 'input':
        await this.setValue(page, this.webserviceFilterInput(filterBy), value.toString());
        break;
      case 'select':
        await this.selectByVisibleText(page, this.webserviceFilterInput(filterBy), value ? 'Yes' : 'No');
        break;
      default:
      // Do nothing
    }
    // click on search
    await this.clickAndWaitForNavigation(page, this.filterSearchButton);
  }

  /**
   * Get Value of column displayed
   * @param page
   * @param row, row in table
   * @returns {Promise<boolean>}
   */
  async getStatus(page, row) {
<<<<<<< HEAD
    // Get value of the check input
    const inputValue = await this.getAttributeContent(
      page,
      `${this.webserviceListTableStatusColumnToggleInput(row)}:checked`,
      'value',
    );

    // Return status=false if value='0' and true otherwise
    return (inputValue !== '0');
=======
    return this.elementVisible(page, this.webserviceListColumnValidIcon(row), 100);
>>>>>>> aa2e8bf7
  }

  /**
   * Quick edit toggle column value
   * @param page
   * @param row, row in table
   * @param valueWanted, Value wanted in column
   * @returns {Promise<boolean>} return true if action is done, false otherwise
   */
  async setStatus(page, row, valueWanted = true) {
<<<<<<< HEAD
    if (await this.getStatus(page, row) !== valueWanted) {
      await this.clickAndWaitForNavigation(page, this.webserviceListTableStatusColumn(row));
=======
    await this.waitForVisibleSelector(page, this.webserviceListTableColumn(row, 'active'), 2000);
    if (await this.getStatus(page, row) !== valueWanted) {
      await page.click(this.webserviceListTableColumn(row, 'active'));
      await this.waitForVisibleSelector(
        page,
        (valueWanted ? this.webserviceListColumnValidIcon(row) : this.webserviceListColumnNotValidIcon(row)),
      );
>>>>>>> aa2e8bf7
      return true;
    }

    return false;
  }

  /**
   * Delete webservice key
   * @param page
   * @param row, row in table
   * @returns {Promise<string>}
   */
  async deleteWebserviceKey(page, row) {
    // Click on dropDown
    await Promise.all([
      page.click(this.webserviceListTableToggleDropDown(row)),
      this.waitForVisibleSelector(
        page,
        `${this.webserviceListTableToggleDropDown(row)}[aria-expanded='true']`,
      ),
    ]);
    // Click on delete
    await Promise.all([
      page.click(this.webserviceListTableDeleteLink(row)),
      this.waitForVisibleSelector(page, `${this.confirmDeleteModal}.show`),
    ]);
    await this.confirmDeleteWebService(page);
    return this.getTextContent(page, this.alertSuccessBlockParagraph);
  }

  /**
   * Confirm delete with in modal
   * @param page
   * @return {Promise<void>}
   */
  async confirmDeleteWebService(page) {
    await this.clickAndWaitForNavigation(page, this.confirmDeleteButton);
  }

  /**
   * Get validation message
   * @param page
   * @returns {Promise<string>}
   */
  getValidationMessage(page) {
    return this.getTextContent(page, this.alertSuccessBlockParagraph);
  }

  /**
   * Delete all sql queries with Bulk Actions
   * @param page
   * @returns {Promise<string>}
   */
  async deleteWithBulkActions(page) {
    // Click on Select All
    await Promise.all([
      page.$eval(this.selectAllRowsDiv, el => el.click()),
      this.waitForVisibleSelector(page, `${this.bulkActionsToggleButton}:not([disabled])`),
    ]);

    // Click on Button Bulk actions
    await Promise.all([
      page.click(this.bulkActionsToggleButton),
      this.waitForVisibleSelector(page, `${this.bulkActionsToggleButton}[aria-expanded='true']`),
    ]);

    // Click on delete and wait for modal
    await Promise.all([
      page.click(this.bulkActionsDeleteButton),
      this.waitForVisibleSelector(page, this.deleteModal),
    ]);
    await this.confirmDeleteWebService(page, this.modalDeleteButton);

    return this.getTextContent(page, this.alertSuccessBlockParagraph);
  }

  /**
   * Enable / disable by Bulk Actions
   * @param page
   * @param enable
   * @returns {Promise<void>}
   */
  async bulkSetStatus(page, enable = true) {
    // Click on Select All
    await Promise.all([
      page.$eval(this.selectAllRowsDiv, el => el.click()),
      this.waitForVisibleSelector(page, `${this.bulkActionsToggleButton}:not([disabled])`),
    ]);

    // Click on Button Bulk actions
    await Promise.all([
      page.click(this.bulkActionsToggleButton),
      this.waitForVisibleSelector(page, `${this.bulkActionsToggleButton}[aria-expanded='true']`),
    ]);

    // Click on enable/Disable and wait for modal
    await this.clickAndWaitForNavigation(page, enable ? this.bulkActionsEnableButton : this.bulkActionsDisableButton);
  }

  /**
   * Get content from all rows
   * @param page
   * @param column
   * @return {Promise<[]>}
   */
  async getAllRowsColumnContent(page, column) {
    const rowsNumber = await this.getNumberOfElementInGrid(page);
    const allRowsContentTable = [];

    for (let i = 1; i <= rowsNumber; i++) {
      const rowContent = await this.getTextColumnFromTable(page, i, column);
      await allRowsContentTable.push(rowContent);
    }

    return allRowsContentTable;
  }

  /**
   * Sort table by clicking on column name
   * @param page
   * @param sortBy, column to sort with
   * @param sortDirection, asc or desc
   * @return {Promise<void>}
   */
  async sortTable(page, sortBy, sortDirection) {
    const sortColumnDiv = `${this.sortColumnDiv(sortBy)}[data-sort-direction='${sortDirection}']`;
    const sortColumnSpanButton = this.sortColumnSpanButton(sortBy);

    let i = 0;
    while (await this.elementNotVisible(page, sortColumnDiv, 2000) && i < 2) {
      await this.clickAndWaitForNavigation(page, sortColumnSpanButton);
      i += 1;
    }

    await this.waitForVisibleSelector(page, sortColumnDiv, 20000);
  }

  /* Pagination methods */
  /**
   * Get pagination label
   * @param page
   * @return {Promise<string>}
   */
  getPaginationLabel(page) {
    return this.getTextContent(page, this.paginationLabel);
  }

  /**
   * Select pagination limit
   * @param page
   * @param number
   * @returns {Promise<string>}
   */
  async selectPaginationLimit(page, number) {
    await Promise.all([
      this.selectByVisibleText(page, this.paginationLimitSelect, number),
      page.waitForNavigation({waitUntil: 'networkidle'}),
    ]);

    return this.getPaginationLabel(page);
  }

  /**
   * Click on next
   * @param page
   * @returns {Promise<string>}
   */
  async paginationNext(page) {
    await this.clickAndWaitForNavigation(page, this.paginationNextLink);

    return this.getPaginationLabel(page);
  }

  /**
   * Click on previous
   * @param page
   * @returns {Promise<string>}
   */
  async paginationPrevious(page) {
    await this.clickAndWaitForNavigation(page, this.paginationPreviousLink);

    return this.getPaginationLabel(page);
  }
}

module.exports = new WebService();<|MERGE_RESOLUTION|>--- conflicted
+++ resolved
@@ -149,7 +149,6 @@
    * @returns {Promise<boolean>}
    */
   async getStatus(page, row) {
-<<<<<<< HEAD
     // Get value of the check input
     const inputValue = await this.getAttributeContent(
       page,
@@ -159,9 +158,6 @@
 
     // Return status=false if value='0' and true otherwise
     return (inputValue !== '0');
-=======
-    return this.elementVisible(page, this.webserviceListColumnValidIcon(row), 100);
->>>>>>> aa2e8bf7
   }
 
   /**
@@ -172,18 +168,8 @@
    * @returns {Promise<boolean>} return true if action is done, false otherwise
    */
   async setStatus(page, row, valueWanted = true) {
-<<<<<<< HEAD
     if (await this.getStatus(page, row) !== valueWanted) {
       await this.clickAndWaitForNavigation(page, this.webserviceListTableStatusColumn(row));
-=======
-    await this.waitForVisibleSelector(page, this.webserviceListTableColumn(row, 'active'), 2000);
-    if (await this.getStatus(page, row) !== valueWanted) {
-      await page.click(this.webserviceListTableColumn(row, 'active'));
-      await this.waitForVisibleSelector(
-        page,
-        (valueWanted ? this.webserviceListColumnValidIcon(row) : this.webserviceListColumnNotValidIcon(row)),
-      );
->>>>>>> aa2e8bf7
       return true;
     }
 
