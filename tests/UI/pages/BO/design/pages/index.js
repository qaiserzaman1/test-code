--- conflicted
+++ resolved
@@ -182,7 +182,6 @@
    * @return {Promise<boolean>}
    */
   async getStatus(page, table, row) {
-<<<<<<< HEAD
     // Get value of the check input
     const inputValue = await this.getAttributeContent(
       page,
@@ -192,9 +191,6 @@
 
     // Return status=false if value='0' and true otherwise
     return (inputValue !== '0');
-=======
-    return this.elementVisible(page, this.columnValidIcon(table, row), 100);
->>>>>>> aa2e8bf7
   }
 
   /**
@@ -206,19 +202,9 @@
    * @return {Promise<boolean>} return true if action is done, false otherwise
    */
   async setStatus(page, table, row, valueWanted = true) {
-<<<<<<< HEAD
     if (await this.getStatus(page, table, row) !== valueWanted) {
       await this.clickAndWaitForNavigation(page, this.listTableStatusColumn(table, row));
-=======
-    await this.waitForVisibleSelector(page, this.listTableColumn(table, row, 'active'), 2000);
-    if (await this.getStatus(page, table, row) !== valueWanted) {
-      page.click(this.listTableColumn(table, row, 'active'));
-      await this.waitForVisibleSelector(
-        page,
-        (valueWanted ? this.columnValidIcon : this.columnNotValidIcon)(table, row),
-      );
-
->>>>>>> aa2e8bf7
+
       return true;
     }
 
