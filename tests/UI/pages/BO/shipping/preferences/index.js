require('module-alias/register');
const BOBasePage = require('@pages/BO/BObasePage');

class Preferences extends BOBasePage {
  constructor() {
    super();

    this.pageTitle = 'Preferences •';
    this.successfulUpdateMessage = 'Update successful';

    // Handling form selectors
    this.handlingForm = '#handling';
    this.handlingChargesInput = '#handling_shipping_handling_charges';
    this.saveHandlingButton = `${this.handlingForm} button`;

    // Carrier options selectors
    this.carrierOptionForm = '#carrier-options';
<<<<<<< HEAD
    this.defaultCarrierSelect = '#carrier-options_default_carrier';
    this.sortBySelect = '#carrier-options_carrier_default_order_by';
=======
    this.defaultCarrierSelect = '#form_carrier_options_default_carrier';
    this.sortBySelect = '#form_carrier_options_carrier_default_order_by';
    this.orderBySelect = '#form_carrier_options_carrier_default_order_way';
>>>>>>> d53f8199
    this.saveCarrierOptionsButton = `${this.carrierOptionForm} button`;
  }

  /* Handling methods */

  /**
   * Set handling charges button
   * @param page
   * @param value
   * @returns {Promise<string>}
   */
  async setHandlingCharges(page, value) {
    await this.setValue(page, this.handlingChargesInput, value);

    // Save handling form and return successful message
    await this.clickAndWaitForNavigation(page, this.saveHandlingButton);
    return this.getAlertSuccessBlockParagraphContent(page);
  }

  /* Carrier options methods */

  /**
   * Set default carrier in carrier options form
   * @param page
   * @param carrierName
   * @return {Promise<string>}
   */
  async setDefaultCarrier(page, carrierName) {
    await this.selectByVisibleText(page, this.defaultCarrierSelect, carrierName);

    // Save configuration and return successful message
    await this.clickAndWaitForNavigation(page, this.saveCarrierOptionsButton);
    return this.getAlertSuccessBlockParagraphContent(page);
  }

  /**
   * Set carriers sort By 'Price' or 'Position' / order by 'Ascending' or 'descending' in carrier options form
   * @param page
   * @param sortBy
   * @param orderBy
   * @returns {Promise<string>}
   */
  async setCarrierSortOrderBy(page, sortBy, orderBy = 'Ascending') {
    await this.selectByVisibleText(page, this.sortBySelect, sortBy);
    await this.selectByVisibleText(page, this.orderBySelect, orderBy);

    // Save configuration and return successful message
    await this.clickAndWaitForNavigation(page, this.saveCarrierOptionsButton);
    return this.getAlertSuccessBlockParagraphContent(page);
  }
}

module.exports = new Preferences();<|MERGE_RESOLUTION|>--- conflicted
+++ resolved
@@ -15,14 +15,8 @@
 
     // Carrier options selectors
     this.carrierOptionForm = '#carrier-options';
-<<<<<<< HEAD
     this.defaultCarrierSelect = '#carrier-options_default_carrier';
     this.sortBySelect = '#carrier-options_carrier_default_order_by';
-=======
-    this.defaultCarrierSelect = '#form_carrier_options_default_carrier';
-    this.sortBySelect = '#form_carrier_options_carrier_default_order_by';
-    this.orderBySelect = '#form_carrier_options_carrier_default_order_way';
->>>>>>> d53f8199
     this.saveCarrierOptionsButton = `${this.carrierOptionForm} button`;
   }
 
