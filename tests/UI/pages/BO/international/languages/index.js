require('module-alias/register');
const LocalizationBasePage = require('@pages/BO/international/localization/localizationBasePage');

class Languages extends LocalizationBasePage {
  constructor() {
    super();

    this.pageTitle = 'Languages •';
    this.successfulUpdateStatusMessage = 'The status has been successfully updated.';
    this.unSuccessfulUpdateDefaultLanguageStatusMessage = 'You cannot change the status of the default language.';

    // Header selectors
    this.addNewLanguageLink = '#page-header-desc-configuration-add';
    // Selectors grid panel
    this.gridPanel = '#language_grid_panel';
    this.gridTable = '#language_grid_table';
    this.gridHeaderTitle = `${this.gridPanel} h3.card-header-title`;
    // Filters
    this.filterColumn = filterBy => `${this.gridTable} #language_${filterBy}`;
    this.filterSearchButton = `${this.gridTable} .grid-search-button`;
    this.filterResetButton = `${this.gridTable} .grid-reset-button`;
    // Table rows and columns
    this.tableBody = `${this.gridTable} tbody`;
    this.tableRow = row => `${this.tableBody} tr:nth-child(${row})`;
    this.tableEmptyRow = `${this.tableBody} tr.empty_row`;
    this.tableColumn = (row, column) => `${this.tableRow(row)} td.column-${column}`;
    // Column actions selectors
    this.actionsColumn = row => `${this.tableRow(row)} td.column-actions`;
    this.editRowLink = row => `${this.actionsColumn(row)} a.grid-edit-row-link`;
    this.dropdownToggleButton = row => `${this.actionsColumn(row)} a.dropdown-toggle`;
    this.dropdownToggleMenu = row => `${this.actionsColumn(row)} div.dropdown-menu`;
    this.deleteRowLink = row => `${this.dropdownToggleMenu(row)} a.grid-delete-row-link`;
    this.statusColumn = row => `${this.tableColumn(row, 'active')} .ps-switch`;
    this.statusColumnToggleInput = row => `${this.statusColumn(row)} input`;
    // Bulk Actions
    this.selectAllRowsLabel = `${this.gridPanel} tr.column-filters .md-checkbox i`;
    this.bulkActionsToggleButton = `${this.gridPanel} button.js-bulk-actions-btn`;
    this.bulkActionsEnableButton = '#language_grid_bulk_action_enable_selection';
    this.bulkActionsDisableButton = '#language_grid_bulk_action_disable_selection';
    this.bulkActionsDeleteButton = '#language_grid_bulk_action_delete_selection';
    this.confirmDeleteModal = '#language-grid-confirm-modal';
    this.confirmDeleteButton = `${this.confirmDeleteModal} button.btn-confirm-submit`;
    // Sort Selectors
    this.tableHead = `${this.gridTable} thead`;
    this.sortColumnDiv = column => `${this.tableHead} div.ps-sortable-column[data-sort-col-name='${column}']`;
    this.sortColumnSpanButton = column => `${this.sortColumnDiv(column)} span.ps-sort`;
  }

  /* Header methods */
  /**
   * Go to add new language page
   * @param page
   * @return {Promise<void>}
   */
  async goToAddNewLanguage(page) {
    await this.clickAndWaitForNavigation(page, this.addNewLanguageLink);
  }

  /* Reset methods */
  /**
   * Reset filters in table
   * @param page
   * @return {Promise<void>}
   */
  async resetFilter(page) {
    if (!(await this.elementNotVisible(page, this.filterResetButton, 2000))) {
      await this.clickAndWaitForNavigation(page, this.filterResetButton);
    }
  }

  /**
   * Get number of elements in grid
   * @param page
   * @returns {Promise<number>}
   */
  async getNumberOfElementInGrid(page) {
    return this.getNumberFromText(page, this.gridHeaderTitle);
  }

  /**
   * Reset Filter And get number of elements in list
   * @param page
   * @returns {Promise<number>}
   */
  async resetAndGetNumberOfLines(page) {
    await this.resetFilter(page);
    return this.getNumberOfElementInGrid(page);
  }

  /* Filter method */
  /**
   * Filter Table
   * @param page
   * @param filterType, input / Select
   * @param filterBy, which column
   * @param value, value to put in filter
   * @return {Promise<void>}
   */
  async filterTable(page, filterType, filterBy, value) {
    switch (filterType) {
      case 'input':
        await this.setValue(page, this.filterColumn(filterBy), value.toString());
        break;
      case 'select':
        await this.selectByVisibleText(page, this.filterColumn(filterBy), value ? 'Yes' : 'No');
        break;
      default:
      // Do nothing
    }
    // click on search
    await this.clickAndWaitForNavigation(page, this.filterSearchButton);
  }

  /* Table methods */
  /**
   * Get text from a column
   * @param page
   * @param row, row in table
   * @param column, which column
   * @returns {Promise<string>}
   */
  async getTextColumnFromTable(page, row, column) {
    return this.getTextContent(page, this.tableColumn(row, column));
  }

  /**
   * Get content from all rows
   * @param page
   * @param column
   * @return {Promise<[]>}
   */
  async getAllRowsColumnContent(page, column) {
    const rowsNumber = await this.getNumberOfElementInGrid(page);
    const allRowsContentTable = [];
    for (let i = 1; i <= rowsNumber; i++) {
      const rowContent = await this.getTextColumnFromTable(page, i, column);
      await allRowsContentTable.push(rowContent);
    }
    return allRowsContentTable;
  }

  /**
   * Go to edit language page
   * @param page
   * @param row, which row of the list
   * @return {Promise<void>}
   */
  async goToEditLanguage(page, row = 1) {
    await this.clickAndWaitForNavigation(page, this.editRowLink(row));
  }

  /**
   * Delete Row in table
   * @param page
   * @param row, row to delete
   * @returns {Promise<string>}
   */
  async deleteLanguage(page, row = 1) {
    await Promise.all([
      page.click(this.dropdownToggleButton(row)),
      this.waitForVisibleSelector(
        page,
        `${this.dropdownToggleButton(row)}[aria-expanded='true']`,
      ),
    ]);

    // Click on delete and wait for modal
    await Promise.all([
      page.click(this.deleteRowLink(row)),
      this.waitForVisibleSelector(page, `${this.confirmDeleteModal}.show`),
    ]);
    await this.confirmDeleteLanguages(page, this.bulkActionsDeleteButton);
    return this.getTextContent(page, this.alertSuccessBlockParagraph);
  }


  /**
   * Get language status
   * @param page
   * @param row
   * @return {Promise<boolean>}
   */
<<<<<<< HEAD
  async getStatus(page, row) {
    // Get value of the check input
    const inputValue = await this.getAttributeContent(
      page,
      `${this.statusColumnToggleInput(row)}:checked`,
      'value',
    );

    // Return status=false if value='0' and true otherwise
    return (inputValue !== '0');
=======
  getStatus(page, row) {
    return this.elementVisible(page, this.enabledColumnValidIcon(row), 100);
>>>>>>> aa2e8bf7
  }

  /**
   * Enable/Disable language
   * @param page
   * @param row
   * @param valueWanted
   * @return {Promise<boolean>}, true if click has been performed
   */
  async setStatus(page, row, valueWanted = true) {
<<<<<<< HEAD
    if (await this.getStatus(page, row) !== valueWanted) {
      await this.clickAndWaitForNavigation(page, this.statusColumn(row));
=======
    await this.waitForVisibleSelector(page, this.tableColumn(row, 'active'), 2000);
    if (await this.getStatus(page, row) !== valueWanted) {
      await this.clickAndWaitForNavigation(page, this.tableColumn(row, 'active'));
>>>>>>> aa2e8bf7
      return true;
    }

    return false;
  }

  /* Bulk Actions Methods */
  /**
   * Enable / disable Suppliers by Bulk Actions
   * @param page
   * @param toEnable
   * @returns {Promise<string>}
   */
  async bulkSetStatus(page, toEnable = true) {
    // Click on Select All
    await Promise.all([
      page.$eval(this.selectAllRowsLabel, el => el.click()),
      this.waitForVisibleSelector(page, `${this.bulkActionsToggleButton}:not([disabled])`),
    ]);
    // Click on Button Bulk actions
    await Promise.all([
      page.click(this.bulkActionsToggleButton),
      this.waitForVisibleSelector(page, `${this.bulkActionsToggleButton}[aria-expanded='true']`),
    ]);
    // Click on delete and wait for modal
    await this.clickAndWaitForNavigation(page, toEnable ? this.bulkActionsEnableButton : this.bulkActionsDisableButton);
    return this.getTextContent(page, this.alertSuccessBlockParagraph);
  }

  /**
   * Delete with bulk actions
   * @param page
   * @returns {Promise<string>}
   */
  async deleteWithBulkActions(page) {
    // Click on Select All
    await Promise.all([
      page.$eval(this.selectAllRowsLabel, el => el.click()),
      this.waitForVisibleSelector(page, `${this.bulkActionsToggleButton}:not([disabled])`),
    ]);
    // Click on Button Bulk actions
    await Promise.all([
      page.click(this.bulkActionsToggleButton),
      this.waitForVisibleSelector(page, `${this.bulkActionsToggleButton}[aria-expanded='true']`),
    ]);
    // Click on delete and wait for modal
    await Promise.all([
      page.click(this.bulkActionsDeleteButton),
      this.waitForVisibleSelector(page, `${this.confirmDeleteModal}.show`),
    ]);
    await this.confirmDeleteLanguages(page);
    return this.getTextContent(page, this.alertSuccessBlockParagraph);
  }

  /**
   * Confirm delete with in modal
   * @param page
   * @return {Promise<void>}
   */
  async confirmDeleteLanguages(page) {
    await this.clickAndWaitForNavigation(page, this.confirmDeleteButton);
  }

  /* Sort functions */
  /**
   * Sort table by clicking on column name
   * @param page
   * @param sortBy, column to sort with
   * @param sortDirection, asc or desc
   * @return {Promise<void>}
   */
  async sortTable(page, sortBy, sortDirection = 'asc') {
    const sortColumnDiv = `${this.sortColumnDiv(sortBy)}[data-sort-direction='${sortDirection}']`;
    const sortColumnSpanButton = this.sortColumnSpanButton(sortBy);

    let i = 0;
    while (await this.elementNotVisible(page, sortColumnDiv, 2000) && i < 2) {
      await this.clickAndWaitForNavigation(page, sortColumnSpanButton);
      i += 1;
    }

    await this.waitForVisibleSelector(page, sortColumnDiv, 20000);
  }
}

module.exports = new Languages();<|MERGE_RESOLUTION|>--- conflicted
+++ resolved
@@ -180,7 +180,6 @@
    * @param row
    * @return {Promise<boolean>}
    */
-<<<<<<< HEAD
   async getStatus(page, row) {
     // Get value of the check input
     const inputValue = await this.getAttributeContent(
@@ -191,10 +190,6 @@
 
     // Return status=false if value='0' and true otherwise
     return (inputValue !== '0');
-=======
-  getStatus(page, row) {
-    return this.elementVisible(page, this.enabledColumnValidIcon(row), 100);
->>>>>>> aa2e8bf7
   }
 
   /**
@@ -205,14 +200,9 @@
    * @return {Promise<boolean>}, true if click has been performed
    */
   async setStatus(page, row, valueWanted = true) {
-<<<<<<< HEAD
     if (await this.getStatus(page, row) !== valueWanted) {
       await this.clickAndWaitForNavigation(page, this.statusColumn(row));
-=======
-    await this.waitForVisibleSelector(page, this.tableColumn(row, 'active'), 2000);
-    if (await this.getStatus(page, row) !== valueWanted) {
-      await this.clickAndWaitForNavigation(page, this.tableColumn(row, 'active'));
->>>>>>> aa2e8bf7
+
       return true;
     }
 
