require('module-alias/register');
const BOBasePage = require('@pages/BO/BObasePage');

class AddLanguage extends BOBasePage {
  constructor() {
    super();

    this.pageTitle = 'Add new •';
    this.pageEditTitle = 'Edit:';

    // Selectors
    this.nameInput = '#language_name';
    this.isoCodeInput = '#language_iso_code';
    this.languageCodeInput = '#language_tag_ietf';
    this.dateFormatInput = '#language_short_date_format';
    this.fullDataFormatInput = '#language_full_date_format';
    this.flagInput = '#language_flag_image';
    this.noPictureInput = '#language_no_picture_image';
    this.isRtlToggleInput = toggle => `#language_is_rtl_${toggle}`;
    this.statusToggleInput = toggle => `#language_is_active_${toggle}`;
    this.saveButton = '#save-button';
  }

  /* Methods */

  /**
   * Create or edit language
   * @param page
   * @param languageData
   * @return {Promise<string>}
   */
  async createEditLanguage(page, languageData) {
    // Set input text
    await this.setValue(page, this.nameInput, languageData.name);
    await this.setValue(page, this.isoCodeInput, languageData.isoCode);
    await this.setValue(page, this.languageCodeInput, languageData.languageCode);
    await this.setValue(page, this.dateFormatInput, languageData.dateFormat);
    await this.setValue(page, this.fullDataFormatInput, languageData.fullDateFormat);

    // Add images
    await this.uploadFile(page, this.flagInput, languageData.flag);
    await this.uploadFile(page, this.noPictureInput, languageData.noPicture);

    // Set rtl and status
<<<<<<< HEAD
    await page.check(this.isRtlToggleInput(languageData.isRtl ? 1 : 0));
    await page.check(this.statusToggleInput(languageData.status ? 1 : 0));
=======
    await page.click(this.isRtlSwitch(languageData.isRtl ? 1 : 0));
    await page.click(this.statusSwitch(languageData.enabled ? 1 : 0));
>>>>>>> d53f8199

    // Save and return result
    await this.clickAndWaitForNavigation(page, this.saveButton);
    return this.getAlertSuccessBlockParagraphContent(page);
  }
}

module.exports = new AddLanguage();<|MERGE_RESOLUTION|>--- conflicted
+++ resolved
@@ -42,13 +42,8 @@
     await this.uploadFile(page, this.noPictureInput, languageData.noPicture);
 
     // Set rtl and status
-<<<<<<< HEAD
-    await page.check(this.isRtlToggleInput(languageData.isRtl ? 1 : 0));
-    await page.check(this.statusToggleInput(languageData.status ? 1 : 0));
-=======
     await page.click(this.isRtlSwitch(languageData.isRtl ? 1 : 0));
     await page.click(this.statusSwitch(languageData.enabled ? 1 : 0));
->>>>>>> d53f8199
 
     // Save and return result
     await this.clickAndWaitForNavigation(page, this.saveButton);
