--- conflicted
+++ resolved
@@ -1,22 +1,12 @@
 require('module-alias/register');
-<<<<<<< HEAD
-const BOBasePage = require('@pages/BO/BObasePage');
-=======
 const LocalizationBasePage = require('@pages/BO/international/localization/localizationBasePage');
->>>>>>> 0ee423b4
 
 /**
  * Add currency page, contains functions that can be used on the page
  * @class
-<<<<<<< HEAD
- * @extends BOBasePage
- */
-class AddCurrency extends BOBasePage {
-=======
  * @extends LocalizationBasePage
  */
 class AddCurrency extends LocalizationBasePage {
->>>>>>> 0ee423b4
   /**
    * @constructs
    * Setting up texts and selectors to use on add currency page
@@ -47,12 +37,8 @@
   /**
    * Add official currency
    * @param page {Page} Browser tab
-<<<<<<< HEAD
-   * @param currencyData {currencyData} Data to set on add currency form
-=======
    * @param currencyData {{name: string, frName:string, symbol: string, isoCode: string, exchangeRate: number,
    * decimals: number, enabled: boolean}} Data to set on add currency form
->>>>>>> 0ee423b4
    * @returns {Promise<string>}, successful text message that appears
    */
   async addOfficialCurrency(page, currencyData) {
@@ -95,12 +81,8 @@
   /**
    * Create unofficial currency
    * @param page {Page} Browser tab
-<<<<<<< HEAD
-   * @param currencyData {currencyData} Data to set on add currency form
-=======
    * @param currencyData {{name: string, frName:string, symbol: string, isoCode: string, exchangeRate: number,
    * decimals: number, enabled: boolean}} Data to set on add currency form
->>>>>>> 0ee423b4
    * @returns {Promise<string>}
    */
   async createUnOfficialCurrency(page, currencyData) {
