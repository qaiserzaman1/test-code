--- conflicted
+++ resolved
@@ -195,18 +195,13 @@
         `${this.dropdownToggleButton(row)}[aria-expanded='true']`,
       ),
     ]);
-<<<<<<< HEAD
     // Click on delete and wait for modal
     await Promise.all([
       page.click(this.deleteRowLink(row)),
       this.waitForVisibleSelector(page, `${this.confirmDeleteModal}.show`),
     ]);
     await this.confirmDeleteCurrency(page);
-    return this.getTextContent(page, this.alertSuccessBlockParagraph);
-=======
-    await this.clickAndWaitForNavigation(page, this.deleteRowLink(row));
     return this.getAlertSuccessBlockParagraphContent(page);
->>>>>>> 427b3d42
   }
 
   /**
