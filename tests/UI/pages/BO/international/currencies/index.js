require('module-alias/register');
const LocalizationBasePage = require('@pages/BO/international/localization/localizationBasePage');

/**
 * Currencies page, contains functions that can be used on the page
 * @class
<<<<<<< HEAD
 * @extends BOBasePage
=======
 * @extends LocalizationBasePage
>>>>>>> 0ee423b4
 */
class Currencies extends LocalizationBasePage {
  /**
   * @constructs
   * Setting up texts and selectors to use on currencies page
   */
  constructor() {
    super();

    this.pageTitle = 'Currencies • ';
    this.successfulUpdateStatusMessage = 'The status has been successfully updated.';

    // Header Selectors
    this.newCurrencyLink = '#page-header-desc-configuration-add';

    // Selectors grid panel
    this.gridPanel = '#currency_grid_panel';
    this.gridTable = '#currency_grid_table';
    this.gridHeaderTitle = `${this.gridPanel} h3.card-header-title`;

    // Filters
    this.filterColumn = filterBy => `${this.gridTable} #currency_${filterBy}`;
    this.filterSearchButton = `${this.gridTable} .grid-search-button`;
    this.filterResetButton = `${this.gridTable} .grid-reset-button`;

    // Table rows and columns
    this.tableBody = `${this.gridTable} tbody`;
    this.tableRow = row => `${this.tableBody} tr:nth-child(${row})`;
    this.tableEmptyRow = `${this.tableBody} tr.empty_row`;
    this.tableColumn = (row, column) => `${this.tableRow(row)} td.column-${column}`;
    // enable column
    this.statusColumn = row => `${this.tableColumn(row, 'active')} .ps-switch`;
    this.statusColumnToggleInput = row => `${this.statusColumn(row)} input`;

    // Actions buttons in row
    this.actionsColumn = row => `${this.tableRow(row)} td.column-actions`;
    this.dropdownToggleButton = row => `${this.actionsColumn(row)} a.dropdown-toggle`;
    this.dropdownToggleMenu = row => `${this.actionsColumn(row)} div.dropdown-menu`;
    this.deleteRowLink = row => `${this.dropdownToggleMenu(row)} a.grid-delete-row-link`;
    this.editRowLink = row => `${this.actionsColumn(row)} a[href*='/edit']`;

    // Delete modal
    this.confirmDeleteModal = '#currency-grid-confirm-modal';
    this.confirmDeleteButton = `${this.confirmDeleteModal} button.btn-confirm-submit`;

    // Exchange rate form
    this.updateExchangeRatesButton = '#update-exchange-rates-button';

    // Pagination selectors
    this.paginationLimitSelect = '#paginator_select_page_limit';
    this.paginationLabel = `${this.gridPanel} .col-form-label`;
    this.paginationNextLink = `${this.gridPanel} #pagination_next_url`;
    this.paginationPreviousLink = `${this.gridPanel} [aria-label='Previous']`;

    // Sort Selectors
    this.tableHead = `${this.gridTable} thead`;
    this.sortColumnDiv = column => `${this.tableHead} div.ps-sortable-column[data-sort-col-name='${column}']`;
    this.sortColumnSpanButton = column => `${this.sortColumnDiv(column)} span.ps-sort`;
  }

  /* Header Methods */
  /**
   * Go to add new currency page
   * @param page {Page} Browser tab
   * @return {Promise<void>}
   */
  async goToAddNewCurrencyPage(page) {
    await this.clickAndWaitForNavigation(page, this.newCurrencyLink);
  }

  /* filter Method */
  /**
   * Filter Table
   * @param page {Page} Browser tab
   * @param filterType {string} Input or select to choose method of filter
   * @param filterBy {string} Column to filter
   * @param value {string} Value to put on filter
   * @return {Promise<void>}
   */
  async filterTable(page, filterType, filterBy, value) {
    switch (filterType) {
      case 'input':
        await this.setValue(page, this.filterColumn(filterBy), value);
        break;
      case 'select':
        await this.selectByVisibleText(page, this.filterColumn(filterBy), value ? 'Yes' : 'No');
        break;
      default:
      // Do nothing
    }
    // click on search
    await this.clickAndWaitForNavigation(page, this.filterSearchButton);
  }

  /* Reset Methods */
  /**
   * Reset filters in table
   * @param page {Page} Browser tab
   * @return {Promise<void>}
   */
  async resetFilter(page) {
    if (await this.elementVisible(page, this.filterResetButton, 2000)) {
      await this.clickAndWaitForNavigation(page, this.filterResetButton);
    }
  }

  /**
   * Get number of elements in grid
   * @param page {Page} Browser tab
   * @returns {Promise<number>}
   */
  async getNumberOfElementInGrid(page) {
    return this.getNumberFromText(page, this.gridHeaderTitle);
  }

  /**
   * Reset Filter And get number of elements in list
   * @param page {Page} Browser tab
   * @returns {Promise<number>}
   */
  async resetAndGetNumberOfLines(page) {
    await this.resetFilter(page);

    return this.getNumberOfElementInGrid(page);
  }

  /* Table methods */
  /**
   * Get text from a column
   * @param page {Page} Browser tab
   * @param row {number} Row on table
   * @param column {string} Column to get text value
   * @returns {Promise<string>}
   */
  async getTextColumnFromTableCurrency(page, row, column) {
    return this.getTextContent(page, this.tableColumn(row, column));
  }

  /**
   * Get exchange rate value
   * @param page {Page} Browser tab
   * @param row {number} Row on table
   * @returns {Promise<number>}
   */
  async getExchangeRateValue(page, row) {
    return this.getNumberFromText(page, this.tableColumn(row, 'conversion_rate'));
  }

  /**
   * Get currency row from table
   * @param page {Page} Browser tab
   * @param row {number} Row on table
<<<<<<< HEAD
   * @returns {Promise<{symbol: string, isoCode: string, exchangeRate: number, name: string, enabled: string}>}
=======
   * @returns {Promise<{symbol: string, isoCode: string, exchangeRate: number, name: string, enabled: boolean}>}
>>>>>>> 0ee423b4
   */
  async getCurrencyFromTable(page, row) {
    return {
      name: await this.getTextColumnFromTableCurrency(page, row, 'name'),
      symbol: await this.getTextColumnFromTableCurrency(page, row, 'symbol'),
      isoCode: await this.getTextColumnFromTableCurrency(page, row, 'iso_code'),
      exchangeRate: await this.getExchangeRateValue(page, row),
      enabled: await this.getStatus(page, row),
    };
  }

  /**
<<<<<<< HEAD
   * Get toggle column value for a row
=======
   * Get a currency status
>>>>>>> 0ee423b4
   * @param page {Page} Browser tab
   * @param row {number} Row on table
   * @return {Promise<boolean>}
   */
  async getStatus(page, row = 1) {
    // Get value of the check input
    const inputValue = await this.getAttributeContent(
      page,
      `${this.statusColumnToggleInput(row)}:checked`,
      'value',
    );

    // Return status=false if value='0' and true otherwise
    return (inputValue !== '0');
  }

  /**
<<<<<<< HEAD
   * Update Enable column for the value wanted in currency list
=======
   * Set a currency status
>>>>>>> 0ee423b4
   * @param page {Page} Browser tab
   * @param row {number} Row on table
   * @param valueWanted {boolean} True if we need to enable status
   * @return {Promise<boolean>}, true if click has been performed
   */
  async setStatus(page, row = 1, valueWanted = true) {
    if (await this.getStatus(page, row) !== valueWanted) {
      await this.clickAndWaitForNavigation(page, this.statusColumn(row));
      return true;
    }

    return false;
  }

  /**
   * Delete Row in table
   * @param page {Page} Browser tab
   * @param row {number} Row on table to delete
   * @returns {Promise<string>}
   */
  async deleteCurrency(page, row = 1) {
    await Promise.all([
      page.click(this.dropdownToggleButton(row)),
      this.waitForVisibleSelector(
        page,
        `${this.dropdownToggleButton(row)}[aria-expanded='true']`,
      ),
    ]);
    // Click on delete and wait for modal
    await Promise.all([
      page.click(this.deleteRowLink(row)),
      this.waitForVisibleSelector(page, `${this.confirmDeleteModal}.show`),
    ]);
    await this.confirmDeleteCurrency(page);

    return this.getAlertSuccessBlockParagraphContent(page);
  }

  /**
   * Confirm delete in modal
   * @param page {Page} Browser tab
   * @return {Promise<void>}
   */
  async confirmDeleteCurrency(page) {
    await this.clickAndWaitForNavigation(page, this.confirmDeleteButton);
  }

  /**
   * Go to edit currency page
   * @param page {Page} Browser tab
   * @param row {number} Row on table to edit
   * @returns {Promise<void>}
   */
  async goToEditCurrencyPage(page, row = 1) {
    await this.clickAndWaitForNavigation(page, this.editRowLink(row));
  }

  /**
   * Click on update exchange rates
   * @param page {Page} Browser tab
   * @returns {Promise<string>}
   */
  async updateExchangeRate(page) {
    await this.clickAndWaitForNavigation(page, this.updateExchangeRatesButton);

    return this.getAlertSuccessBlockParagraphContent(page);
  }

  /* Pagination methods */
  /**
   * Get pagination label
   * @param page {Page} Browser tab
   * @return {Promise<string>}
   */
  getPaginationLabel(page) {
    return this.getTextContent(page, this.paginationLabel);
  }

  /**
   * Select pagination limit
   * @param page {Page} Browser tab
   * @param number {number} Pagination number to select
   * @returns {Promise<string>}
   */
  async selectPaginationLimit(page, number) {
    await Promise.all([
      this.selectByVisibleText(page, this.paginationLimitSelect, number),
      page.waitForNavigation({waitUntil: 'networkidle'}),
    ]);

    return this.getPaginationLabel(page);
  }

  /**
   * Click on next
   * @param page {Page} Browser tab
   * @returns {Promise<string>}
   */
  async paginationNext(page) {
    await this.clickAndWaitForNavigation(page, this.paginationNextLink);

    return this.getPaginationLabel(page);
  }

  /**
   * Click on previous
   * @param page {Page} Browser tab
   * @returns {Promise<string>}
   */
  async paginationPrevious(page) {
    await this.clickAndWaitForNavigation(page, this.paginationPreviousLink);

    return this.getPaginationLabel(page);
  }

  /* Sort methods */
  /**
   * Sort table
   * @param page {Page} Browser tab
   * @param sortBy {string} column to sort with
   * @param sortDirection {string} Sort direction asc or desc
   * @return {Promise<void>}
   */
  async sortTable(page, sortBy, sortDirection) {
    const sortColumnDiv = `${this.sortColumnDiv(sortBy)}[data-sort-direction='${sortDirection}']`;
    const sortColumnSpanButton = this.sortColumnSpanButton(sortBy);

    let i = 0;
    while (await this.elementNotVisible(page, sortColumnDiv, 2000) && i < 2) {
      await page.hover(this.sortColumnDiv(sortBy));
      await this.clickAndWaitForNavigation(page, sortColumnSpanButton);
      i += 1;
    }

    await this.waitForVisibleSelector(page, sortColumnDiv, 20000);
  }

  /**
   * Get content from all rows
   * @param page {Page} Browser tab
   * @param column {string} Column to get all rows content
<<<<<<< HEAD
   * @return {Promise<[]>}
=======
   * @return {Promise<Array<string>>}
>>>>>>> 0ee423b4
   */
  async getAllRowsColumnContent(page, column) {
    const rowsNumber = await this.getNumberOfElementInGrid(page);
    const allRowsContentTable = [];

    for (let i = 1; i <= rowsNumber; i++) {
      const rowContent = await this.getTextColumnFromTableCurrency(page, i, column);
      allRowsContentTable.push(rowContent);
    }

    return allRowsContentTable;
  }
}

module.exports = new Currencies();<|MERGE_RESOLUTION|>--- conflicted
+++ resolved
@@ -4,11 +4,7 @@
 /**
  * Currencies page, contains functions that can be used on the page
  * @class
-<<<<<<< HEAD
- * @extends BOBasePage
-=======
  * @extends LocalizationBasePage
->>>>>>> 0ee423b4
  */
 class Currencies extends LocalizationBasePage {
   /**
@@ -161,11 +157,7 @@
    * Get currency row from table
    * @param page {Page} Browser tab
    * @param row {number} Row on table
-<<<<<<< HEAD
-   * @returns {Promise<{symbol: string, isoCode: string, exchangeRate: number, name: string, enabled: string}>}
-=======
    * @returns {Promise<{symbol: string, isoCode: string, exchangeRate: number, name: string, enabled: boolean}>}
->>>>>>> 0ee423b4
    */
   async getCurrencyFromTable(page, row) {
     return {
@@ -178,11 +170,7 @@
   }
 
   /**
-<<<<<<< HEAD
-   * Get toggle column value for a row
-=======
    * Get a currency status
->>>>>>> 0ee423b4
    * @param page {Page} Browser tab
    * @param row {number} Row on table
    * @return {Promise<boolean>}
@@ -200,11 +188,7 @@
   }
 
   /**
-<<<<<<< HEAD
-   * Update Enable column for the value wanted in currency list
-=======
    * Set a currency status
->>>>>>> 0ee423b4
    * @param page {Page} Browser tab
    * @param row {number} Row on table
    * @param valueWanted {boolean} True if we need to enable status
@@ -346,11 +330,7 @@
    * Get content from all rows
    * @param page {Page} Browser tab
    * @param column {string} Column to get all rows content
-<<<<<<< HEAD
-   * @return {Promise<[]>}
-=======
    * @return {Promise<Array<string>>}
->>>>>>> 0ee423b4
    */
   async getAllRowsColumnContent(page, column) {
     const rowsNumber = await this.getNumberOfElementInGrid(page);
