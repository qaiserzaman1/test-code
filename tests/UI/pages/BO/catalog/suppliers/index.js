require('module-alias/register');
const BOBasePage = require('@pages/BO/BObasePage');

module.exports = class Suppliers extends BOBasePage {
  constructor(page) {
    super(page);

    this.pageTitle = 'Suppliers • ';
    this.successfulUpdateStatusMessage = 'The status has been successfully updated.';

    // Selectors header
    this.newSupplierLink = '#page-header-desc-configuration-add';

    // Selectors grid panel
    this.gridPanel = '#supplier_grid_panel';
    this.gridTable = '#supplier_grid_table';
    this.gridHeaderTitle = `${this.gridPanel} h3.card-header-title`;
    // Bulk Actions
    this.selectAllRowsLabel = `${this.gridPanel} tr.column-filters .grid_bulk_action_select_all`;
    this.bulkActionsToggleButton = `${this.gridPanel} button.js-bulk-actions-btn`;
    this.bulkActionsEnableButton = `${this.gridPanel} #supplier_grid_bulk_action_suppliers_enable_selection`;
    this.bulkActionsDisableButton = `${this.gridPanel} #supplier_grid_bulk_action_suppliers_disable_selection`;
    this.bulkActionsDeleteButton = `${this.gridPanel} #supplier_grid_bulk_action_delete_selection`;
    this.confirmDeleteModal = '#supplier-grid-confirm-modal';
    this.confirmDeleteButton = `${this.confirmDeleteModal} button.btn-confirm-submit`;
    // Filters
    this.filterColumn = filterBy => `${this.gridTable} #supplier_${filterBy}`;
    this.filterSearchButton = `${this.gridTable} .grid-search-button`;
    this.filterResetButton = `${this.gridTable} .grid-reset-button`;
    // Table rows and columns
    this.tableBody = `${this.gridTable} tbody`;
    this.tableRow = row => `${this.tableBody} tr:nth-child(${row})`;
    this.tableEmptyRow = `${this.tableBody} tr.empty_row`;
    this.tableColumn = (row, column) => `${this.tableRow(row)} td.column-${column}`;
    // Actions buttons in Row
    this.actionsColumn = row => `${this.tableRow(row)} td.column-actions`;
    this.viewRowLink = row => `${this.actionsColumn(row)} a.grid-view-row-link`;
    this.dropdownToggleButton = row => `${this.actionsColumn(row)} a.dropdown-toggle`;
    this.dropdownToggleMenu = row => `${this.actionsColumn(row)} div.dropdown-menu`;
    this.editRowLink = row => `${this.dropdownToggleMenu(row)} a.grid-edit-row-link`;
    this.deleteRowLink = row => `${this.dropdownToggleMenu(row)} a[data-url*='/delete']`;
    // enable column
    this.enableColumn = row => this.tableColumn(row, 'active');
    this.enableColumnValidIcon = row => `${this.enableColumn(row)} i.grid-toggler-icon-valid`;
    // Sort Selectors
    this.tableHead = `${this.gridTable} thead`;
    this.sortColumnDiv = column => `${this.tableHead} div.ps-sortable-column[data-sort-col-name='${column}']`;
    this.sortColumnSpanButton = column => `${this.sortColumnDiv(column)} span.ps-sort`;
    // Pagination selectors
    this.paginationLimitSelect = '#paginator_select_page_limit';
    this.paginationLabel = `${this.gridPanel} .col-form-label`;
    this.paginationNextLink = `${this.gridPanel} #pagination_next_url`;
    this.paginationPreviousLink = `${this.gridPanel} [aria-label='Previous']`;
  }

  /*
  Methods
   */

  /* Header Methods */
  /**
   * Go to New Supplier Page
   * @return {Promise<void>}
   */
  async goToAddNewSupplierPage() {
    await this.clickAndWaitForNavigation(this.newSupplierLink);
  }

  /* Column Methods */
  /**
   * View Supplier
   * @param row, Which row of the list
   * @return {Promise<void>}
   */
  async viewSupplier(row = 1) {
    await this.clickAndWaitForNavigation(this.viewRowLink(row));
  }

  /**
   * Edit Supplier
   * @param row
   * @return {Promise<void>}
   */
  async goToEditSupplierPage(row = 1) {
    await Promise.all([
      this.page.click(this.dropdownToggleButton(row)),
      this.waitForVisibleSelector(`${this.dropdownToggleButton(row)}[aria-expanded='true']`),
    ]);
    await this.clickAndWaitForNavigation(this.editRowLink(row));
  }

  /**
   * Delete Row in table
   * @param row, row to delete
<<<<<<< HEAD
   * @return {Promise<string>}
=======
   * @returns {Promise<string>}
>>>>>>> 9aa79f30
   */
  async deleteSupplier(row = 1) {
    await Promise.all([
      this.page.click(this.dropdownToggleButton(row)),
      this.waitForVisibleSelector(`${this.dropdownToggleButton(row)}[aria-expanded='true']`),
    ]);
    await Promise.all([
      this.page.click(this.deleteRowLink(row)),
      this.waitForVisibleSelector(`${this.confirmDeleteModal}.show`),
    ]);
    await this.confirmDeleteSuppliers();
    return this.getTextContent(this.alertSuccessBlockParagraph);
  }

  /**
   * Get toggle column value for a row
   * @param row
   * @returns {Promise<boolean>}
   */
  async getToggleColumnValue(row = 1) {
    return this.elementVisible(this.enableColumnValidIcon(row), 100);
  }

  /**
   * Update Enable column for the value wanted in Brands list
   * @param row
   * @param valueWanted
   * @return {Promise<boolean>}, true if click has been performed
   */
  async updateEnabledValue(row = 1, valueWanted = true) {
    await this.waitForVisibleSelector(this.enableColumn(row), 2000);
    if (await this.getToggleColumnValue(row) !== valueWanted) {
      await this.clickAndWaitForNavigation(this.enableColumn(row));
      return true;
    }
    return false;
  }

  /**
   * get text from a column
   * @param row, row in table
   * @param column, which column
   * @returns {Promise<string>}
   */
  async getTextColumnFromTableSupplier(row, column) {
    return this.getTextContent(this.tableColumn(row, column));
  }

  /* Reset Methods */
  /**
   * Reset filters in table
   * @return {Promise<void>}
   */
  async resetFilter() {
    if (await this.elementVisible(this.filterResetButton, 2000)) {
      await this.clickAndWaitForNavigation(this.filterResetButton);
    }
  }

  /**
   * Get number of elements in grid
   * @returns {Promise<number>}
   */
  async getNumberOfElementInGrid() {
    return this.getNumberFromText(this.gridHeaderTitle);
  }

  /**
   * Reset Filter And get number of elements in list
   * @return {Promise<number>}
   */
  async resetAndGetNumberOfLines() {
    await this.resetFilter();
    return this.getNumberOfElementInGrid();
  }

  /* filter Methods */
  /**
   * Filter Table
   * @param filterType, input / Select
   * @param filterBy, which column
   * @param value, value to put in filter
   * @return {Promise<void>}
   */
  async filterTable(filterType, filterBy, value = '') {
    switch (filterType) {
      case 'input':
        await this.setValue(this.filterColumn(filterBy), value);
        break;
      case 'select':
        await this.selectByVisibleText(this.filterColumn(filterBy), value);
        break;
      default:
      // Do nothing
    }
    // click on search
    await this.clickAndWaitForNavigation(this.filterSearchButton);
  }

  /**
   * Filter Supplier column active
   * @param value
   * @return {Promise<void>}
   */
  async filterSupplierEnabled(value) {
    await this.filterTable('select', 'active', value ? 'Yes' : 'No');
  }

  /* Bulk Actions Methods */
  /**
   * Enable / disable Suppliers by Bulk Actions
   * @param enable
   * @returns {Promise<string>}
   */
  async changeSuppliersEnabledColumnBulkActions(enable = true) {
    // Click on Select All
    await Promise.all([
      this.page.$eval(this.selectAllRowsLabel, el => el.click()),
      this.waitForVisibleSelector(`${this.bulkActionsToggleButton}:not([disabled])`),
    ]);
    // Click on Button Bulk actions
    await Promise.all([
      this.page.click(this.bulkActionsToggleButton),
      this.waitForVisibleSelector(`${this.bulkActionsToggleButton}[aria-expanded='true']`),
    ]);
    // Click on delete and wait for modal
    await this.clickAndWaitForNavigation(enable ? this.bulkActionsEnableButton : this.bulkActionsDisableButton);
    return this.getTextContent(this.alertSuccessBlockParagraph);
  }

  /**
   * Delete with bulk actions
   * @returns {Promise<string>}
   */
  async deleteWithBulkActions() {
    // Click on Select All
    await Promise.all([
      this.page.$eval(this.selectAllRowsLabel, el => el.click()),
      this.waitForVisibleSelector(`${this.bulkActionsToggleButton}:not([disabled])`),
    ]);
    // Click on Button Bulk actions
    await Promise.all([
      this.page.click(this.bulkActionsToggleButton),
      this.waitForVisibleSelector(`${this.bulkActionsToggleButton}[aria-expanded='true']`),
    ]);
    // Click on delete and wait for modal
    await Promise.all([
      this.page.click(this.bulkActionsDeleteButton),
      this.waitForVisibleSelector(`${this.confirmDeleteModal}.show`),
    ]);
    await this.confirmDeleteSuppliers();
    return this.getTextContent(this.alertSuccessBlockParagraph);
  }

  /**
   * Confirm delete with modal
   * @return {Promise<void>}
   */
  async confirmDeleteSuppliers() {
    await this.clickAndWaitForNavigation(this.confirmDeleteButton);
  }

  /**
   * Get alert text message
   * @returns {Promise<string>}
   */
  getAlertTextMessage() {
    return this.getTextContent(this.alertTextBlock);
  }

  // Sort methods
  /**
   * Get content from all rows
   * @param column
   * @return {Promise<[]>}
   */
  async getAllRowsColumnContent(column) {
    const rowsNumber = await this.getNumberOfElementInGrid();
    const allRowsContentTable = [];
    for (let i = 1; i <= rowsNumber; i++) {
      let rowContent = await this.getTextContent(this.tableColumn(i, column));
      if (column === 'active') {
        rowContent = await this.getToggleColumnValue(i).toString();
      }
      await allRowsContentTable.push(rowContent);
    }
    return allRowsContentTable;
  }

  /**
   * Sort table
   * @param sortBy, column to sort with
   * @param sortDirection, asc or desc
   * @return {Promise<void>}
   */
  async sortTable(sortBy, sortDirection = 'asc') {
    const sortColumnDiv = `${this.sortColumnDiv(sortBy)}[data-sort-direction='${sortDirection}']`;
    const sortColumnSpanButton = this.sortColumnSpanButton(sortBy);
    let i = 0;
    while (await this.elementNotVisible(sortColumnDiv, 1000) && i < 2) {
      await this.clickAndWaitForNavigation(sortColumnSpanButton);
      i += 1;
    }
    await this.waitForVisibleSelector(sortColumnDiv);
  }

  /* Pagination methods */
  /**
   * Get pagination label
   * @return {Promise<string>}
   */
  getPaginationLabel() {
    return this.getTextContent(this.paginationLabel);
  }

  /**
   * Select pagination limit
   * @param number
   * @returns {Promise<string>}
   */
  async selectPaginationLimit(number) {
    await this.selectByVisibleText(this.paginationLimitSelect, number);
    return this.getPaginationLabel();
  }

  /**
   * Click on next
   * @returns {Promise<string>}
   */
  async paginationNext() {
    await this.clickAndWaitForNavigation(this.paginationNextLink);
    return this.getPaginationLabel();
  }

  /**
   * Click on previous
   * @returns {Promise<string>}
   */
  async paginationPrevious() {
    await this.clickAndWaitForNavigation(this.paginationPreviousLink);
    return this.getPaginationLabel();
  }
};<|MERGE_RESOLUTION|>--- conflicted
+++ resolved
@@ -92,11 +92,7 @@
   /**
    * Delete Row in table
    * @param row, row to delete
-<<<<<<< HEAD
-   * @return {Promise<string>}
-=======
-   * @returns {Promise<string>}
->>>>>>> 9aa79f30
+   * @return {Promise<string>}
    */
   async deleteSupplier(row = 1) {
     await Promise.all([
@@ -114,7 +110,7 @@
   /**
    * Get toggle column value for a row
    * @param row
-   * @returns {Promise<boolean>}
+   * @return {Promise<boolean>}
    */
   async getToggleColumnValue(row = 1) {
     return this.elementVisible(this.enableColumnValidIcon(row), 100);
@@ -139,7 +135,7 @@
    * get text from a column
    * @param row, row in table
    * @param column, which column
-   * @returns {Promise<string>}
+   * @return {Promise<string>}
    */
   async getTextColumnFromTableSupplier(row, column) {
     return this.getTextContent(this.tableColumn(row, column));
@@ -158,7 +154,7 @@
 
   /**
    * Get number of elements in grid
-   * @returns {Promise<number>}
+   * @return {Promise<number>}
    */
   async getNumberOfElementInGrid() {
     return this.getNumberFromText(this.gridHeaderTitle);
@@ -209,7 +205,7 @@
   /**
    * Enable / disable Suppliers by Bulk Actions
    * @param enable
-   * @returns {Promise<string>}
+   * @return {Promise<string>}
    */
   async changeSuppliersEnabledColumnBulkActions(enable = true) {
     // Click on Select All
@@ -229,7 +225,7 @@
 
   /**
    * Delete with bulk actions
-   * @returns {Promise<string>}
+   * @return {Promise<string>}
    */
   async deleteWithBulkActions() {
     // Click on Select All
@@ -261,7 +257,7 @@
 
   /**
    * Get alert text message
-   * @returns {Promise<string>}
+   * @return {Promise<string>}
    */
   getAlertTextMessage() {
     return this.getTextContent(this.alertTextBlock);
