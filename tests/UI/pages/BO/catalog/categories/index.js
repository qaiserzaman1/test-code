require('module-alias/register');
const BOBasePage = require('@pages/BO/BObasePage');

class Categories extends BOBasePage {
  constructor() {
    super();

    this.pageTitle = 'Categories';
    this.successfulUpdateStatusMessage = 'The status has been successfully updated.';

    // Selectors
    this.editHomeCategoryButton = '#main-div .breadcrumb a[href*=\'edit\']';
    // Header links
    this.addNewCategoryLink = '#page-header-desc-configuration-add[title=\'Add new category\']';
    // List of categories
    this.categoryGridPanel = '#category_grid_panel';
    this.categoryGridTitle = `${this.categoryGridPanel} h3.card-header-title`;
    this.categoriesListForm = '#category_grid';
    this.categoriesListTableRow = row => `${this.categoriesListForm} tbody tr:nth-child(${row})`;
    this.categoriesListTableColumn = (row, column) => `${this.categoriesListTableRow(row)} td.column-${column}`;
    this.categoriesListTableDraggableColumn = row => `${this.categoriesListTableRow(row)
    } td.column-position_drag span i`;
    this.categoriesListTableToggleDropDown = (row, column) => `${this.categoriesListTableColumn(row, column)
    } a[data-toggle='dropdown']`;
    this.categoriesListTableDeleteLink = (row, column) => `${this.categoriesListTableColumn(row, column)
    } a.grid-delete-row-link`;
    this.categoriesListTableViewLink = (row, column) => `${this.categoriesListTableColumn(row, column)
    } a.grid-view-row-link`;
    this.categoriesListTableEditLink = (row, column) => `${this.categoriesListTableColumn(row, column)
    } a.grid-edit-row-link`;
    this.categoriesListColumnValidIcon = (row, column) => `${this.categoriesListTableColumn(row, column)
    } i.grid-toggler-icon-valid`;
    this.categoriesListColumnNotValidIcon = (row, column) => `${this.categoriesListTableColumn(row, column)
    } i.grid-toggler-icon-not-valid`;
    // Filters
    this.categoryFilterInput = filterBy => `${this.categoriesListForm} #category_${filterBy}`;
    this.filterSearchButton = `${this.categoriesListForm} .grid-search-button`;
    this.filterResetButton = `${this.categoriesListForm} .grid-reset-button`;
    // Bulk Actions
    this.selectAllRowsDiv = `${this.categoriesListForm} tr.column-filters .grid_bulk_action_select_all`;
    this.bulkActionsToggleButton = `${this.categoriesListForm} button.dropdown-toggle`;
    this.bulkActionsEnableButton = `${this.categoriesListForm} #category_grid_bulk_action_enable_selection`;
    this.bulkActionsDisableButton = `${this.categoriesListForm} #category_grid_bulk_action_disable_selection`;
    this.bulkActionsDeleteButton = `${this.categoriesListForm} #category_grid_bulk_action_delete_selection`;
    // Sort Selectors
    this.tableHead = `${this.categoriesListForm} thead`;
    this.sortColumnDiv = column => `${this.tableHead} div.ps-sortable-column[data-sort-col-name='${column}']`;
    this.sortColumnSpanButton = column => `${this.sortColumnDiv(column)} span.ps-sort`;
    // Modal Dialog
    this.deleteCategoryModal = '#category_grid_delete_categories_modal.show';
    this.deleteCategoryModalDeleteButton = `${this.deleteCategoryModal} button.js-submit-delete-categories`;
    this.deleteCategoryModalModeInput = id => `${this.deleteCategoryModal} #delete_categories_delete_mode_${id}`;
    // Grid Actions
    this.categoryGridActionsButton = '#category-grid-actions-button';
    this.gridActionDropDownMenu = '#category-grid-actions-dropdown-menu';
    this.gridActionExportLink = '#category-grid-action-export';
    // Pagination selectors
    this.paginationLimitSelect = '#paginator_select_page_limit';
    this.paginationLabel = `${this.categoryGridPanel} .col-form-label`;
    this.paginationNextLink = `${this.categoryGridPanel} #pagination_next_url`;
    this.paginationPreviousLink = `${this.categoryGridPanel} [aria-label='Previous']`;
  }

  /*
  Methods
   */
  /**
   * Go to add new category page
   * @param page
   * @return {Promise<void>}
   */
  async goToAddNewCategoryPage(page) {
    await this.clickAndWaitForNavigation(page, this.addNewCategoryLink);
  }

  /**
   * Reset input filters
   * @param page
   * @returns {Promise<void>}
   */
  async resetFilter(page) {
    if (!(await this.elementNotVisible(page, this.filterResetButton, 2000))) {
      await this.clickAndWaitForNavigation(page, this.filterResetButton);
    }
  }

  /**
   * Get number of elements in grid
   * @param page
   * @returns {Promise<number>}
   */
  async getNumberOfElementInGrid(page) {
    return this.getNumberFromText(page, this.categoryGridTitle);
  }

  /**
   * Reset Filter And get number of elements in list
   * @param page
   * @returns {Promise<number>}
   */
  async resetAndGetNumberOfLines(page) {
    await this.resetFilter(page);
    return this.getNumberOfElementInGrid(page);
  }

  /**
   * Filter list of categories
   * @param page
   * @param filterType, input or select to choose method of filter
   * @param filterBy, column to filter
   * @param value, value to filter with
   * @return {Promise<void>}
   */
  async filterCategories(page, filterType, filterBy, value = '') {
    switch (filterType) {
      case 'input':
        await this.setValue(page, this.categoryFilterInput(filterBy), value.toString());
        break;
      case 'select':
        await this.selectByVisibleText(page, this.categoryFilterInput(filterBy), value ? 'Yes' : 'No');
        break;
      default:
        throw new Error(`Filter ${filterBy} was not found`);
    }
    // click on search
    await this.clickAndWaitForNavigation(page, this.filterSearchButton);
  }

  /**
   * Get Value of column Displayed
   * @param page
   * @param row, row in table
   * @param column, column to check
   * @return {Promise<boolean>}
   */
  async getToggleColumnValue(page, row, column) {
    return this.elementVisible(page, this.categoriesListColumnValidIcon(row, column), 100);
  }

  /**
   * Quick edit toggle column value
   * @param page
   * @param row, row in table
   * @param column, column to update
   * @param valueWanted, Value wanted in column
   * @return {Promise<boolean>} return true if action is done, false otherwise
   */
  async updateToggleColumnValue(page, row, column, valueWanted = true) {
    await this.waitForVisibleSelector(page, this.categoriesListTableColumn(row, column), 2000);
    if (await this.getToggleColumnValue(page, row, column) !== valueWanted) {
      await page.click(`${this.categoriesListTableColumn(row, column)} i`);
      await this.waitForVisibleSelector(
        page,
        (
          valueWanted
            ? this.categoriesListColumnValidIcon(row, column)
            : this.categoriesListColumnNotValidIcon(row, column)
        ),
        15000,
      );
      return true;
    }
    return false;
  }

  /**
   * Get text from a column
   * @param page
   * @param row, row in table
   * @param column, which column
   * @returns {Promise<string>}
   */
  async getTextColumnFromTableCategories(page, row, column) {
    return this.getTextContent(page, this.categoriesListTableColumn(row, column));
  }

  /**
   * Get all information from categories table
   * @param page
   * @param row
   * @returns {Promise<{name: string, description: string, id: string, position: *, status: boolean}>}
   */
  async getCategoryFromTable(page, row) {
    return {
      id: await this.getTextColumnFromTableCategories(page, row, 'id_category'),
      name: await this.getTextColumnFromTableCategories(page, row, 'name'),
      description: await this.getTextColumnFromTableCategories(page, row, 'description'),
      position: parseFloat(await this.getTextColumnFromTableCategories(page, row, 'position')),
      status: await this.getToggleColumnValue(page, row, 'active'),
    };
  }

  /**
   * Get content from all rows
   * @param page
   * @param column
   * @return {Promise<[]>}
   */
  async getAllRowsColumnContent(page, column) {
    const rowsNumber = await this.getNumberOfElementInGrid(page);
    const allRowsContentTable = [];
    for (let i = 1; i <= rowsNumber; i++) {
      const rowContent = await this.getTextColumnFromTableCategories(page, i, column);
      await allRowsContentTable.push(rowContent);
    }
    return allRowsContentTable;
  }

  /**
   * Go to Edit Category page
   * @param page
   * @param row, row in table
   * @return {Promise<void>}
   */
  async goToEditCategoryPage(page, row) {
    // Click on dropDown
    await Promise.all([
      page.click(this.categoriesListTableToggleDropDown(row, 'actions')),
      this.waitForVisibleSelector(page, this.categoriesListTableEditLink(row, 'actions')),
    ]);
    // Click on edit
    await this.clickAndWaitForNavigation(page, this.categoriesListTableEditLink(row, 'actions'));
  }

  /**
   * View subcategories in list
   * @param page
   * @param row, row in table
   * @return {Promise<void>}
   */
  async goToViewSubCategoriesPage(page, row) {
    if (
      await this.elementVisible(page, this.categoriesListTableViewLink(row, 'actions'), 100)
    ) {
      await this.clickAndWaitForNavigation(page, this.categoriesListTableViewLink(row, 'actions'));
    } else {
      await this.clickAndWaitForNavigation(page, `${this.categoriesListTableColumn(row, 'name')} a`);
    }
  }

  /**
   * Delete Category
   * @param page
   * @param row, row in table
   * @param modeID, Deletion method to choose in modal
   * @returns {Promise<string>}
   */
  async deleteCategory(page, row, modeID = '0') {
    // Click on dropDown
    await Promise.all([
      page.click(this.categoriesListTableToggleDropDown(row, 'actions')),
      this.waitForVisibleSelector(
        page,
        `${this.categoriesListTableToggleDropDown(row, 'actions')}[aria-expanded='true']`,
      ),
    ]);
    // Click on delete and wait for modal
    await Promise.all([
      page.click(this.categoriesListTableDeleteLink(row, 'actions')),
      this.waitForVisibleSelector(page, this.deleteCategoryModal),
    ]);
    await this.chooseOptionAndDelete(page, modeID);
    return this.getTextContent(page, this.alertSuccessBlockParagraph);
  }

  /**
   * Choose the option and delete
   * @param page
   * @param modeID, Deletion mode ID to choose in modal
   * @return {Promise<void>}
   */
  async chooseOptionAndDelete(page, modeID) {
    await page.click(this.deleteCategoryModalModeInput(modeID));
    await this.clickAndWaitForNavigation(page, this.deleteCategoryModalDeleteButton);
    await this.waitForVisibleSelector(page, this.alertSuccessBlockParagraph);
  }

  /**
   * Enable / disable categories by Bulk Actions
   * @param page
   * @param enable
   * @returns {Promise<string>}
   */
  async changeCategoriesEnabledColumnBulkActions(page, enable = true) {
    // Click on Select All
    await Promise.all([
<<<<<<< HEAD
      this.page.$eval(this.selectAllRowsDiv, el => el.click()),
      this.waitForVisibleSelector(`${this.bulkActionsToggleButton}:not([disabled])`),
=======
      page.$eval(`${this.selectAllRowsDiv} i`, el => el.click()),
      this.waitForVisibleSelector(page, `${this.bulkActionsToggleButton}:not([disabled])`),
>>>>>>> 788718b6
    ]);
    // Click on Button Bulk actions
    await Promise.all([
      page.click(this.bulkActionsToggleButton),
      this.waitForVisibleSelector(page, `${this.bulkActionsToggleButton}[aria-expanded='true']`),
    ]);
    // Click on delete and wait for modal
    await this.clickAndWaitForNavigation(page, enable ? this.bulkActionsEnableButton : this.bulkActionsDisableButton);
    return this.getTextContent(page, this.alertSuccessBlockParagraph);
  }

  /**
   * Delete all Categories with Bulk Actions
   * @param page
   * @param modeID, Deletion mode ID to choose in modal
   * @returns {Promise<string>}
   */
  async deleteCategoriesBulkActions(page, modeID = '0') {
    // Click on Select All
    await Promise.all([
<<<<<<< HEAD
      this.page.$eval(this.selectAllRowsDiv, el => el.click()),
      this.waitForVisibleSelector(`${this.bulkActionsToggleButton}:not([disabled])`),
=======
      page.$eval(`${this.selectAllRowsDiv} i`, el => el.click()),
      this.waitForVisibleSelector(page, `${this.bulkActionsToggleButton}:not([disabled])`),
>>>>>>> 788718b6
    ]);
    // Click on Button Bulk actions
    await Promise.all([
      page.click(this.bulkActionsToggleButton),
      this.waitForVisibleSelector(page, `${this.bulkActionsToggleButton}[aria-expanded='true']`),
    ]);
    // Click on delete and wait for modal
    await Promise.all([
      page.click(this.bulkActionsDeleteButton),
      this.waitForVisibleSelector(page, this.deleteCategoryModal),
    ]);
    await this.chooseOptionAndDelete(page, modeID);
    return this.getTextContent(page, this.alertSuccessBlockParagraph);
  }

  /**
   * Change category position
   * @param page
   * @param categoryRow
   * @param position
   * @return {Promise<string>}
   */
  async changeCategoryPosition(page, categoryRow, position) {
    await this.dragAndDrop(
      page,
      this.categoriesListTableDraggableColumn(categoryRow),
      this.categoriesListTableDraggableColumn(position),
    );
    return this.getTextContent(page, this.growlMessageBlock);
  }

  /* Sort methods */
  /**
   * Sort table by clicking on column name
   * @param page
   * @param sortBy, column to sort with
   * @param sortDirection, asc or desc
   * @return {Promise<void>}
   */
  async sortTable(page, sortBy, sortDirection) {
    const sortColumnDiv = `${this.sortColumnDiv(sortBy)}[data-sort-direction='${sortDirection}']`;
    const sortColumnSpanButton = this.sortColumnSpanButton(sortBy);
    let i = 0;
    while (await this.elementNotVisible(page, sortColumnDiv, 500) && i < 2) {
      await page.hover(this.sortColumnDiv(sortBy));
      await this.clickAndWaitForNavigation(page, sortColumnSpanButton);
      i += 1;
    }
    await this.waitForVisibleSelector(page, sortColumnDiv);
  }

  // Export methods
  /**
   * Click on lint to export categories to a csv file
   * @param page
   * @return {Promise<*>}
   */
  async exportDataToCsv(page) {
    await Promise.all([
      page.click(this.categoryGridActionsButton),
      this.waitForVisibleSelector(page, `${this.gridActionDropDownMenu}.show`),
    ]);
    const [download] = await Promise.all([
      page.waitForEvent('download'),
      page.click(this.gridActionExportLink),
      page.waitForSelector(`${this.gridActionDropDownMenu}.show`, {state: 'hidden'}),
    ]);
    return download.path();
  }

  /**
   * Get category from table in csv format
   * @param page
   * @param row
   * @return {Promise<string>}
   */
  async getCategoryInCsvFormat(page, row) {
    const category = await this.getCategoryFromTable(page, row);
    return `${category.id};`
      + `${category.name};`
      + `"${category.description}";`
      + `${category.position - 1};`
      + `${category.status ? 1 : 0}`;
  }

  /**
   * Go to edit category page
   * @param page
   * @returns {Promise<void>}
   */
  async goToEditHomeCategoryPage(page) {
    await this.waitForSelectorAndClick(page, this.editHomeCategoryButton);
  }

  /* Pagination methods */
  /**
   * Get pagination label
   * @param page
   * @return {Promise<string>}
   */
  getPaginationLabel(page) {
    return this.getTextContent(page, this.paginationLabel);
  }

  /**
   * Select pagination limit
   * @param page
   * @param number
   * @returns {Promise<string>}
   */
  async selectPaginationLimit(page, number) {
    await this.selectByVisibleText(page, this.paginationLimitSelect, number);
    return this.getPaginationLabel(page);
  }

  /**
   * Click on next
   * @param page
   * @returns {Promise<string>}
   */
  async paginationNext(page) {
    await this.clickAndWaitForNavigation(page, this.paginationNextLink);
    return this.getPaginationLabel(page);
  }

  /**
   * Click on previous
   * @param page
   * @returns {Promise<string>}
   */
  async paginationPrevious(page) {
    await this.clickAndWaitForNavigation(page, this.paginationPreviousLink);
    return this.getPaginationLabel(page);
  }
}

module.exports = new Categories();<|MERGE_RESOLUTION|>--- conflicted
+++ resolved
@@ -284,13 +284,8 @@
   async changeCategoriesEnabledColumnBulkActions(page, enable = true) {
     // Click on Select All
     await Promise.all([
-<<<<<<< HEAD
-      this.page.$eval(this.selectAllRowsDiv, el => el.click()),
-      this.waitForVisibleSelector(`${this.bulkActionsToggleButton}:not([disabled])`),
-=======
-      page.$eval(`${this.selectAllRowsDiv} i`, el => el.click()),
+      page.$eval(this.selectAllRowsDiv, el => el.click()),
       this.waitForVisibleSelector(page, `${this.bulkActionsToggleButton}:not([disabled])`),
->>>>>>> 788718b6
     ]);
     // Click on Button Bulk actions
     await Promise.all([
@@ -311,13 +306,8 @@
   async deleteCategoriesBulkActions(page, modeID = '0') {
     // Click on Select All
     await Promise.all([
-<<<<<<< HEAD
-      this.page.$eval(this.selectAllRowsDiv, el => el.click()),
-      this.waitForVisibleSelector(`${this.bulkActionsToggleButton}:not([disabled])`),
-=======
-      page.$eval(`${this.selectAllRowsDiv} i`, el => el.click()),
+      page.$eval(this.selectAllRowsDiv, el => el.click()),
       this.waitForVisibleSelector(page, `${this.bulkActionsToggleButton}:not([disabled])`),
->>>>>>> 788718b6
     ]);
     // Click on Button Bulk actions
     await Promise.all([
