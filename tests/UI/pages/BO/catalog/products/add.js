require('module-alias/register');
const BOBasePage = require('@pages/BO/BObasePage');

class AddProduct extends BOBasePage {
  constructor() {
    super();

    this.pageTitle = 'Product •';
    // Text Message
    this.settingUpdatedMessage = 'Settings updated.';
    this.errorMessage = 'Unable to update settings.';
    this.errorMessageWhenSummaryTooLong = number => 'This value is too long.'
      + ` It should have ${number} characters or less.`;
    // Selectors
    this.productNameInput = '#form_step1_name_1';
    this.productTypeSelect = '#form_step1_type_product';
    this.productWithCombinationsInput = '#show_variations_selector div:nth-of-type(2) input';
    this.productReferenceInput = '#form_step6_reference';
    this.productQuantityInput = '#form_step1_qty_0_shortcut';
    this.productPriceTtcInput = '#form_step1_price_ttc_shortcut';
    this.saveProductButton = 'input#submit[value=\'Save\']';
    this.goToCatalogButton = '#product_form_save_go_to_catalog_btn';
    this.previewProductLink = 'a#product_form_preview_btn';
    this.productOnlineSwitch = '.product-footer div.switch-input';
    this.productOnlineTitle = 'h2.for-switch.online-title';
    this.productShortDescriptionIframe = '#form_step1_description_short';
    this.productDescriptionIframe = '#form_step1_description';
    this.productTaxRuleSelect = '#step2_id_tax_rules_group_rendered';
    this.productDeleteLink = '.product-footer a.delete';
    this.dangerMessageShortDescription = '#form_step1_description_short .has-danger li';

    // Form nav
    this.formNavList = '#form-nav';
    this.forNavlistItemLink = id => `${this.formNavList} #tab_step${id} a`;
    // Selectors of Step 2 : Pricing
    this.addSpecificPriceButton = '#js-open-create-specific-price-form';
    this.specificPriceForm = '#specific_price_form';
    this.combinationSelect = '#form_step2_specific_price_sp_id_product_attribute';
    this.startingAtInput = '#form_step2_specific_price_sp_from_quantity';
    this.applyDiscountOfInput = '#form_step2_specific_price_sp_reduction';
    this.reductionType = '#form_step2_specific_price_sp_reduction_type';
    this.applyButton = '#form_step2_specific_price_save';
    // Selector of Step 3 : Combinations
    this.addCombinationsInput = '#form_step3_attributes-tokenfield';
    this.generateCombinationsButton = '#create-combinations';
    this.productCombinationBulkQuantityInput = '#product_combination_bulk_quantity';
    this.productCombinationSelectAllCheckbox = 'input#toggle-all-combinations';
    this.applyOnCombinationsButton = '#apply-on-combinations';
    this.productCombinationTableRow = id => `#accordion_combinations tr:nth-of-type(${id})`;
    this.deleteCombinationsButton = '#delete-combinations';
    this.productCombinationsBulkForm = '#combinations-bulk-form';
    this.productCombinationsBulkFormTitle = `${this.productCombinationsBulkForm} p[aria-controls]`;
    this.bulkCombinationsContainer = '#bulk-combinations-container';
    // Selector of Step 5 : SEO
    this.resetUrlButton = '#seo-url-regenerate';
    this.friendlyUrlInput = '#form_step5_link_rewrite_1';
  }

  /*
  Methods
   */

  /**
   * Set value on tinyMce textarea
   * @param page
   * @param selector
   * @param value
   * @returns {Promise<void>}
   */
  async setValueOnTinymceInput(page, selector, value) {
    // Select all
    await page.click(`${selector} .mce-edit-area`, {clickCount: 3});

    // Delete all text
    await page.keyboard.press('Backspace');

    // Fill the text
    await page.keyboard.type(value);
  }

  /**
   * Set Name, type of product, Reference, price ttc, description and short description
   * @param page
   * @param productData
   * @return {Promise<void>}
   */
<<<<<<< HEAD
  async setBasicSetting(productData) {
    await this.setValue(this.productNameInput, productData.name);
    await this.setValueOnTinymceInput(this.productDescriptionIframe, productData.description);
    await this.setValueOnTinymceInput(this.productShortDescriptionIframe, productData.summary);
    await this.selectByVisibleText(this.productTypeSelect, productData.type);
    await this.setValue(this.productReferenceInput, productData.reference);
    if (await this.elementVisible(this.productQuantityInput, 500)) {
      await this.setValue(this.productQuantityInput, productData.quantity.toString());
=======
  async setBasicSetting(page, productData) {
    await this.setValue(page, this.productNameInput, productData.name);
    await page.click(this.productDescriptionTab);
    await this.setValueOnTinymceInput(page, this.productDescriptionIframe, productData.description);
    await page.click(this.productShortDescriptionTab);
    await this.setValueOnTinymceInput(page, this.productShortDescriptionIframe, productData.summary);
    await this.selectByVisibleText(page, this.productTypeSelect, productData.type);
    await this.setValue(page, this.productReferenceInput, productData.reference);
    if (await this.elementVisible(page, this.productQuantityInput, 500)) {
      await this.setValue(page, this.productQuantityInput, productData.quantity.toString());
>>>>>>> 788718b6
    }
    await this.selectByVisibleText(page, this.productTaxRuleSelect, productData.taxRule);
    await this.setValue(page, this.productPriceTtcInput, productData.price.toString());
  }

  /**
   * Set product online or offline
   * @param page
   * @param wantedStatus
   * @return {Promise<void>}
   */
  async setProductStatus(page, wantedStatus) {
    const isProductOnline = await this.getOnlineButtonStatus(page);
    if (isProductOnline !== wantedStatus) {
      await page.click(this.productOnlineSwitch);
      await this.closeGrowlMessage(page);
    }
  }

  /**
   * Save product and close the growl message linked to
   * @param page
   * @returns {Promise<string>}
   */
  async saveProduct(page) {
    await page.click(this.saveProductButton);
    return this.closeGrowlMessage(page);
  }

  /**
   * Create basic product
   * @param page
   * @param productData
   * @returns {Promise<string>}
   */
  async createEditBasicProduct(page, productData) {
    await this.setBasicSetting(page, productData);
    await this.setProductStatus(page, productData.status);
    return this.saveProduct(page);
  }

  /**
   * Set Combinations for product
   * @param page
   * @param productData
   * @returns {Promise<string>}
   */
  async setCombinationsInProduct(page, productData) {
    await page.click(this.productWithCombinationsInput);
    // GOTO Combination tab : id = 3
    await this.goToFormStep(page, 3);
    // Delete All combinations if exists
    await this.deleteAllCombinations(page);
    // Add combinations
    await this.addCombinations(page, productData.combinations);
    // Set quantity
    await this.setCombinationsQuantity(page, productData.quantity);
    // GOTO Basic settings Tab : id = 1
    await this.goToFormStep(page, 1);
    return this.saveProduct(page);
  }

  /**
   * Generate combinations in input
   * @param page
   * @param combinations
   * @return {Promise<void>}
   */
  async addCombinations(page, combinations) {
    const keys = Object.keys(combinations);
    /*eslint-disable*/
    for (const key of keys) {
      for (const value of combinations[key]) {
        await this.addCombination(page, `${key} : ${value}`);
      }
    }
    /* eslint-enable */
    await this.scrollTo(page, this.generateCombinationsButton);
    await Promise.all([
      this.waitForVisibleSelector(page, `${this.productCombinationsBulkForm}:not(.inactive)`),
      this.waitForVisibleSelector(
        page,
        `${this.productCombinationTableRow(1)}[style='display: table-row;']`,
      ),
      page.click(this.generateCombinationsButton),
    ]);
    await this.closeGrowlMessage(page);
    await this.closeCombinationsForm(page);
  }

  /**
   * add one combination
   * @param page
   * @param combination
   * @return {Promise<void>}
   */
  async addCombination(page, combination) {
    await page.type(this.addCombinationsInput, combination);
    await page.keyboard.press('ArrowDown');
    await page.keyboard.press('Enter');
  }

  /**
   * Set quantity for all combinations
   * @param page
   * @param quantity
   * @return {Promise<void>}
   */
  async setCombinationsQuantity(page, quantity) {
    // Unselect all
    await this.changeCheckboxValue(page, this.productCombinationSelectAllCheckbox, false);
    await Promise.all([
      this.waitForVisibleSelector(page, `${this.productCombinationsBulkFormTitle}[aria-expanded='true']`),
      await this.changeCheckboxValue(page, this.productCombinationSelectAllCheckbox, true),
    ]);
    // Edit quantity
    await this.waitForVisibleSelector(page, this.applyOnCombinationsButton);
    await this.scrollTo(page, this.productCombinationBulkQuantityInput);
    await page.type(this.productCombinationBulkQuantityInput, quantity.toString());
    await this.scrollTo(page, this.applyOnCombinationsButton);
    await page.click(this.applyOnCombinationsButton);
  }

  /**
   * Preview product in new tab
   * @param page
   * @return page opened
   */
  async previewProduct(page) {
    await this.waitForVisibleSelector(page, this.previewProductLink);
    const newPage = await this.openLinkWithTargetBlank(page, this.previewProductLink, 'body a');
    const textBody = await this.getTextContent(newPage, 'body');
    if (await textBody.includes('[Debug] This page has moved')) {
      await this.clickAndWaitForNavigation(newPage, 'a');
    }
    return newPage;
  }

  /**
   * Delete product
   * @param page
   * @returns {Promise<string>}
   */
  async deleteProduct(page) {
    await Promise.all([
      this.waitForVisibleSelector(page, this.modalDialog),
      page.click(this.productDeleteLink),
    ]);
    await this.clickAndWaitForNavigation(page, this.modalDialogYesButton);
    return this.getTextContent(page, this.alertSuccessBlockParagraph);
  }

  /**
   * Navigate between forms in add product
   * @param page
   * @param id
   * @return {Promise<void>}
   */
  async goToFormStep(page, id = 1) {
    const selector = this.forNavlistItemLink(id);
    await Promise.all([
      this.waitForVisibleSelector(page, `${selector}[aria-selected='true']`),
      this.waitForSelectorAndClick(page, selector),
    ]);
  }

  /**
   * Return true if combinations table is displayed
   * @param page
   * @return {boolean}
   */
  hasCombinations(page) {
    return this.elementVisible(page, this.productCombinationTableRow(1), 2000);
  }

  /**
   * Delete all combinations
   * @param page
   * @return {Promise<void>}
   */
  async deleteAllCombinations(page) {
    if (await this.hasCombinations(page)) {
      // Unselect all
      await this.changeCheckboxValue(page, this.productCombinationSelectAllCheckbox, false);
      // Select all and delete combinations
      await Promise.all([
        this.changeCheckboxValue(page, this.productCombinationSelectAllCheckbox, true),
        this.waitForVisibleSelector(page, `${this.bulkCombinationsContainer}.show`),
      ]);
      await this.scrollTo(page, this.deleteCombinationsButton);
      await Promise.all([
        page.click(this.deleteCombinationsButton),
        this.waitForVisibleSelector(page, this.modalDialog),
      ]);
      await page.waitForTimeout(250);
      await Promise.all([
        page.click(this.modalDialogYesButton),
        this.waitForSelectorAndClick(page, this.growlCloseButton),
      ]);
      // Unselect all
      await this.changeCheckboxValue(page, this.productCombinationSelectAllCheckbox, false);
      await this.closeCombinationsForm(page);
    }
  }

  /**
   * Close combinations form if open
   * @param page
   * @return {Promise<void>}
   */
  async closeCombinationsForm(page) {
    if (!(await this.elementVisible(page, `${this.productCombinationsBulkFormTitle}[aria-expanded='false']`, 1000))) {
      await Promise.all([
        page.click(this.productCombinationsBulkFormTitle),
        this.waitForVisibleSelector(page, `${this.productCombinationsBulkFormTitle}[aria-expanded='false']`),
      ]);
    }
  }

  /**
   * Reset friendly URL
   * @param page
   * @returns {Promise<void>}
   */
  async resetURL(page) {
    await this.goToFormStep(page, 5);
    await this.waitForVisibleSelector(page, this.resetUrlButton);
    await this.scrollTo(page, this.resetUrlButton);
    await page.click(this.resetUrlButton);
    await this.goToFormStep(page, 1);
  }

  /**
   * Get the error message when short description is too long
   * @param page
   * @returns {Promise<string>}
   */
  async getErrorMessageWhenSummaryIsTooLong(page) {
    return this.getTextContent(page, this.dangerMessageShortDescription);
  }

  /**
   * Get friendly URL
   * @param page
   * @returns {Promise<string>}
   */
  async getFriendlyURL(page) {
    await this.reloadPage(page);
    await this.goToFormStep(page, 5);
    return this.getAttributeContent(page, this.friendlyUrlInput, 'value');
  }

  /**
   * Add specific prices
   * @param page
   * @param specificPriceData
   * @return {Promise<string>}
   */
  async addSpecificPrices(page, specificPriceData) {
    await this.reloadPage(page);
    // Go to pricing tab : id = 2
    await this.goToFormStep(page, 2);
    await Promise.all([
      page.click(this.addSpecificPriceButton),
      this.waitForVisibleSelector(page, `${this.specificPriceForm}.show`),
    ]);
    // Choose combinations if exist
    if (specificPriceData.combinations) {
      await this.waitForVisibleSelector(page, this.combinationSelect);
      await this.scrollTo(page, this.combinationSelect);
      await this.selectByVisibleText(page, this.combinationSelect, specificPriceData.combinations);
    }
    await this.setValue(page, this.startingAtInput, specificPriceData.startingAt.toString());
    await this.setValue(page, this.applyDiscountOfInput, specificPriceData.discount.toString());
    await this.selectByVisibleText(page, this.reductionType, specificPriceData.reductionType);
    // Apply specific price
    await Promise.all([
      this.scrollTo(page, this.applyButton),
      page.click(this.applyButton),
    ]);
    const growlMessageText = await this.closeGrowlMessage(page);
    await this.goToFormStep(page, 1);
    return growlMessageText;
  }

  /**
   * Get online product status
   * @param page
   * @returns {Promise<boolean>}
   */
  getOnlineButtonStatus(page) {
    return this.elementVisible(page, this.productOnlineTitle, 1000);
  }

  /**
   * Is quantity input visible
   * @param page
   * @returns {boolean}
   */
  isQuantityInputVisible(page) {
    return this.elementVisible(page, this.productQuantityInput, 1000);
  }

  /**
   * Go to catalog page
   * @param page
   * @returns {Promise<void>}
   */
  async goToCatalogPage(page) {
    await this.clickAndWaitForNavigation(page, this.goToCatalogButton);
  }
}

module.exports = new AddProduct();<|MERGE_RESOLUTION|>--- conflicted
+++ resolved
@@ -84,27 +84,14 @@
    * @param productData
    * @return {Promise<void>}
    */
-<<<<<<< HEAD
-  async setBasicSetting(productData) {
-    await this.setValue(this.productNameInput, productData.name);
-    await this.setValueOnTinymceInput(this.productDescriptionIframe, productData.description);
-    await this.setValueOnTinymceInput(this.productShortDescriptionIframe, productData.summary);
-    await this.selectByVisibleText(this.productTypeSelect, productData.type);
-    await this.setValue(this.productReferenceInput, productData.reference);
-    if (await this.elementVisible(this.productQuantityInput, 500)) {
-      await this.setValue(this.productQuantityInput, productData.quantity.toString());
-=======
   async setBasicSetting(page, productData) {
     await this.setValue(page, this.productNameInput, productData.name);
-    await page.click(this.productDescriptionTab);
     await this.setValueOnTinymceInput(page, this.productDescriptionIframe, productData.description);
-    await page.click(this.productShortDescriptionTab);
     await this.setValueOnTinymceInput(page, this.productShortDescriptionIframe, productData.summary);
     await this.selectByVisibleText(page, this.productTypeSelect, productData.type);
     await this.setValue(page, this.productReferenceInput, productData.reference);
     if (await this.elementVisible(page, this.productQuantityInput, 500)) {
       await this.setValue(page, this.productQuantityInput, productData.quantity.toString());
->>>>>>> 788718b6
     }
     await this.selectByVisibleText(page, this.productTaxRuleSelect, productData.taxRule);
     await this.setValue(page, this.productPriceTtcInput, productData.price.toString());
