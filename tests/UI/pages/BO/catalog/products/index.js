--- conflicted
+++ resolved
@@ -497,47 +497,47 @@
     }
     await this.waitForVisibleSelector(page, sortColumnDiv);
   }
-<<<<<<< HEAD
+
+  /* Pagination methods */
+  /**
+   * Get pagination label
+   * @param page
+   * @return {Promise<string>}
+   */
+  getPaginationLabel(page) {
+    return this.getTextContent(page, this.paginationLabel);
+  }
+
+  /**
+   * Select pagination limit
+   * @param page
+   * @param number
+   * @returns {Promise<string>}
+   */
+  async selectPaginationLimit(page, number) {
+    await this.selectByVisibleText(page, this.paginationLimitSelect, number);
+    return this.getPaginationLabel(page);
+  }
+
+  /**
+   * Click on next
+   * @param page
+   * @returns {Promise<string>}
+   */
+  async paginationNext(page) {
+    await this.clickAndWaitForNavigation(page, this.paginationNextLink);
+    return this.getPaginationLabel(page);
+  }
+
+  /**
+   * Click on previous
+   * @param page
+   * @returns {Promise<string>}
+   */
+  async paginationPrevious(page) {
+    await this.clickAndWaitForNavigation(page, this.paginationPreviousLink);
+    return this.getPaginationLabel(page);
+  }
 }
 
-module.exports = new Product();
-=======
-
-  /* Pagination methods */
-  /**
-   * Get pagination label
-   * @return {Promise<string>}
-   */
-  getPaginationLabel() {
-    return this.getTextContent(this.paginationLabel);
-  }
-
-  /**
-   * Select pagination limit
-   * @param number
-   * @returns {Promise<string>}
-   */
-  async selectPaginationLimit(number) {
-    await this.selectByVisibleText(this.paginationLimitSelect, number);
-    return this.getPaginationLabel();
-  }
-
-  /**
-   * Click on next
-   * @returns {Promise<string>}
-   */
-  async paginationNext() {
-    await this.clickAndWaitForNavigation(this.paginationNextLink);
-    return this.getPaginationLabel();
-  }
-
-  /**
-   * Click on previous
-   * @returns {Promise<string>}
-   */
-  async paginationPrevious() {
-    await this.clickAndWaitForNavigation(this.paginationPreviousLink);
-    return this.getPaginationLabel();
-  }
-};
->>>>>>> e1ca5095
+module.exports = new Product();