--- conflicted
+++ resolved
@@ -180,7 +180,6 @@
   }
 
   /**
-<<<<<<< HEAD
    * Get Product Status
    * @param page
    * @param row
@@ -197,8 +196,6 @@
   }
 
   /**
-=======
->>>>>>> bf85c2e5
    * Filter products
    * @param page
    * @param filterBy
@@ -449,19 +446,6 @@
   }
 
   /**
-<<<<<<< HEAD
-=======
-   * Get Value of column Displayed
-   * @param page
-   * @param row, row in table
-   * @return {Promise<boolean>}
-   */
-  async getProductStatusFromList(page, row) {
-    return this.elementVisible(page, this.productsListTableColumnStatusEnabled(row), 100);
-  }
-
-  /**
->>>>>>> bf85c2e5
    * Quick edit toggle column value
    * @param page
    * @param row, row in table
@@ -469,10 +453,6 @@
    * @return {Promise<boolean>} return true if action is done, false otherwise
    */
   async setProductStatus(page, row, valueWanted = true) {
-<<<<<<< HEAD
-=======
-    await this.waitForVisibleSelector(page, this.productsListTableColumnStatus(row), 2000);
->>>>>>> bf85c2e5
     const actualValue = await this.getProductStatusFromList(page, row);
     if (actualValue !== valueWanted) {
       await this.clickAndWaitForNavigation(page, this.productsListTableColumnStatus(row));
