--- conflicted
+++ resolved
@@ -84,12 +84,9 @@
             contexts:
               - Tests\Integration\Behaviour\Features\Context\CommonFeatureContext
               - Tests\Integration\Behaviour\Features\Context\Domain\ManufacturerFeatureContext
-<<<<<<< HEAD
         cms_page:
             paths:
                 features: Features/Scenario/CmsPage
             contexts:
                 - Tests\Integration\Behaviour\Features\Context\CommonFeatureContext
-                - Tests\Integration\Behaviour\Features\Context\Domain\CmsPageFeatureContext
-=======
->>>>>>> d2b71716
+                - Tests\Integration\Behaviour\Features\Context\Domain\CmsPageFeatureContext