default:
    suites:
        database:
            paths:
                features: Features/Scenario/Database
            contexts:
                - Tests\Integration\Behaviour\Features\Context\CommonFeatureContext
                - Tests\Integration\Behaviour\Features\Context\SqlManagerFeatureContext
        customer:
            paths:
                features: Features/Scenario/Customer
            contexts:
                - Tests\Integration\Behaviour\Features\Context\CommonFeatureContext
                - Tests\Integration\Behaviour\Features\Context\CustomerManagerFeatureContext
                - Tests\Integration\Behaviour\Features\Context\Domain\CustomerFeatureContext
                - Tests\Integration\Behaviour\Features\Context\CustomerFeatureContext
        category:
            paths:
                features: Features/Scenario/Category
            contexts:
                - Tests\Integration\Behaviour\Features\Context\CommonFeatureContext
                - Tests\Integration\Behaviour\Features\Context\CategoryFeatureContext
                - Tests\Integration\Behaviour\Features\Context\Domain\CategoryFeatureContext
        cart:
            paths:
                features: Features/Scenario/Cart
            contexts:
                - Tests\Integration\Behaviour\Features\Context\CommonFeatureContext
                - Tests\Integration\Behaviour\Features\Context\Configuration\CommonConfigurationFeatureContext
                - Tests\Integration\Behaviour\Features\Context\Configuration\PackConfigurationFeatureContext
                - Tests\Integration\Behaviour\Features\Context\Configuration\RoundingModeConfigurationFeatureContext
                - Tests\Integration\Behaviour\Features\Context\Configuration\RoundingTypeConfigurationFeatureContext
                - Tests\Integration\Behaviour\Features\Context\Configuration\EmailConfigurationFeatureContext
                - Tests\Integration\Behaviour\Features\Context\ContextFeatureContext
                - Tests\Integration\Behaviour\Features\Context\SqlManagerFeatureContext
                - Tests\Integration\Behaviour\Features\Context\CartFeatureContext
                - Tests\Integration\Behaviour\Features\Context\ProductFeatureContext
                - Tests\Integration\Behaviour\Features\Context\CartRuleFeatureContext
                - Tests\Integration\Behaviour\Features\Context\CurrencyFeatureContext
                - Tests\Integration\Behaviour\Features\Context\TaxFeatureContext
                - Tests\Integration\Behaviour\Features\Context\SpecificPriceRuleFeatureContext
                - Tests\Integration\Behaviour\Features\Context\CarrierFeatureContext
                - Tests\Integration\Behaviour\Features\Context\CustomerFeatureContext
                - Tests\Integration\Behaviour\Features\Context\OrderFeatureContext
                - Tests\Integration\Behaviour\Features\Context\ShopFeatureContext
        order:
            paths:
                features: Features/Scenario/Order
            contexts:
                - Tests\Integration\Behaviour\Features\Context\CommonFeatureContext
                - Tests\Integration\Behaviour\Features\Context\CustomerFeatureContext
                - Tests\Integration\Behaviour\Features\Context\EmployeeFeatureContext
                - Tests\Integration\Behaviour\Features\Context\ModuleFeatureContext
                - Tests\Integration\Behaviour\Features\Context\OrderFeatureContext
                - Tests\Integration\Behaviour\Features\Context\Configuration\EmailConfigurationFeatureContext
                - Tests\Integration\Behaviour\Features\Context\Domain\CartFeatureContext
                - Tests\Integration\Behaviour\Features\Context\ProductFeatureContext
                - Tests\Integration\Behaviour\Features\Context\Domain\OrderFeatureContext
        currency:
            paths:
                features: Features/Scenario/Currency
            contexts:
                - Tests\Integration\Behaviour\Features\Context\CommonFeatureContext
                - Tests\Integration\Behaviour\Features\Context\ShopFeatureContext
                - Tests\Integration\Behaviour\Features\Context\CurrencyFeatureContext
                - Tests\Integration\Behaviour\Features\Context\Domain\CurrencyFeatureContext
        webservice:
            paths:
                features: Features/Scenario/Webservice
            contexts:
                - Tests\Integration\Behaviour\Features\Context\CommonFeatureContext
                - Tests\Integration\Behaviour\Features\Context\ShopFeatureContext
                - Tests\Integration\Behaviour\Features\Context\Domain\WebserviceKeyFeatureContext
                - Tests\Integration\Behaviour\Features\Context\WebserviceKeyFeatureContext
<<<<<<< HEAD
        tax:
            paths:
                features: Features/Scenario/Tax
            contexts:
                - Tests\Integration\Behaviour\Features\Context\Domain\TaxFeatureContext
                - Tests\Integration\Behaviour\Features\Context\CommonFeatureContext
=======
        manufacturer:
            paths:
                features: Features/Scenario/Manufacturer
            contexts:
              - Tests\Integration\Behaviour\Features\Context\CommonFeatureContext
              - Tests\Integration\Behaviour\Features\Context\Domain\ManufacturerFeatureContext
>>>>>>> 61ed4fd6
<|MERGE_RESOLUTION|>--- conflicted
+++ resolved
@@ -72,18 +72,15 @@
                 - Tests\Integration\Behaviour\Features\Context\ShopFeatureContext
                 - Tests\Integration\Behaviour\Features\Context\Domain\WebserviceKeyFeatureContext
                 - Tests\Integration\Behaviour\Features\Context\WebserviceKeyFeatureContext
-<<<<<<< HEAD
         tax:
             paths:
                 features: Features/Scenario/Tax
             contexts:
                 - Tests\Integration\Behaviour\Features\Context\Domain\TaxFeatureContext
                 - Tests\Integration\Behaviour\Features\Context\CommonFeatureContext
-=======
         manufacturer:
             paths:
                 features: Features/Scenario/Manufacturer
             contexts:
               - Tests\Integration\Behaviour\Features\Context\CommonFeatureContext
               - Tests\Integration\Behaviour\Features\Context\Domain\ManufacturerFeatureContext
->>>>>>> 61ed4fd6
