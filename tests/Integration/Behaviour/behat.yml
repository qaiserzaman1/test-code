default:
    suites:
        database:
            paths:
                features: Features/Scenario/Database
            contexts:
                - Tests\Integration\Behaviour\Features\Context\CommonFeatureContext
                - Tests\Integration\Behaviour\Features\Context\SqlManagerFeatureContext
        customer:
            paths:
                features: Features/Scenario/Customer
            contexts:
                - Tests\Integration\Behaviour\Features\Context\CommonFeatureContext
                - Tests\Integration\Behaviour\Features\Context\CustomerManagerFeatureContext
                - Tests\Integration\Behaviour\Features\Context\Domain\CustomerFeatureContext
                - Tests\Integration\Behaviour\Features\Context\CustomerFeatureContext
        category:
            paths:
                features: Features/Scenario/Category
            contexts:
                - Tests\Integration\Behaviour\Features\Context\CommonFeatureContext
                - Tests\Integration\Behaviour\Features\Context\CategoryFeatureContext
                - Tests\Integration\Behaviour\Features\Context\Domain\CategoryFeatureContext
        cart:
            paths:
                features: Features/Scenario/Cart
            contexts:
                - Tests\Integration\Behaviour\Features\Context\CommonFeatureContext
                - Tests\Integration\Behaviour\Features\Context\Configuration\CommonConfigurationFeatureContext
                - Tests\Integration\Behaviour\Features\Context\Configuration\PackConfigurationFeatureContext
                - Tests\Integration\Behaviour\Features\Context\Configuration\RoundingModeConfigurationFeatureContext
                - Tests\Integration\Behaviour\Features\Context\Configuration\RoundingTypeConfigurationFeatureContext
                - Tests\Integration\Behaviour\Features\Context\Configuration\EmailConfigurationFeatureContext
                - Tests\Integration\Behaviour\Features\Context\ContextFeatureContext
                - Tests\Integration\Behaviour\Features\Context\SqlManagerFeatureContext
                - Tests\Integration\Behaviour\Features\Context\CartFeatureContext
                - Tests\Integration\Behaviour\Features\Context\ProductFeatureContext
                - Tests\Integration\Behaviour\Features\Context\CartRuleFeatureContext
                - Tests\Integration\Behaviour\Features\Context\CurrencyFeatureContext
                - Tests\Integration\Behaviour\Features\Context\TaxFeatureContext
                - Tests\Integration\Behaviour\Features\Context\SpecificPriceRuleFeatureContext
                - Tests\Integration\Behaviour\Features\Context\CarrierFeatureContext
                - Tests\Integration\Behaviour\Features\Context\CustomerFeatureContext
<<<<<<< HEAD
                - Tests\Integration\Behaviour\Features\Context\OrderFeatureContext
                - Tests\Integration\Behaviour\Features\Context\ShopFeatureContext
        order:
            paths:
                features: Features/Scenario/Order
            contexts:
                - Tests\Integration\Behaviour\Features\Context\CommonFeatureContext
                - Tests\Integration\Behaviour\Features\Context\CustomerFeatureContext
                - Tests\Integration\Behaviour\Features\Context\EmployeeFeatureContext
                - Tests\Integration\Behaviour\Features\Context\ModuleFeatureContext
                - Tests\Integration\Behaviour\Features\Context\OrderFeatureContext
                - Tests\Integration\Behaviour\Features\Context\Configuration\EmailConfigurationFeatureContext
                - Tests\Integration\Behaviour\Features\Context\Domain\CartFeatureContext
                - Tests\Integration\Behaviour\Features\Context\ProductFeatureContext
                - Tests\Integration\Behaviour\Features\Context\Domain\OrderFeatureContext
        currency:
            paths:
                features: Features/Scenario/Currency
=======
                - Tests\Integration\Behaviour\Features\Context\CategoryFeatureContext
                - Tests\Integration\Behaviour\Features\Context\OrderFeatureContext
        currency:
          paths:
            features: Features/Scenario/Currency
          contexts:
            - Tests\Integration\Behaviour\Features\Context\CommonFeatureContext
            - Tests\Integration\Behaviour\Features\Context\ShopFeatureContext
            - Tests\Integration\Behaviour\Features\Context\Domain\CurrencyFeatureContext
            - Tests\Integration\Behaviour\Features\Context\CurrencyFeatureContext
        cldr:
            paths:
                features: Features/Scenario/CLDR
>>>>>>> ef0387a9
            contexts:
                - Tests\Integration\Behaviour\Features\Context\CommonFeatureContext
                - Tests\Integration\Behaviour\Features\Context\ShopFeatureContext
                - Tests\Integration\Behaviour\Features\Context\CurrencyFeatureContext
                - Tests\Integration\Behaviour\Features\Context\Domain\CurrencyFeatureContext
<<<<<<< HEAD
        webservice:
            paths:
                features: Features/Scenario/Webservice
            contexts:
                - Tests\Integration\Behaviour\Features\Context\CommonFeatureContext
                - Tests\Integration\Behaviour\Features\Context\ShopFeatureContext
                - Tests\Integration\Behaviour\Features\Context\Domain\WebserviceKeyFeatureContext
                - Tests\Integration\Behaviour\Features\Context\WebserviceKeyFeatureContext
        tax:
            paths:
                features: Features/Scenario/Tax
            contexts:
                - Tests\Integration\Behaviour\Features\Context\Domain\TaxFeatureContext
                - Tests\Integration\Behaviour\Features\Context\CommonFeatureContext
        manufacturer:
            paths:
                features: Features/Scenario/Manufacturer
            contexts:
              - Tests\Integration\Behaviour\Features\Context\CommonFeatureContext
              - Tests\Integration\Behaviour\Features\Context\Domain\ManufacturerFeatureContext
        cms_page:
            paths:
                features: Features/Scenario/CmsPage
            contexts:
                - Tests\Integration\Behaviour\Features\Context\CommonFeatureContext
                - Tests\Integration\Behaviour\Features\Context\Domain\CmsPageFeatureContext
        cart_rule:
            paths:
                features: Features/Scenario/CartRule
            contexts:
                - Tests\Integration\Behaviour\Features\Context\CommonFeatureContext
                - Tests\Integration\Behaviour\Features\Context\ShopFeatureContext
                - Tests\Integration\Behaviour\Features\Context\CurrencyFeatureContext
                - Tests\Integration\Behaviour\Features\Context\Domain\CartRuleFeatureContext
        meta:
            paths:
              features: Features/Scenario/Meta
            contexts:
              - Tests\Integration\Behaviour\Features\Context\CommonFeatureContext
              - Tests\Integration\Behaviour\Features\Context\ShopFeatureContext
              - Tests\Integration\Behaviour\Features\Context\LanguageFeatureContext
              - Tests\Integration\Behaviour\Features\Context\Configuration\CommonConfigurationFeatureContext
              - Tests\Integration\Behaviour\Features\Context\Domain\MetaFeatureContext
              - Tests\Integration\Behaviour\Features\Context\MetaFeatureContext
        feature:
            paths:
                features: Features/Scenario/Feature
            contexts:
                - Tests\Integration\Behaviour\Features\Context\CommonFeatureContext
                - Tests\Integration\Behaviour\Features\Context\ShopFeatureContext
                - Tests\Integration\Behaviour\Features\Context\Domain\FeatureFeatureContext
        order_message:
            paths:
                features: Features/Scenario/OrderMessage
            contexts:
              - Tests\Integration\Behaviour\Features\Context\CommonFeatureContext
              - Tests\Integration\Behaviour\Features\Context\Domain\OrderMessageContext
              - Tests\Integration\Behaviour\Features\Context\OrderMessageContext
=======
                - Tests\Integration\Behaviour\Features\Context\LanguageFeatureContext
                - Tests\Integration\Behaviour\Features\Context\CLDRFeatureContext
>>>>>>> ef0387a9
<|MERGE_RESOLUTION|>--- conflicted
+++ resolved
@@ -41,105 +41,95 @@
                 - Tests\Integration\Behaviour\Features\Context\SpecificPriceRuleFeatureContext
                 - Tests\Integration\Behaviour\Features\Context\CarrierFeatureContext
                 - Tests\Integration\Behaviour\Features\Context\CustomerFeatureContext
-<<<<<<< HEAD
+                - Tests\Integration\Behaviour\Features\Context\CategoryFeatureContext
                 - Tests\Integration\Behaviour\Features\Context\OrderFeatureContext
                 - Tests\Integration\Behaviour\Features\Context\ShopFeatureContext
         order:
-            paths:
-                features: Features/Scenario/Order
-            contexts:
-                - Tests\Integration\Behaviour\Features\Context\CommonFeatureContext
-                - Tests\Integration\Behaviour\Features\Context\CustomerFeatureContext
-                - Tests\Integration\Behaviour\Features\Context\EmployeeFeatureContext
-                - Tests\Integration\Behaviour\Features\Context\ModuleFeatureContext
-                - Tests\Integration\Behaviour\Features\Context\OrderFeatureContext
-                - Tests\Integration\Behaviour\Features\Context\Configuration\EmailConfigurationFeatureContext
-                - Tests\Integration\Behaviour\Features\Context\Domain\CartFeatureContext
-                - Tests\Integration\Behaviour\Features\Context\ProductFeatureContext
-                - Tests\Integration\Behaviour\Features\Context\Domain\OrderFeatureContext
-        currency:
-            paths:
-                features: Features/Scenario/Currency
-=======
-                - Tests\Integration\Behaviour\Features\Context\CategoryFeatureContext
-                - Tests\Integration\Behaviour\Features\Context\OrderFeatureContext
+          paths:
+            features: Features/Scenario/Order
+          contexts:
+            - Tests\Integration\Behaviour\Features\Context\CommonFeatureContext
+            - Tests\Integration\Behaviour\Features\Context\CustomerFeatureContext
+            - Tests\Integration\Behaviour\Features\Context\EmployeeFeatureContext
+            - Tests\Integration\Behaviour\Features\Context\ModuleFeatureContext
+            - Tests\Integration\Behaviour\Features\Context\OrderFeatureContext
+            - Tests\Integration\Behaviour\Features\Context\Configuration\EmailConfigurationFeatureContext
+            - Tests\Integration\Behaviour\Features\Context\Domain\CartFeatureContext
+            - Tests\Integration\Behaviour\Features\Context\ProductFeatureContext
+            - Tests\Integration\Behaviour\Features\Context\Domain\OrderFeatureContext
         currency:
           paths:
             features: Features/Scenario/Currency
           contexts:
             - Tests\Integration\Behaviour\Features\Context\CommonFeatureContext
             - Tests\Integration\Behaviour\Features\Context\ShopFeatureContext
+            - Tests\Integration\Behaviour\Features\Context\CurrencyFeatureContext
             - Tests\Integration\Behaviour\Features\Context\Domain\CurrencyFeatureContext
+        cldr:
+          paths:
+            features: Features/Scenario/CLDR
+          contexts:
+            - Tests\Integration\Behaviour\Features\Context\CommonFeatureContext
+            - Tests\Integration\Behaviour\Features\Context\ShopFeatureContext
             - Tests\Integration\Behaviour\Features\Context\CurrencyFeatureContext
-        cldr:
-            paths:
-                features: Features/Scenario/CLDR
->>>>>>> ef0387a9
-            contexts:
-                - Tests\Integration\Behaviour\Features\Context\CommonFeatureContext
-                - Tests\Integration\Behaviour\Features\Context\ShopFeatureContext
-                - Tests\Integration\Behaviour\Features\Context\CurrencyFeatureContext
-                - Tests\Integration\Behaviour\Features\Context\Domain\CurrencyFeatureContext
-<<<<<<< HEAD
+            - Tests\Integration\Behaviour\Features\Context\Domain\CurrencyFeatureContext
+            - Tests\Integration\Behaviour\Features\Context\LanguageFeatureContext
+            - Tests\Integration\Behaviour\Features\Context\CLDRFeatureContext
         webservice:
-            paths:
-                features: Features/Scenario/Webservice
-            contexts:
-                - Tests\Integration\Behaviour\Features\Context\CommonFeatureContext
-                - Tests\Integration\Behaviour\Features\Context\ShopFeatureContext
-                - Tests\Integration\Behaviour\Features\Context\Domain\WebserviceKeyFeatureContext
-                - Tests\Integration\Behaviour\Features\Context\WebserviceKeyFeatureContext
+          paths:
+            features: Features/Scenario/Webservice
+          contexts:
+            - Tests\Integration\Behaviour\Features\Context\CommonFeatureContext
+            - Tests\Integration\Behaviour\Features\Context\ShopFeatureContext
+            - Tests\Integration\Behaviour\Features\Context\Domain\WebserviceKeyFeatureContext
+            - Tests\Integration\Behaviour\Features\Context\WebserviceKeyFeatureContext
         tax:
-            paths:
-                features: Features/Scenario/Tax
-            contexts:
-                - Tests\Integration\Behaviour\Features\Context\Domain\TaxFeatureContext
-                - Tests\Integration\Behaviour\Features\Context\CommonFeatureContext
+          paths:
+            features: Features/Scenario/Tax
+          contexts:
+            - Tests\Integration\Behaviour\Features\Context\Domain\TaxFeatureContext
+            - Tests\Integration\Behaviour\Features\Context\CommonFeatureContext
         manufacturer:
-            paths:
-                features: Features/Scenario/Manufacturer
-            contexts:
-              - Tests\Integration\Behaviour\Features\Context\CommonFeatureContext
-              - Tests\Integration\Behaviour\Features\Context\Domain\ManufacturerFeatureContext
+          paths:
+            features: Features/Scenario/Manufacturer
+          contexts:
+            - Tests\Integration\Behaviour\Features\Context\CommonFeatureContext
+            - Tests\Integration\Behaviour\Features\Context\Domain\ManufacturerFeatureContext
         cms_page:
-            paths:
-                features: Features/Scenario/CmsPage
-            contexts:
-                - Tests\Integration\Behaviour\Features\Context\CommonFeatureContext
-                - Tests\Integration\Behaviour\Features\Context\Domain\CmsPageFeatureContext
+          paths:
+            features: Features/Scenario/CmsPage
+          contexts:
+            - Tests\Integration\Behaviour\Features\Context\CommonFeatureContext
+            - Tests\Integration\Behaviour\Features\Context\Domain\CmsPageFeatureContext
         cart_rule:
-            paths:
-                features: Features/Scenario/CartRule
-            contexts:
-                - Tests\Integration\Behaviour\Features\Context\CommonFeatureContext
-                - Tests\Integration\Behaviour\Features\Context\ShopFeatureContext
-                - Tests\Integration\Behaviour\Features\Context\CurrencyFeatureContext
-                - Tests\Integration\Behaviour\Features\Context\Domain\CartRuleFeatureContext
+          paths:
+            features: Features/Scenario/CartRule
+          contexts:
+            - Tests\Integration\Behaviour\Features\Context\CommonFeatureContext
+            - Tests\Integration\Behaviour\Features\Context\ShopFeatureContext
+            - Tests\Integration\Behaviour\Features\Context\CurrencyFeatureContext
+            - Tests\Integration\Behaviour\Features\Context\Domain\CartRuleFeatureContext
         meta:
-            paths:
-              features: Features/Scenario/Meta
-            contexts:
-              - Tests\Integration\Behaviour\Features\Context\CommonFeatureContext
-              - Tests\Integration\Behaviour\Features\Context\ShopFeatureContext
-              - Tests\Integration\Behaviour\Features\Context\LanguageFeatureContext
-              - Tests\Integration\Behaviour\Features\Context\Configuration\CommonConfigurationFeatureContext
-              - Tests\Integration\Behaviour\Features\Context\Domain\MetaFeatureContext
-              - Tests\Integration\Behaviour\Features\Context\MetaFeatureContext
+          paths:
+            features: Features/Scenario/Meta
+          contexts:
+            - Tests\Integration\Behaviour\Features\Context\CommonFeatureContext
+            - Tests\Integration\Behaviour\Features\Context\ShopFeatureContext
+            - Tests\Integration\Behaviour\Features\Context\LanguageFeatureContext
+            - Tests\Integration\Behaviour\Features\Context\Configuration\CommonConfigurationFeatureContext
+            - Tests\Integration\Behaviour\Features\Context\Domain\MetaFeatureContext
+            - Tests\Integration\Behaviour\Features\Context\MetaFeatureContext
         feature:
-            paths:
-                features: Features/Scenario/Feature
-            contexts:
-                - Tests\Integration\Behaviour\Features\Context\CommonFeatureContext
-                - Tests\Integration\Behaviour\Features\Context\ShopFeatureContext
-                - Tests\Integration\Behaviour\Features\Context\Domain\FeatureFeatureContext
+          paths:
+            features: Features/Scenario/Feature
+          contexts:
+            - Tests\Integration\Behaviour\Features\Context\CommonFeatureContext
+            - Tests\Integration\Behaviour\Features\Context\ShopFeatureContext
+            - Tests\Integration\Behaviour\Features\Context\Domain\FeatureFeatureContext
         order_message:
-            paths:
-                features: Features/Scenario/OrderMessage
-            contexts:
-              - Tests\Integration\Behaviour\Features\Context\CommonFeatureContext
-              - Tests\Integration\Behaviour\Features\Context\Domain\OrderMessageContext
-              - Tests\Integration\Behaviour\Features\Context\OrderMessageContext
-=======
-                - Tests\Integration\Behaviour\Features\Context\LanguageFeatureContext
-                - Tests\Integration\Behaviour\Features\Context\CLDRFeatureContext
->>>>>>> ef0387a9
+          paths:
+            features: Features/Scenario/OrderMessage
+          contexts:
+            - Tests\Integration\Behaviour\Features\Context\CommonFeatureContext
+            - Tests\Integration\Behaviour\Features\Context\Domain\OrderMessageContext
+            - Tests\Integration\Behaviour\Features\Context\OrderMessageContext