--- conflicted
+++ resolved
@@ -182,11 +182,8 @@
         Pack::resetStaticCache();
         Product::resetStaticCache();
         Language::resetCache();
-<<<<<<< HEAD
-        SharedStorage::getStorage()->clean();
-=======
         Currency::resetStaticCache();
         TaxManagerFactory::resetStaticCache();
->>>>>>> b3d2282a
+        SharedStorage::getStorage()->clean();
     }
 }