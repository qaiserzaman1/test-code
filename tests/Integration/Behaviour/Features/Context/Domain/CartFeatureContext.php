<?php
/**
 * Copyright since 2007 PrestaShop SA and Contributors
 * PrestaShop is an International Registered Trademark & Property of PrestaShop SA
 *
 * NOTICE OF LICENSE
 *
 * This source file is subject to the Open Software License (OSL 3.0)
 * that is bundled with this package in the file LICENSE.md.
 * It is also available through the world-wide-web at this URL:
 * https://opensource.org/licenses/OSL-3.0
 * If you did not receive a copy of the license and are unable to
 * obtain it through the world-wide-web, please send an email
 * to license@prestashop.com so we can send you a copy immediately.
 *
 * DISCLAIMER
 *
 * Do not edit or add to this file if you wish to upgrade PrestaShop to newer
 * versions in the future. If you wish to customize PrestaShop for your
 * needs please refer to https://devdocs.prestashop.com/ for more information.
 *
 * @author    PrestaShop SA and Contributors <contact@prestashop.com>
 * @copyright Since 2007 PrestaShop SA and Contributors
 * @license   https://opensource.org/licenses/OSL-3.0 Open Software License (OSL 3.0)
 */

namespace Tests\Integration\Behaviour\Features\Context\Domain;

use Behat\Behat\Hook\Scope\BeforeScenarioScope;
use Cart;
use CartRule;
use Configuration;
use Context;
use Country;
use Currency;
use Customer;
use DateInterval;
use DateTime;
use Exception;
use PHPUnit\Framework\Assert;
use PrestaShop\PrestaShop\Core\Domain\Cart\Command\AddCartRuleToCartCommand;
use PrestaShop\PrestaShop\Core\Domain\Cart\Command\AddCustomizationCommand;
use PrestaShop\PrestaShop\Core\Domain\Cart\Command\AddProductToCartCommand;
use PrestaShop\PrestaShop\Core\Domain\Cart\Command\CreateEmptyCustomerCartCommand;
use PrestaShop\PrestaShop\Core\Domain\Cart\Command\RemoveCartRuleFromCartCommand;
use PrestaShop\PrestaShop\Core\Domain\Cart\Command\RemoveProductFromCartCommand;
use PrestaShop\PrestaShop\Core\Domain\Cart\Command\UpdateCartAddressesCommand;
use PrestaShop\PrestaShop\Core\Domain\Cart\Command\UpdateCartCarrierCommand;
use PrestaShop\PrestaShop\Core\Domain\Cart\Command\UpdateCartCurrencyCommand;
use PrestaShop\PrestaShop\Core\Domain\Cart\Command\UpdateCartDeliverySettingsCommand;
use PrestaShop\PrestaShop\Core\Domain\Cart\Command\UpdateProductQuantityInCartCommand;
use PrestaShop\PrestaShop\Core\Domain\Cart\Exception\CartConstraintException;
use PrestaShop\PrestaShop\Core\Domain\Cart\Exception\CartException;
use PrestaShop\PrestaShop\Core\Domain\Cart\Exception\MinimalQuantityException;
use PrestaShop\PrestaShop\Core\Domain\Cart\Query\GetCartForOrderCreation;
use PrestaShop\PrestaShop\Core\Domain\Cart\QueryResult\CartForOrderCreation;
use PrestaShop\PrestaShop\Core\Domain\Cart\ValueObject\CartId;
use PrestaShop\PrestaShop\Core\Domain\Product\Customization\ValueObject\CustomizationId;
use PrestaShop\PrestaShop\Core\Domain\Product\Exception\PackOutOfStockException;
use PrestaShop\PrestaShop\Core\Domain\Product\Exception\ProductCustomizationNotFoundException;
use PrestaShop\PrestaShop\Core\Domain\Product\Query\SearchProducts;
use PrestaShop\PrestaShop\Core\Domain\Product\QueryResult\FoundProduct;
use PrestaShop\PrestaShop\Core\Domain\SpecificPrice\Command\AddSpecificPriceCommand;
use PrestaShop\PrestaShop\Core\Domain\ValueObject\Reduction;
use Product;
use RuntimeException;
use SpecificPrice;
use State;
use Tests\Integration\Behaviour\Features\Context\ProductFeatureContext;
use Tests\Integration\Behaviour\Features\Context\SharedStorage;

class CartFeatureContext extends AbstractDomainFeatureContext
{
    /**
     * @var ProductFeatureContext
     */
    protected $productFeatureContext;

    /** @BeforeScenario */
    public function before(BeforeScenarioScope $scope)
    {
        $this->productFeatureContext = $scope->getEnvironment()->getContext(ProductFeatureContext::class);
    }

    /**
     * @Given the current currency is :currencyIsoCode
     */
    public function addCurrencyToContext($currencyIsoCode)
    {
        $currencyId = (int) Currency::getIdByIsoCode($currencyIsoCode);

        if ($currencyId) {
            $currency = new Currency($currencyId);
        } else {
            $currency = new Currency();
            $currency->name = $currencyIsoCode;
            $currency->precision = 2;
            $currency->iso_code = $currencyIsoCode;
            $currency->active = 1;
            $currency->conversion_rate = 1;
        }

        Context::getContext()->currency = $currency;
        SharedStorage::getStorage()->set($currencyIsoCode, $currency);
    }

    /**
     * @When I create an empty cart :cartReference for customer :customerReference
     * @Given customer :customerReference has an empty cart :cartReference
     *
     * @param string $cartReference
     * @param string $customerReference
     */
    public function createEmptyCartForCustomer(string $cartReference, string $customerReference)
    {
        // Clear static cache each time you create a cart
        Cart::resetStaticCache();
        $customerId = SharedStorage::getStorage()->get($customerReference);

        /** @var CartId $cartIdObject */
        $cartIdObject = $this->getCommandBus()->handle(
            new CreateEmptyCustomerCartCommand(
                (int) $customerId
            )
        );
        // Reset context's cart to avoid one from former tests to be used with invalid values (like non existent addresses)
        Context::getContext()->cart = new Cart($cartIdObject->getValue());

        SharedStorage::getStorage()->set($cartReference, $cartIdObject->getValue());
    }

    /**
     * @When I update the cart :cartReference currency to :currencyReference
     *
     * @param string $cartReference
     * @param string $currencyReference
     */
    public function updateCartCurrency(string $cartReference, string $currencyReference)
    {
        /** @var Currency $currency */
        $currency = SharedStorage::getStorage()->get($currencyReference);

        $cartId = SharedStorage::getStorage()->get($cartReference);

        $this->getCommandBus()->handle(
            new UpdateCartCurrencyCommand(
                $cartId,
                (int) $currency->id
            )
        );

        Cart::resetStaticCache();
    }

    /**
     * @When /^I add (\d+) product(?:s)? "(.+)" to the cart "(.+)"$/
     *
     * @param int $quantity
     * @param string $productName
     * @param string $cartReference
     */
    public function addProductsToCart(int $quantity, string $productName, string $cartReference)
    {
        $productId = $this->getProductIdByName($productName);

        $this->cleanLastException();
        try {
            $this->getCommandBus()->handle(
                new AddProductToCartCommand(
                    SharedStorage::getStorage()->get($cartReference),
                    $productId,
                    $quantity
                )
            );
            SharedStorage::getStorage()->set($productName, $productId);

            // Clear cart static cache or it will have no products in next calls
            Cart::resetStaticCache();
        } catch (MinimalQuantityException $e) {
            $this->setLastException($e);
        }
    }

    /**
     * @When I update product :productName in the cart :cartReference to :price
     *
     * @param string $productName
     * @param string $cartReference
     * @param float $price
     */
    public function updateProductPriceInCart(string $productName, string $cartReference, float $price): void
    {
        $productId = $this->getProductIdByName($productName);
        $cartId = SharedStorage::getStorage()->get($cartReference);
        $cart = new Cart($cartId);

        $command = new AddSpecificPriceCommand(
            $productId,
            Reduction::TYPE_AMOUNT,
            0,
            true,
            $price,
            1
        );
        $command->setCartId($cartId);
        $command->setCustomerId((int) $cart->id_customer);

        $this->getCommandBus()->handle($command);
    }

    /**
     * @Then product :productName in cart :cartReference should have specific price :price
     *
     * @param string $productName
     * @param string $cartReference
     * @param float $price
     */
    public function checkCartProductSpecificPrice(string $productName, string $cartReference, float $price): void
    {
        $productId = $this->getProductIdByName($productName);
        $cartId = SharedStorage::getStorage()->get($cartReference);
        $cart = new Cart($cartId);

        $specificPriceId = SpecificPrice::exists(
            $productId,
            0,
            0,
            0,
            0,
            0,
            $cart->id_customer,
            SpecificPrice::ORDER_DEFAULT_FROM_QUANTITY,
            SpecificPrice::ORDER_DEFAULT_DATE,
            SpecificPrice::ORDER_DEFAULT_DATE,
            false,
            $cartId
        );

        if (!$specificPriceId) {
            throw new RuntimeException(sprintf(
                'Could not find specific price for product %s in car %s',
                $productName,
                $cartReference
            ));
        }

        $specificPrice = new SpecificPrice($specificPriceId);
        Assert::assertEquals(
            $price,
            $specificPrice->price
        );
        Assert::assertEquals('amount', $specificPrice->reduction_type);
        Assert::assertTrue((bool) $specificPrice->reduction_tax);
    }

    /**
     * @When I update quantity of product :productName in the cart :cartReference to :quantity
     *
     * @param int $quantity
     * @param string $productName
     * @param string $cartReference
     */
    public function updateProductQuantityInCart(int $quantity, string $productName, string $cartReference)
    {
        $productId = $this->getProductIdByName($productName);

        $this->cleanLastException();
        try {
            $this->getCommandBus()->handle(
                new UpdateProductQuantityInCartCommand(
                    SharedStorage::getStorage()->get($cartReference),
                    $productId,
                    $quantity
                )
            );
            SharedStorage::getStorage()->set($productName, $productId);

            // Clear cart static cache or it will have no products in next calls
            Cart::resetStaticCache();
        } catch (MinimalQuantityException $e) {
<<<<<<< HEAD
            $this->setLastException($e);
=======
            $this->lastException = $e;
        } catch (PackOutOfStockException $e) {
            $this->lastException = $e;
>>>>>>> 1453353f
        }
    }

    /**
     * @When /^(?:I )?add (\d+) customized products? with reference "(.+)" (with|without)? all its customizations to the cart "(.+)"$/
     */
    public function addCustomizedProductToCartsWithCustomization(
        int $quantity,
        string $productReference,
        string $withCombinations,
        string $reference
    ) {
        $hasCombinations = ($withCombinations === 'with');
        $cartId = (int) SharedStorage::getStorage()->get($reference);
        $productId = (int) Product::getIdByReference($productReference);
        $product = new Product($productId);
        $customizationFields = $product->getCustomizationFieldIds();
        if (empty($customizationFields)) {
            throw new Exception('The product has no customizables fields');
        }

        $customizationId = null;
        if ($hasCombinations) {
            $customizations = [];
            foreach ($customizationFields as $customizationField) {
                $customizationFieldId = (int) $customizationField['id_customization_field'];
                if (Product::CUSTOMIZE_TEXTFIELD == $customizationField['type']) {
                    $customizations[$customizationFieldId] = 'Toto';
                }
            }

            /** @var CustomizationId $customizationId */
            $customizationId = $this->getCommandBus()->handle(new AddCustomizationCommand(
                $cartId,
                $productId,
                $customizations
            ));
            $customizationId = $customizationId->getValue();
        }

        try {
            $this->getCommandBus()->handle(
                new UpdateProductQuantityInCartCommand(
                    $cartId,
                    $productId,
                    $quantity,
                    null,
                    $customizationId
                )
            );
        } catch (Exception $e) {
            $this->setLastException($e);
        }
    }

    /**
     * @Then I should get an error that the product is customizable and the customization is not provided
     */
    public function assertLastErrorIsProductCustomizationNotFoundException()
    {
        $this->assertLastErrorIs(ProductCustomizationNotFoundException::class);
    }

    /**
     * @When I add :quantity items of combination :combinationName of the product :productName to the cart :cartReference
     *
     * @param int $quantity
     * @param string $combinationName
     * @param string $productName
     * @param string $cartReference
     */
    public function addProductsCombinationsToCart(
        int $quantity,
        string $combinationName,
        string $productName,
        string $cartReference
    ) {
        $this->productFeatureContext->checkProductWithNameExists($productName);
        $this->productFeatureContext->checkCombinationWithNameExists($productName, $combinationName);
        $productId = (int) $this->productFeatureContext->getProductWithName($productName)->id;
        $combinationId = (int) $this->productFeatureContext->getCombinationWithName($productName, $combinationName)->id;
        $cartId = (int) SharedStorage::getStorage()->get($cartReference);

        $this->cleanLastException();
        try {
            $this->getCommandBus()->handle(
                new UpdateProductQuantityInCartCommand(
                    $cartId,
                    $productId,
                    $quantity,
                    $combinationId
                )
            );

            // Clear cart static cache or it will have no products in next calls
            Cart::resetStaticCache();
        } catch (MinimalQuantityException $e) {
            $this->setLastException($e);
        }
    }

    /**
     * @When I select :countryIsoCode address as delivery and invoice address for customer :customerReference in cart :cartReference
     * @Given cart :cartReference delivery and invoice address country for customer :customerReference is :countryIsoCode
     *
     * @param string $countryIsoCode
     * @param string $customerReference
     * @param string $cartReference
     */
    public function selectAddressAsDeliveryAndInvoiceAddress(string $countryIsoCode, string $customerReference, string $cartReference)
    {
        $customerId = SharedStorage::getStorage()->get($customerReference);
        $customer = new Customer($customerId);

        $getAddressByCountryIsoCode = static function ($isoCode) use ($customer) {
            $customerAddresses = $customer->getAddresses((int) Configuration::get('PS_LANG_DEFAULT'));

            foreach ($customerAddresses as $address) {
                $country = new Country($address['id_country']);

                if ($country->iso_code === $isoCode) {
                    return (int) $address['id_address'];
                }
            }

            throw new Exception(sprintf('Customer does not have address in "%s" country.', $isoCode));
        };

        $addressId = $getAddressByCountryIsoCode($countryIsoCode);

        $this->getCommandBus()->handle(
            new UpdateCartAddressesCommand(
                (int) SharedStorage::getStorage()->get($cartReference),
                $addressId,
                $addressId
            )
        );
    }

    /**
     * @Given cart :cartReference delivery and invoice address for customer :customeReferenceis is in :stateName state of :countryIsoCode country
     *
     * @param string $cartReference
     * @param string $customerReference
     * @param string $countryIsoCode
     * @param string $stateName
     */
    public function selectDeliveryAndInvoiceAddressWithState(
        string $cartReference,
        string $customerReference,
        string $countryIsoCode,
        string $stateName
    ) {
        $customerId = SharedStorage::getStorage()->get($customerReference);
        $customer = new Customer($customerId);

        $getAddressByCountryIsoCode = static function ($isoCode) use ($customer, $stateName) {
            $customerAddresses = $customer->getAddresses((int) Configuration::get('PS_LANG_DEFAULT'));

            foreach ($customerAddresses as $address) {
                $country = new Country($address['id_country']);
                $state = new State($address['id_state']);

                if ($country->iso_code === $isoCode && $state->name === $stateName) {
                    return (int) $address['id_address'];
                }
            }

            throw new RuntimeException(sprintf(
                'Customer does not have address in "%s" state of "%s" country.',
                $stateName,
                $isoCode
            ));
        };

        $addressId = $getAddressByCountryIsoCode($countryIsoCode);

        $this->getCommandBus()->handle(
            new UpdateCartAddressesCommand(
                (int) SharedStorage::getStorage()->get($cartReference),
                $addressId,
                $addressId
            )
        );
    }

    /**
     * @When I select carrier :carrierReference for cart :cartReference
     *
     * @param string $cartReference
     * @param string $carrierReference
     */
    public function selectCarrierForCart(string $cartReference, string $carrierReference)
    {
        $cartId = (int) SharedStorage::getStorage()->get($cartReference);
        $carrierId = (int) SharedStorage::getStorage()->get($carrierReference);

        try {
            $this->getCommandBus()->handle(
                new UpdateCartCarrierCommand(
                    $cartId,
                    $carrierId
                )
            );
        } catch (CartConstraintException $e) {
            $this->setLastException($e);
        }
    }

    /**
     * @Then cart :cartReference should have :carrierReference as a carrier
     *
     * @param string $cartReference
     * @param string $carrierReference
     */
    public function checkCartCarrier(string $cartReference, string $carrierReference)
    {
        $cartId = (int) SharedStorage::getStorage()->get($cartReference);
        $carrierId = (int) SharedStorage::getStorage()->get($carrierReference);

        $cart = new Cart($cartId);

        if ((int) $cart->id_carrier === 0) {
            throw new RuntimeException(sprintf(
                'Cart %s has no carrier defined',
                $cartReference
            ));
        }
        if ((int) $cart->id_carrier !== $carrierId) {
            throw new RuntimeException(sprintf(
                'Cart %s should have %s as a carrier, expected id_carrier to be %d but is %d instead',
                $cartReference,
                $carrierReference,
                $carrierId,
                (int) $cart->id_carrier
            ));
        }
    }

    /**
     * @When I set Free shipping to the cart :cartReference
     *
     * @param string $cartReference
     */
    public function setFreeShippingToCart(string $cartReference)
    {
        $this->getCommandBus()->handle(
            new UpdateCartDeliverySettingsCommand(
                SharedStorage::getStorage()->get($cartReference),
                true
            )
        );
    }

    /**
     * @When I declare cart :cartReference is a gift with message :message
     *
     * @param string $cartReference
     * @param string $message
     */
    public function sendAsAGift(string $cartReference, string $message)
    {
        $cartId = SharedStorage::getStorage()->get($cartReference);

        $this->getCommandBus()->handle(
            new UpdateCartDeliverySettingsCommand(
                $cartId,
                true,
                true,
                false,
                $message
            )
        );
    }

    /**
     * @When I use a voucher :voucherCode for a discount of :discountAmount on the cart :cartReference
     *
     * @param string $voucherCode
     * @param float $discountAmount
     * @param string $cartReference
     *
     * @throws \PrestaShopDatabaseException
     * @throws \PrestaShopException
     */
    public function useDiscountVoucherOnCart(string $voucherCode, float $discountAmount, string $cartReference)
    {
        $cartRule = $this->createCommonCartRule($voucherCode);
        $cartRule->reduction_amount = $discountAmount;

        $this->addCartRule($cartRule);

        $this->getCommandBus()->handle(
            new AddCartRuleToCartCommand(
                SharedStorage::getStorage()->get($cartReference),
                $cartRule->id
            )
        );
    }

    /**
     * @When I use a voucher :voucherCode on the cart :cartReference
     *
     * @param string $voucherCode
     * @param string $cartReference
     */
    public function useDiscountByCodeOnCart(string $voucherCode, string $cartReference)
    {
        $cartId = SharedStorage::getStorage()->get($cartReference);
        $cartRuleId = SharedStorage::getStorage()->get($voucherCode);

        $this->getCommandBus()->handle(
            new AddCartRuleToCartCommand(
                $cartId,
                $cartRuleId
            )
        );
    }

    /**
     * @When I use a voucher :voucherCode which provides a gift product :productName on the cart :cartReference
     *
     * @param string $voucherCode
     * @param string $giftProductName
     * @param string $cartReference
     */
    public function useGiftProductVoucherOnCart(string $voucherCode, string $giftProductName, string $cartReference)
    {
        $productId = $this->getProductIdByName($giftProductName);
        $cartRule = $this->createCommonCartRule($voucherCode);
        $cartRule->gift_product = $productId;

        $this->addCartRule($cartRule);
        $cartRuleId = (int) $cartRule->id;

        $this->getCommandBus()->handle(
            new AddCartRuleToCartCommand(
                SharedStorage::getStorage()->get($cartReference),
                $cartRuleId
            )
        );

        $this->getSharedStorage()->set($voucherCode, $cartRuleId);
        $this->getSharedStorage()->set($giftProductName, $productId);
    }

    /**
     * @When I delete product :productName from cart :cartReference
     */
    public function deleteProduct(string $productName, string $cartReference)
    {
        $productId = (int) $this->getSharedStorage()->get($productName);
        $cartId = (int) $this->getSharedStorage()->get($cartReference);

        try {
            $this->getCommandBus()->handle(new RemoveProductFromCartCommand(
                $cartId,
                $productId
            ));
        } catch (CartException $e) {
            $this->setLastException($e);
        }
    }

    /**
     * @When I delete voucher :voucherCode from cart :cartReference
     *
     * @param string $voucherCode
     * @param string $cartReference
     */
    public function deleteGiftCartRule(string $voucherCode, string $cartReference)
    {
        $cartId = (int) $this->getSharedStorage()->get($cartReference);
        $cartRuleId = $this->getSharedStorage()->get($voucherCode);

        $this->getCommandBus()->handle(new RemoveCartRuleFromCartCommand($cartId, $cartRuleId));
    }

    /**
     * @Then cart :cartReference should not contain product :productName
     */
    public function assertCartDoesNotContainProduct(string $cartReference, string $productName)
    {
        if ($this->productIsInCart($cartReference, $productName)) {
            throw new RuntimeException(sprintf(
                'Expected cart not to contain product %s, but it was found in cart',
                $productName
            ));
        }
    }

    /**
     * @Then cart :cartReference should not contain product :productName unless it is a gift
     *
     * @param string $cartReference
     * @param string $productName
     */
    public function assertCartContainsOnlyGiftProduct(string $cartReference, string $productName)
    {
        $productId = (int) $this->getSharedStorage()->get($productName);
        $cartInfo = $this->getCartForOrderCreationByReference($cartReference);

        foreach ($cartInfo->getProducts() as $cartProduct) {
            if ($cartProduct->getProductId() !== $productId) {
                continue;
            }

            if (!$cartProduct->isGift()) {
                throw new RuntimeException(sprintf(
                    'Cart contains product "%s", but it is not a gift',
                    $productName
                ));
            }
        }
    }

    /**
     * @Then voucher :voucherCode should not be applied to cart :cartReference
     */
    public function assertCartRuleIsNotAppliedToCart(string $voucherCode, string $cartReference)
    {
        $cartInfo = $this->getCartForOrderCreationByReference($cartReference);
        $cartRuleId = $this->getSharedStorage()->get($voucherCode);

        foreach ($cartInfo->getCartRules() as $cartRule) {
            if ($cartRule->getCartRuleId() === $cartRuleId) {
                throw new RuntimeException(sprintf(
                    'Voucher %s is applied to cart',
                    $voucherCode
                ));
            }
        }
    }

    /**
     * @Then voucher :voucherCode should still be applied to cart :cartReference
     */
    public function assertCartRuleIsAppliedToCart(string $voucherCode, string $cartReference)
    {
        $cartInfo = $this->getCartForOrderCreationByReference($cartReference);
        $cartRuleId = $this->getSharedStorage()->get($voucherCode);

        foreach ($cartInfo->getCartRules() as $cartRule) {
            if ($cartRule->getCartRuleId() === $cartRuleId) {
                return;
            }
        }

        throw new RuntimeException(sprintf(
            'Voucher %s is not applied to cart',
            $voucherCode
        ));
    }

    /**
     * @Then cart :cartReference should contain product :productName
     * @Then cart :cartReference contains product :productName
     *
     * @param string $cartReference
     * @param string $productName
     */
    public function assertCartContainsProduct(string $cartReference, string $productName)
    {
        if (!$this->productIsInCart($cartReference, $productName)) {
            throw new RuntimeException(sprintf(
                'Expected cart to contain product %s, but it was not found',
                $productName
            ));
        }
    }

    /**
     * @Then product :productName quantity in cart :cartReference should be :quantity excluding gift products
     *
     * @param string $cartReference
     * @param string $productName
     * @param int $quantity
     */
    public function assertPaidProductQuantity(string $cartReference, string $productName, int $quantity)
    {
        $this->assertProductQuantity($cartReference, $productName, $quantity, false);
    }

    /**
     * @Then gifted product :productName quantity in cart :cartReference should be :quantity
     *
     * @param string $cartReference
     * @param string $productName
     * @param int $quantity
     */
    public function assertGiftedProductQuantity(string $cartReference, string $productName, int $quantity)
    {
        $this->assertProductQuantity($cartReference, $productName, $quantity, true);
    }

    /**
     * @param string $cartReference
     * @param string $productName
     * @param int $quantity
     * @param bool $isGift
     */
    public function assertProductQuantity(string $cartReference, string $productName, int $quantity, bool $isGift)
    {
        $productId = $this->getProductIdByName($productName);
        $cartInfo = $this->getCartForOrderCreationByReference($cartReference);

        foreach ($cartInfo->getProducts() as $product) {
            if ($productId === $product->getProductId() && (bool) $product->isGift() === $isGift) {
                Assert::assertEquals($quantity, $product->getQuantity());

                return;
            }
        }

        throw new RuntimeException(sprintf('Product %s was not found in cart', $productName));
    }

    /**
     * @Then cart :cartReference should contain gift product :productName
     * @Given cart :cartReference contains gift product :productName
     *
     * @param string $cartReference
     * @param string $productName
     */
    public function assertCartContainsGiftProduct(string $cartReference, string $productName)
    {
        $productId = (int) $this->getSharedStorage()->get($productName);
        $cartInfo = $this->getCartForOrderCreationByReference($cartReference);

        $matchingProducts = [];

        foreach ($cartInfo->getProducts() as $cartProduct) {
            if ($cartProduct->getProductId() !== $productId) {
                continue;
            }

            $matchingProducts[] = $cartProduct;
        }

        if (!empty($matchingProducts)) {
            /** @var CartForOrderCreation\CartProduct $cartProduct */
            foreach ($matchingProducts as $cartProduct) {
                if ($cartProduct->isGift()) {
                    return;
                }
            }
        }

        throw new RuntimeException(sprintf(
            'Cart does not contain gift product "%s"',
            $productName
        ));
    }

    /**
     * @Then cart :cartReference should not contain gift product :productName
     * @Given cart :cartReference does not contain gift product :productName
     *
     * @param string $cartReference
     * @param string $productName
     */
    public function assertCartDoesNotContainGiftProduct(string $cartReference, string $productName)
    {
        $productId = (int) $this->getSharedStorage()->get($productName);
        $cartInfo = $this->getCartForOrderCreationByReference($cartReference);

        $matchingProducts = [];

        foreach ($cartInfo->getProducts() as $cartProduct) {
            if ($cartProduct->getProductId() === $productId) {
                $matchingProducts[] = $cartProduct;
            }
        }

        if (!empty($matchingProducts)) {
            /** @var CartForOrderCreation\CartProduct $cartProduct */
            foreach ($matchingProducts as $cartProduct) {
                if ($cartProduct->isGift()) {
                    throw new RuntimeException(sprintf(
                        'Cart contains gift product "%s"',
                        $productName
                    ));
                }
            }
        }
    }

    /**
     * @Then cart :cartReference should have free shipping
     */
    public function assertCartShippingIsFree(string $cartReference)
    {
        $cartInfo = $this->getCartForOrderCreationByReference($cartReference);
        Assert::assertTrue($cartInfo->getShipping()->isFreeShipping());
        Assert::assertEquals('0', $cartInfo->getShipping()->getShippingPrice());
    }

    /**
     * @Given /^I use a voucher "(.+)" which provides a gift product "(.+)" and free shipping on the cart "(.+)"$/
     */
    public function addGiftPlusFreeShippingCartRule(string $voucherCode, string $giftProductName, string $cartReference)
    {
        $productId = $this->getProductIdByName($giftProductName);
        $cartRule = $this->createCommonCartRule($voucherCode);
        $cartRule->free_shipping = true;
        $cartRule->gift_product = $productId;

        $this->addCartRule($cartRule);
        $cartRuleId = (int) $cartRule->id;

        $this->getCommandBus()->handle(
            new AddCartRuleToCartCommand(
                SharedStorage::getStorage()->get($cartReference),
                $cartRuleId
            )
        );

        $this->getSharedStorage()->set($voucherCode, $cartRuleId);
        $this->getSharedStorage()->set($giftProductName, $productId);
    }

    /**
     * @Then /^reduction value of voucher "(.+)" in cart "(.+)" should be "(.+)"$/
     */
    public function assertReductionValueOfCartCartRule(
        string $voucherCode,
        string $cartReference,
        string $value
    ) {
        $cartInfo = $this->getCartForOrderCreationByReference($cartReference);
        $cartRuleId = $this->getSharedStorage()->get($voucherCode);

        foreach ($cartInfo->getCartRules() as $cartRule) {
            if ($cartRuleId === $cartRule->getCartRuleId()) {
                Assert::assertEquals($value, $cartRule->getValue());

                return;
            }
        }

        throw new RuntimeException(sprintf('Voucher was %s not found in cart', $voucherCode));
    }

    /**
     * @Then cart :cartReference should contain :quantity products
     *
     * @param string $cartReference
     * @param int $quantity
     */
    public function assertCartNumberOfProducts(string $cartReference, int $quantity)
    {
        $cartInfo = $this->getCartForOrderCreationByReference($cartReference);

        $cartProductsQuantity = \count($cartInfo->getProducts());

        if ($quantity !== $cartProductsQuantity) {
            throw new RuntimeException(sprintf(
                'Cart contains %d products instead of %d',
                $cartProductsQuantity,
                $quantity
            ));
        }
    }

    /**
     * @Then cart :cartReference should contain :quantity products excluding gifts
     *
     * @param string $cartReference
     * @param int $quantity
     */
    public function assertCartNumberOfProductsExcludingGifts(string $cartReference, int $quantity)
    {
        $cartInfo = $this->getCartForOrderCreationByReference($cartReference);

        $cartProductsQuantity = 0;
        foreach ($cartInfo->getProducts() as $product) {
            if (false === (bool) $product->isGift()) {
                ++$cartProductsQuantity;
            }
        }

        if ($quantity !== $cartProductsQuantity) {
            throw new RuntimeException(sprintf(
                'Cart contains %d products instead of %d',
                $cartProductsQuantity,
                $quantity
            ));
        }
    }

    /**
     * @Then I should get error that carrier is invalid
     */
    public function assertLastErrorIsInvalidCarrier(): void
    {
        $this->assertLastErrorIs(
            CartConstraintException::class,
            CartConstraintException::INVALID_CARRIER
        );
    }

    /**
     * @Then I should get an error that you have the maximum quantity available for this pack
     */
    public function assertLastErrorMaxQuantityAvailableForThisProduct(): void
    {
        $this->assertLastErrorIs(PackOutOfStockException::class);
    }

    /**
     * @param string $cartReference
     * @param string $productName
     *
     * @return bool
     */
    private function productIsInCart(string $cartReference, string $productName): bool
    {
        $productId = (int) $this->getSharedStorage()->get($productName);
        $cartInfo = $this->getCartForOrderCreationByReference($cartReference);

        foreach ($cartInfo->getProducts() as $cartProduct) {
            if ($cartProduct->getProductId() === $productId) {
                return true;
            }
        }

        return false;
    }

    /**
     * @param string $cartReference
     *
     * @return CartForOrderCreation
     */
    private function getCartForOrderCreationByReference(string $cartReference): CartForOrderCreation
    {
        $cartId = $this->getSharedStorage()->get($cartReference);

        return $this->getQueryBus()->handle(
            (new GetCartForOrderCreation($cartId))
                ->setHideDiscounts(true)
        );
    }

    /**
     * @param string $voucherCode
     *
     * @return CartRule
     */
    private function createCommonCartRule(string $voucherCode): CartRule
    {
        $cartRule = new CartRule();
        $cartRule->name = [Configuration::get('PS_LANG_DEFAULT') => $voucherCode];
        $cartRule->priority = 1;
        $cartRule->quantity = 1;
        $cartRule->quantity_per_user = 1;
        $now = new DateTime();
        // sub 1s to avoid bad comparisons with strictly greater than
        $now->sub(new DateInterval('P2D'));
        $cartRule->date_from = $now->format('Y-m-d H:i:s');
        $now->add(new DateInterval('P1Y'));
        $cartRule->date_to = $now->format('Y-m-d H:i:s');
        $cartRule->active = 1;
        $cartRule->code = $voucherCode;

        return $cartRule;
    }

    /**
     * @param string $productName
     *
     * @return int
     */
    private function getProductIdByName(string $productName)
    {
        $products = $this->getQueryBus()->handle(
            new SearchProducts(
                $productName,
                1,
                Context::getContext()->currency->iso_code
            )
        );

        if (empty($products)) {
            throw new RuntimeException(sprintf('Product with name "%s" was not found', $productName));
        }

        /** @var FoundProduct $product */
        $product = reset($products);

        return $product->getProductId();
    }

    /**
     * @param CartRule $cartRule
     */
    private function addCartRule(CartRule $cartRule): void
    {
        if (!$cartRule->add()) {
            throw new RuntimeException('Cannot add cart rule to database');
        }
    }

    /**
     * @Then I should get error that minimum quantity of :minQuantity must be added to cart
     *
     * @param int $minQuantity
     */
    public function assertLastErrorIsMinimumQuantityWhichMustBeAddedToCart(int $minQuantity)
    {
        $this->assertLastErrorIs(
            MinimalQuantityException::class
        );
        if ($minQuantity !== $this->getLastException()->getMinimalQuantity()) {
            throw new RuntimeException(sprintf(
                'Minimal quantity in exception, expected %s but got %s',
                $minQuantity,
                $this->getLastException()->getMinimalQuantity()
            ));
        }
    }

    /**
     * @Then cart :cartReference total with tax included should be :expectedTotal
     */
    public function totalCartWithTaxShouldBe(string $cartReference, string $expectedTotal)
    {
        $cartInfo = $this->getCartForOrderCreationByReference($cartReference);
        $cartTotal = $cartInfo->getSummary()->getTotalPriceWithTaxes();
        if ($cartTotal !== $expectedTotal) {
            throw new \RuntimeException(sprintf('Expects %s, got %s instead', $expectedTotal, $cartTotal));
        }
    }
}<|MERGE_RESOLUTION|>--- conflicted
+++ resolved
@@ -278,13 +278,9 @@
             // Clear cart static cache or it will have no products in next calls
             Cart::resetStaticCache();
         } catch (MinimalQuantityException $e) {
-<<<<<<< HEAD
-            $this->setLastException($e);
-=======
-            $this->lastException = $e;
+            $this->setLastException = $e;
         } catch (PackOutOfStockException $e) {
-            $this->lastException = $e;
->>>>>>> 1453353f
+            $this->setLastException = $e;
         }
     }
 
