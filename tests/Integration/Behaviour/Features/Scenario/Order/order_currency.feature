# ./vendor/bin/behat -c tests/Integration/Behaviour/behat.yml -s order --tags multiple-currencies-to-order
@reset-database-before-feature
@reboot-kernel-before-feature
@clear-cache-before-feature
@multiple-currencies-to-order
Feature: Multiple currencies for Order in Back Office (BO)
  In order to manage multiple currencies for orders in BO
  As a BO user
  I need to be able to change order informations and have correct results

  Background:
    Given email sending is disabled
    Given shop "shop1" with name "test_shop" exists
    And the current currency is "USD"
    And country "US" is enabled
    And country "FR" is enabled
    And language "French" with locale "fr-FR" exists
    And I add new currency "currency2" with following properties:
      | iso_code         | EUR        |
      | exchange_rate    | 10.00      |
      | name             | My Euros   |
      | symbols[en-US]   | €          |
      | symbols[fr-FR]   | €          |
      | patterns[en-US]  | ¤#,##0.00  |
      | patterns[fr-FR]  | #,##0.00 ¤ |
      | is_enabled       | 1          |
      | is_unofficial    | 0          |
      | shop_association | shop1      |
    And the module "dummy_payment" is installed
    And I am logged in as "test@prestashop.com" employee
    And there is customer "testCustomer" with email "pub@prestashop.com"
    And customer "testCustomer" has address in "US" country
    And I create an empty cart "dummy_cart" for customer "testCustomer"
    And I update the cart "dummy_cart" currency to "currency2"
    And I select "US" address as delivery and invoice address for customer "testCustomer" in cart "dummy_cart"
    And the default category of product "Mug The best is yet to come" has no group reduction
    And I add 2 products "Mug The best is yet to come" to the cart "dummy_cart"
    And I add order "bo_order1" with the following details:
      | cart                | dummy_cart                 |
      | message             | test                       |
      | payment module name | dummy_payment              |
      | status              | Awaiting bank wire payment |
    Then order "bo_order1" has 0 payments
    Then order "bo_order1" should have 2 products in total
    Then order "bo_order1" should have 0 invoices
    Then order "bo_order1" should have 0 cart rule
    Then order "bo_order1" should have following details:
      | total_products           | 238.00 |
      | total_products_wt        | 252.28 |
      | total_discounts_tax_excl | 0.0    |
      | total_discounts_tax_incl | 0.0    |
      | total_paid_tax_excl      | 308.00 |
      | total_paid_tax_incl      | 326.48 |
      | total_paid               | 326.48 |
      | total_paid_real          | 0.0    |
      | total_shipping_tax_excl  | 70.00  |
      | total_shipping_tax_incl  | 74.20  |
    And product "Mug The best is yet to come" in order "bo_order1" has following details:
      | product_quantity            | 2      |
      | original_product_price      | 119.00 |
      | product_price               | 119.00 |
      | unit_price_tax_incl         | 126.14 |
      | unit_price_tax_excl         | 119.00 |
      | total_price_tax_incl        | 252.28 |
      | total_price_tax_excl        | 238.00 |

  Scenario: Add cart rule of type 'amount' to an order with secondary currency
    Given I add discount to order "bo_order1" with following details:
      | name  | discount ten-euros |
      | type  | amount             |
      | value | 10                 |
    Then order "bo_order1" should have 1 cart rule
    Then order "bo_order1" should have cart rule "discount ten-euros" with amount "€9.43"
    Then order "bo_order1" should have following details:
      | total_products           | 238.00 |
      | total_products_wt        | 252.28 |
      | total_discounts_tax_excl | 9.43   |
      | total_discounts_tax_incl | 10.0   |
      | total_paid_tax_excl      | 298.57 |
      | total_paid_tax_incl      | 316.48 |
      | total_paid               | 316.48 |
      | total_paid_real          | 0.0    |
      | total_shipping_tax_excl  | 70.00  |
      | total_shipping_tax_incl  | 74.20  |

  Scenario: Add cart rule of type 'percent' to an order with secondary currency
    Given I add discount to order "bo_order1" with following details:
      | name  | discount ten-percents |
      | type  | percent               |
      | value | 10                    |
    Then order "bo_order1" should have 1 cart rule
    Then order "bo_order1" should have cart rule "discount ten-percents" with amount "€23.80"
    Then order "bo_order1" should have following details:
      | total_products           | 238.00 |
      | total_products_wt        | 252.28 |
      | total_discounts_tax_excl | 23.80  |
      | total_discounts_tax_incl | 25.23  |
      | total_paid_tax_excl      | 284.20 |
      | total_paid_tax_incl      | 301.25 |
      | total_paid               | 301.25 |
      | total_paid_real          | 0.0    |
      | total_shipping_tax_excl  | 70.00  |
      | total_shipping_tax_incl  | 74.20  |

  Scenario: Add cart rule of type 'free-shipping' to an order with secondary currency
    Given I add discount to order "bo_order1" with following details:
      | name | discount free-shipping |
      | type | free_shipping          |
    Then order "bo_order1" should have 1 cart rule
    Then order "bo_order1" should have cart rule "discount free-shipping" with amount "€70.00"
    Then order "bo_order1" should have following details:
      | total_products           | 238.00 |
      | total_products_wt        | 252.28 |
      | total_discounts_tax_excl | 70.00  |
      | total_discounts_tax_incl | 74.20  |
      | total_paid_tax_excl      | 238.00 |
      | total_paid_tax_incl      | 252.28 |
      | total_paid               | 252.28 |
      | total_paid_real          | 0.00   |
      | total_shipping_tax_excl  | 70.00  |
      | total_shipping_tax_incl  | 74.20  |

  Scenario: Add cart rule of type 'amount' to an order with secondary currency and a product with specific price
    Given there is a product in the catalog named "Test Product With Discount and SpecificPrice" with a price of 16.0 and 100 items in stock
    And product "Test Product With Discount and SpecificPrice" has a specific price named "discount25" with a discount of 25.0 percent
    And product "Test Product With Discount and SpecificPrice" should have specific price "discount25" with following settings:
      | price          | -1         |
      | from_quantity  | 1          |
      | reduction      | 0.25       |
      | reduction_type | percentage |
      | reduction_tax  | 1          |
    And there is a cart rule named "CartRuleAmountOnSelectedProduct" that applies an amount discount of 1.0 with priority 1, quantity of 100 and quantity per user 100
    And cart rule "CartRuleAmountOnSelectedProduct" has no discount code
    And cart rule "CartRuleAmountOnSelectedProduct" is restricted to product "Test Product With Discount and SpecificPrice"
    When I add products to order "bo_order1" with new invoice and the following products details:
<<<<<<< HEAD
      | name   | Test Product With Discount and SpecificPrice |
      | amount | 2                                            |
      | price  | 120                                          |
=======
      | name          | Test Product With Discount and SpecificPrice |
      | amount        | 2                                            |
      | price         | 120                                          |
>>>>>>> cd845125
    Then product "Test Product With Discount and SpecificPrice" in order "bo_order1" should have no specific price
#    For product "Test Product With Discount and SpecificPrice"
#    Due to the specific price 25% of €160, the customer have to pay 75% of the product price : €120
#    We set 120 here to simulate what the user see by default in the BO
    Then order "bo_order1" should have 1 cart rule
    Then order "bo_order1" should have cart rule "CartRuleAmountOnSelectedProduct" with amount "€10.00"
#    The cart rule adds a discount of €10. He will pay a final price of 110
    Then order "bo_order1" should have following details:
      | total_products           | 478.00 |
      | total_products_wt        | 506.68 |
      | total_discounts_tax_excl | 10.00  |
      | total_discounts_tax_incl | 10.60  |
      | total_paid_tax_excl      | 538.00 |
      | total_paid_tax_incl      | 570.28 |
      | total_paid               | 570.28 |
      | total_paid_real          | 0.0    |
      | total_shipping_tax_excl  | 70.00  |
      | total_shipping_tax_incl  | 74.20  |
    And product "Mug The best is yet to come" in order "bo_order1" has following details:
<<<<<<< HEAD
      | product_quantity     | 2      |
      | product_price        | 119.00 |
      | unit_price_tax_incl  | 126.14 |
      | unit_price_tax_excl  | 119.00 |
      | total_price_tax_incl | 252.28 |
      | total_price_tax_excl | 238.00 |
=======
      | product_quantity            | 2        |
      | product_price               | 119.00   |
      | original_product_price      | 119.00   |
      | unit_price_tax_incl         | 126.14   |
      | unit_price_tax_excl         | 119.00   |
      | total_price_tax_incl        | 252.28   |
      | total_price_tax_excl        | 238.00   |
>>>>>>> cd845125
    And product "Test Product With Discount and SpecificPrice" in order "bo_order1" has following details:
      | product_quantity       | 2      |
      | original_product_price | 160.00 |
      | product_price          | 120.00 |
      | unit_price_tax_incl    | 127.20 |
      | unit_price_tax_excl    | 120.00 |
      | total_price_tax_incl   | 254.40 |
      | total_price_tax_excl   | 240.00 |

  Scenario: Add product to an order with secondary currency
    When I add products to order "bo_order1" without invoice and the following products details:
      | name   | Mug Today is a good day |
      | amount | 5                       |
      | price  | 15                      |
    Then order "bo_order1" should have 0 cart rule
    Then order "bo_order1" should have following details:
      | total_products           | 313.00 |
      | total_products_wt        | 331.78 |
      | total_discounts_tax_excl | 0.00   |
      | total_discounts_tax_incl | 0.00   |
      | total_paid_tax_excl      | 383.00 |
      | total_paid_tax_incl      | 405.98 |
      | total_paid               | 405.98 |
      | total_paid_real          | 0.0    |
      | total_shipping_tax_excl  | 70.00  |
      | total_shipping_tax_incl  | 74.20  |
    And product "Mug The best is yet to come" in order "bo_order1" has following details:
      | product_quantity       | 2     |
      | original_product_price | 119.00 |
      | product_price          | 119.00 |
      | unit_price_tax_incl    | 126.14 |
      | unit_price_tax_excl    | 119.00 |
      | total_price_tax_incl   | 252.28 |
      | total_price_tax_excl   | 238.00 |

  Scenario: Update product in order with secondary currency
    When I edit product "Mug The best is yet to come" to order "bo_order1" with following products details:
      | amount | 3     |
      | price  | 12.00 |
    Then order "bo_order1" should contain 3 products "Mug The best is yet to come"
    And product "Mug The best is yet to come" in order "bo_order1" has following details:
      | product_quantity       | 3      |
      | original_product_price | 119.00 |
      | product_price          | 12.00  |
      | unit_price_tax_incl    | 12.72  |
      | unit_price_tax_excl    | 12.00  |
      | total_price_tax_incl   | 38.16  |
      | total_price_tax_excl   | 36.00  |
    And order "bo_order1" should have following details:
      | total_products           | 36.00  |
      | total_products_wt        | 38.16  |
      | total_discounts_tax_excl | 0.00   |
      | total_discounts_tax_incl | 0.00   |
      | total_paid_tax_excl      | 106.00 |
      | total_paid_tax_incl      | 112.36 |
      | total_paid               | 112.36 |
      | total_paid_real          | 0.0    |
      | total_shipping_tax_excl  | 70.00  |
      | total_shipping_tax_incl  | 74.20  |

  Scenario: Update product quantity in order with secondary currency when its category has discount
    Given the default category of product "Mug The best is yet to come" has a group reduction of 50.00% for the customer "testCustomer"
    When I edit product "Mug The best is yet to come" to order "bo_order1" with following products details:
      | amount        | 3                       |
      | price         | 11.90                   |
    Then order "bo_order1" should contain 3 products "Mug The best is yet to come"
    And product "Mug The best is yet to come" in order "bo_order1" has following details:
      | product_quantity            | 3      |
      | original_product_price      | 119.00 |
      | product_price               | 11.90  |
      | unit_price_tax_incl         | 12.614 |
      | unit_price_tax_excl         | 11.90  |
      | total_price_tax_incl        | 37.84  |
      | total_price_tax_excl        | 35.70  |
    And order "bo_order1" should have following details:
      | total_products           | 35.70 |
      | total_products_wt        | 37.84 |
      | total_discounts_tax_excl | 0.00   |
      | total_discounts_tax_incl | 0.00   |
      | total_paid_tax_excl      | 105.70 |
      | total_paid_tax_incl      | 112.04 |
      | total_paid               | 112.04 |
      | total_paid_real          | 0.0    |
      | total_shipping_tax_excl  | 70.00  |
      | total_shipping_tax_incl  | 74.20  |
    When I edit product "Mug The best is yet to come" to order "bo_order1" with following products details:
      | amount        | 3                       |
      | price         | 20.00                   |
    Then order "bo_order1" should contain 3 products "Mug The best is yet to come"
    And product "Mug The best is yet to come" in order "bo_order1" has following details:
      | product_quantity            | 3      |
      | original_product_price      | 119.00 |
      | product_price               | 20.00  |
      | unit_price_tax_incl         | 21.20  |
      | unit_price_tax_excl         | 20.00  |
      | total_price_tax_incl        | 63.60  |
      | total_price_tax_excl        | 60.00  |
    And order "bo_order1" should have following details:
      | total_products           | 60.00 |
      | total_products_wt        | 63.60 |
      | total_discounts_tax_excl | 0.00   |
      | total_discounts_tax_incl | 0.00   |
      | total_paid_tax_excl      | 130.00 |
      | total_paid_tax_incl      | 137.80 |
      | total_paid               | 137.80 |
      | total_paid_real          | 0.0    |
      | total_shipping_tax_excl  | 70.00  |
      | total_shipping_tax_incl  | 74.20  |

  Scenario: Check invoice for an order with secondary currency and discount
    Given I add discount to order "bo_order1" with following details:
      | name  | discount ten-euros |
      | type  | amount             |
      | value | 10                 |
    When I generate invoice for "bo_order1" order
    Then order "bo_order1" should have 1 invoice
    And the first invoice from order "bo_order1" should contain 2 products "Mug The best is yet to come"
    And the first invoice from order "bo_order1" should have following details:
      | total_products          | 238.00 |
      | total_products_wt       | 252.28 |
      | total_discount_tax_excl | 9.43   |
      | total_discount_tax_incl | 10.0   |
      | total_paid_tax_excl     | 298.57 |
      | total_paid_tax_incl     | 316.48 |
      | total_shipping_tax_excl | 70.00  |
      | total_shipping_tax_incl | 74.20  |

  Scenario: Change delivery address
    Given I add new address to customer "testCustomer" with following details:
      | Address alias | test-customer-france-address |
      | First name    | testFirstName                |
      | Last name     | testLastName                 |
      | Address       | 36 Avenue des Champs Elysees |
      | City          | Paris                        |
      | Country       | France                       |
      | Postal code   | 75008                        |
    And I change order "bo_order1" shipping address to "test-customer-france-address"
    Then order "bo_order1" should have following details:
      | total_products           | 238.00 |
      | total_products_wt        | 238.00 |
      | total_discounts_tax_excl | 0.0    |
      | total_discounts_tax_incl | 0.0    |
      | total_paid_tax_excl      | 308.00 |
      | total_paid_tax_incl      | 308.00 |
      | total_paid               | 308.00 |
      | total_paid_real          | 0.0    |
      | total_shipping_tax_excl  | 70.00  |
      | total_shipping_tax_incl  | 70.00  |
    And order "bo_order1" carrier should have following details:
      | weight                 | 0.600 |
      | shipping_cost_tax_excl | 70.00 |
      | shipping_cost_tax_incl | 70.00 |
    And product "Mug The best is yet to come" in order "bo_order1" has following details:
      | product_quantity       | 2      |
      | original_product_price | 119.00 |
      | product_price          | 119.00 |
      | unit_price_tax_incl    | 119.00 |
      | unit_price_tax_excl    | 119.00 |
      | total_price_tax_incl   | 238.00 |
      | total_price_tax_excl   | 238.00 |

  Scenario: Change invoice address
    Given I add new address to customer "testCustomer" with following details:
      | Address alias | test-customer-france-address |
      | First name    | testFirstName                |
      | Last name     | testLastName                 |
      | Address       | 36 Avenue des Champs Elysees |
      | City          | Paris                        |
      | Country       | France                       |
      | Postal code   | 75008                        |
    And I change order "bo_order1" invoice address to "test-customer-france-address"
    Then order "bo_order1" should have following details:
      | total_products           | 238.00 |
      | total_products_wt        | 252.28 |
      | total_discounts_tax_excl | 0.0    |
      | total_discounts_tax_incl | 0.0    |
      | total_paid_tax_excl      | 308.00 |
      | total_paid_tax_incl      | 326.48 |
      | total_paid               | 326.48 |
      | total_paid_real          | 0.0    |
      | total_shipping_tax_excl  | 70.00  |
      | total_shipping_tax_incl  | 74.20  |
    And order "bo_order1" carrier should have following details:
      | weight                 | 0.600 |
      | shipping_cost_tax_excl | 70.00 |
      | shipping_cost_tax_incl | 74.20 |
    And product "Mug The best is yet to come" in order "bo_order1" has following details:
      | product_quantity       | 2      |
      | original_product_price | 119.00 |
      | product_price          | 119.00 |
      | unit_price_tax_incl    | 126.14 |
      | unit_price_tax_excl    | 119.00 |
      | total_price_tax_incl   | 252.28 |
      | total_price_tax_excl   | 238.00 |

  Scenario: Carrier change for an order with secondary currency
    Given a carrier "default_carrier" with name "My carrier" exists
    And a carrier "price_carrier" with name "My cheap carrier" exists
    And I enable carrier "price_carrier"
    And order "bo_order1" should have "default_carrier" as a carrier
    And order "bo_order1" carrier should have following details:
      | weight                 | 0.600 |
      | shipping_cost_tax_excl | 70.00 |
      | shipping_cost_tax_incl | 74.20 |
    When I update order "bo_order1" Tracking number to "TEST1234" and Carrier to "price_carrier"
    Then order "bo_order1" should have following details:
      | total_products           | 238.00 |
      | total_products_wt        | 252.28 |
      | total_discounts_tax_excl | 0.0    |
      | total_discounts_tax_incl | 0.0    |
      | total_paid_tax_excl      | 298.00 |
      | total_paid_tax_incl      | 315.88 |
      | total_paid               | 315.88 |
      | total_paid_real          | 0.0    |
      | total_shipping_tax_excl  | 60.00  |
      | total_shipping_tax_incl  | 63.60  |
    And order "bo_order1" carrier should have following details:
      | weight                 | 0.600 |
      | shipping_cost_tax_excl | 60.00 |
      | shipping_cost_tax_incl | 63.60 |
    And product "Mug The best is yet to come" in order "bo_order1" has following details:
      | product_quantity       | 2      |
      | original_product_price | 119.00 |
      | product_price          | 119.00 |
      | unit_price_tax_incl    | 126.14 |
      | unit_price_tax_excl    | 119.00 |
      | total_price_tax_incl   | 252.28 |
      | total_price_tax_excl   | 238.00 |

  @reset-database-before-scenario
    # We reset database before this scenario to be sure only default_carrier is enabled
    Scenario: I add the product with associated gift when the order already has the gift
      Given there is a product in the catalog named "Test Product With Auto Gift" with a price of 12.0 and 100 items in stock
      And there is a product in the catalog named "Test Product Gifted" with a price of 15.0 and 100 items in stock
      And there is a cart rule named "MultiGiftAutoCartRule" that applies an amount discount of 1.0 with priority 1, quantity of 100 and quantity per user 100
      And cart rule "MultiGiftAutoCartRule" has no discount code
      And cart rule "MultiGiftAutoCartRule" is restricted to product "Test Product With Auto Gift"
      And cart rule "MultiGiftAutoCartRule" offers free shipping
      And cart rule "MultiGiftAutoCartRule" offers a gift product "Test Product Gifted"
      And I add products to order "bo_order1" with new invoice and the following products details:
        | name   | Test Product Gifted |
        | amount | 1                   |
        | price  | 150.0               |
      Then order "bo_order1" should have 3 products in total
      And order "bo_order1" should have 0 invoice
      And order "bo_order1" should have 0 cart rule
      And order "bo_order1" should have "default_carrier" as a carrier
      And order "bo_order1" should have following details:
        | total_products           | 388.00 |
        | total_products_wt        | 411.28 |
        | total_discounts_tax_excl | 0.0    |
        | total_discounts_tax_incl | 0.0    |
        | total_paid_tax_excl      | 458.00 |
        | total_paid_tax_incl      | 485.48 |
        | total_paid               | 485.48 |
        | total_paid_real          | 0.0    |
        | total_shipping_tax_excl  | 70.00  |
        | total_shipping_tax_incl  | 74.20  |
      And order "bo_order1" carrier should have following details:
        | weight                 | 0.600 |
        | shipping_cost_tax_excl | 70.00 |
        | shipping_cost_tax_incl | 74.20 |
      And product "Mug The best is yet to come" in order "bo_order1" has following details:
        | product_quantity       | 2      |
        | original_product_price | 119.00 |
        | product_price          | 119.00 |
        | unit_price_tax_incl    | 126.14 |
        | unit_price_tax_excl    | 119.00 |
        | total_price_tax_incl   | 252.28 |
        | total_price_tax_excl   | 238.00 |
      And product "Test Product Gifted" in order "bo_order1" has following details:
        | product_quantity       | 1      |
        | original_product_price | 150.00 |
        | product_price          | 150.00 |
        | unit_price_tax_incl    | 159.00 |
        | unit_price_tax_excl    | 150.00 |
        | total_price_tax_incl   | 159.00 |
        | total_price_tax_excl   | 150.00 |
      When I add products to order "bo_order1" with new invoice and the following products details:
        | name   | Test Product With Auto Gift |
        | amount | 1                           |
        | price  | 120.00                      |
      Then order "bo_order1" should have 5 products in total
      And order "bo_order1" should have 0 invoice
      And order "bo_order1" should have 1 cart rule
      And order "bo_order1" should have following details:
        | total_products           | 658.00 |
        | total_products_wt        | 697.48 |
        | total_discounts_tax_excl | 230.0  |
        | total_discounts_tax_incl | 243.80 |
        | total_paid_tax_excl      | 498.00 |
        | total_paid_tax_incl      | 527.88 |
        | total_paid               | 527.88 |
        | total_paid_real          | 0.0    |
        | total_shipping_tax_excl  | 70.00  |
        | total_shipping_tax_incl  | 74.20  |
      And order "bo_order1" carrier should have following details:
        | weight                 | 0.600 |
        | shipping_cost_tax_excl | 70.00 |
        | shipping_cost_tax_incl | 74.20 |
      And order "bo_order1" should have cart rule "MultiGiftAutoCartRule" with amount "€230.00"
      And product "Mug The best is yet to come" in order "bo_order1" has following details:
        | product_quantity       | 2      |
        | original_product_price | 119.00 |
        | product_price          | 119.00 |
        | unit_price_tax_incl    | 126.14 |
        | unit_price_tax_excl    | 119.00 |
        | total_price_tax_incl   | 252.28 |
        | total_price_tax_excl   | 238.00 |
      And product "Test Product Gifted" in order "bo_order1" has following details:
        | product_quantity       | 2      |
        | original_product_price | 150.00 |
        | product_price          | 150.00 |
        | unit_price_tax_incl    | 159.00 |
        | unit_price_tax_excl    | 150.00 |
        | total_price_tax_incl   | 318.00 |
        | total_price_tax_excl   | 300.00 |
      And product "Test Product With Auto Gift" in order "bo_order1" has following details:
        | product_quantity       | 1      |
        | original_product_price | 120.00 |
        | product_price          | 120.00 |
        | unit_price_tax_incl    | 127.20 |
        | unit_price_tax_excl    | 120.00 |
        | total_price_tax_incl   | 127.20 |
        | total_price_tax_excl   | 120.00 |
      When I remove cart rule "MultiGiftAutoCartRule" from order "bo_order1"
      Then order "bo_order1" should have 4 products in total
      And order "bo_order1" should have 0 invoice
      And order "bo_order1" should have 0 cart rule
      And order "bo_order1" should have following details:
        | total_products           | 508.00 |
        | total_products_wt        | 538.48 |
        | total_discounts_tax_excl | 0.00   |
        | total_discounts_tax_incl | 0.00   |
        | total_paid_tax_excl      | 578.00 |
        | total_paid_tax_incl      | 612.68 |
        | total_paid               | 612.68 |
        | total_paid_real          | 0.0    |
        | total_shipping_tax_excl  | 70.00  |
        | total_shipping_tax_incl  | 74.20  |
      And order "bo_order1" carrier should have following details:
        | weight                 | 0.600 |
        | shipping_cost_tax_excl | 70.00 |
        | shipping_cost_tax_incl | 74.20 |
      And product "Mug The best is yet to come" in order "bo_order1" has following details:
        | product_quantity       | 2      |
        | original_product_price | 119.00 |
        | product_price          | 119.00 |
        | unit_price_tax_incl    | 126.14 |
        | unit_price_tax_excl    | 119.00 |
        | total_price_tax_incl   | 252.28 |
        | total_price_tax_excl   | 238.00 |
      And product "Test Product Gifted" in order "bo_order1" has following details:
        | product_quantity       | 1      |
        | original_product_price | 150.00 |
        | product_price          | 150.00 |
        | unit_price_tax_incl    | 159.00 |
        | unit_price_tax_excl    | 150.00 |
        | total_price_tax_incl   | 159.00 |
        | total_price_tax_excl   | 150.00 |
      And product "Test Product With Auto Gift" in order "bo_order1" has following details:
        | product_quantity       | 1      |
        | original_product_price | 120.00 |
        | product_price          | 120.00 |
        | unit_price_tax_incl    | 127.20 |
        | unit_price_tax_excl    | 120.00 |
        | total_price_tax_incl   | 127.20 |
        | total_price_tax_excl   | 120.00 |<|MERGE_RESOLUTION|>--- conflicted
+++ resolved
@@ -133,15 +133,9 @@
     And cart rule "CartRuleAmountOnSelectedProduct" has no discount code
     And cart rule "CartRuleAmountOnSelectedProduct" is restricted to product "Test Product With Discount and SpecificPrice"
     When I add products to order "bo_order1" with new invoice and the following products details:
-<<<<<<< HEAD
-      | name   | Test Product With Discount and SpecificPrice |
-      | amount | 2                                            |
-      | price  | 120                                          |
-=======
       | name          | Test Product With Discount and SpecificPrice |
       | amount        | 2                                            |
       | price         | 120                                          |
->>>>>>> cd845125
     Then product "Test Product With Discount and SpecificPrice" in order "bo_order1" should have no specific price
 #    For product "Test Product With Discount and SpecificPrice"
 #    Due to the specific price 25% of €160, the customer have to pay 75% of the product price : €120
@@ -161,14 +155,6 @@
       | total_shipping_tax_excl  | 70.00  |
       | total_shipping_tax_incl  | 74.20  |
     And product "Mug The best is yet to come" in order "bo_order1" has following details:
-<<<<<<< HEAD
-      | product_quantity     | 2      |
-      | product_price        | 119.00 |
-      | unit_price_tax_incl  | 126.14 |
-      | unit_price_tax_excl  | 119.00 |
-      | total_price_tax_incl | 252.28 |
-      | total_price_tax_excl | 238.00 |
-=======
       | product_quantity            | 2        |
       | product_price               | 119.00   |
       | original_product_price      | 119.00   |
@@ -176,7 +162,6 @@
       | unit_price_tax_excl         | 119.00   |
       | total_price_tax_incl        | 252.28   |
       | total_price_tax_excl        | 238.00   |
->>>>>>> cd845125
     And product "Test Product With Discount and SpecificPrice" in order "bo_order1" has following details:
       | product_quantity       | 2      |
       | original_product_price | 160.00 |
