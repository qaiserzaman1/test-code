# ./vendor/bin/behat -c tests/Integration/Behaviour/behat.yml -s order --tags order-cart-rules
@reset-database-before-feature
@order-cart-rules
@clear-cache-before-feature
Feature: Order from Back Office (BO)
  In order to manage orders for FO customers
  As a BO user
  I need to be able to customize orders from the BO

  Background:
    Given email sending is disabled
    And the current currency is "USD"
    And country "US" is enabled
    And the module "dummy_payment" is installed
    And I am logged in as "test@prestashop.com" employee
    And there is customer "testCustomer" with email "pub@prestashop.com"
    And customer "testCustomer" has address in "US" country
    And I create an empty cart "dummy_cart" for customer "testCustomer"
    And I select "US" address as delivery and invoice address for customer "testCustomer" in cart "dummy_cart"
    And I add 2 products "Mug The best is yet to come" to the cart "dummy_cart"
    And I add order "bo_order1" with the following details:
      | cart                | dummy_cart                 |
      | message             | test                       |
      | payment module name | dummy_payment              |
      | status              | Awaiting bank wire payment |

  Scenario: Add product linked to a cart rule to an existing Order without invoice with free shipping and new invoice And remove this product
    Given order with reference "bo_order1" does not contain product "Mug Today is a good day"
    Then order "bo_order1" should have 2 products in total
    Then order "bo_order1" should have 0 invoices
    Then order "bo_order1" should have 0 cart rule
    Then order "bo_order1" should have following details:
      | total_products           | 23.800 |
      | total_products_wt        | 25.230 |
      | total_discounts_tax_excl | 0.0    |
      | total_discounts_tax_incl | 0.0    |
      | total_paid_tax_excl      | 30.800 |
      | total_paid_tax_incl      | 32.650 |
      | total_paid               | 32.650 |
      | total_paid_real          | 0.0    |
      | total_shipping_tax_excl  | 7.0    |
      | total_shipping_tax_incl  | 7.42   |
    Given shop configuration for "PS_CART_RULE_FEATURE_ACTIVE" is set to 1
    And there is a product in the catalog named "Test Product Cart Rule On Select Product" with a price of 15.0 and 100 items in stock
    And there is a cart rule named "CartRuleAmountOnSelectedProduct" that applies an amount discount of 500.0 with priority 1, quantity of 100 and quantity per user 100
    And cart rule "CartRuleAmountOnSelectedProduct" has no discount code
    And cart rule "CartRuleAmountOnSelectedProduct" is restricted to product "Test Product Cart Rule On Select Product"
    When I add products to order "bo_order1" with new invoice and the following products details:
      | name          | Test Product Cart Rule On Select Product  |
      | amount        | 1                                         |
      | price         | 15                                        |
    Then order "bo_order1" should have 3 products in total
    Then order "bo_order1" should contain 1 product "Test Product Cart Rule On Select Product"
    Then order "bo_order1" should have 1 cart rule
    Then order "bo_order1" should have cart rule "CartRuleAmountOnSelectedProduct" with amount "$15.00"
    Then order "bo_order1" should have following details:
      | total_products           | 38.800 |
      | total_products_wt        | 41.130 |
      | total_discounts_tax_excl | 15.000 |
      | total_discounts_tax_incl | 15.900 |
      | total_paid_tax_excl      | 30.8   |
      | total_paid_tax_incl      | 32.650 |
      | total_paid               | 32.650 |
      | total_paid_real          | 0.0    |
      | total_shipping_tax_excl  | 7.0    |
      | total_shipping_tax_incl  | 7.42   |
    When I remove product "Test Product Cart Rule On Select Product" from order "bo_order1"
    Then order "bo_order1" should have 2 products in total
    Then order "bo_order1" should contain 0 product "Test Product Cart Rule On Select Product"
    Then order "bo_order1" should have 0 cart rule
    Then order "bo_order1" should have following details:
      | total_products           | 23.800 |
      | total_products_wt        | 25.230 |
      | total_discounts_tax_excl | 0.0    |
      | total_discounts_tax_incl | 0.0    |
      | total_paid_tax_excl      | 30.800 |
      | total_paid_tax_incl      | 32.650 |
      | total_paid               | 32.650 |
      | total_paid_real          | 0.0    |
      | total_shipping_tax_excl  | 7.0    |
      | total_shipping_tax_incl  | 7.42   |

  Scenario: Add product linked to a cart rule to an existing Order without invoice with free shipping and new invoice And update the product quantity and price
    Given order with reference "bo_order1" does not contain product "Mug Today is a good day"
    Then order "bo_order1" should have 2 products in total
    Then order "bo_order1" should have 0 invoices
    Then order "bo_order1" should have 0 cart rule
    Then order "bo_order1" should have following details:
      | total_products           | 23.800 |
      | total_products_wt        | 25.230 |
      | total_discounts_tax_excl | 0.0    |
      | total_discounts_tax_incl | 0.0    |
      | total_paid_tax_excl      | 30.800 |
      | total_paid_tax_incl      | 32.650 |
      | total_paid               | 32.650 |
      | total_paid_real          | 0.0    |
      | total_shipping_tax_excl  | 7.0    |
      | total_shipping_tax_incl  | 7.42   |
    Given shop configuration for "PS_CART_RULE_FEATURE_ACTIVE" is set to 1
    And there is a product in the catalog named "Test Product Cart Rule On Select Product" with a price of 15.0 and 100 items in stock
    And there is a cart rule named "CartRuleAmountOnSelectedProduct" that applies an amount discount of 500.0 with priority 1, quantity of 100 and quantity per user 100
    And cart rule "CartRuleAmountOnSelectedProduct" has no discount code
    And cart rule "CartRuleAmountOnSelectedProduct" is restricted to product "Test Product Cart Rule On Select Product"
    When I add products to order "bo_order1" with new invoice and the following products details:
      | name          | Test Product Cart Rule On Select Product  |
      | amount        | 1                                         |
      | price         | 15                                        |
    Then order "bo_order1" should have 3 products in total
    Then order "bo_order1" should contain 1 product "Test Product Cart Rule On Select Product"
    Then order "bo_order1" should have 1 cart rule
    Then order "bo_order1" should have cart rule "CartRuleAmountOnSelectedProduct" with amount "$15.00"
    Then order "bo_order1" should have following details:
      | total_products           | 38.800 |
      | total_products_wt        | 41.130 |
      | total_discounts_tax_excl | 15.000 |
      | total_discounts_tax_incl | 15.900 |
      | total_paid_tax_excl      | 30.8   |
      | total_paid_tax_incl      | 32.650 |
      | total_paid               | 32.650 |
      | total_paid_real          | 0.0    |
      | total_shipping_tax_excl  | 7.0    |
      | total_shipping_tax_incl  | 7.42   |
    When I edit product "Test Product Cart Rule On Select Product" to order "bo_order1" with following products details:
      | amount        | 3                       |
      | price         | 15                      |
    Then order "bo_order1" should have 5 products in total
    Then order "bo_order1" should contain 3 products "Test Product Cart Rule On Select Product"
    Then order "bo_order1" should have 1 cart rule
    Then order "bo_order1" should have cart rule "CartRuleAmountOnSelectedProduct" with amount "$45.00"
    Then order "bo_order1" should have following details:
      | total_products           | 68.800 |
      | total_products_wt        | 72.930 |
      | total_discounts_tax_excl | 45.000 |
      | total_discounts_tax_incl | 47.7 |
      | total_paid_tax_excl      | 30.8   |
      | total_paid_tax_incl      | 32.650 |
      | total_paid               | 32.650 |
      | total_paid_real          | 0.0    |
      | total_shipping_tax_excl  | 7.0    |
      | total_shipping_tax_incl  | 7.42   |
    When I edit product "Test Product Cart Rule On Select Product" to order "bo_order1" with following products details:
      | amount        | 3                       |
      | price         | 10                      |
    Then order "bo_order1" should have 5 products in total
    Then order "bo_order1" should contain 3 products "Test Product Cart Rule On Select Product"
    Then order "bo_order1" should have 1 cart rule
    Then order "bo_order1" should have cart rule "CartRuleAmountOnSelectedProduct" with amount "$30.00"
    Then order "bo_order1" should have following details:
      | total_products           | 53.800 |
      | total_products_wt        | 57.03  |
      | total_discounts_tax_excl | 30.000 |
      | total_discounts_tax_incl | 31.8   |
      | total_paid_tax_excl      | 30.8   |
      | total_paid_tax_incl      | 32.650 |
      | total_paid               | 32.650 |
      | total_paid_real          | 0.0    |
      | total_shipping_tax_excl  | 7.0    |
      | total_shipping_tax_incl  | 7.42   |

  # This scenario raised some problems regarding the multi invoice shipping (Order total are not in synced with totals from invoices)
  # @todo This test is commented for now and will have to be fixed along with the issue #20409
#  Scenario: Add product linked to a cart rule to an existing Order without invoice with free shipping and new invoice And add this same product a second time
#    Given order with reference "bo_order1" does not contain product "Mug Today is a good day"
#    Then order "bo_order1" should have 2 products in total
#    Then order "bo_order1" should have 0 invoices
#    Then order "bo_order1" should have 0 cart rule
#    Then order "bo_order1" should have following details:
#      | total_products           | 23.800 |
#      | total_products_wt        | 25.230 |
#      | total_discounts_tax_excl | 0.0    |
#      | total_discounts_tax_incl | 0.0    |
#      | total_paid_tax_excl      | 30.800 |
#      | total_paid_tax_incl      | 32.650 |
#      | total_paid               | 32.650 |
#      | total_paid_real          | 0.0    |
#      | total_shipping_tax_excl  | 7.0    |
#      | total_shipping_tax_incl  | 7.42   |
#    Given shop configuration for "PS_CART_RULE_FEATURE_ACTIVE" is set to 1
#    And there is a product in the catalog named "Test Product Cart Rule On Select Product" with a price of 15.0 and 100 items in stock
#    And there is a cart rule named "CartRuleAmountOnSelectedProduct" that applies a percent discount of 50.0% with priority 1, quantity of 1000 and quantity per user 1000
#    And cart rule "CartRuleAmountOnSelectedProduct" has no discount code
#    And cart rule "CartRuleAmountOnSelectedProduct" is restricted to product "Test Product Cart Rule On Select Product"
#    When I add products to order "bo_order1" with new invoice and the following products details:
#      | name          | Test Product Cart Rule On Select Product  |
#      | amount        | 1                                         |
#      | price         | 15                                        |
#      | free_shipping | true                                      |
#    Then order "bo_order1" should have 3 products in total
#    Then order "bo_order1" should contain 1 product "Test Product Cart Rule On Select Product"
#    Then order "bo_order1" should have 1 cart rule
#    Then order "bo_order1" should have cart rule "CartRuleAmountOnSelectedProduct" with amount "$7.50"
#    Then order "bo_order1" should have following details:
#      | total_products           | 38.800 |
#      | total_products_wt        | 41.130 |
#      | total_discounts_tax_excl | 7.5000 |
#      | total_discounts_tax_incl | 7.9500 |
#      | total_paid_tax_excl      | 38.3   |
#      | total_paid_tax_incl      | 40.600 |
#      | total_paid               | 40.600 |
#      | total_paid_real          | 0.0    |
#      | total_shipping_tax_excl  | 7.0    |
#      | total_shipping_tax_incl  | 7.42   |
#    Given I update order "bo_order1" status to "Payment accepted"
<<<<<<< HEAD
#    And order "bo_order1" should have 1 invoices
=======
#    And order "bo_order1" should have 1 invoice
>>>>>>> 09e6d3da
#    When I add products to order "bo_order1" with new invoice and the following products details:
#      | name          | Test Product Cart Rule On Select Product  |
#      | amount        | 1                                         |
#      | price         | 15                                        |
#      | free_shipping | true                                      |
#    Then order "bo_order1" should have 4 products in total
#    Then order "bo_order1" should contain 2 product "Test Product Cart Rule On Select Product"
#    Then order "bo_order1" should have 2 cart rule
#    Then order "bo_order1" should have cart rule "CartRuleAmountOnSelectedProduct" with amount "$15.00"
#    Then order "bo_order1" should have cart rule "[Generated] CartRule for Free Shipping" with amount "$7.00"
#    Then order "bo_order1" should have following details:
#      | total_products           | 53.800 |
#      | total_products_wt        | 57.030 |
#      | total_discounts_tax_excl | 22.000 |
#      | total_discounts_tax_incl | 23.320 |
#      | total_paid_tax_excl      | 45.800 |
#      | total_paid_tax_incl      | 48.550 |
#      | total_paid               | 48.550 |
#      | total_paid_real          | 40.600 |
#      | total_shipping_tax_excl  | 14.00  |
#      | total_shipping_tax_incl  | 14.84  |

  Scenario: Add discount to all orders, when a product is added the discount is applied, when a product is removed the discount should still be present
    Given order with reference "bo_order1" does not contain product "Mug Today is a good day"
    Then order "bo_order1" should have 2 products in total
    Then order "bo_order1" should have 0 invoices
    Then order "bo_order1" should have 0 cart rule
    Then order "bo_order1" should have following details:
      | total_products           | 23.800 |
      | total_products_wt        | 25.230 |
      | total_discounts_tax_excl | 0.0    |
      | total_discounts_tax_incl | 0.0    |
      | total_paid_tax_excl      | 30.800 |
      | total_paid_tax_incl      | 32.650 |
      | total_paid               | 32.650 |
      | total_paid_real          | 0.0    |
      | total_shipping_tax_excl  | 7.0    |
      | total_shipping_tax_incl  | 7.42   |
    Given shop configuration for "PS_CART_RULE_FEATURE_ACTIVE" is set to 1
    And there is a product in the catalog named "Test Product Cart Rule On Order" with a price of 15.0 and 100 items in stock
    Given there is a cart rule named "CartRuleAmountOnWholeOrder" that applies a percent discount of 50.0% with priority 1, quantity of 1000 and quantity per user 1000
    And cart rule "CartRuleAmountOnWholeOrder" is applied on every order
    When I add products to order "bo_order1" with new invoice and the following products details:
      | name          | Test Product Cart Rule On Order |
      | amount        | 1                               |
      | price         | 15                              |
    Then order "bo_order1" should have 3 products in total
    Then order "bo_order1" should contain 1 product "Test Product Cart Rule On Order"
    Then order "bo_order1" should have 1 cart rule
    Then order "bo_order1" should have cart rule "CartRuleAmountOnWholeOrder" with amount "$19.40"
    Then order "bo_order1" should have following details:
      | total_products           | 38.800 |
      | total_products_wt        | 41.130 |
      | total_discounts_tax_excl | 19.400 |
      | total_discounts_tax_incl | 20.570 |
      | total_paid_tax_excl      | 26.4   |
      | total_paid_tax_incl      | 27.980 |
      | total_paid               | 27.980 |
      | total_paid_real          | 0.0    |
      | total_shipping_tax_excl  | 7.0    |
      | total_shipping_tax_incl  | 7.42   |
    When I remove product "Test Product Cart Rule On Order" from order "bo_order1"
    Then order "bo_order1" should have 2 products in total
    Then order "bo_order1" should contain 0 product "Test Product Cart Rule On Order"
    Then order "bo_order1" should have 1 cart rule
    Then order "bo_order1" should have cart rule "CartRuleAmountOnWholeOrder" with amount "$11.90"
    Then order "bo_order1" should have following details:
      | total_products           | 23.800 |
      | total_products_wt        | 25.230 |
      | total_discounts_tax_excl | 11.900 |
      | total_discounts_tax_incl | 12.620 |
      | total_paid_tax_excl      | 18.900 |
      | total_paid_tax_incl      | 20.030 |
      | total_paid               | 20.030 |
      | total_paid_real          | 0.0    |
      | total_shipping_tax_excl  | 7.0    |
      | total_shipping_tax_incl  | 7.42   |

  Scenario: Add discount to every orders, I remove the discount from order, it is automatically added again until I inactivate it
    Given order with reference "bo_order1" does not contain product "Mug Today is a good day"
    Then order "bo_order1" should have 2 products in total
    Then order "bo_order1" should have 0 invoices
    Then order "bo_order1" should have 0 cart rule
    Then order "bo_order1" should have following details:
      | total_products           | 23.800 |
      | total_products_wt        | 25.230 |
      | total_discounts_tax_excl | 0.0    |
      | total_discounts_tax_incl | 0.0    |
      | total_paid_tax_excl      | 30.800 |
      | total_paid_tax_incl      | 32.650 |
      | total_paid               | 32.650 |
      | total_paid_real          | 0.0    |
      | total_shipping_tax_excl  | 7.0    |
      | total_shipping_tax_incl  | 7.42   |
    Given shop configuration for "PS_CART_RULE_FEATURE_ACTIVE" is set to 1
    And there is a product in the catalog named "Test Product Cart Rule On Order" with a price of 15.0 and 100 items in stock
    Given there is a cart rule named "CartRuleAmountOnEveryOrder" that applies a percent discount of 50.0% with priority 1, quantity of 1000 and quantity per user 1000
    And cart rule "CartRuleAmountOnEveryOrder" is applied on every order
    When I add products to order "bo_order1" with new invoice and the following products details:
      | name          | Test Product Cart Rule On Order |
      | amount        | 1                               |
      | price         | 15                              |
    Then order "bo_order1" should have 3 products in total
    Then order "bo_order1" should contain 1 product "Test Product Cart Rule On Order"
    Then order "bo_order1" should have 1 cart rule
    Then order "bo_order1" should have cart rule "CartRuleAmountOnEveryOrder" with amount "$19.40"
    Then order "bo_order1" should have following details:
      | total_products           | 38.800 |
      | total_products_wt        | 41.130 |
      | total_discounts_tax_excl | 19.400 |
      | total_discounts_tax_incl | 20.570 |
      | total_paid_tax_excl      | 26.4   |
      | total_paid_tax_incl      | 27.980 |
      | total_paid               | 27.980 |
      | total_paid_real          | 0.0    |
      | total_shipping_tax_excl  | 7.0    |
      | total_shipping_tax_incl  | 7.42   |
    # The cart rule is removed but added again automatically when the order is synced with cart and shop cart rules
    When I remove cart rule "CartRuleAmountOnEveryOrder" from order "bo_order1"
    Then order "bo_order1" should have 0 cart rule
    And order "bo_order1" should not have cart rule "CartRuleAmountOnEveryOrder"
    Then order "bo_order1" should have following details:
      | total_products           | 38.800 |
      | total_products_wt        | 41.130 |
      | total_discounts_tax_excl | 0.0000 |
      | total_discounts_tax_incl | 0.0000 |
      | total_paid_tax_excl      | 45.800 |
      | total_paid_tax_incl      | 48.550 |
      | total_paid               | 48.550 |
      | total_paid_real          | 0.0    |
      | total_shipping_tax_excl  | 7.0    |
      | total_shipping_tax_incl  | 7.42   |
    # Even after removing a product the cart rule is not automatically added
    When I remove product "Test Product Cart Rule On Order" from order "bo_order1"
    Then order "bo_order1" should have 2 products in total
    Then order "bo_order1" should contain 0 product "Test Product Cart Rule On Order"
    Then order "bo_order1" should have 0 cart rule
    And order "bo_order1" should not have cart rule "CartRuleAmountOnEveryOrder"
    Then order "bo_order1" should have following details:
      | total_products           | 23.800 |
      | total_products_wt        | 25.230 |
      | total_discounts_tax_excl | 0.0000 |
      | total_discounts_tax_incl | 0.0000 |
      | total_paid_tax_excl      | 30.800 |
      | total_paid_tax_incl      | 32.650 |
      | total_paid               | 32.650 |
      | total_paid_real          | 0.0    |
      | total_shipping_tax_excl  | 7.0    |
      | total_shipping_tax_incl  | 7.42   |

  Scenario: Add product with associated discount to order, Add discount to the specific order, when I remove a product the order specific discount is still present
    Given order with reference "bo_order1" does not contain product "Mug Today is a good day"
    Then order "bo_order1" should have 2 products in total
    Then order "bo_order1" should have 0 invoices
    Then order "bo_order1" should have 0 cart rule
    Then order "bo_order1" should have following details:
      | total_products           | 23.800 |
      | total_products_wt        | 25.230 |
      | total_discounts_tax_excl | 0.0    |
      | total_discounts_tax_incl | 0.0    |
      | total_paid_tax_excl      | 30.800 |
      | total_paid_tax_incl      | 32.650 |
      | total_paid               | 32.650 |
      | total_paid_real          | 0.0    |
      | total_shipping_tax_excl  | 7.0    |
      | total_shipping_tax_incl  | 7.42   |
    Given shop configuration for "PS_CART_RULE_FEATURE_ACTIVE" is set to 1
    And there is a product in the catalog named "Test Product With Percent Discount" with a price of 350.00 and 100 items in stock
    Given there is a cart rule named "CartRulePercentForSpecificProduct" that applies a percent discount of 50.0% with priority 1, quantity of 1000 and quantity per user 1000
    And cart rule "CartRulePercentForSpecificProduct" is restricted to product "Test Product With Percent Discount"
    When I add products to order "bo_order1" with new invoice and the following products details:
      | name          | Test Product With Percent Discount |
      | amount        | 1                                  |
      | price         | 350.00                             |
    Then order "bo_order1" should have 3 products in total
    Then order "bo_order1" should contain 1 product "Test Product With Percent Discount"
    Then order "bo_order1" should have 1 cart rule
    Then order "bo_order1" should have cart rule "CartRulePercentForSpecificProduct" with amount "$175.00"
    Then order "bo_order1" should have following details:
      | total_products           | 373.80 |
      | total_products_wt        | 396.23 |
      | total_discounts_tax_excl | 175.00 |
      | total_discounts_tax_incl | 185.50 |
      | total_paid_tax_excl      | 205.80 |
      | total_paid_tax_incl      | 218.15 |
      | total_paid               | 218.15 |
      | total_paid_real          | 0.0    |
      | total_shipping_tax_excl  | 7.0    |
      | total_shipping_tax_incl  | 7.42   |
    When I add discount to order "bo_order1" with following details:
      | name      | discount five-percent |
      | type      | percent               |
      | value     | 5                     |
    Then order "bo_order1" should have 2 cart rule
    Then order "bo_order1" should have cart rule "CartRulePercentForSpecificProduct" with amount "$175.00"
    Then order "bo_order1" should have cart rule "discount five-percent" with amount "$9.94"
    Then order "bo_order1" should have following details:
      | total_products           | 373.80 |
      | total_products_wt        | 396.23 |
      | total_discounts_tax_excl | 184.94 |
      | total_discounts_tax_incl | 196.04 |
      | total_paid_tax_excl      | 195.86 |
      | total_paid_tax_incl      | 207.61 |
      | total_paid               | 207.61 |
      | total_paid_real          | 0.0    |
      | total_shipping_tax_excl  | 7.0    |
      | total_shipping_tax_incl  | 7.42   |
    When I remove product "Test Product With Percent Discount" from order "bo_order1"
    Then order "bo_order1" should have 2 products in total
    Then order "bo_order1" should contain 0 product "Test Product With Percent Discount"
    Then order "bo_order1" should have 1 cart rule
    Then order "bo_order1" should have cart rule "discount five-percent" with amount "$1.19"
    Then order "bo_order1" should have following details:
      | total_products           | 23.800 |
      | total_products_wt        | 25.230 |
      | total_discounts_tax_excl | 1.190  |
      | total_discounts_tax_incl | 1.260  |
      | total_paid_tax_excl      | 29.610 |
      | total_paid_tax_incl      | 31.390 |
      | total_paid               | 31.390 |
      | total_paid_real          | 0.0    |
      | total_shipping_tax_excl  | 7.0    |
      | total_shipping_tax_incl  | 7.42   |

  Scenario: Add product with associated discount to order, Add discount to the specific order, I remove the discount of this product, if I add the product again the discount is still removed
    Given order with reference "bo_order1" does not contain product "Mug Today is a good day"
    Then order "bo_order1" should have 2 products in total
    Then order "bo_order1" should have 0 invoices
    Then order "bo_order1" should have 0 cart rule
    Then order "bo_order1" should have following details:
      | total_products           | 23.800 |
      | total_products_wt        | 25.230 |
      | total_discounts_tax_excl | 0.0    |
      | total_discounts_tax_incl | 0.0    |
      | total_paid_tax_excl      | 30.800 |
      | total_paid_tax_incl      | 32.650 |
      | total_paid               | 32.650 |
      | total_paid_real          | 0.0    |
      | total_shipping_tax_excl  | 7.0    |
      | total_shipping_tax_incl  | 7.42   |
    Given shop configuration for "PS_CART_RULE_FEATURE_ACTIVE" is set to 1
    And there is a product in the catalog named "Test Product With Percent Discount" with a price of 350.00 and 100 items in stock
    Given there is a cart rule named "CartRulePercentForSpecificProduct" that applies a percent discount of 50.0% with priority 1, quantity of 1000 and quantity per user 1000
    And cart rule "CartRulePercentForSpecificProduct" is restricted to product "Test Product With Percent Discount"
    When I add products to order "bo_order1" with new invoice and the following products details:
      | name          | Test Product With Percent Discount |
      | amount        | 1                                  |
      | price         | 350.00                             |
    Then order "bo_order1" should have 3 products in total
    Then order "bo_order1" should contain 1 product "Test Product With Percent Discount"
    Then order "bo_order1" should have 1 cart rule
    Then order "bo_order1" should have cart rule "CartRulePercentForSpecificProduct" with amount "$175.00"
    Then order "bo_order1" should have following details:
      | total_products           | 373.80 |
      | total_products_wt        | 396.23 |
      | total_discounts_tax_excl | 175.00 |
      | total_discounts_tax_incl | 185.50 |
      | total_paid_tax_excl      | 205.80 |
      | total_paid_tax_incl      | 218.15 |
      | total_paid               | 218.15 |
      | total_paid_real          | 0.0    |
      | total_shipping_tax_excl  | 7.0    |
      | total_shipping_tax_incl  | 7.42   |
    When I add discount to order "bo_order1" with following details:
      | name      | discount five-percent |
      | type      | percent               |
      | value     | 5                     |
    Then order "bo_order1" should have 2 cart rule
    Then order "bo_order1" should have cart rule "CartRulePercentForSpecificProduct" with amount "$175.00"
    Then order "bo_order1" should have cart rule "discount five-percent" with amount "$9.94"
    Then order "bo_order1" should have following details:
      | total_products           | 373.80 |
      | total_products_wt        | 396.23 |
      | total_discounts_tax_excl | 184.94 |
      | total_discounts_tax_incl | 196.04 |
      | total_paid_tax_excl      | 195.86 |
      | total_paid_tax_incl      | 207.61 |
      | total_paid               | 207.61 |
      | total_paid_real          | 0.0    |
      | total_shipping_tax_excl  | 7.0    |
      | total_shipping_tax_incl  | 7.42   |
    When I remove cart rule "CartRulePercentForSpecificProduct" from order "bo_order1"
    Then order "bo_order1" should have 3 products in total
    Then order "bo_order1" should contain 1 product "Test Product With Percent Discount"
    And order "bo_order1" should not have cart rule "CartRulePercentForSpecificProduct"
    Then order "bo_order1" should have 1 cart rule
    Then order "bo_order1" should have cart rule "discount five-percent" with amount "$18.69"
    Then order "bo_order1" should have following details:
      | total_products           | 373.80 |
      | total_products_wt        | 396.23 |
      | total_discounts_tax_excl | 18.69  |
      | total_discounts_tax_incl | 19.81  |
      | total_paid_tax_excl      | 362.11 |
      | total_paid_tax_incl      | 383.84 |
      | total_paid               | 383.84 |
      | total_paid_real          | 0.0    |
      | total_shipping_tax_excl  | 7.0    |
      | total_shipping_tax_incl  | 7.42   |

  Scenario: Add product with associated discount to order, I remove the discount of this product, if I remove the propduct and add it again the discount is applied again
    Given order with reference "bo_order1" does not contain product "Mug Today is a good day"
    Then order "bo_order1" should have 2 products in total
    Then order "bo_order1" should have 0 invoices
    Then order "bo_order1" should have 0 cart rule
    Then order "bo_order1" should have following details:
      | total_products           | 23.800 |
      | total_products_wt        | 25.230 |
      | total_discounts_tax_excl | 0.0    |
      | total_discounts_tax_incl | 0.0    |
      | total_paid_tax_excl      | 30.800 |
      | total_paid_tax_incl      | 32.650 |
      | total_paid               | 32.650 |
      | total_paid_real          | 0.0    |
      | total_shipping_tax_excl  | 7.0    |
      | total_shipping_tax_incl  | 7.42   |
    Given shop configuration for "PS_CART_RULE_FEATURE_ACTIVE" is set to 1
    And there is a product in the catalog named "Test Product With Percent Discount" with a price of 350.00 and 100 items in stock
    Given there is a cart rule named "CartRulePercentForSpecificProduct" that applies a percent discount of 50.0% with priority 1, quantity of 1000 and quantity per user 1000
    And cart rule "CartRulePercentForSpecificProduct" is restricted to product "Test Product With Percent Discount"
    When I add products to order "bo_order1" with new invoice and the following products details:
      | name          | Test Product With Percent Discount |
      | amount        | 1                                  |
      | price         | 350.00                             |
    Then order "bo_order1" should have 3 products in total
    Then order "bo_order1" should contain 1 product "Test Product With Percent Discount"
    Then order "bo_order1" should have 1 cart rule
    Then order "bo_order1" should have cart rule "CartRulePercentForSpecificProduct" with amount "$175.00"
    Then order "bo_order1" should have following details:
      | total_products           | 373.80 |
      | total_products_wt        | 396.23 |
      | total_discounts_tax_excl | 175.00 |
      | total_discounts_tax_incl | 185.50 |
      | total_paid_tax_excl      | 205.80 |
      | total_paid_tax_incl      | 218.15 |
      | total_paid               | 218.15 |
      | total_paid_real          | 0.0    |
      | total_shipping_tax_excl  | 7.0    |
      | total_shipping_tax_incl  | 7.42   |
    When I remove cart rule "CartRulePercentForSpecificProduct" from order "bo_order1"
    Then order "bo_order1" should have 3 products in total
    Then order "bo_order1" should contain 1 product "Test Product With Percent Discount"
    And order "bo_order1" should not have cart rule "CartRulePercentForSpecificProduct"
    Then order "bo_order1" should have 0 cart rule
    Then order "bo_order1" should have following details:
      | total_products           | 373.80 |
      | total_products_wt        | 396.23 |
      | total_discounts_tax_excl | 0.000  |
      | total_discounts_tax_incl | 0.000  |
      | total_paid_tax_excl      | 380.80 |
      | total_paid_tax_incl      | 403.65 |
      | total_paid               | 403.65 |
      | total_paid_real          | 0.0    |
      | total_shipping_tax_excl  | 7.0    |
      | total_shipping_tax_incl  | 7.42   |
    When I remove product "Test Product With Percent Discount" from order "bo_order1"
    Then order "bo_order1" should have 2 products in total
    Then order "bo_order1" should contain 0 product "Test Product With Percent Discount"
    Then order "bo_order1" should have 0 cart rule
    Then order "bo_order1" should have following details:
      | total_products           | 23.800 |
      | total_products_wt        | 25.230 |
      | total_discounts_tax_excl | 0.0    |
      | total_discounts_tax_incl | 0.0    |
      | total_paid_tax_excl      | 30.800 |
      | total_paid_tax_incl      | 32.650 |
      | total_paid               | 32.650 |
      | total_paid_real          | 0.0    |
      | total_shipping_tax_excl  | 7.0    |
      | total_shipping_tax_incl  | 7.42   |
    When I add products to order "bo_order1" with new invoice and the following products details:
      | name          | Test Product With Percent Discount |
      | amount        | 1                                  |
      | price         | 350.00                             |
    Then order "bo_order1" should have 3 products in total
    Then order "bo_order1" should contain 1 product "Test Product With Percent Discount"
    Then order "bo_order1" should have 1 cart rule
    Then order "bo_order1" should have cart rule "CartRulePercentForSpecificProduct" with amount "$175.00"
    Then order "bo_order1" should have following details:
      | total_products           | 373.80 |
      | total_products_wt        | 396.23 |
      | total_discounts_tax_excl | 175.00 |
      | total_discounts_tax_incl | 185.50 |
      | total_paid_tax_excl      | 205.80 |
      | total_paid_tax_incl      | 218.15 |
      | total_paid               | 218.15 |
      | total_paid_real          | 0.0    |
      | total_shipping_tax_excl  | 7.0    |
      | total_shipping_tax_incl  | 7.42   |

  Scenario: Add discount to the specific order, then remove it When I perform add/remove product actions the discount is not reapplied
    Given order with reference "bo_order1" does not contain product "Mug Today is a good day"
    Then order "bo_order1" should have 2 products in total
    Then order "bo_order1" should have 0 invoices
    Then order "bo_order1" should have 0 cart rule
    Then order "bo_order1" should have following details:
      | total_products           | 23.800 |
      | total_products_wt        | 25.230 |
      | total_discounts_tax_excl | 0.0    |
      | total_discounts_tax_incl | 0.0    |
      | total_paid_tax_excl      | 30.800 |
      | total_paid_tax_incl      | 32.650 |
      | total_paid               | 32.650 |
      | total_paid_real          | 0.0    |
      | total_shipping_tax_excl  | 7.0    |
      | total_shipping_tax_incl  | 7.42   |
    Given shop configuration for "PS_CART_RULE_FEATURE_ACTIVE" is set to 1
    When I add discount to order "bo_order1" with following details:
      | name      | discount five-percent |
      | type      | percent               |
      | value     | 5                     |
    Then order "bo_order1" should have 1 cart rule
    Then order "bo_order1" should have cart rule "discount five-percent" with amount "$1.19"
    Then order "bo_order1" should have following details:
      | total_products           | 23.800 |
      | total_products_wt        | 25.230 |
      | total_discounts_tax_excl | 1.190  |
      | total_discounts_tax_incl | 1.260  |
      | total_paid_tax_excl      | 29.610 |
      | total_paid_tax_incl      | 31.390 |
      | total_paid               | 31.390 |
      | total_paid_real          | 0.0    |
      | total_shipping_tax_excl  | 7.0    |
      | total_shipping_tax_incl  | 7.42   |
    And there is a product in the catalog named "Test Product With Percent Discount" with a price of 350.00 and 100 items in stock
    Given there is a cart rule named "CartRulePercentForSpecificProduct" that applies a percent discount of 50.0% with priority 1, quantity of 1000 and quantity per user 1000
    And cart rule "CartRulePercentForSpecificProduct" is restricted to product "Test Product With Percent Discount"
    When I add products to order "bo_order1" with new invoice and the following products details:
      | name          | Test Product With Percent Discount |
      | amount        | 1                                  |
      | price         | 350.00                             |
    Then order "bo_order1" should have 3 products in total
    Then order "bo_order1" should contain 1 product "Test Product With Percent Discount"
    Then order "bo_order1" should have 2 cart rule
    Then order "bo_order1" should have cart rule "discount five-percent" with amount "$18.69"
    Then order "bo_order1" should have cart rule "CartRulePercentForSpecificProduct" with amount "$166.25"
    Then order "bo_order1" should have following details:
      | total_products           | 373.80 |
      | total_products_wt        | 396.23 |
      | total_discounts_tax_excl | 184.94 |
      | total_discounts_tax_incl | 196.04 |
      | total_paid_tax_excl      | 195.86 |
      | total_paid_tax_incl      | 207.61 |
      | total_paid               | 207.61 |
      | total_paid_real          | 0.0    |
      | total_shipping_tax_excl  | 7.0    |
      | total_shipping_tax_incl  | 7.42   |
    When I remove cart rule "discount five-percent" from order "bo_order1"
    Then order "bo_order1" should have 1 cart rule
    And order "bo_order1" should have cart rule "CartRulePercentForSpecificProduct" with amount "$175.00"
    And order "bo_order1" should have following details:
      | total_products           | 373.80 |
      | total_products_wt        | 396.23 |
      | total_discounts_tax_excl | 175.00 |
      | total_discounts_tax_incl | 185.50 |
      | total_paid_tax_excl      | 205.80 |
      | total_paid_tax_incl      | 218.15 |
      | total_paid               | 218.15 |
      | total_paid_real          | 0.0    |
      | total_shipping_tax_excl  | 7.0    |
      | total_shipping_tax_incl  | 7.42   |
    When I remove product "Test Product With Percent Discount" from order "bo_order1"
    Then order "bo_order1" should have 2 products in total
    Then order "bo_order1" should contain 0 product "Test Product With Percent Discount"<|MERGE_RESOLUTION|>--- conflicted
+++ resolved
@@ -201,11 +201,7 @@
 #      | total_shipping_tax_excl  | 7.0    |
 #      | total_shipping_tax_incl  | 7.42   |
 #    Given I update order "bo_order1" status to "Payment accepted"
-<<<<<<< HEAD
-#    And order "bo_order1" should have 1 invoices
-=======
 #    And order "bo_order1" should have 1 invoice
->>>>>>> 09e6d3da
 #    When I add products to order "bo_order1" with new invoice and the following products details:
 #      | name          | Test Product Cart Rule On Select Product  |
 #      | amount        | 1                                         |
