--- conflicted
+++ resolved
@@ -76,10 +76,5 @@
       | password       | PrestaShopForever1_!      |
       | defaultGroupId | Guest                     |
       | groupIds       | [Guest]                   |
-<<<<<<< HEAD
-    And I delete customer "CUST-5" with method "allow_registration_after"
-    Then if I query customer customer "CUST-5" I should get an error 'Customer with id "8" was not found'
-=======
     And I delete customer "CUST-5" with "allow registration after deletion" checked
-    Then the customer "CUST-5" should not be found
->>>>>>> 26990793
+    Then the customer "CUST-5" should not be found