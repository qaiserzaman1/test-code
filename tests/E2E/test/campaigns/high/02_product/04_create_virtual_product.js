--- conflicted
+++ resolved
@@ -30,10 +30,7 @@
     test('should click on "CREATE A CATEGORY"', () => client.scrollWaitForExistAndClick(AddProductPage.product_create_category_btn, 50));
     test('should set the "New category name"', () => client.waitAndSetValue(AddProductPage.product_category_name_input, data.virtual.new_category_name + date_time));
     test('should click on "Create"', () => client.createCategory());
-<<<<<<< HEAD
-=======
    // test('should open all categories', () => client.openAllCategories());  //TODO: Verify if we should close then open all categories
->>>>>>> 118a39a7
     test('should choose the created category as default', () => {
       return promise
         .then(() => client.waitForVisible(AddProductPage.created_category))
@@ -47,11 +44,7 @@
     });
     test('should click on "ADD RELATED PRODUCT"', () => client.waitForExistAndClick(AddProductPage.add_related_product_btn));
     test('should search and add a related product', () => client.searchAndAddRelatedProduct());
-<<<<<<< HEAD
-    commonScenarios.addProductFeature(client, "Frame Size", 0, "Cotton");
-=======
     test('should click on "ADD A FEATURE" and select one', () => client.addFeature('virtual'));
->>>>>>> 118a39a7
     test('should set the "Tax exclude" price', () => client.setPrice(AddProductPage.priceTE_shortcut, data.common.priceTE));
     test('should set the "Reference"', () => client.waitAndSetValue(AddProductPage.product_reference, data.common.product_reference));
     test('should switch the product online', () => {
