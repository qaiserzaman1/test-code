/**
 * This script is based on the scenario described in this test link
 * [id="PS-153"][Name="By IP Adress"]
 **/
const {AccessPageBO} = require('../../../../selectors/BO/access_page');
const {Localization} = require('../../../../selectors/BO/international/localization');
const {Menu} = require('../../../../selectors/BO/menu.js');
const welcomeScenarios = require('../../../common_scenarios/welcome');
let promise = Promise.resolve();

scenario('"Geolocation by IP Address"', () => {
    scenario('Login in the Back Office', client => {
      test('should open the browser', () => client.open());
      test('should login successfully in the Back Office', () => client.signInBO(AccessPageBO));
    }, 'common_client');
    welcomeScenarios.findAndCloseWelcomeModal();
    scenario('Change Geolocation by IP address', client => {
      test('should go to "International > Localization" page', () => client.goToSubtabMenuPage(Menu.Improve.International.international_menu, Menu.Improve.International.localization_submenu));
      test('should click on "Geolocation" subtab', () => client.waitForExistAndClick(Menu.Improve.International.geolocation_tab));
      test('should click on "this file" link', () => client.waitForExistAndClick(Localization.Geolocation.download_file_link));
      test('Download and dezip the folder', () => {
        return promise
          .then(() => client.getAttributeInVar(Localization.Geolocation.download_file_link, "href", "link"))
          .then(() => client.getFileName(tab["link"]))
          .then(() => client.unzipFile(global.downloadsFolderPath, global.downloadedFileName));
      });
      test('should Put the file in /app/Resources/geoip', () => client.moveFile(global.downloadsFolderPath, global.downloadedFileName, global.shopPath + "/app/Resources/geoip"));
      test('should change the value of the geolocation by IP Address to "Yes"', () => client.waitForExistAndClick(Localization.Geolocation.ip_address_yes_label));
      test('should click on "Save" button', () => client.waitForExistAndClick(Localization.Geolocation.save_geolocation_ip_address_button));
<<<<<<< HEAD
      test('should verify the appearance of the green validation', () => client.checkTextValue(Localization.Geolocation.alert_panel.replace("%B", "alert-success"), "Update successful", 'equal', 10000));
      test('should delete the file from /app/Resources/geoip', () => client.deleteFile(global.downloadedFileName, "../../app/Resources/geoip"));
=======
      test('should verify the appearance of the green validation', () => client.checkTextValue(Localization.Geolocation.alert_panel.replace("%B", "alert-success"), "Update successful"));
      test('should delete the file from /app/Resources/geoip', () => client.deleteFile(global.downloadedFileName, global.shopPath + "/app/Resources/geoip"));
>>>>>>> 842cc25d
      test('should change the value of the geolocation by IP Address to "No"', () => client.waitForExistAndClick(Localization.Geolocation.ip_address_no_label));
      test('should click on "Save" button', () => client.waitForExistAndClick(Localization.Geolocation.save_geolocation_ip_address_button));
    }, 'international');
    scenario('Logout from the Back Office', client => {
      test('should logout successfully from Back Office', () => client.signOutBO());
    }, 'common_client');
  },
  'common_client', true);<|MERGE_RESOLUTION|>--- conflicted
+++ resolved
@@ -27,13 +27,8 @@
       test('should Put the file in /app/Resources/geoip', () => client.moveFile(global.downloadsFolderPath, global.downloadedFileName, global.shopPath + "/app/Resources/geoip"));
       test('should change the value of the geolocation by IP Address to "Yes"', () => client.waitForExistAndClick(Localization.Geolocation.ip_address_yes_label));
       test('should click on "Save" button', () => client.waitForExistAndClick(Localization.Geolocation.save_geolocation_ip_address_button));
-<<<<<<< HEAD
-      test('should verify the appearance of the green validation', () => client.checkTextValue(Localization.Geolocation.alert_panel.replace("%B", "alert-success"), "Update successful", 'equal', 10000));
-      test('should delete the file from /app/Resources/geoip', () => client.deleteFile(global.downloadedFileName, "../../app/Resources/geoip"));
-=======
       test('should verify the appearance of the green validation', () => client.checkTextValue(Localization.Geolocation.alert_panel.replace("%B", "alert-success"), "Update successful"));
       test('should delete the file from /app/Resources/geoip', () => client.deleteFile(global.downloadedFileName, global.shopPath + "/app/Resources/geoip"));
->>>>>>> 842cc25d
       test('should change the value of the geolocation by IP Address to "No"', () => client.waitForExistAndClick(Localization.Geolocation.ip_address_no_label));
       test('should click on "Save" button', () => client.waitForExistAndClick(Localization.Geolocation.save_geolocation_ip_address_button));
     }, 'international');
