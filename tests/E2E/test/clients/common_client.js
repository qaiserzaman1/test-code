const {getClient} = require('../common.webdriverio.js');
const {languageFO} = require('../selectors/FO/index');
let path = require('path');
let fs = require('fs');
let pdfUtil = require('pdf-to-text');
const exec = require('child_process').exec;

global.tab = [];
global.isOpen = false;
global.param = [];

class CommonClient {
  constructor() {
    this.client = getClient();
  }

  signInBO(selector, link, login, password) {
    return this.client.signInBO(selector, link, login, password);
  }

  signOutBO() {
    return this.client.signOutBO();
  }

  signInFO(selector, link) {
    return this.client.signInFO(selector, link);
  }

  signOutFO(selector) {
    return this.client.signOutFO(selector);
  }

  localhost(link) {
    return this.client.localhost(link);
  }

  linkAccess(link) {
    return this.client.linkAccess(link);
  }

  waitForVisibleElement(selector, timeout) {
    return this.client.waitForVisibleElement(selector, timeout);
  }

  waitForExist(selector, timeout = 90000) {
    return this.client
      .waitForExist(selector, timeout);
  }

  goToSubtabMenuPage(menuSelector, selector) {
    return this.client
      .isOpen(menuSelector)
      .then(() => {
        if (global.isOpen) {
          this.client
            .execute(function (selector) {
              let element = document.querySelector(selector);
              element.scrollIntoView();
            }, selector)
            .scrollWaitForExistAndClick(selector, 2000);
        } else {
          this.client
            .scrollWaitForExistAndClick(menuSelector, 2000)
            .pause(2000)
            .execute(function (selector) {
              let element = document.querySelector(selector);
              element.scrollIntoView();
            }, selector)
            .scrollWaitForExistAndClick(selector);
        }
      })
      .then(() => this.client.pause(4000));
  }

  closeBoarding(selector) {
    if (global.isVisible) {
      return this.client
        .click(selector)
        .pause(2000);
    } else {
      return this.client.pause(1000);
    }
  }

  isVisible(selector, pause = 0) {
    return this.client
      .pause(pause)
      .isVisible(selector)
      .then((isVisible) => {
        global.isVisible = isVisible;
      });
  }

  isVisibleWithinViewport(selector) {
    return this.client
      .isVisibleWithinViewport(selector);
  }

  takeScreenshot() {
    return this.client.saveScreenshot(`test/screenshots/${this.client.desiredCapabilities.browserName}_exception_${new Date().getTime()}.png`);
  }

  changeLanguage(language = 'en') {
    return this.client
      .waitForExistAndClick(languageFO.language_selector, 2000)
      .pause(2000)
      .isVisible(languageFO.language_option.replace('%LANG', language))
      .then((isVisible) => {
        expect(isVisible, "This language is not existing").to.be.true;
        if (isVisible) {
          this.client.waitForVisibleAndClick(languageFO.language_option.replace('%LANG', language));
        }
      })
      .then(() => this.client.pause(3000));
  }

  selectLanguage(selector, option, language, id) {
    return this.client
      .waitForExistAndClick(selector)
      .waitForExistAndClick(option.replace('%LANG', language).replace('%ID', id))
  }

  open() {
    if (headless !== 'undefined' && headless) {
      return this.client.init().windowHandleSize({width: 1280, height: 899});
    } else {
      return this.client.init().windowHandleSize({width: 1280, height: 1024});
    }
  }

  close() {
    return this.client.end();
  }

  closeWindow(id) {
    return this.client.closeWindow(id);
  }

  waitForExistAndClick(selector, pause = 0, timeout = 90000) {
    return this.client
      .pause(pause)
      .waitForExistAndClick(selector, timeout);
  }

  waitAndSetValue(selector, value, pause = 0, timeout = 90000) {
    return this.client
      .pause(pause)
      .waitAndSetValue(selector, value, timeout);
  }

  scrollTo(selector, margin) {
    return this.client.scrollTo(selector, margin);
  }

  scrollWaitForExistAndClick(selector, margin, pause = 0, timeout = 90000) {
    return this.client
      .pause(pause)
      .scrollWaitForExistAndClick(selector, margin, timeout);
  }

  waitForVisibleAndClick(selector, pause = 0, timeout = 90000) {
    return this.client
      .pause(pause)
      .waitForVisibleAndClick(selector, timeout);
  }

  scrollWaitForVisibleAndClick(selector, pause = 0, timeout = 90000) {
    return this.client
      .pause(pause)
      .scrollTo(selector)
      .waitForVisibleAndClick(selector, timeout);
  }

  moveToObject(selector, pause = 0) {
    return this.client
      .pause(pause)
      .moveToObject(selector);
  }

  waitAndSelectByValue(selector, value, timeout = 90000) {
    return this.client.waitAndSelectByValue(selector, value, timeout);
  }

  waitAndSelectByVisibleText(selector, value, timeout = 90000) {
    return this.client.waitAndSelectByVisibleText(selector, value, timeout);
  }

  addFile(selector, picture, value = 150) {
    return this.client
      .scrollTo(selector, value)
      .waitForExist(selector, 90000)
      .chooseFile(selector, path.join(__dirname, '..', 'datas', picture));
  }

  getTextInVar(selector, globalVar, split = false, timeout = 90000) {
    if (split) {
      return this.client
        .waitForExist(selector, timeout)
        .then(() => this.client.getText(selector))
        .then((variable) => global.tab[globalVar] = variable.split(': ')[1]);
    } else {
      return this.client
        .waitForExist(selector, timeout)
        .then(() => this.client.getText(selector))
        .then((variable) => {
          global.tab[globalVar] = variable
        });
    }
  }

  getAttributeInVar(selector, attribute, globalVar, timeout = 90000) {
    return this.client
      .waitForExist(selector, timeout)
      .then(() => this.client.getAttribute(selector, attribute))
      .then((variable) => global.tab[globalVar] = variable);
  }

  checkTextValue(selector, textToCheckWith, parameter = 'equal', pause = 0, type = "") {
    switch (parameter) {
      case "contain":
        return this.client
          .pause(pause)
          .waitForExist(selector, 9000)
          .then(() => this.client.getText(selector))
          .then((text) => expect(text).to.contain(textToCheckWith));
        break;
      case "equal":
        return this.client
          .pause(pause)
          .waitForExist(selector, 9000)
          .then(() => this.client.getText(selector))
          .then((text) => {
            if (type === "int") {
              let textValue = parseInt(text);
              expect(textValue).to.equal(textToCheckWith);
            } else {
              expect(text).to.equal(textToCheckWith)
            }
          });
        break;
      case "deepequal":
        return this.client
          .pause(pause)
          .waitForExist(selector, 9000)
          .then(() => this.client.getText(selector))
          .then((text) => expect(text).to.deep.equal(textToCheckWith));
        break;
      case "notequal":
        return this.client
          .pause(pause)
          .waitForExist(selector, 9000)
          .then(() => this.client.getText(selector))
          .then((text) => expect(text).to.not.equal(textToCheckWith));
        break;
      case "greaterThan":
        return this.client
          .pause(pause)
          .waitForExist(selector, 9000)
          .then(() => this.client.getText(selector))
          .then((text) => expect(parseInt(text)).to.be.gt(textToCheckWith));
        break;
    }
  }

  checkAttributeValue(selector, attribute, value, parameter = 'equal', pause = 0) {
    switch (parameter) {
      case "contain":
        return this.client
          .pause(pause)
          .waitForExist(selector, 90000)
          .then(() => this.client.getAttribute(selector, attribute))
          .then((text) => expect(text).to.be.contain(value));
      case "equal":
        return this.client
          .pause(pause)
          .waitForExist(selector, 90000)
          .then(() => this.client.getAttribute(selector, attribute))
          .then((text) => expect(text).to.be.equal(value));
      case "notequal":
        return this.client
          .pause(pause)
          .waitForExist(selector, 90000)
          .then(() => this.client.getAttribute(selector, attribute))
          .then((text) => expect(text).to.not.equal(value));
    }
  }

  checkCssPropertyValue(selector, property, value, parameter = 'equal', pause = 0) {
    switch (parameter) {
      case "contain":
        return this.client
          .pause(pause)
          .waitForExist(selector, 90000)
          .then(() => this.client.getCssProperty(selector, property))
          .then((property) => expect(property.value).to.be.contain(value));
      case "equal":
        return this.client
          .pause(pause)
          .waitForExist(selector, 90000)
          .then(() => this.client.getCssProperty(selector, property))
          .then((property) => expect(property.value).to.be.equal(value));
    }
  }

  uploadPicture(picture, selector, className = "dz-hidden-input") {
    return this.client
      .execute(function (className) {
        document.getElementsByClassName(className).style = '';
      })
      .chooseFile(selector, path.join(__dirname, '..', 'datas', picture));
  }

  /**
   * This function allows to search a data by value
   * @param search_input
   * @param search_button
   * @param value
   * @returns {*}
   */
  searchByValue(search_input, search_button, value) {
    return this.client
      .pause(2000)
      .waitAndSetValue(search_input, value)
      .waitForExistAndClick(search_button);
  }

  /**
   * This function allows to download a pdf document and check the existence of string in it
   * @param folderPath
   * @param fileName
   * @param text
   * @returns {*}
   */
  async checkDocument(folderPath, fileName, text) {
    await pdfUtil.pdfToText(folderPath + fileName + '.pdf', function (err, data) {
      global.indexText = data.indexOf(text);
      global.data = global.data + data;
    });

    return this.client
      .pause(2000)
      .then(() => expect(global.indexText, text + "does not exist in the PDF document").to.not.equal(-1));
  }

  /**
   * This function allows to check the existence of file after downloading
   * @param folderPath
   * @param fileName
   * @returns {*}
   */
  async checkFile(folderPath, fileName, pause = 2000) {
    await fs.stat(folderPath + fileName, function (err, stats) {
      err === null && stats.isFile() ? global.existingFile = true : global.existingFile = false;
    });

    return this.client
      .pause(pause)
      .then(() => expect(global.existingFile, "Expected File was not find in the folder " + folderPath).to.be.true)
  }

  waitForVisible(selector, timeout = 90000) {
    return this.client
      .waitForVisible(selector, timeout);
  }

  accessToBO(selector) {
    return this.client.accessToBO(selector);
  }

  accessToFO(selector) {
    return this.client.accessToFO(selector);
  }

  waitAndSelectByAttribute(selector, attribute, value, pause = 0, timeout = 90000) {
    return this.client.waitAndSelectByAttribute(selector, attribute, value, pause, timeout);
  }

  switchWindow(id, pause = 0) {
    return this.client.switchWindow(id, pause);
  }

  switchTab(id) {
    return this.client
      .then(() => this.client.getTabIds())
      .then((ids) => this.client.switchTab(ids[id]));
  }

  isExisting(selector, pause = 0) {
    return this.client
      .pause(pause)
      .isExisting(selector)
      .then((isExisting) => expect(isExisting).to.be.true);
  }

  isSelected(selector, pause = 0) {
    return this.client
      .pause(pause)
      .scrollTo(selector)
      .isSelected(selector)
      .then((isExisting) => expect(isExisting).to.be.true);
  }

  isNotSelected(selector, pause = 0) {
    return this.client
      .pause(pause)
      .scrollTo(selector)
      .isSelected(selector)
      .then((isExisting) => expect(isExisting).to.be.false);
  }

  isNotExisting(selector, pause = 0) {
    return this.client
      .pause(pause)
      .isExisting(selector)
      .then((isExisting) => expect(isExisting).to.be.false);
  }

  clickOnResumeButton(selector) {
    if (!global.isVisible) {
      return this.client
        .click(selector);
    } else {
      return this.client.pause(1000);
    }
  }

  pause(timeout) {
    return this.client.pause(timeout);
  }

  keys(button) {
    return this.client.keys(button);
  }

  alertAccept() {
    return this.client.alertAccept();
  }

  alertDismiss() {
    return this.client.alertDismiss();
  }

  getText(selector) {
    return this.client.getText(selector);
  }

  alertText() {
    return this.client.alertText();
  }

  showElement(className, order) {
    return this.client
      .execute(function (className, order) {
        document.querySelectorAll(className)[order].style.display = 'inherit';
      }, className, order);
  }

  checkIsNotVisible(selector) {
    return this.client
      .pause(2000)
      .isVisible(selector)
      .then((isVisible) => expect(isVisible).to.be.false);
  }

  checkParamFromURL(param, value, pause = 0) {
    return this.client
      .pause(pause)
      .url()
      .then((res) => {
        let current_url = res.value;
        expect(current_url).to.contain(param);
        global.param = current_url.split(param + '=')[1].split("&")[0];
        expect(global.param).to.equal(value);
      });
  }

  /**
   * This function checks the search result
   * @param selector editor body selector
   * @param content
   * @returns {*}
   */
  setEditorText(selector, content) {
    return this.client
      .pause(1000)
      .click(selector)
      .execute(function (content) {
        return (tinyMCE.activeEditor.setContent(content));
      }, content);
  }

  checkTextEditor(selector, content, pause = 0) {
    return this.client
      .pause(pause)
      .scrollTo(selector)
      .waitForExistAndClick(selector)
      .execute(function () {
        return (tinyMCE.activeEditor.getContent());
      })
      .then((values) => expect(values.value.indexOf(content) >= 0).to.equal(true));
  }

  editObjectData(object, type = '') {
    for (let key in object) {
      if (object.hasOwnProperty(key) && key !== 'type') {
        if (typeof object[key] === 'string') {
          parseInt(object[key]) ? object[key] = (parseInt(object[key]) + 10).toString() : object[key] += 'update';
        } else if (typeof object[key] === 'number') {
          object[key] += 10;
        } else if (typeof object[key] === 'object') {
          this.editObjectData(object[key]);
        }
      }
      if (type !== '') {
        object['type'] = type;
      }
    }
  }

  deleteObjectElement(object, pos) {
    delete object[pos];
  }

  setAttributeById(selector) {
    return this.client
      .execute(function (selector) {
        document.getElementById(selector).style.display = 'none';
      }, selector);
  }

  stringifyNumber(number) {
    let special = ['zeroth', 'first', 'second', 'third', 'fourth', 'fifth', 'sixth', 'seventh', 'eighth', 'ninth', 'tenth', 'eleventh', 'twelfth', 'thirteenth', 'fourteenth', 'fifteenth', 'sixteenth', 'seventeenth', 'eighteenth', 'nineteenth'];
    let deca = ['twent', 'thirt', 'fort', 'fift', 'sixt', 'sevent', 'eight', 'ninet'];
    if (number < 20) return special[number];
    if (number % 10 === 0) return deca[Math.floor(number / 10) - 2] + 'ieth';
    return deca[Math.floor(number / 10) - 2] + 'y-' + special[number % 10];
  }

  /**
   * This function searches the data in the table in case a filter input exists
   * @param selector
   * @param data
   * @returns {*}
   */
  search(selector, data) {
    if (global.isVisible) {
      return this.client
        .waitAndSetValue(selector, data)
        .keys('Enter');
    }
  }

  /**
   * This function checks the search result
   * @param selector
   * @param data
   * @param pos
   * @returns {*}
   */
  checkExistence(selector, data, pos) {
    if (global.isVisible) {
      return this.client.getText(selector.replace('%ID', pos)).then(function (text) {
        expect(text).to.be.equal(data);
      });
    } else {
      return this.client.getText(selector.replace('%ID', pos - 1)).then(function (text) {
        expect(text).to.be.equal(data);
      });
    }
  }

  refresh() {
    return this.client
      .refresh();
  }

  deleteCookie() {
    return this.client
      .deleteCookie()
      .refresh();
  }

  middleClick(selector, globalVisibility = true, pause = 2000) {
    if (globalVisibility) {
      return this.client
        .moveToObject(selector)
        .pause(pause)
        .middleClick(selector);
    } else {
      return this.client.pause(1000);
    }
  }

  getParamFromURL(param, pause = 0) {
    return this.client
      .pause(pause)
      .url()
      .then((res) => {
        let current_url = res.value;
        expect(current_url).to.contain(param);
        global.param[param] = current_url.split(param + '=')[1].split("&")[0];
      });
  }

  dragAndDrop(sourceElement, destinationElement) {
    return this.client
      .pause(2000)
      .moveToObject(sourceElement)
      .buttonDown()
      .moveToObject(destinationElement)
      .buttonUp()
      .pause(2000);
  }

  selectByVisibleText(selector, text, timeout = 90000) {
    return this.client
      .waitForExist(selector, timeout)
      .selectByVisibleText(selector, text)
  }

  middleClickWhenVisible(selector) {
    if (global.isVisible) {
      return this.client
        .middleClick(selector)
    }
  }

  checkList(selector) {
    this.client
      .element(selector)
      .then(function (elements) {
        expect(elements).to.have.lengthOf.above(0);
      })
  }

  /**
   * These functions are used to sort table then check the sorted table
   * elementsTable, elementsSortedTable are two global variables that must be initialized in the sort table function
   * "normalize('NFKD').replace(/[\u0300-\u036F]/g, '')" is used to replace special characters example ô to o
   * * "normalize('NFKD').replace(/[\u0300-\u036F]/g, '')" is used to replace special characters example € to o
   */
  getTableField(element_list, i, sorted = false, priceWithCurrency = false) {
    return this.client
      .getText(element_list.replace("%ID", i + 1)).then(function (name) {
        if (sorted) {
          if (priceWithCurrency === true) {
            elementsSortedTable[i] = name.normalize('NFKD').replace(/[^\x00-\x7F]/g, '').toLowerCase();
          } else {
            elementsSortedTable[i] = name.normalize('NFKD').replace(/[\u0300-\u036F]/g, '').toLowerCase();
          }
        }
        else {
          if (priceWithCurrency === true) {
            elementsTable[i] = name.normalize('NFKD').replace(/[^\x00-\x7F]/g, '').toLowerCase();
          } else {
            elementsTable[i] = name.normalize('NFKD').replace(/[\u0300-\u036F]/g, '').toLowerCase();
          }
        }
      });
  }

  /**
   * This function checks the sort of a table
   * @param isNumber= true if we sort by a number, isNumber= false if we sort by a string
   * @param sortWay equal to 'ASC' or 'DESC'
   */
  async checkSortTable(isNumber = false, sortWay = 'ASC') {
    return await this.client
      .pause(2000)
      .then(async () => {
        if (isNumber) {
          if (sortWay === 'ASC') {
            await expect(elementsTable.sort(function (a, b) {
              return a - b;
            })).to.deep.equal(elementsSortedTable);
          } else {
            await expect(elementsTable.sort(function (a, b) {
              return a - b
            }).reverse()).to.deep.equal(elementsSortedTable);
          }
        } else {
          if (sortWay === 'ASC') {
            await expect(elementsTable.sort()).to.deep.equal(elementsSortedTable);
          } else {
            await expect(elementsTable.sort().reverse()).to.deep.equal(elementsSortedTable);
          }
        }
      });
  }

  displayHiddenBlock(selector) {
    return this.client
      .execute(function (selector) {
        document.getElementsByClassName(selector).style = '';
      })
  }

  changeOrderState(selector, state) {
    return this.client
      .waitForExist(selector.order_state_select, 90000)
      .execute(function () {
        document.querySelector('#id_order_state').style = "";
      })
      .selectByVisibleText(selector.order_state_select, state)
      .waitForExistAndClick(selector.update_status_button)
  }

  getDocumentName(selector) {
    return this.client
      .then(() => this.client.getText(selector))
      .then((name) => {
        global.invoiceFileName = name.replace('#', '')
      });
  }

  deleteFile(folderPath, fileName, extension = "", pause = 0) {
    fs.unlinkSync(folderPath + fileName + extension);
    return this.client
      .pause(pause)
  }

  checkAutoUpgrade() {
    fs.readFile(rcTarget + 'admin-dev/autoupgrade/tmp/log.txt', 'utf8', (err, content) => {
      global.upgradeError = content.indexOf("upgradeDbError");
    });
    return this.client
      .pause(2000)
      .then(() => {
        expect(global.upgradeError, "Upgrade process done, but some warnings/errors have been found").to.equal(-1)
      });
  }

  signOutWithoutCookiesFO(selector) {
    return this.client.signOutWithoutCookiesFO(selector);
  }

  waitForSymfonyToolbar(AddProductPage, pause = 0) {
    return this.client
      .pause(pause)
      .isVisible(AddProductPage.symfony_toolbar, 4000)
      .then((isVisible) => {
        if (global.ps_mode_dev && isVisible) {
          this.client.waitForExistAndClick(AddProductPage.symfony_toolbar)
        }
      })
  }

  goToFrame(id) {
    return this.client.frame(id);
  }

  closeFrame() {
    return this.client.frameParent();
  }

  checkStockColumn(selector, textToCheckWith) {
    return this.client
      .waitForExist(selector, 9000)
      .then(() => this.client.getText(selector))
      .then((text) => expect(text.split(' trending_flat ')[0]).to.equal(textToCheckWith));
  }

  checkElementValidation(selector, validationText, parameter = 'equal') {
    return this.client
      .pause(3000)
      .execute(function (selector) {
        let message = document.querySelector(selector).validationMessage;
        return message;
      }, selector)
      .then((message) => {
        switch (parameter) {
          case "equal":
            expect(message.value).to.be.equal(validationText);
            break;
          case "contain":
            expect(message.value).to.contain(validationText);
            break;
          default:
            break;
        }
      });
  }

  closeOtherWindow(id) {
    return this.client.close(id);
  }

  checkIsVisible(selector) {
    return this.client
      .pause(2000)
      .isVisible(selector)
      .then((isVisible) => expect(isVisible).to.be.true);
  }

  checkCheckboxStatus(selector, checkedValue) {
    return this.client
      .pause(2000)
      .execute(function (selector) {
        return (document.querySelector(selector).checked);
      }, selector)
      .then((status) => {
        expect(status.value).to.equal(checkedValue)
      });
  }

  getOptionNumber(selector, attribute, value, wait = 0) {
    return this.client
      .pause(wait)
      .execute(function (selector, attribute) {
        return document.getElementById(selector).getElementsByTagName(attribute).length;
      }, selector, attribute)
      .then((count) => {
        global.tab[value] = count.value;
      });
  }
<<<<<<< HEAD
   /**
   * get Current URL
   * @param pause
   * @return current url
   */
  getURL(pause = 0) {
     return this.client
     .pause(pause)
     .url();
    }
=======
  /**
   * perform a javascript click
   * @param selector, xpath of the element
   * @param pause
   * @return true, if click works, false otherwise
   */
  waitForExistAndClickJs(selector, pause = 0) {
    return this.client
      .pause(pause)
      .execute(function (selector) {
         return document.evaluate(selector,document, null, XPathResult.FIRST_ORDERED_NODE_TYPE, null).singleNodeValue.click();
      }, selector);
  }
>>>>>>> 37bec2b0
}

module.exports = CommonClient;<|MERGE_RESOLUTION|>--- conflicted
+++ resolved
@@ -813,7 +813,6 @@
         global.tab[value] = count.value;
       });
   }
-<<<<<<< HEAD
    /**
    * get Current URL
    * @param pause
@@ -824,7 +823,7 @@
      .pause(pause)
      .url();
     }
-=======
+
   /**
    * perform a javascript click
    * @param selector, xpath of the element
@@ -838,7 +837,6 @@
          return document.evaluate(selector,document, null, XPathResult.FIRST_ORDERED_NODE_TYPE, null).singleNodeValue.click();
       }, selector);
   }
->>>>>>> 37bec2b0
 }
 
 module.exports = CommonClient;