--- conflicted
+++ resolved
@@ -307,8 +307,6 @@
             }
         }
     }
-<<<<<<< HEAD
-=======
 
     protected function addCartRuleToCart($cartRuleFixtureId)
     {
@@ -319,5 +317,4 @@
         }
     }
 
->>>>>>> 9676c42a
 }