require('module-alias/register');
const CommonPage = require('@pages/commonPage');
const fs = require('fs');
const imgGen = require('js-image-generator');

module.exports = class BOBasePage extends CommonPage {
  constructor(page) {
    super(page);

    // Successful Messages
    this.successfulCreationMessage = 'Successful creation.';
    this.successfulUpdateMessage = 'Successful update.';
    this.successfulDeleteMessage = 'Successful deletion.';
    this.successfulMultiDeleteMessage = 'The selection has been successfully deleted.';

    // top navbar
    this.headerLogoImage = '#header_logo';
    this.userProfileIcon = '#employee_infos,#header_infos #header-employee-container';
    this.userProfileLogoutLink = 'a#header_logout';
    this.shopVersionBloc = '#shop_version';
    this.headerShopNameLink = '#header_shopname';

    // left navbar
    // SELL
    // Orders
    this.ordersParentLink = 'li#subtab-AdminParentOrders';
    this.ordersLink = '#subtab-AdminOrders';
    // Invoices
    this.invoicesLink = '#subtab-AdminInvoices';
    // Credit slips
    this.creditSlipsLink = '#subtab-AdminSlip';
    // Delivery slips
    this.deliverySlipslink = '#subtab-AdminDeliverySlip';

    // Catalog
    this.catalogParentLink = 'li#subtab-AdminCatalog';
    // Products
    this.productsLink = '#subtab-AdminProducts';
    // Categories
    this.categoriesLink = '#subtab-AdminCategories';
    // Monitoring
    this.monitoringLink = '#subtab-AdminTracking';
    // Brands And Suppliers
    this.brandsAndSuppliersLink = '#subtab-AdminParentManufacturers';
    // files
    this.filesLink = '#subtab-AdminAttachments';
    // Stocks
    this.stocksLink = '#subtab-AdminStockManagement';

    // Customers
    this.customersParentLink = 'li#subtab-AdminParentCustomer';
    this.customersLink = '#subtab-AdminCustomers';

    // Customer Service
    this.customerServiceParentLink = '#subtab-AdminParentCustomerThreads';
    // Order Messages
    this.orderMessagesLink = '#subtab-AdminOrderMessage';

    // Improve
    // Modules
    this.modulesParentLink = '#subtab-AdminParentModulesSf';
    this.moduleCatalogueLink = '#subtab-AdminParentModulesCatalog';
    this.moduleManagerLink = '#subtab-AdminModulesSf';

    // Design
    this.designParentLink = '#subtab-AdminParentThemes';
    // Pages
    this.pagesLink = '#subtab-AdminCmsContent';
    // Link widget
    this.linkWidgetLink = '#subtab-AdminLinkWidget';

    // International
    this.internationalParentLink = '#subtab-AdminInternational';
    // Taxes
    this.taxesLink = '#subtab-AdminParentTaxes';
    // Localization
    this.localizationLink = '#subtab-AdminParentLocalization';

    // Shop Parameters
    this.shopParametersParentLink = '#subtab-ShopParameters';
    // General
    this.shopParametersGeneralLink = '#subtab-AdminParentPreferences';
<<<<<<< HEAD
    // Traffic and SEO
    this.trafficAndSeoLink = '#subtab-AdminParentMeta';
=======
    // Contact
    this.contactLink = '#subtab-AdminParentStores';
>>>>>>> ae71bec9

    // Advanced Parameters
    this.advancedParametersLink = '#subtab-AdminAdvancedParameters';
    // Team
    this.teamLink = '#subtab-AdminParentEmployees';
    // Database
    this.databaseLink = '#subtab-AdminParentRequestSql';

    // welcome module
    this.onboardingCloseButton = 'button.onboarding-button-shut-down';
    this.onboardingStopButton = 'a.onboarding-button-stop';

    // Growls
    this.growlMessageBloc = '#growls .growl-message';
    this.growlDefaultMessageBloc = '#growls-default .growl-message';

    // Alert Text
    this.alertSuccessBloc = 'div.alert.alert-success:not([style=\'display: none;\'])';
    this.alertSuccessBlockParagraph = `${this.alertSuccessBloc} div.alert-text p`;
    this.alertTextBlock = '.alert-text';

    // Alert Box
    this.alertBoxBloc = 'div.alert-box';
    this.alertBoxTextSpan = `${this.alertBoxBloc} p.alert-text span`;
    this.alertBoxButtonClose = `${this.alertBoxBloc} button.close`;

    // Modal dialog
    this.modalDialog = '#confirmation_modal.show .modal-dialog';
    this.modalDialogYesButton = `${this.modalDialog} button.continue`;
    this.modalDialogNoButton = `${this.modalDialog} button.cancel`;

    // Symfony Toolbar
    this.sfToolbarMainContentDiv = 'div[id*=\'sfToolbarMainContent\']';
    this.sfCloseToolbarLink = 'a[id*=\'sfToolbarHideButton\']';
  }

  /*
  Methods
   */
  /**
   * Open a subMenu if closed and click on a sublink
   * @param parentSelector
   * @param linkSelector
   * @returns {Promise<void>}
   */
  async goToSubMenu(parentSelector, linkSelector) {
    if (await this.elementVisible(linkSelector)) {
      await this.page.click(linkSelector);
    } else {
      // open the block
      await this.page.click(parentSelector);
      await this.page.waitForSelector(`${parentSelector}.open`, {visible: true});
      await this.page.click(linkSelector);
    }
    await this.page.waitForSelector(`${linkSelector}.-active`, {visible: true});
  }

  /**
   * Returns to the dashboard then logout
   * @returns {Promise<void>}
   */
  async logoutBO() {
    await this.clickAndWaitForNavigation(this.headerLogoImage);
    await this.page.waitForSelector(this.userProfileIcon, {visible: true});
    await this.page.click(this.userProfileIcon);
    await this.page.waitForSelector(this.userProfileLogoutLink, {visible: true});
    await this.clickAndWaitForNavigation(this.userProfileLogoutLink);
  }

  /**
   * Close the onboarding modal if exists
   * @returns {Promise<void>}
   */
  async closeOnboardingModal() {
    if (await this.elementVisible(this.onboardingCloseButton, 1000)) {
      await this.page.click(this.onboardingCloseButton);
      await this.page.waitForSelector(this.onboardingStopButton, {visible: true});
      await this.page.click(this.onboardingStopButton);
    }
  }

  /**
   * Click on View My Shop and wait for page to open in a new Tab
   * @return FOPage, page opened
   */
  async viewMyShop() {
    return this.openLinkWithTargetBlank(this.page, this.headerShopNameLink, false);
  }

  /**
   * Set value on tinyMce textareas
   * @param iFrameSelector
   * @param value
   * @return {Promise<void>}
   */
  async setValueOnTinymceInput(iFrameSelector, value) {
    await this.page.click(iFrameSelector, {clickCount: 3});
    await this.page.keyboard.type(value);
  }

  /**
   * Close symfony Toolbar
   * @return {Promise<void>}
   */
  async closeSfToolBar() {
    if (await this.elementVisible(`${this.sfToolbarMainContentDiv}[style='display: block;']`, 1000)) {
      await this.page.click(this.sfCloseToolbarLink);
    }
  }

  /**
   * Generate an image then upload it
   * @param selector
   * @param imageName
   * @return {Promise<void>}
   */
  async generateAndUploadImage(selector, imageName) {
    await imgGen.generateImage(200, 200, 1, (err, image) => {
      fs.writeFileSync(imageName, image.data);
    });
    const input = await this.page.$(selector);
    await input.uploadFile(imageName);
  }

  /**
   * Delete a file from the project
   * @param file
   * @param wait
   * @return {Promise<void>}
   */
  async deleteFile(file, wait = 0) {
    fs.unlinkSync(file);
    await this.page.waitFor(wait);
  }
};<|MERGE_RESOLUTION|>--- conflicted
+++ resolved
@@ -80,13 +80,10 @@
     this.shopParametersParentLink = '#subtab-ShopParameters';
     // General
     this.shopParametersGeneralLink = '#subtab-AdminParentPreferences';
-<<<<<<< HEAD
-    // Traffic and SEO
-    this.trafficAndSeoLink = '#subtab-AdminParentMeta';
-=======
     // Contact
     this.contactLink = '#subtab-AdminParentStores';
->>>>>>> ae71bec9
+    // traffic and SEO
+    this.trafficAndSeoLink = '#subtab-AdminParentMeta';
 
     // Advanced Parameters
     this.advancedParametersLink = '#subtab-AdminAdvancedParameters';
