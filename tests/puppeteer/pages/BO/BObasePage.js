require('module-alias/register');
const CommonPage = require('@pages/commonPage');
const fs = require('fs');
const imgGen = require('js-image-generator');

module.exports = class BOBasePage extends CommonPage {
  constructor(page) {
    super(page);

    // Successful Messages
    this.successfulCreationMessage = 'Successful creation.';
    this.successfulUpdateMessage = 'Successful update.';
    this.successfulDeleteMessage = 'Successful deletion.';
    this.successfulMultiDeleteMessage = 'The selection has been successfully deleted.';

    // top navbar
    this.headerLogoImage = '#header_logo';
    this.userProfileIcon = '#employee_infos';
    this.userProfileLogoutLink = 'a#header_logout';
    this.shopVersionBloc = '#shop_version';
    this.headerShopNameLink = '#header_shopname';

    // left navbar
    // SELL
    this.ordersParentLink = 'li#subtab-AdminParentOrders';
    this.ordersLink = '#subtab-AdminOrders';

    // Catalog
<<<<<<< HEAD
    // Products
    this.productsParentLink = 'li#subtab-AdminCatalog';
=======
    this.catalogParentLink = 'li#subtab-AdminCatalog';
    // Products
>>>>>>> 989fc6d0
    this.productsLink = '#subtab-AdminProducts';
    // Categories
    this.categoriesLink = '#subtab-AdminCategories';
    // Brands And Suppliers
    this.brandsAndSuppliersLink = '#subtab-AdminParentManufacturers';

    // Customers
    this.customersParentLink = 'li#subtab-AdminParentCustomer';
    this.customersLink = '#subtab-AdminCustomers';

    // Modules
    this.modulesParentLink = '#subtab-AdminParentModulesSf';
    this.moduleCatalogueLink = '#subtab-AdminParentModulesCatalog';
    this.moduleManagerLink = '#subtab-AdminModulesSf';

    // International
    this.internationalParentLink = '#subtab-AdminInternational';
    this.taxesLink = '#subtab-AdminParentTaxes';

    // Shop Parameters
    this.shopParametersParentLink = '#subtab-ShopParameters';
    this.shopParametersGeneralLink = '#subtab-AdminParentPreferences';

    // welcome module
    this.onboardingCloseButton = 'button.onboarding-button-shut-down';
    this.onboardingStopButton = 'a.onboarding-button-stop';

    // Growls
    this.growlMessageBloc = '#growls .growl-message';
    this.growlDefaultMessageBloc = '#growls-default .growl-message';

    // Alert Text
    this.alertSuccessBloc = 'div.alert.alert-success:not([style=\'display: none;\'])';
    this.alertSuccessBlockParagraph = `${this.alertSuccessBloc} div.alert-text p`;

    // Modal dialog
    this.modalDialog = '#confirmation_modal.show .modal-dialog';
    this.modalDialogYesButton = `${this.modalDialog} button.continue`;
    this.modalDialogNoButton = `${this.modalDialog} button.cancel`;

    // Symfony Toolbar
    this.sfToolbarMainContentDiv = 'div[id*=\'sfToolbarMainContent\']';
    this.sfCloseToolbarLink = 'a[id*=\'sfToolbarHideButton\']';
  }

  /*
  Methods
   */
  /**
   * Open a subMenu if closed and click on a sublink
   * @param parentSelector
   * @param linkSelector
   * @returns {Promise<void>}
   */
  async goToSubMenu(parentSelector, linkSelector) {
    if (await this.elementVisible(linkSelector)) {
      await this.page.click(linkSelector);
    } else {
      // open the block
      await this.page.click(parentSelector);
      await this.page.waitForSelector(`${parentSelector}.open`, {visible: true});
      await this.page.click(linkSelector);
    }
    await this.page.waitForSelector(`${linkSelector}.-active`, {visible: true});
  }

  /**
   * Returns to the dashboard then logout
   * @returns {Promise<void>}
   */
  async logoutBO() {
    await this.page.click(this.headerLogoImage);
    await this.page.waitForSelector(this.userProfileIcon);
    await this.page.click(this.userProfileIcon);
    await this.page.waitForSelector(this.userProfileLogoutLink);
    await this.page.click(this.userProfileLogoutLink);
  }

  /**
   * Close the onboarding modal if exists
   * @returns {Promise<void>}
   */
  async closeOnboardingModal() {
    if (await this.elementVisible(this.onboardingCloseButton, 1000)) {
      await this.page.click(this.onboardingCloseButton);
      await this.page.waitForSelector(this.onboardingStopButton, {visible: true});
      await this.page.click(this.onboardingStopButton);
    }
  }

  /**
   * Click on View My Shop and wait for page to open in a new Tab
   * @return FOPage, page opened
   */
  async viewMyShop() {
    return this.openLinkWithTargetBlank(this.page, this.headerShopNameLink, false);
  }

  /**
   * Set value on tinyMce textareas
   * @param iFrameSelector
   * @param value
   * @return {Promise<void>}
   */
  async setValueOnTinymceInput(iFrameSelector, value) {
    await this.page.click(iFrameSelector, {clickCount: 3});
    await this.page.keyboard.type(value);
  }

  /**
   * Close symfony Toolbar
   * @return {Promise<void>}
   */
  async closeSfToolBar() {
    if (await this.elementVisible(`${this.sfToolbarMainContentDiv}[style='display: block;']`, 1000)) {
      await this.page.click(this.sfCloseToolbarLink);
    }
  }

  /**
   * Generate an image then upload it
   * @param selector
   * @param imageName
   * @return {Promise<void>}
   */
  async generateAndUploadImage(selector, imageName) {
    await imgGen.generateImage(200, 200, 1, (err, image) => {
      fs.writeFileSync(imageName, image.data);
    });
    const input = await this.page.$(selector);
    await input.uploadFile(imageName);
  }

  /**
   * Delete a file from the project
   * @param file
   * @param wait
   * @return {Promise<void>}
   */
  async deleteFile(file, wait = 0) {
    fs.unlinkSync(file);
    await this.page.waitFor(wait);
  }
};<|MERGE_RESOLUTION|>--- conflicted
+++ resolved
@@ -26,13 +26,8 @@
     this.ordersLink = '#subtab-AdminOrders';
 
     // Catalog
-<<<<<<< HEAD
-    // Products
-    this.productsParentLink = 'li#subtab-AdminCatalog';
-=======
     this.catalogParentLink = 'li#subtab-AdminCatalog';
     // Products
->>>>>>> 989fc6d0
     this.productsLink = '#subtab-AdminProducts';
     // Categories
     this.categoriesLink = '#subtab-AdminCategories';
