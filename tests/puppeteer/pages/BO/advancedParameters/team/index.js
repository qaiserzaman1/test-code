require('module-alias/register');
const BOBasePage = require('@pages/BO/BObasePage');

module.exports = class Employees extends BOBasePage {
  constructor(page) {
    super(page);

    this.pageTitle = 'Employees';
    this.successfulUpdateStatusMessage = 'The status has been successfully updated.';

    // Selectors
    // Header links
    this.addNewEmployeeLink = '#page-header-desc-configuration-add[title=\'Add new employee\']';
    this.profilesTab = '#subtab-AdminProfiles';
    // List of employees
    this.employeeGridPanel = '#employee_grid_panel';
    this.employeeGridTitle = `${this.employeeGridPanel} h3.card-header-title`;
    this.employeesListForm = '#employee_grid';
<<<<<<< HEAD
    this.employeesListTableRow = `${this.employeesListForm} tbody tr:nth-child(%ROW)`;
    this.employeesListTableColumn = `${this.employeesListTableRow} td.column-%COLUMN`;
    this.employeesListTableColumnAction = this.employeesListTableColumn.replace('%COLUMN', 'actions');
    this.employeesListTableToggleDropDown = `${this.employeesListTableColumnAction} a[data-toggle='dropdown']`;
    this.employeesListTableDeleteLink = `${this.employeesListTableColumnAction} a[data-confirm-button-label='Delete']`;
    this.employeesListTableEditLink = `${this.employeesListTableColumnAction} a[href*='edit']`;
    this.employeesListColumnValidIcon = `${this.employeesListTableColumn.replace('%COLUMN', 'active')}
    i.grid-toggler-icon-valid`;
    this.employeesListColumnNotValidIcon = `${this.employeesListTableColumn.replace('%COLUMN', 'active')}
    i.grid-toggler-icon-not-valid`;
=======
    this.employeesListTableRow = row => `${this.employeesListForm} tbody tr:nth-child(${row})`;
    this.employeesListTableColumn = (row, column) => `${this.employeesListTableRow(row)} td.column-${column}`;
    this.employeesListTableColumnAction = row => this.employeesListTableColumn(row, 'actions');
    this.employeesListTableToggleDropDown = row => `${this.employeesListTableColumnAction(row)
    } a[data-toggle='dropdown']`;
    this.employeesListTableDeleteLink = row => `${this.employeesListTableColumnAction(row)} a[data-url]`;
    this.employeesListTableEditLink = row => `${this.employeesListTableColumnAction(row)} a[href*='edit']`;
    this.employeesListColumnValidIcon = row => `${this.employeesListTableColumn(row, 'active')
    } i.grid-toggler-icon-valid`;
    this.employeesListColumnNotValidIcon = row => `${this.employeesListTableColumn(row, 'active')
    } i.grid-toggler-icon-not-valid`;
>>>>>>> 55605367
    // Filters
    this.employeeFilterInput = filterBy => `${this.employeesListForm} #employee_${filterBy}`;
    this.filterSearchButton = `${this.employeesListForm} button[name='employee[actions][search]']`;
    this.filterResetButton = `${this.employeesListForm} button[name='employee[actions][reset]']`;
    // Bulk Actions
    this.selectAllRowsLabel = `${this.employeesListForm} tr.column-filters .md-checkbox i`;
    this.bulkActionsToggleButton = `${this.employeesListForm} button.dropdown-toggle`;
    this.bulkActionsEnableButton = `${this.employeesListForm} #employee_grid_bulk_action_enable_selection`;
    this.bulkActionsDisableButton = `${this.employeesListForm} #employee_grid_bulk_action_disable_selection`;
    this.bulkActionsDeleteButton = `${this.employeesListForm} #employee_grid_bulk_action_delete_selection`;
    // Delete modal
    this.confirmDeleteModal = '#employee-grid-confirm-modal';
    this.confirmDeleteButton = `${this.confirmDeleteModal} button.btn-confirm-submit`;
  }

  /*
  Methods
   */

  /**
   * Go to new Page Employee page
   * @return {Promise<void>}
   */
  async goToAddNewEmployeePage() {
    await this.clickAndWaitForNavigation(this.addNewEmployeeLink);
  }

  /**
   * get number of elements in grid
   * @return {Promise<integer>}
   */
  async getNumberOfElementInGrid() {
    return this.getNumberFromText(this.employeeGridTitle);
  }

  /**
   * Reset input filters
   * @return {Promise<integer>}
   */
  async resetAndGetNumberOfLines() {
    if (await this.elementVisible(this.filterResetButton, 2000)) {
      await this.clickAndWaitForNavigation(this.filterResetButton);
    }
    return this.getNumberOfElementInGrid();
  }

  /**
   * get text from a column from table
   * @param row
   * @param column
   * @return {Promise<textContent>}
   */
  async getTextColumnFromTable(row, column) {
    return this.getTextContent(this.employeesListTableColumn(row, column));
  }

  /**
   * Go to Edit employee page
   * @param row, row in table
   * @return {Promise<void>}
   */
  async goToEditEmployeePage(row) {
    await this.clickAndWaitForNavigation(this.employeesListTableEditLink(row));
  }

  /**
   * Filter list of employees
   * @param filterType, input or select to choose method of filter
   * @param filterBy, column to filter
   * @param value, value to filter with
   * @return {Promise<void>}
   */
  async filterEmployees(filterType, filterBy, value = '') {
    switch (filterType) {
      case 'input':
        await this.setValue(this.employeeFilterInput(filterBy), value.toString());
        break;
      case 'select':
        await this.selectByVisibleText(this.employeeFilterInput(filterBy), value ? 'Yes' : 'No');
        break;
      default:
      // Do nothing
    }
    // click on search
    await this.clickAndWaitForNavigation(this.filterSearchButton);
  }

  /**
   * Get Value of column Displayed
   * @param row, row in table
   * @return {Promise<boolean|true>}
   */
  async getToggleColumnValue(row) {
    return this.elementVisible(this.employeesListColumnValidIcon(row), 100);
  }

  /**
   * Quick edit toggle column value
   * @param row, row in table
   * @param valueWanted, Value wanted in column
   * @return {Promise<boolean>} return true if action is done, false otherwise
   */
  async updateToggleColumnValue(row, valueWanted = true) {
    await this.waitForVisibleSelector(this.employeesListTableColumn(row, 'active'), 2000);
    if (await this.getToggleColumnValue(row) !== valueWanted) {
      this.page.click(this.employeesListTableColumn(row, 'active'));
      await this.waitForVisibleSelector(
        (valueWanted ? this.employeesListColumnValidIcon(row) : this.employeesListColumnNotValidIcon(row)),
      );
      return true;
    }
    return false;
  }

  /**
   * Delete employee
   * @param row, row in table
   * @return {Promise<textContent>}
   */
  async deleteEmployee(row) {
    // Click on dropDown
    await Promise.all([
      this.page.click(this.employeesListTableToggleDropDown(row)),
      this.waitForVisibleSelector(
        `${this.employeesListTableToggleDropDown(row)}[aria-expanded='true']`,
      ),
    ]);
<<<<<<< HEAD
    // Click on delete and wait for modal
    await Promise.all([
      this.page.click(this.employeesListTableDeleteLink.replace('%ROW', row)),
      this.waitForVisibleSelector(`${this.confirmDeleteModal}.show`),
    ]);
    await this.confirmDeleteEmployees();
=======
    // Click on delete
    await this.clickAndWaitForNavigation(this.employeesListTableDeleteLink(row));
>>>>>>> 55605367
    return this.getTextContent(this.alertSuccessBlockParagraph);
  }

  /**
   * Confirm delete with in modal
   * @return {Promise<void>}
   */
  async confirmDeleteEmployees() {
    await this.clickAndWaitForNavigation(this.confirmDeleteButton);
  }

  /**
   * Enable / disable employees by Bulk Actions
   * @param enable
   * @return {Promise<textContent>}
   */
  async changeEnabledColumnBulkActions(enable = true) {
    // Click on Select All
    await Promise.all([
      this.page.click(this.selectAllRowsLabel),
      this.waitForVisibleSelector(`${this.selectAllRowsLabel}:not([disabled])`),
    ]);
    // Click on Button Bulk actions
    await Promise.all([
      this.page.click(this.bulkActionsToggleButton),
      this.waitForVisibleSelector(`${this.bulkActionsToggleButton}`),
    ]);
    // Click on delete and wait for modal
    await this.clickAndWaitForNavigation(enable ? this.bulkActionsEnableButton : this.bulkActionsDisableButton);
    return this.getTextContent(this.alertSuccessBlockParagraph);
  }

  /**
   * Delete all employees with Bulk Actions
   * @return {Promise<textContent>}
   */
  async deleteBulkActions() {
    this.dialogListener();
    // Click on Select All
    await Promise.all([
      this.page.click(this.selectAllRowsLabel),
      this.waitForVisibleSelector(`${this.selectAllRowsLabel}:not([disabled])`),
    ]);
    // Click on Button Bulk actions
    await Promise.all([
      this.page.click(this.bulkActionsToggleButton),
      this.waitForVisibleSelector(`${this.bulkActionsToggleButton}`),
    ]);
    // Click on delete and wait for modal
    await this.clickAndWaitForNavigation(this.bulkActionsDeleteButton);
    return this.getTextContent(this.alertSuccessBlockParagraph);
  }

  /**
   * Go to Profiles page
   * @return {Promise<void>}
   */
  async goToProfilesPage() {
    await this.clickAndWaitForNavigation(this.profilesTab);
  }
};<|MERGE_RESOLUTION|>--- conflicted
+++ resolved
@@ -16,30 +16,18 @@
     this.employeeGridPanel = '#employee_grid_panel';
     this.employeeGridTitle = `${this.employeeGridPanel} h3.card-header-title`;
     this.employeesListForm = '#employee_grid';
-<<<<<<< HEAD
-    this.employeesListTableRow = `${this.employeesListForm} tbody tr:nth-child(%ROW)`;
-    this.employeesListTableColumn = `${this.employeesListTableRow} td.column-%COLUMN`;
-    this.employeesListTableColumnAction = this.employeesListTableColumn.replace('%COLUMN', 'actions');
-    this.employeesListTableToggleDropDown = `${this.employeesListTableColumnAction} a[data-toggle='dropdown']`;
-    this.employeesListTableDeleteLink = `${this.employeesListTableColumnAction} a[data-confirm-button-label='Delete']`;
-    this.employeesListTableEditLink = `${this.employeesListTableColumnAction} a[href*='edit']`;
-    this.employeesListColumnValidIcon = `${this.employeesListTableColumn.replace('%COLUMN', 'active')}
-    i.grid-toggler-icon-valid`;
-    this.employeesListColumnNotValidIcon = `${this.employeesListTableColumn.replace('%COLUMN', 'active')}
-    i.grid-toggler-icon-not-valid`;
-=======
     this.employeesListTableRow = row => `${this.employeesListForm} tbody tr:nth-child(${row})`;
     this.employeesListTableColumn = (row, column) => `${this.employeesListTableRow(row)} td.column-${column}`;
     this.employeesListTableColumnAction = row => this.employeesListTableColumn(row, 'actions');
     this.employeesListTableToggleDropDown = row => `${this.employeesListTableColumnAction(row)
     } a[data-toggle='dropdown']`;
-    this.employeesListTableDeleteLink = row => `${this.employeesListTableColumnAction(row)} a[data-url]`;
+    this.employeesListTableDeleteLink = row => `${this.employeesListTableColumnAction(row)} a`
+      + `[data-confirm-button-label='Delete']`;
     this.employeesListTableEditLink = row => `${this.employeesListTableColumnAction(row)} a[href*='edit']`;
     this.employeesListColumnValidIcon = row => `${this.employeesListTableColumn(row, 'active')
     } i.grid-toggler-icon-valid`;
     this.employeesListColumnNotValidIcon = row => `${this.employeesListTableColumn(row, 'active')
     } i.grid-toggler-icon-not-valid`;
->>>>>>> 55605367
     // Filters
     this.employeeFilterInput = filterBy => `${this.employeesListForm} #employee_${filterBy}`;
     this.filterSearchButton = `${this.employeesListForm} button[name='employee[actions][search]']`;
@@ -167,17 +155,12 @@
         `${this.employeesListTableToggleDropDown(row)}[aria-expanded='true']`,
       ),
     ]);
-<<<<<<< HEAD
     // Click on delete and wait for modal
     await Promise.all([
       this.page.click(this.employeesListTableDeleteLink.replace('%ROW', row)),
       this.waitForVisibleSelector(`${this.confirmDeleteModal}.show`),
     ]);
     await this.confirmDeleteEmployees();
-=======
-    // Click on delete
-    await this.clickAndWaitForNavigation(this.employeesListTableDeleteLink(row));
->>>>>>> 55605367
     return this.getTextContent(this.alertSuccessBlockParagraph);
   }
 
