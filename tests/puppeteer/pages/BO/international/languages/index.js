--- conflicted
+++ resolved
@@ -7,14 +7,6 @@
 
     this.pageTitle = 'Languages •';
 
-<<<<<<< HEAD
-=======
-    // Header Selectors
-    this.addNewLanguageLink = '#page-header-desc-configuration-add';
-    this.localizationNavItemLink = '#subtab-AdminLocalization';
-    this.geolocationNavItemLink = '#subtab-AdminGeolocation';
-    this.currenciesNavItemLink = '#subtab-AdminCurrencies';
->>>>>>> 8b6a9700
     // Selectors grid panel
     this.gridPanel = '#language_grid_panel';
     this.gridTable = '#language_grid_table';
@@ -36,42 +28,6 @@
     this.deleteRowLink = `${this.dropdownToggleMenu} a[data-url*='/delete']`;
   }
 
-<<<<<<< HEAD
-=======
-  /* Header methods */
-  /**
-   * Go to add new language page
-   * @return {Promise<void>}
-   */
-  async goToAddNewLanguage() {
-    await this.clickAndWaitForNavigation(this.addNewLanguageLink);
-  }
-
-  /**
-   * Go to currencies page
-   * @return {Promise<void>}
-   */
-  async goToSubTabCurrencies() {
-    await this.clickAndWaitForNavigation(this.currenciesNavItemLink);
-  }
-
-  /**
-   * Go to localization page
-   * @return {Promise<void>}
-   */
-  async goToSubTabLocalization() {
-    await this.clickAndWaitForNavigation(this.localizationNavItemLink);
-  }
-
-  /**
-   * Go to geolocation page
-   * @return {Promise<void>}
-   */
-  async goToSubTabGeolocation() {
-    await this.clickAndWaitForNavigation(this.geolocationNavItemLink);
-  }
-
->>>>>>> 8b6a9700
   /* Reset methods */
   /**
    * Reset filters in table
