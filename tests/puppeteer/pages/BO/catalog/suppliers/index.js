--- conflicted
+++ resolved
@@ -100,15 +100,11 @@
       this.page.click(this.dropdownToggleButton(row)),
       this.waitForVisibleSelector(`${this.dropdownToggleButton(row)}[aria-expanded='true']`),
     ]);
-<<<<<<< HEAD
     await Promise.all([
       this.page.click(this.deleteRowLink.replace('%ROW', row)),
       this.waitForVisibleSelector(`${this.confirmDeleteModal}.show`),
     ]);
     await this.confirmDeleteSuppliers();
-=======
-    await this.clickAndWaitForNavigation(this.deleteRowLink(row));
->>>>>>> 55605367
     return this.getTextContent(this.alertSuccessBlockParagraph);
   }
 
