--- conflicted
+++ resolved
@@ -30,15 +30,6 @@
     this.columnNotValidIcon = (table, row) => `${this.listTableColumn(table, row, 'active')}`
       + ' i.grid-toggler-icon-not-valid';
     // Bulk Actions
-<<<<<<< HEAD
-    this.selectAllRowsLabel = `${this.listForm} tr.column-filters .md-checkbox i`;
-    this.bulkActionsToggleButton = `${this.listForm} button.js-bulk-actions-btn`;
-    this.bulkActionsDeleteButton = '#%TABLE_grid_bulk_action_delete_selection';
-    this.bulkActionsEnableButton = '#%TABLE_grid_bulk_action_enable_selection';
-    this.bulkActionsDisableButton = '#%TABLE_grid_bulk_action_disable_selection';
-    this.confirmDeleteModal = '#%TABLE-grid-confirm-modal';
-    this.confirmDeleteButton = `${this.confirmDeleteModal} button.btn-confirm-submit`;
-=======
     this.selectAllRowsLabel = table => `${this.listForm(table)} tr.column-filters .md-checkbox i`;
     this.bulkActionsToggleButton = table => `${this.listForm(table)} button.js-bulk-actions-btn`;
     this.bulkActionsDeleteButton = table => `#${table}_grid_bulk_action_delete_selection`;
@@ -46,7 +37,6 @@
     this.bulkActionsDisableButton = table => `#${table}_grid_bulk_action_disable_selection`;
     this.confirmDeleteModal = table => `#${table}_grid_confirm_modal`;
     this.confirmDeleteButton = table => `${this.confirmDeleteModal(table)} button.btn-confirm-submit`;
->>>>>>> 5761aff0
     // Filters
     this.filterColumn = (table, filterBy) => `${this.gridTable(table)} #${table}_${filterBy}`;
     this.filterSearchButton = table => `${this.gridTable(table)} button[name='${table}[actions][search]']`;
@@ -54,7 +44,7 @@
     // Actions buttons in Row
     this.listTableToggleDropDown = (table, row) => `${this.listTableColumn(table, row, 'actions')}`
       + ' a[data-toggle=\'dropdown\']';
-    this.listTableEditLink = (table, row) => `${this.listTableColumn(table, row, 'actions')} a[href*='edit']`;
+    this.listTableEditLink = (table, row) => `${this.listTableColumn(table, row, 'actions')} a[htests/puppeteer/pages/BO/international/currencies/index.jsef*='edit']`;
     this.deleteRowLink = (table, row) => `${this.listTableColumn(table, row, 'actions')} a[data-method='DELETE']`;
 
     // Categories selectors
@@ -121,28 +111,17 @@
    * @return {Promise<textContent>}
    */
   async deleteRowInTable(table, row) {
-<<<<<<< HEAD
     const listTableToggleDropDown = await this.replaceAll(this.listTableToggleDropDown, '%TABLE', table);
     const deleteRowLink = await this.replaceAll(this.deleteRowLink, '%TABLE', table);
     const confirmDeleteModal = await this.replaceAll(this.confirmDeleteModal, '%TABLE', table);
-=======
->>>>>>> 5761aff0
     // Click on dropDown
     await Promise.all([
       this.page.click(this.listTableToggleDropDown(table, row)),
       this.waitForVisibleSelector(`${this.listTableToggleDropDown(table, row)}[aria-expanded='true']`),
     ]);
     // Click on delete and wait for modal
-<<<<<<< HEAD
-    await Promise.all([
-      this.page.click(deleteRowLink.replace('%ROW', row)),
-      this.waitForVisibleSelector(`${confirmDeleteModal}.show`),
-    ]);
-    await this.confirmDeleteFromTable(table);
-=======
     this.dialogListener();
     await this.clickAndWaitForNavigation(this.deleteRowLink(table, row));
->>>>>>> 5761aff0
     return this.getTextContent(this.alertSuccessBlockParagraph);
   }
 
@@ -178,13 +157,8 @@
    * @param table
    * @return {Promise<void>}
    */
-<<<<<<< HEAD
-  async confirmDeleteFromTable(table) {
-    await this.clickAndWaitForNavigation(this.confirmDeleteButton.replace('%TABLE', table));
-=======
   async confirmDeleteWithBulkActions(table) {
     await this.clickAndWaitForNavigation(this.confirmDeleteButton(table));
->>>>>>> 5761aff0
   }
 
   /**
